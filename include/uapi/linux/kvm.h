#ifndef __LINUX_KVM_H
#define __LINUX_KVM_H

/*
 * Userspace interface for /dev/kvm - kernel based virtual machine
 *
 * Note: you must update KVM_API_VERSION if you change this interface.
 */

#include <linux/types.h>
#include <linux/compiler.h>
#include <linux/ioctl.h>
#include <asm/kvm.h>

#define KVM_API_VERSION 12

/* *** Deprecated interfaces *** */

#define KVM_TRC_SHIFT           16

#define KVM_TRC_ENTRYEXIT       (1 << KVM_TRC_SHIFT)
#define KVM_TRC_HANDLER         (1 << (KVM_TRC_SHIFT + 1))

#define KVM_TRC_VMENTRY         (KVM_TRC_ENTRYEXIT + 0x01)
#define KVM_TRC_VMEXIT          (KVM_TRC_ENTRYEXIT + 0x02)
#define KVM_TRC_PAGE_FAULT      (KVM_TRC_HANDLER + 0x01)

#define KVM_TRC_HEAD_SIZE       12
#define KVM_TRC_CYCLE_SIZE      8
#define KVM_TRC_EXTRA_MAX       7

#define KVM_TRC_INJ_VIRQ         (KVM_TRC_HANDLER + 0x02)
#define KVM_TRC_REDELIVER_EVT    (KVM_TRC_HANDLER + 0x03)
#define KVM_TRC_PEND_INTR        (KVM_TRC_HANDLER + 0x04)
#define KVM_TRC_IO_READ          (KVM_TRC_HANDLER + 0x05)
#define KVM_TRC_IO_WRITE         (KVM_TRC_HANDLER + 0x06)
#define KVM_TRC_CR_READ          (KVM_TRC_HANDLER + 0x07)
#define KVM_TRC_CR_WRITE         (KVM_TRC_HANDLER + 0x08)
#define KVM_TRC_DR_READ          (KVM_TRC_HANDLER + 0x09)
#define KVM_TRC_DR_WRITE         (KVM_TRC_HANDLER + 0x0A)
#define KVM_TRC_MSR_READ         (KVM_TRC_HANDLER + 0x0B)
#define KVM_TRC_MSR_WRITE        (KVM_TRC_HANDLER + 0x0C)
#define KVM_TRC_CPUID            (KVM_TRC_HANDLER + 0x0D)
#define KVM_TRC_INTR             (KVM_TRC_HANDLER + 0x0E)
#define KVM_TRC_NMI              (KVM_TRC_HANDLER + 0x0F)
#define KVM_TRC_VMMCALL          (KVM_TRC_HANDLER + 0x10)
#define KVM_TRC_HLT              (KVM_TRC_HANDLER + 0x11)
#define KVM_TRC_CLTS             (KVM_TRC_HANDLER + 0x12)
#define KVM_TRC_LMSW             (KVM_TRC_HANDLER + 0x13)
#define KVM_TRC_APIC_ACCESS      (KVM_TRC_HANDLER + 0x14)
#define KVM_TRC_TDP_FAULT        (KVM_TRC_HANDLER + 0x15)
#define KVM_TRC_GTLB_WRITE       (KVM_TRC_HANDLER + 0x16)
#define KVM_TRC_STLB_WRITE       (KVM_TRC_HANDLER + 0x17)
#define KVM_TRC_STLB_INVAL       (KVM_TRC_HANDLER + 0x18)
#define KVM_TRC_PPC_INSTR        (KVM_TRC_HANDLER + 0x19)

struct kvm_user_trace_setup {
	__u32 buf_size;
	__u32 buf_nr;
};

#define __KVM_DEPRECATED_MAIN_W_0x06 \
	_IOW(KVMIO, 0x06, struct kvm_user_trace_setup)
#define __KVM_DEPRECATED_MAIN_0x07 _IO(KVMIO, 0x07)
#define __KVM_DEPRECATED_MAIN_0x08 _IO(KVMIO, 0x08)

#define __KVM_DEPRECATED_VM_R_0x70 _IOR(KVMIO, 0x70, struct kvm_assigned_irq)

struct kvm_breakpoint {
	__u32 enabled;
	__u32 padding;
	__u64 address;
};

struct kvm_debug_guest {
	__u32 enabled;
	__u32 pad;
	struct kvm_breakpoint breakpoints[4];
	__u32 singlestep;
};

#define __KVM_DEPRECATED_VCPU_W_0x87 _IOW(KVMIO, 0x87, struct kvm_debug_guest)

/* *** End of deprecated interfaces *** */


/* for KVM_CREATE_MEMORY_REGION */
struct kvm_memory_region {
	__u32 slot;
	__u32 flags;
	__u64 guest_phys_addr;
	__u64 memory_size; /* bytes */
};

/* for KVM_SET_USER_MEMORY_REGION */
struct kvm_userspace_memory_region {
	__u32 slot;
	__u32 flags;
	__u64 guest_phys_addr;
	__u64 memory_size; /* bytes */
	__u64 userspace_addr; /* start of the userspace allocated memory */
};

/*
 * The bit 0 ~ bit 15 of kvm_memory_region::flags are visible for userspace,
 * other bits are reserved for kvm internal use which are defined in
 * include/linux/kvm_host.h.
 */
#define KVM_MEM_LOG_DIRTY_PAGES	(1UL << 0)
#define KVM_MEM_READONLY	(1UL << 1)

/* for KVM_IRQ_LINE */
struct kvm_irq_level {
	/*
	 * ACPI gsi notion of irq.
	 * For IA-64 (APIC model) IOAPIC0: irq 0-23; IOAPIC1: irq 24-47..
	 * For X86 (standard AT mode) PIC0/1: irq 0-15. IOAPIC0: 0-23..
	 * For ARM: See Documentation/virtual/kvm/api.txt
	 */
	union {
		__u32 irq;
		__s32 status;
	};
	__u32 level;
};


struct kvm_irqchip {
	__u32 chip_id;
	__u32 pad;
        union {
		char dummy[512];  /* reserving space */
#ifdef __KVM_HAVE_PIT
		struct kvm_pic_state pic;
#endif
#ifdef __KVM_HAVE_IOAPIC
		struct kvm_ioapic_state ioapic;
#endif
	} chip;
};

/* for KVM_CREATE_PIT2 */
struct kvm_pit_config {
	__u32 flags;
	__u32 pad[15];
};

#define KVM_PIT_SPEAKER_DUMMY     1

#define KVM_EXIT_UNKNOWN          0
#define KVM_EXIT_EXCEPTION        1
#define KVM_EXIT_IO               2
#define KVM_EXIT_HYPERCALL        3
#define KVM_EXIT_DEBUG            4
#define KVM_EXIT_HLT              5
#define KVM_EXIT_MMIO             6
#define KVM_EXIT_IRQ_WINDOW_OPEN  7
#define KVM_EXIT_SHUTDOWN         8
#define KVM_EXIT_FAIL_ENTRY       9
#define KVM_EXIT_INTR             10
#define KVM_EXIT_SET_TPR          11
#define KVM_EXIT_TPR_ACCESS       12
#define KVM_EXIT_S390_SIEIC       13
#define KVM_EXIT_S390_RESET       14
#define KVM_EXIT_DCR              15
#define KVM_EXIT_NMI              16
#define KVM_EXIT_INTERNAL_ERROR   17
#define KVM_EXIT_OSI              18
#define KVM_EXIT_PAPR_HCALL	  19
#define KVM_EXIT_S390_UCONTROL	  20
#define KVM_EXIT_WATCHDOG         21

/* For KVM_EXIT_INTERNAL_ERROR */
/* Emulate instruction failed. */
#define KVM_INTERNAL_ERROR_EMULATION	1
/* Encounter unexpected simultaneous exceptions. */
#define KVM_INTERNAL_ERROR_SIMUL_EX	2
/* Encounter unexpected vm-exit due to delivery event. */
#define KVM_INTERNAL_ERROR_DELIVERY_EV	3

/* for KVM_RUN, returned by mmap(vcpu_fd, offset=0) */
struct kvm_run {
	/* in */
	__u8 request_interrupt_window;
	__u8 padding1[7];

	/* out */
	__u32 exit_reason;
	__u8 ready_for_interrupt_injection;
	__u8 if_flag;
	__u8 padding2[2];

	/* in (pre_kvm_run), out (post_kvm_run) */
	__u64 cr8;
	__u64 apic_base;

#ifdef __KVM_S390
	/* the processor status word for s390 */
	__u64 psw_mask; /* psw upper half */
	__u64 psw_addr; /* psw lower half */
#endif
	union {
		/* KVM_EXIT_UNKNOWN */
		struct {
			__u64 hardware_exit_reason;
		} hw;
		/* KVM_EXIT_FAIL_ENTRY */
		struct {
			__u64 hardware_entry_failure_reason;
		} fail_entry;
		/* KVM_EXIT_EXCEPTION */
		struct {
			__u32 exception;
			__u32 error_code;
		} ex;
		/* KVM_EXIT_IO */
		struct {
#define KVM_EXIT_IO_IN  0
#define KVM_EXIT_IO_OUT 1
			__u8 direction;
			__u8 size; /* bytes */
			__u16 port;
			__u32 count;
			__u64 data_offset; /* relative to kvm_run start */
		} io;
		struct {
			struct kvm_debug_exit_arch arch;
		} debug;
		/* KVM_EXIT_MMIO */
		struct {
			__u64 phys_addr;
			__u8  data[8];
			__u32 len;
			__u8  is_write;
		} mmio;
		/* KVM_EXIT_HYPERCALL */
		struct {
			__u64 nr;
			__u64 args[6];
			__u64 ret;
			__u32 longmode;
			__u32 pad;
		} hypercall;
		/* KVM_EXIT_TPR_ACCESS */
		struct {
			__u64 rip;
			__u32 is_write;
			__u32 pad;
		} tpr_access;
		/* KVM_EXIT_S390_SIEIC */
		struct {
			__u8 icptcode;
			__u16 ipa;
			__u32 ipb;
		} s390_sieic;
		/* KVM_EXIT_S390_RESET */
#define KVM_S390_RESET_POR       1
#define KVM_S390_RESET_CLEAR     2
#define KVM_S390_RESET_SUBSYSTEM 4
#define KVM_S390_RESET_CPU_INIT  8
#define KVM_S390_RESET_IPL       16
		__u64 s390_reset_flags;
		/* KVM_EXIT_S390_UCONTROL */
		struct {
			__u64 trans_exc_code;
			__u32 pgm_code;
		} s390_ucontrol;
		/* KVM_EXIT_DCR */
		struct {
			__u32 dcrn;
			__u32 data;
			__u8  is_write;
		} dcr;
		struct {
			__u32 suberror;
			/* Available with KVM_CAP_INTERNAL_ERROR_DATA: */
			__u32 ndata;
			__u64 data[16];
		} internal;
		/* KVM_EXIT_OSI */
		struct {
			__u64 gprs[32];
		} osi;
		struct {
			__u64 nr;
			__u64 ret;
			__u64 args[9];
		} papr_hcall;
		/* Fix the size of the union. */
		char padding[256];
	};

	/*
	 * shared registers between kvm and userspace.
	 * kvm_valid_regs specifies the register classes set by the host
	 * kvm_dirty_regs specified the register classes dirtied by userspace
	 * struct kvm_sync_regs is architecture specific, as well as the
	 * bits for kvm_valid_regs and kvm_dirty_regs
	 */
	__u64 kvm_valid_regs;
	__u64 kvm_dirty_regs;
	union {
		struct kvm_sync_regs regs;
		char padding[1024];
	} s;
};

/* for KVM_REGISTER_COALESCED_MMIO / KVM_UNREGISTER_COALESCED_MMIO */

struct kvm_coalesced_mmio_zone {
	__u64 addr;
	__u32 size;
	__u32 pad;
};

struct kvm_coalesced_mmio {
	__u64 phys_addr;
	__u32 len;
	__u32 pad;
	__u8  data[8];
};

struct kvm_coalesced_mmio_ring {
	__u32 first, last;
	struct kvm_coalesced_mmio coalesced_mmio[0];
};

#define KVM_COALESCED_MMIO_MAX \
	((PAGE_SIZE - sizeof(struct kvm_coalesced_mmio_ring)) / \
	 sizeof(struct kvm_coalesced_mmio))

/* for KVM_TRANSLATE */
struct kvm_translation {
	/* in */
	__u64 linear_address;

	/* out */
	__u64 physical_address;
	__u8  valid;
	__u8  writeable;
	__u8  usermode;
	__u8  pad[5];
};

/* for KVM_INTERRUPT */
struct kvm_interrupt {
	/* in */
	__u32 irq;
};

/* for KVM_GET_DIRTY_LOG */
struct kvm_dirty_log {
	__u32 slot;
	__u32 padding1;
	union {
		void __user *dirty_bitmap; /* one bit per page */
		__u64 padding2;
	};
};

/* for KVM_SET_SIGNAL_MASK */
struct kvm_signal_mask {
	__u32 len;
	__u8  sigset[0];
};

/* for KVM_TPR_ACCESS_REPORTING */
struct kvm_tpr_access_ctl {
	__u32 enabled;
	__u32 flags;
	__u32 reserved[8];
};

/* for KVM_SET_VAPIC_ADDR */
struct kvm_vapic_addr {
	__u64 vapic_addr;
};

/* for KVM_SET_MPSTATE */

#define KVM_MP_STATE_RUNNABLE          0
#define KVM_MP_STATE_UNINITIALIZED     1
#define KVM_MP_STATE_INIT_RECEIVED     2
#define KVM_MP_STATE_HALTED            3
#define KVM_MP_STATE_SIPI_RECEIVED     4

struct kvm_mp_state {
	__u32 mp_state;
};

struct kvm_s390_psw {
	__u64 mask;
	__u64 addr;
};

/* valid values for type in kvm_s390_interrupt */
#define KVM_S390_SIGP_STOP		0xfffe0000u
#define KVM_S390_PROGRAM_INT		0xfffe0001u
#define KVM_S390_SIGP_SET_PREFIX	0xfffe0002u
#define KVM_S390_RESTART		0xfffe0003u
#define KVM_S390_INT_VIRTIO		0xffff2603u
#define KVM_S390_INT_SERVICE		0xffff2401u
#define KVM_S390_INT_EMERGENCY		0xffff1201u
#define KVM_S390_INT_EXTERNAL_CALL	0xffff1202u

struct kvm_s390_interrupt {
	__u32 type;
	__u32 parm;
	__u64 parm64;
};

/* for KVM_SET_GUEST_DEBUG */

#define KVM_GUESTDBG_ENABLE		0x00000001
#define KVM_GUESTDBG_SINGLESTEP		0x00000002

struct kvm_guest_debug {
	__u32 control;
	__u32 pad;
	struct kvm_guest_debug_arch arch;
};

enum {
	kvm_ioeventfd_flag_nr_datamatch,
	kvm_ioeventfd_flag_nr_pio,
	kvm_ioeventfd_flag_nr_deassign,
	kvm_ioeventfd_flag_nr_max,
};

#define KVM_IOEVENTFD_FLAG_DATAMATCH (1 << kvm_ioeventfd_flag_nr_datamatch)
#define KVM_IOEVENTFD_FLAG_PIO       (1 << kvm_ioeventfd_flag_nr_pio)
#define KVM_IOEVENTFD_FLAG_DEASSIGN  (1 << kvm_ioeventfd_flag_nr_deassign)

#define KVM_IOEVENTFD_VALID_FLAG_MASK  ((1 << kvm_ioeventfd_flag_nr_max) - 1)

struct kvm_ioeventfd {
	__u64 datamatch;
	__u64 addr;        /* legal pio/mmio address */
	__u32 len;         /* 1, 2, 4, or 8 bytes    */
	__s32 fd;
	__u32 flags;
	__u8  pad[36];
};

/* for KVM_ENABLE_CAP */
struct kvm_enable_cap {
	/* in */
	__u32 cap;
	__u32 flags;
	__u64 args[4];
	__u8  pad[64];
};

/* for KVM_PPC_GET_PVINFO */
struct kvm_ppc_pvinfo {
	/* out */
	__u32 flags;
	__u32 hcall[4];
	__u8  pad[108];
};

/* for KVM_PPC_GET_SMMU_INFO */
#define KVM_PPC_PAGE_SIZES_MAX_SZ	8

struct kvm_ppc_one_page_size {
	__u32 page_shift;	/* Page shift (or 0) */
	__u32 pte_enc;		/* Encoding in the HPTE (>>12) */
};

struct kvm_ppc_one_seg_page_size {
	__u32 page_shift;	/* Base page shift of segment (or 0) */
	__u32 slb_enc;		/* SLB encoding for BookS */
	struct kvm_ppc_one_page_size enc[KVM_PPC_PAGE_SIZES_MAX_SZ];
};

#define KVM_PPC_PAGE_SIZES_REAL		0x00000001
#define KVM_PPC_1T_SEGMENTS		0x00000002

struct kvm_ppc_smmu_info {
	__u64 flags;
	__u32 slb_size;
	__u32 pad;
	struct kvm_ppc_one_seg_page_size sps[KVM_PPC_PAGE_SIZES_MAX_SZ];
};

#define KVM_PPC_PVINFO_FLAGS_EV_IDLE   (1<<0)

#define KVMIO 0xAE

/* machine type bits, to be used as argument to KVM_CREATE_VM */
#define KVM_VM_S390_UCONTROL	1

#define KVM_S390_SIE_PAGE_OFFSET 1

/*
 * ioctls for /dev/kvm fds:
 */
#define KVM_GET_API_VERSION       _IO(KVMIO,   0x00)
#define KVM_CREATE_VM             _IO(KVMIO,   0x01) /* returns a VM fd */
#define KVM_GET_MSR_INDEX_LIST    _IOWR(KVMIO, 0x02, struct kvm_msr_list)

#define KVM_S390_ENABLE_SIE       _IO(KVMIO,   0x06)
/*
 * Check if a kvm extension is available.  Argument is extension number,
 * return is 1 (yes) or 0 (no, sorry).
 */
#define KVM_CHECK_EXTENSION       _IO(KVMIO,   0x03)
/*
 * Get size for mmap(vcpu_fd)
 */
#define KVM_GET_VCPU_MMAP_SIZE    _IO(KVMIO,   0x04) /* in bytes */
#define KVM_GET_SUPPORTED_CPUID   _IOWR(KVMIO, 0x05, struct kvm_cpuid2)
#define KVM_TRACE_ENABLE          __KVM_DEPRECATED_MAIN_W_0x06
#define KVM_TRACE_PAUSE           __KVM_DEPRECATED_MAIN_0x07
#define KVM_TRACE_DISABLE         __KVM_DEPRECATED_MAIN_0x08

/*
 * Extension capability list.
 */
#define KVM_CAP_IRQCHIP	  0
#define KVM_CAP_HLT	  1
#define KVM_CAP_MMU_SHADOW_CACHE_CONTROL 2
#define KVM_CAP_USER_MEMORY 3
#define KVM_CAP_SET_TSS_ADDR 4
#define KVM_CAP_VAPIC 6
#define KVM_CAP_EXT_CPUID 7
#define KVM_CAP_CLOCKSOURCE 8
#define KVM_CAP_NR_VCPUS 9       /* returns recommended max vcpus per vm */
#define KVM_CAP_NR_MEMSLOTS 10   /* returns max memory slots per vm */
#define KVM_CAP_PIT 11
#define KVM_CAP_NOP_IO_DELAY 12
#define KVM_CAP_PV_MMU 13
#define KVM_CAP_MP_STATE 14
#define KVM_CAP_COALESCED_MMIO 15
#define KVM_CAP_SYNC_MMU 16  /* Changes to host mmap are reflected in guest */
#ifdef __KVM_HAVE_DEVICE_ASSIGNMENT
#define KVM_CAP_DEVICE_ASSIGNMENT 17
#endif
#define KVM_CAP_IOMMU 18
#ifdef __KVM_HAVE_MSI
#define KVM_CAP_DEVICE_MSI 20
#endif
/* Bug in KVM_SET_USER_MEMORY_REGION fixed: */
#define KVM_CAP_DESTROY_MEMORY_REGION_WORKS 21
#ifdef __KVM_HAVE_USER_NMI
#define KVM_CAP_USER_NMI 22
#endif
#ifdef __KVM_HAVE_GUEST_DEBUG
#define KVM_CAP_SET_GUEST_DEBUG 23
#endif
#ifdef __KVM_HAVE_PIT
#define KVM_CAP_REINJECT_CONTROL 24
#endif
#ifdef __KVM_HAVE_IOAPIC
#define KVM_CAP_IRQ_ROUTING 25
#endif
#define KVM_CAP_IRQ_INJECT_STATUS 26
#ifdef __KVM_HAVE_DEVICE_ASSIGNMENT
#define KVM_CAP_DEVICE_DEASSIGNMENT 27
#endif
#ifdef __KVM_HAVE_MSIX
#define KVM_CAP_DEVICE_MSIX 28
#endif
#define KVM_CAP_ASSIGN_DEV_IRQ 29
/* Another bug in KVM_SET_USER_MEMORY_REGION fixed: */
#define KVM_CAP_JOIN_MEMORY_REGIONS_WORKS 30
#ifdef __KVM_HAVE_MCE
#define KVM_CAP_MCE 31
#endif
#define KVM_CAP_IRQFD 32
#ifdef __KVM_HAVE_PIT
#define KVM_CAP_PIT2 33
#endif
#define KVM_CAP_SET_BOOT_CPU_ID 34
#ifdef __KVM_HAVE_PIT_STATE2
#define KVM_CAP_PIT_STATE2 35
#endif
#define KVM_CAP_IOEVENTFD 36
#define KVM_CAP_SET_IDENTITY_MAP_ADDR 37
#ifdef __KVM_HAVE_XEN_HVM
#define KVM_CAP_XEN_HVM 38
#endif
#define KVM_CAP_ADJUST_CLOCK 39
#define KVM_CAP_INTERNAL_ERROR_DATA 40
#ifdef __KVM_HAVE_VCPU_EVENTS
#define KVM_CAP_VCPU_EVENTS 41
#endif
#define KVM_CAP_S390_PSW 42
#define KVM_CAP_PPC_SEGSTATE 43
#define KVM_CAP_HYPERV 44
#define KVM_CAP_HYPERV_VAPIC 45
#define KVM_CAP_HYPERV_SPIN 46
#define KVM_CAP_PCI_SEGMENT 47
#define KVM_CAP_PPC_PAIRED_SINGLES 48
#define KVM_CAP_INTR_SHADOW 49
#ifdef __KVM_HAVE_DEBUGREGS
#define KVM_CAP_DEBUGREGS 50
#endif
#define KVM_CAP_X86_ROBUST_SINGLESTEP 51
#define KVM_CAP_PPC_OSI 52
#define KVM_CAP_PPC_UNSET_IRQ 53
#define KVM_CAP_ENABLE_CAP 54
#ifdef __KVM_HAVE_XSAVE
#define KVM_CAP_XSAVE 55
#endif
#ifdef __KVM_HAVE_XCRS
#define KVM_CAP_XCRS 56
#endif
#define KVM_CAP_PPC_GET_PVINFO 57
#define KVM_CAP_PPC_IRQ_LEVEL 58
#define KVM_CAP_ASYNC_PF 59
#define KVM_CAP_TSC_CONTROL 60
#define KVM_CAP_GET_TSC_KHZ 61
#define KVM_CAP_PPC_BOOKE_SREGS 62
#define KVM_CAP_SPAPR_TCE 63
#define KVM_CAP_PPC_SMT 64
#define KVM_CAP_PPC_RMA	65
#define KVM_CAP_MAX_VCPUS 66       /* returns max vcpus per vm */
#define KVM_CAP_PPC_HIOR 67
#define KVM_CAP_PPC_PAPR 68
#define KVM_CAP_SW_TLB 69
#define KVM_CAP_ONE_REG 70
#define KVM_CAP_S390_GMAP 71
#define KVM_CAP_TSC_DEADLINE_TIMER 72
#define KVM_CAP_S390_UCONTROL 73
#define KVM_CAP_SYNC_REGS 74
#define KVM_CAP_PCI_2_3 75
#define KVM_CAP_KVMCLOCK_CTRL 76
#define KVM_CAP_SIGNAL_MSI 77
#define KVM_CAP_PPC_GET_SMMU_INFO 78
#define KVM_CAP_S390_COW 79
#define KVM_CAP_PPC_ALLOC_HTAB 80
#ifdef __KVM_HAVE_READONLY_MEM
#define KVM_CAP_READONLY_MEM 81
#endif
#define KVM_CAP_IRQFD_RESAMPLE 82
#define KVM_CAP_PPC_BOOKE_WATCHDOG 83
<<<<<<< HEAD
#define KVM_CAP_SET_DEVICE_ADDR 84
=======
>>>>>>> f026399f

#ifdef KVM_CAP_IRQ_ROUTING

struct kvm_irq_routing_irqchip {
	__u32 irqchip;
	__u32 pin;
};

struct kvm_irq_routing_msi {
	__u32 address_lo;
	__u32 address_hi;
	__u32 data;
	__u32 pad;
};

/* gsi routing entry types */
#define KVM_IRQ_ROUTING_IRQCHIP 1
#define KVM_IRQ_ROUTING_MSI 2

struct kvm_irq_routing_entry {
	__u32 gsi;
	__u32 type;
	__u32 flags;
	__u32 pad;
	union {
		struct kvm_irq_routing_irqchip irqchip;
		struct kvm_irq_routing_msi msi;
		__u32 pad[8];
	} u;
};

struct kvm_irq_routing {
	__u32 nr;
	__u32 flags;
	struct kvm_irq_routing_entry entries[0];
};

#endif

#ifdef KVM_CAP_MCE
/* x86 MCE */
struct kvm_x86_mce {
	__u64 status;
	__u64 addr;
	__u64 misc;
	__u64 mcg_status;
	__u8 bank;
	__u8 pad1[7];
	__u64 pad2[3];
};
#endif

#ifdef KVM_CAP_XEN_HVM
struct kvm_xen_hvm_config {
	__u32 flags;
	__u32 msr;
	__u64 blob_addr_32;
	__u64 blob_addr_64;
	__u8 blob_size_32;
	__u8 blob_size_64;
	__u8 pad2[30];
};
#endif

#define KVM_IRQFD_FLAG_DEASSIGN (1 << 0)
/*
 * Available with KVM_CAP_IRQFD_RESAMPLE
 *
 * KVM_IRQFD_FLAG_RESAMPLE indicates resamplefd is valid and specifies
 * the irqfd to operate in resampling mode for level triggered interrupt
 * emlation.  See Documentation/virtual/kvm/api.txt.
 */
#define KVM_IRQFD_FLAG_RESAMPLE (1 << 1)

struct kvm_irqfd {
	__u32 fd;
	__u32 gsi;
	__u32 flags;
	__u32 resamplefd;
	__u8  pad[16];
};

struct kvm_clock_data {
	__u64 clock;
	__u32 flags;
	__u32 pad[9];
};

#define KVM_MMU_FSL_BOOKE_NOHV		0
#define KVM_MMU_FSL_BOOKE_HV		1

struct kvm_config_tlb {
	__u64 params;
	__u64 array;
	__u32 mmu_type;
	__u32 array_len;
};

struct kvm_dirty_tlb {
	__u64 bitmap;
	__u32 num_dirty;
};

/* Available with KVM_CAP_ONE_REG */

#define KVM_REG_ARCH_MASK	0xff00000000000000ULL
#define KVM_REG_GENERIC		0x0000000000000000ULL

/*
 * Architecture specific registers are to be defined in arch headers and
 * ORed with the arch identifier.
 */
#define KVM_REG_PPC		0x1000000000000000ULL
#define KVM_REG_X86		0x2000000000000000ULL
#define KVM_REG_IA64		0x3000000000000000ULL
#define KVM_REG_ARM		0x4000000000000000ULL
#define KVM_REG_S390		0x5000000000000000ULL

#define KVM_REG_SIZE_SHIFT	52
#define KVM_REG_SIZE_MASK	0x00f0000000000000ULL
#define KVM_REG_SIZE_U8		0x0000000000000000ULL
#define KVM_REG_SIZE_U16	0x0010000000000000ULL
#define KVM_REG_SIZE_U32	0x0020000000000000ULL
#define KVM_REG_SIZE_U64	0x0030000000000000ULL
#define KVM_REG_SIZE_U128	0x0040000000000000ULL
#define KVM_REG_SIZE_U256	0x0050000000000000ULL
#define KVM_REG_SIZE_U512	0x0060000000000000ULL
#define KVM_REG_SIZE_U1024	0x0070000000000000ULL

struct kvm_reg_list {
	__u64 n; /* number of regs */
	__u64 reg[0];
};

struct kvm_one_reg {
	__u64 id;
	__u64 addr;
};

struct kvm_msi {
	__u32 address_lo;
	__u32 address_hi;
	__u32 data;
	__u32 flags;
	__u8  pad[16];
};

struct kvm_device_address {
	__u32 id;
	__u64 addr;
};

/*
 * ioctls for VM fds
 */
#define KVM_SET_MEMORY_REGION     _IOW(KVMIO,  0x40, struct kvm_memory_region)
/*
 * KVM_CREATE_VCPU receives as a parameter the vcpu slot, and returns
 * a vcpu fd.
 */
#define KVM_CREATE_VCPU           _IO(KVMIO,   0x41)
#define KVM_GET_DIRTY_LOG         _IOW(KVMIO,  0x42, struct kvm_dirty_log)
/* KVM_SET_MEMORY_ALIAS is obsolete: */
#define KVM_SET_MEMORY_ALIAS      _IOW(KVMIO,  0x43, struct kvm_memory_alias)
#define KVM_SET_NR_MMU_PAGES      _IO(KVMIO,   0x44)
#define KVM_GET_NR_MMU_PAGES      _IO(KVMIO,   0x45)
#define KVM_SET_USER_MEMORY_REGION _IOW(KVMIO, 0x46, \
					struct kvm_userspace_memory_region)
#define KVM_SET_TSS_ADDR          _IO(KVMIO,   0x47)
#define KVM_SET_IDENTITY_MAP_ADDR _IOW(KVMIO,  0x48, __u64)

/* enable ucontrol for s390 */
struct kvm_s390_ucas_mapping {
	__u64 user_addr;
	__u64 vcpu_addr;
	__u64 length;
};
#define KVM_S390_UCAS_MAP        _IOW(KVMIO, 0x50, struct kvm_s390_ucas_mapping)
#define KVM_S390_UCAS_UNMAP      _IOW(KVMIO, 0x51, struct kvm_s390_ucas_mapping)
#define KVM_S390_VCPU_FAULT	 _IOW(KVMIO, 0x52, unsigned long)

/* Device model IOC */
#define KVM_CREATE_IRQCHIP        _IO(KVMIO,   0x60)
#define KVM_IRQ_LINE              _IOW(KVMIO,  0x61, struct kvm_irq_level)
#define KVM_GET_IRQCHIP           _IOWR(KVMIO, 0x62, struct kvm_irqchip)
#define KVM_SET_IRQCHIP           _IOR(KVMIO,  0x63, struct kvm_irqchip)
#define KVM_CREATE_PIT            _IO(KVMIO,   0x64)
#define KVM_GET_PIT               _IOWR(KVMIO, 0x65, struct kvm_pit_state)
#define KVM_SET_PIT               _IOR(KVMIO,  0x66, struct kvm_pit_state)
#define KVM_IRQ_LINE_STATUS       _IOWR(KVMIO, 0x67, struct kvm_irq_level)
#define KVM_REGISTER_COALESCED_MMIO \
			_IOW(KVMIO,  0x67, struct kvm_coalesced_mmio_zone)
#define KVM_UNREGISTER_COALESCED_MMIO \
			_IOW(KVMIO,  0x68, struct kvm_coalesced_mmio_zone)
#define KVM_ASSIGN_PCI_DEVICE     _IOR(KVMIO,  0x69, \
				       struct kvm_assigned_pci_dev)
#define KVM_SET_GSI_ROUTING       _IOW(KVMIO,  0x6a, struct kvm_irq_routing)
/* deprecated, replaced by KVM_ASSIGN_DEV_IRQ */
#define KVM_ASSIGN_IRQ            __KVM_DEPRECATED_VM_R_0x70
#define KVM_ASSIGN_DEV_IRQ        _IOW(KVMIO,  0x70, struct kvm_assigned_irq)
#define KVM_REINJECT_CONTROL      _IO(KVMIO,   0x71)
#define KVM_DEASSIGN_PCI_DEVICE   _IOW(KVMIO,  0x72, \
				       struct kvm_assigned_pci_dev)
#define KVM_ASSIGN_SET_MSIX_NR    _IOW(KVMIO,  0x73, \
				       struct kvm_assigned_msix_nr)
#define KVM_ASSIGN_SET_MSIX_ENTRY _IOW(KVMIO,  0x74, \
				       struct kvm_assigned_msix_entry)
#define KVM_DEASSIGN_DEV_IRQ      _IOW(KVMIO,  0x75, struct kvm_assigned_irq)
#define KVM_IRQFD                 _IOW(KVMIO,  0x76, struct kvm_irqfd)
#define KVM_CREATE_PIT2		  _IOW(KVMIO,  0x77, struct kvm_pit_config)
#define KVM_SET_BOOT_CPU_ID       _IO(KVMIO,   0x78)
#define KVM_IOEVENTFD             _IOW(KVMIO,  0x79, struct kvm_ioeventfd)
#define KVM_XEN_HVM_CONFIG        _IOW(KVMIO,  0x7a, struct kvm_xen_hvm_config)
#define KVM_SET_CLOCK             _IOW(KVMIO,  0x7b, struct kvm_clock_data)
#define KVM_GET_CLOCK             _IOR(KVMIO,  0x7c, struct kvm_clock_data)
/* Available with KVM_CAP_PIT_STATE2 */
#define KVM_GET_PIT2              _IOR(KVMIO,  0x9f, struct kvm_pit_state2)
#define KVM_SET_PIT2              _IOW(KVMIO,  0xa0, struct kvm_pit_state2)
/* Available with KVM_CAP_PPC_GET_PVINFO */
#define KVM_PPC_GET_PVINFO	  _IOW(KVMIO,  0xa1, struct kvm_ppc_pvinfo)
/* Available with KVM_CAP_TSC_CONTROL */
#define KVM_SET_TSC_KHZ           _IO(KVMIO,  0xa2)
#define KVM_GET_TSC_KHZ           _IO(KVMIO,  0xa3)
/* Available with KVM_CAP_PCI_2_3 */
#define KVM_ASSIGN_SET_INTX_MASK  _IOW(KVMIO,  0xa4, \
				       struct kvm_assigned_pci_dev)
/* Available with KVM_CAP_SIGNAL_MSI */
#define KVM_SIGNAL_MSI            _IOW(KVMIO,  0xa5, struct kvm_msi)
/* Available with KVM_CAP_PPC_GET_SMMU_INFO */
#define KVM_PPC_GET_SMMU_INFO	  _IOR(KVMIO,  0xa6, struct kvm_ppc_smmu_info)
/* Available with KVM_CAP_PPC_ALLOC_HTAB */
#define KVM_PPC_ALLOCATE_HTAB	  _IOWR(KVMIO, 0xa7, __u32)
#define KVM_CREATE_SPAPR_TCE	  _IOW(KVMIO,  0xa8, struct kvm_create_spapr_tce)
/* Available with KVM_CAP_RMA */
#define KVM_ALLOCATE_RMA	  _IOR(KVMIO,  0xa9, struct kvm_allocate_rma)
<<<<<<< HEAD
/* Available with KVM_CAP_SET_DEVICE_ADDR */
#define KVM_SET_DEVICE_ADDRESS	  _IOW(KVMIO,  0xaa, struct kvm_device_address)
=======
>>>>>>> f026399f

/*
 * ioctls for vcpu fds
 */
#define KVM_RUN                   _IO(KVMIO,   0x80)
#define KVM_GET_REGS              _IOR(KVMIO,  0x81, struct kvm_regs)
#define KVM_SET_REGS              _IOW(KVMIO,  0x82, struct kvm_regs)
#define KVM_GET_SREGS             _IOR(KVMIO,  0x83, struct kvm_sregs)
#define KVM_SET_SREGS             _IOW(KVMIO,  0x84, struct kvm_sregs)
#define KVM_TRANSLATE             _IOWR(KVMIO, 0x85, struct kvm_translation)
#define KVM_INTERRUPT             _IOW(KVMIO,  0x86, struct kvm_interrupt)
/* KVM_DEBUG_GUEST is no longer supported, use KVM_SET_GUEST_DEBUG instead */
#define KVM_DEBUG_GUEST           __KVM_DEPRECATED_VCPU_W_0x87
#define KVM_GET_MSRS              _IOWR(KVMIO, 0x88, struct kvm_msrs)
#define KVM_SET_MSRS              _IOW(KVMIO,  0x89, struct kvm_msrs)
#define KVM_SET_CPUID             _IOW(KVMIO,  0x8a, struct kvm_cpuid)
#define KVM_SET_SIGNAL_MASK       _IOW(KVMIO,  0x8b, struct kvm_signal_mask)
#define KVM_GET_FPU               _IOR(KVMIO,  0x8c, struct kvm_fpu)
#define KVM_SET_FPU               _IOW(KVMIO,  0x8d, struct kvm_fpu)
#define KVM_GET_LAPIC             _IOR(KVMIO,  0x8e, struct kvm_lapic_state)
#define KVM_SET_LAPIC             _IOW(KVMIO,  0x8f, struct kvm_lapic_state)
#define KVM_SET_CPUID2            _IOW(KVMIO,  0x90, struct kvm_cpuid2)
#define KVM_GET_CPUID2            _IOWR(KVMIO, 0x91, struct kvm_cpuid2)
/* Available with KVM_CAP_VAPIC */
#define KVM_TPR_ACCESS_REPORTING  _IOWR(KVMIO, 0x92, struct kvm_tpr_access_ctl)
/* Available with KVM_CAP_VAPIC */
#define KVM_SET_VAPIC_ADDR        _IOW(KVMIO,  0x93, struct kvm_vapic_addr)
/* valid for virtual machine (for floating interrupt)_and_ vcpu */
#define KVM_S390_INTERRUPT        _IOW(KVMIO,  0x94, struct kvm_s390_interrupt)
/* store status for s390 */
#define KVM_S390_STORE_STATUS_NOADDR    (-1ul)
#define KVM_S390_STORE_STATUS_PREFIXED  (-2ul)
#define KVM_S390_STORE_STATUS	  _IOW(KVMIO,  0x95, unsigned long)
/* initial ipl psw for s390 */
#define KVM_S390_SET_INITIAL_PSW  _IOW(KVMIO,  0x96, struct kvm_s390_psw)
/* initial reset for s390 */
#define KVM_S390_INITIAL_RESET    _IO(KVMIO,   0x97)
#define KVM_GET_MP_STATE          _IOR(KVMIO,  0x98, struct kvm_mp_state)
#define KVM_SET_MP_STATE          _IOW(KVMIO,  0x99, struct kvm_mp_state)
/* Available with KVM_CAP_NMI */
#define KVM_NMI                   _IO(KVMIO,   0x9a)
/* Available with KVM_CAP_SET_GUEST_DEBUG */
#define KVM_SET_GUEST_DEBUG       _IOW(KVMIO,  0x9b, struct kvm_guest_debug)
/* MCE for x86 */
#define KVM_X86_SETUP_MCE         _IOW(KVMIO,  0x9c, __u64)
#define KVM_X86_GET_MCE_CAP_SUPPORTED _IOR(KVMIO,  0x9d, __u64)
#define KVM_X86_SET_MCE           _IOW(KVMIO,  0x9e, struct kvm_x86_mce)
/* IA64 stack access */
#define KVM_IA64_VCPU_GET_STACK   _IOR(KVMIO,  0x9a, void *)
#define KVM_IA64_VCPU_SET_STACK   _IOW(KVMIO,  0x9b, void *)
/* Available with KVM_CAP_VCPU_EVENTS */
#define KVM_GET_VCPU_EVENTS       _IOR(KVMIO,  0x9f, struct kvm_vcpu_events)
#define KVM_SET_VCPU_EVENTS       _IOW(KVMIO,  0xa0, struct kvm_vcpu_events)
/* Available with KVM_CAP_DEBUGREGS */
#define KVM_GET_DEBUGREGS         _IOR(KVMIO,  0xa1, struct kvm_debugregs)
#define KVM_SET_DEBUGREGS         _IOW(KVMIO,  0xa2, struct kvm_debugregs)
#define KVM_ENABLE_CAP            _IOW(KVMIO,  0xa3, struct kvm_enable_cap)
/* Available with KVM_CAP_XSAVE */
#define KVM_GET_XSAVE		  _IOR(KVMIO,  0xa4, struct kvm_xsave)
#define KVM_SET_XSAVE		  _IOW(KVMIO,  0xa5, struct kvm_xsave)
/* Available with KVM_CAP_XCRS */
#define KVM_GET_XCRS		  _IOR(KVMIO,  0xa6, struct kvm_xcrs)
#define KVM_SET_XCRS		  _IOW(KVMIO,  0xa7, struct kvm_xcrs)
/* Available with KVM_CAP_SW_TLB */
#define KVM_DIRTY_TLB		  _IOW(KVMIO,  0xaa, struct kvm_dirty_tlb)
/* Available with KVM_CAP_ONE_REG */
#define KVM_GET_ONE_REG		  _IOW(KVMIO,  0xab, struct kvm_one_reg)
#define KVM_SET_ONE_REG		  _IOW(KVMIO,  0xac, struct kvm_one_reg)
/* VM is being stopped by host */
#define KVM_KVMCLOCK_CTRL	  _IO(KVMIO,   0xad)
#define KVM_ARM_VCPU_INIT	  _IOW(KVMIO,  0xae, struct kvm_vcpu_init)
#define KVM_GET_REG_LIST	  _IOWR(KVMIO, 0xb0, struct kvm_reg_list)

#define KVM_DEV_ASSIGN_ENABLE_IOMMU	(1 << 0)
#define KVM_DEV_ASSIGN_PCI_2_3		(1 << 1)
#define KVM_DEV_ASSIGN_MASK_INTX	(1 << 2)

struct kvm_assigned_pci_dev {
	__u32 assigned_dev_id;
	__u32 busnr;
	__u32 devfn;
	__u32 flags;
	__u32 segnr;
	union {
		__u32 reserved[11];
	};
};

#define KVM_DEV_IRQ_HOST_INTX    (1 << 0)
#define KVM_DEV_IRQ_HOST_MSI     (1 << 1)
#define KVM_DEV_IRQ_HOST_MSIX    (1 << 2)

#define KVM_DEV_IRQ_GUEST_INTX   (1 << 8)
#define KVM_DEV_IRQ_GUEST_MSI    (1 << 9)
#define KVM_DEV_IRQ_GUEST_MSIX   (1 << 10)

#define KVM_DEV_IRQ_HOST_MASK	 0x00ff
#define KVM_DEV_IRQ_GUEST_MASK   0xff00

struct kvm_assigned_irq {
	__u32 assigned_dev_id;
	__u32 host_irq; /* ignored (legacy field) */
	__u32 guest_irq;
	__u32 flags;
	union {
		__u32 reserved[12];
	};
};

struct kvm_assigned_msix_nr {
	__u32 assigned_dev_id;
	__u16 entry_nr;
	__u16 padding;
};

#define KVM_MAX_MSIX_PER_DEV		256
struct kvm_assigned_msix_entry {
	__u32 assigned_dev_id;
	__u32 gsi;
	__u16 entry; /* The index of entry in the MSI-X table */
	__u16 padding[3];
};

#endif /* __LINUX_KVM_H */<|MERGE_RESOLUTION|>--- conflicted
+++ resolved
@@ -635,10 +635,7 @@
 #endif
 #define KVM_CAP_IRQFD_RESAMPLE 82
 #define KVM_CAP_PPC_BOOKE_WATCHDOG 83
-<<<<<<< HEAD
 #define KVM_CAP_SET_DEVICE_ADDR 84
-=======
->>>>>>> f026399f
 
 #ifdef KVM_CAP_IRQ_ROUTING
 
@@ -874,11 +871,8 @@
 #define KVM_CREATE_SPAPR_TCE	  _IOW(KVMIO,  0xa8, struct kvm_create_spapr_tce)
 /* Available with KVM_CAP_RMA */
 #define KVM_ALLOCATE_RMA	  _IOR(KVMIO,  0xa9, struct kvm_allocate_rma)
-<<<<<<< HEAD
 /* Available with KVM_CAP_SET_DEVICE_ADDR */
 #define KVM_SET_DEVICE_ADDRESS	  _IOW(KVMIO,  0xaa, struct kvm_device_address)
-=======
->>>>>>> f026399f
 
 /*
  * ioctls for vcpu fds
