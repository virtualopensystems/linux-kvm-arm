--- conflicted
+++ resolved
@@ -60,10 +60,7 @@
 #define DST_NOCOUNT		0x0020
 #define DST_NOPEER		0x0040
 #define DST_FAKE_RTABLE		0x0080
-<<<<<<< HEAD
-=======
 #define DST_XFRM_TUNNEL		0x0100
->>>>>>> cfaf0251
 
 	short			error;
 	short			obsolete;
