--- conflicted
+++ resolved
@@ -750,8 +750,6 @@
 	bdaddr_t bdaddr;
 } __packed;
 
-<<<<<<< HEAD
-=======
 #define HCI_OP_READ_DATA_BLOCK_SIZE	0x100a
 struct hci_rp_read_data_block_size {
 	__u8     status;
@@ -760,7 +758,6 @@
 	__le16   num_blocks;
 } __packed;
 
->>>>>>> dcd6c922
 #define HCI_OP_WRITE_PAGE_SCAN_ACTIVITY	0x0c1c
 struct hci_cp_write_page_scan_activity {
 	__le16   interval;
@@ -771,8 +768,6 @@
 	#define PAGE_SCAN_TYPE_STANDARD		0x00
 	#define PAGE_SCAN_TYPE_INTERLACED	0x01
 
-<<<<<<< HEAD
-=======
 #define HCI_OP_READ_LOCAL_AMP_INFO	0x1409
 struct hci_rp_read_local_amp_info {
 	__u8     status;
@@ -788,7 +783,6 @@
 	__le32   be_flush_to;
 } __packed;
 
->>>>>>> dcd6c922
 #define HCI_OP_LE_SET_EVENT_MASK	0x2001
 struct hci_cp_le_set_event_mask {
 	__u8     mask[8];
