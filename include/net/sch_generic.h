--- conflicted
+++ resolved
@@ -702,12 +702,8 @@
 }
 
 void psched_ratecfg_precompute(struct psched_ratecfg *r,
-<<<<<<< HEAD
-			       const struct tc_ratespec *conf);
-=======
 			       const struct tc_ratespec *conf,
 			       u64 rate64);
->>>>>>> d8ec26d7
 
 static inline void psched_ratecfg_getrate(struct tc_ratespec *res,
 					  const struct psched_ratecfg *r)
