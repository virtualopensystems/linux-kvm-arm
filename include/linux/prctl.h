#ifndef _LINUX_PRCTL_H
#define _LINUX_PRCTL_H

/* Values to pass as first argument to prctl() */

#define PR_SET_PDEATHSIG  1  /* Second arg is a signal */
#define PR_GET_PDEATHSIG  2  /* Second arg is a ptr to return the signal */

/* Get/set current->mm->dumpable */
#define PR_GET_DUMPABLE   3
#define PR_SET_DUMPABLE   4

/* Get/set unaligned access control bits (if meaningful) */
#define PR_GET_UNALIGN	  5
#define PR_SET_UNALIGN	  6
# define PR_UNALIGN_NOPRINT	1	/* silently fix up unaligned user accesses */
# define PR_UNALIGN_SIGBUS	2	/* generate SIGBUS on unaligned user access */

/* Get/set whether or not to drop capabilities on setuid() away from
 * uid 0 (as per security/commoncap.c) */
#define PR_GET_KEEPCAPS   7
#define PR_SET_KEEPCAPS   8

/* Get/set floating-point emulation control bits (if meaningful) */
#define PR_GET_FPEMU  9
#define PR_SET_FPEMU 10
# define PR_FPEMU_NOPRINT	1	/* silently emulate fp operations accesses */
# define PR_FPEMU_SIGFPE	2	/* don't emulate fp operations, send SIGFPE instead */

/* Get/set floating-point exception mode (if meaningful) */
#define PR_GET_FPEXC	11
#define PR_SET_FPEXC	12
# define PR_FP_EXC_SW_ENABLE	0x80	/* Use FPEXC for FP exception enables */
# define PR_FP_EXC_DIV		0x010000	/* floating point divide by zero */
# define PR_FP_EXC_OVF		0x020000	/* floating point overflow */
# define PR_FP_EXC_UND		0x040000	/* floating point underflow */
# define PR_FP_EXC_RES		0x080000	/* floating point inexact result */
# define PR_FP_EXC_INV		0x100000	/* floating point invalid operation */
# define PR_FP_EXC_DISABLED	0	/* FP exceptions disabled */
# define PR_FP_EXC_NONRECOV	1	/* async non-recoverable exc. mode */
# define PR_FP_EXC_ASYNC	2	/* async recoverable exception mode */
# define PR_FP_EXC_PRECISE	3	/* precise exception mode */

/* Get/set whether we use statistical process timing or accurate timestamp
 * based process timing */
#define PR_GET_TIMING   13
#define PR_SET_TIMING   14
# define PR_TIMING_STATISTICAL  0       /* Normal, traditional,
                                                   statistical process timing */
# define PR_TIMING_TIMESTAMP    1       /* Accurate timestamp based
                                                   process timing */

#define PR_SET_NAME    15		/* Set process name */
#define PR_GET_NAME    16		/* Get process name */

/* Get/set process endian */
#define PR_GET_ENDIAN	19
#define PR_SET_ENDIAN	20
# define PR_ENDIAN_BIG		0
# define PR_ENDIAN_LITTLE	1	/* True little endian mode */
# define PR_ENDIAN_PPC_LITTLE	2	/* "PowerPC" pseudo little endian */

/* Get/set process seccomp mode */
#define PR_GET_SECCOMP	21
#define PR_SET_SECCOMP	22

/* Get/set the capability bounding set (as per security/commoncap.c) */
#define PR_CAPBSET_READ 23
#define PR_CAPBSET_DROP 24

/* Get/set the process' ability to use the timestamp counter instruction */
#define PR_GET_TSC 25
#define PR_SET_TSC 26
# define PR_TSC_ENABLE		1	/* allow the use of the timestamp counter */
# define PR_TSC_SIGSEGV		2	/* throw a SIGSEGV instead of reading the TSC */

/* Get/set securebits (as per security/commoncap.c) */
#define PR_GET_SECUREBITS 27
#define PR_SET_SECUREBITS 28

/*
 * Get/set the timerslack as used by poll/select/nanosleep
 * A value of 0 means "use default"
 */
#define PR_SET_TIMERSLACK 29
#define PR_GET_TIMERSLACK 30

#define PR_TASK_PERF_EVENTS_DISABLE		31
#define PR_TASK_PERF_EVENTS_ENABLE		32

/*
 * Set early/late kill mode for hwpoison memory corruption.
 * This influences when the process gets killed on a memory corruption.
 */
#define PR_MCE_KILL	33
# define PR_MCE_KILL_CLEAR   0
# define PR_MCE_KILL_SET     1

# define PR_MCE_KILL_LATE    0
# define PR_MCE_KILL_EARLY   1
# define PR_MCE_KILL_DEFAULT 2

#define PR_MCE_KILL_GET 34

/*
 * Tune up process memory map specifics.
 */
#define PR_SET_MM		35
# define PR_SET_MM_START_CODE		1
# define PR_SET_MM_END_CODE		2
# define PR_SET_MM_START_DATA		3
# define PR_SET_MM_END_DATA		4
# define PR_SET_MM_START_STACK		5
# define PR_SET_MM_START_BRK		6
# define PR_SET_MM_BRK			7
# define PR_SET_MM_ARG_START		8
# define PR_SET_MM_ARG_END		9
# define PR_SET_MM_ENV_START		10
# define PR_SET_MM_ENV_END		11
# define PR_SET_MM_AUXV			12
# define PR_SET_MM_EXE_FILE		13

/*
 * Set specific pid that is allowed to ptrace the current task.
 * A value of 0 mean "no process".
 */
#define PR_SET_PTRACER 0x59616d61
# define PR_SET_PTRACER_ANY ((unsigned long)-1)

#define PR_SET_CHILD_SUBREAPER	36
#define PR_GET_CHILD_SUBREAPER	37

/*
 * If no_new_privs is set, then operations that grant new privileges (i.e.
 * execve) will either fail or not grant them.  This affects suid/sgid,
 * file capabilities, and LSMs.
 *
 * Operations that merely manipulate or drop existing privileges (setresuid,
 * capset, etc.) will still work.  Drop those privileges if you want them gone.
 *
 * Changing LSM security domain is considered a new privilege.  So, for example,
 * asking selinux for a specific new context (e.g. with runcon) will result
 * in execve returning -EPERM.
<<<<<<< HEAD
=======
 *
 * See Documentation/prctl/no_new_privs.txt for more details.
>>>>>>> bd0a521e
 */
#define PR_SET_NO_NEW_PRIVS	38
#define PR_GET_NO_NEW_PRIVS	39

#define PR_GET_TID_ADDRESS	40

#endif /* _LINUX_PRCTL_H */<|MERGE_RESOLUTION|>--- conflicted
+++ resolved
@@ -141,11 +141,8 @@
  * Changing LSM security domain is considered a new privilege.  So, for example,
  * asking selinux for a specific new context (e.g. with runcon) will result
  * in execve returning -EPERM.
-<<<<<<< HEAD
-=======
  *
  * See Documentation/prctl/no_new_privs.txt for more details.
->>>>>>> bd0a521e
  */
 #define PR_SET_NO_NEW_PRIVS	38
 #define PR_GET_NO_NEW_PRIVS	39
