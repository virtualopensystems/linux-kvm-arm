#ifndef __LINUX_NL80211_H
#define __LINUX_NL80211_H
/*
 * 802.11 netlink interface public header
 *
 * Copyright 2006-2010 Johannes Berg <johannes@sipsolutions.net>
 * Copyright 2008 Michael Wu <flamingice@sourmilk.net>
 * Copyright 2008 Luis Carlos Cobo <luisca@cozybit.com>
 * Copyright 2008 Michael Buesch <m@bues.ch>
 * Copyright 2008, 2009 Luis R. Rodriguez <lrodriguez@atheros.com>
 * Copyright 2008 Jouni Malinen <jouni.malinen@atheros.com>
 * Copyright 2008 Colin McCabe <colin@cozybit.com>
 *
 * Permission to use, copy, modify, and/or distribute this software for any
 * purpose with or without fee is hereby granted, provided that the above
 * copyright notice and this permission notice appear in all copies.
 *
 * THE SOFTWARE IS PROVIDED "AS IS" AND THE AUTHOR DISCLAIMS ALL WARRANTIES
 * WITH REGARD TO THIS SOFTWARE INCLUDING ALL IMPLIED WARRANTIES OF
 * MERCHANTABILITY AND FITNESS. IN NO EVENT SHALL THE AUTHOR BE LIABLE FOR
 * ANY SPECIAL, DIRECT, INDIRECT, OR CONSEQUENTIAL DAMAGES OR ANY DAMAGES
 * WHATSOEVER RESULTING FROM LOSS OF USE, DATA OR PROFITS, WHETHER IN AN
 * ACTION OF CONTRACT, NEGLIGENCE OR OTHER TORTIOUS ACTION, ARISING OUT OF
 * OR IN CONNECTION WITH THE USE OR PERFORMANCE OF THIS SOFTWARE.
 *
 */

#include <linux/types.h>

/**
 * DOC: Station handling
 *
 * Stations are added per interface, but a special case exists with VLAN
 * interfaces. When a station is bound to an AP interface, it may be moved
 * into a VLAN identified by a VLAN interface index (%NL80211_ATTR_STA_VLAN).
 * The station is still assumed to belong to the AP interface it was added
 * to.
 *
 * TODO: need more info?
 */

/**
 * DOC: Frame transmission/registration support
 *
 * Frame transmission and registration support exists to allow userspace
 * management entities such as wpa_supplicant react to management frames
 * that are not being handled by the kernel. This includes, for example,
 * certain classes of action frames that cannot be handled in the kernel
 * for various reasons.
 *
 * Frame registration is done on a per-interface basis and registrations
 * cannot be removed other than by closing the socket. It is possible to
 * specify a registration filter to register, for example, only for a
 * certain type of action frame. In particular with action frames, those
 * that userspace registers for will not be returned as unhandled by the
 * driver, so that the registered application has to take responsibility
 * for doing that.
 *
 * The type of frame that can be registered for is also dependent on the
 * driver and interface type. The frame types are advertised in wiphy
 * attributes so applications know what to expect.
 *
 * NOTE: When an interface changes type while registrations are active,
 *       these registrations are ignored until the interface type is
 *       changed again. This means that changing the interface type can
 *       lead to a situation that couldn't otherwise be produced, but
 *       any such registrations will be dormant in the sense that they
 *       will not be serviced, i.e. they will not receive any frames.
 *
 * Frame transmission allows userspace to send for example the required
 * responses to action frames. It is subject to some sanity checking,
 * but many frames can be transmitted. When a frame was transmitted, its
 * status is indicated to the sending socket.
 *
 * For more technical details, see the corresponding command descriptions
 * below.
 */

/**
 * DOC: Virtual interface / concurrency capabilities
 *
 * Some devices are able to operate with virtual MACs, they can have
 * more than one virtual interface. The capability handling for this
 * is a bit complex though, as there may be a number of restrictions
 * on the types of concurrency that are supported.
 *
 * To start with, each device supports the interface types listed in
 * the %NL80211_ATTR_SUPPORTED_IFTYPES attribute, but by listing the
 * types there no concurrency is implied.
 *
 * Once concurrency is desired, more attributes must be observed:
 * To start with, since some interface types are purely managed in
 * software, like the AP-VLAN type in mac80211 for example, there's
 * an additional list of these, they can be added at any time and
 * are only restricted by some semantic restrictions (e.g. AP-VLAN
 * cannot be added without a corresponding AP interface). This list
 * is exported in the %NL80211_ATTR_SOFTWARE_IFTYPES attribute.
 *
 * Further, the list of supported combinations is exported. This is
 * in the %NL80211_ATTR_INTERFACE_COMBINATIONS attribute. Basically,
 * it exports a list of "groups", and at any point in time the
 * interfaces that are currently active must fall into any one of
 * the advertised groups. Within each group, there are restrictions
 * on the number of interfaces of different types that are supported
 * and also the number of different channels, along with potentially
 * some other restrictions. See &enum nl80211_if_combination_attrs.
 *
 * All together, these attributes define the concurrency of virtual
 * interfaces that a given device supports.
 */

/**
 * enum nl80211_commands - supported nl80211 commands
 *
 * @NL80211_CMD_UNSPEC: unspecified command to catch errors
 *
 * @NL80211_CMD_GET_WIPHY: request information about a wiphy or dump request
 *	to get a list of all present wiphys.
 * @NL80211_CMD_SET_WIPHY: set wiphy parameters, needs %NL80211_ATTR_WIPHY or
 *	%NL80211_ATTR_IFINDEX; can be used to set %NL80211_ATTR_WIPHY_NAME,
 *	%NL80211_ATTR_WIPHY_TXQ_PARAMS, %NL80211_ATTR_WIPHY_FREQ,
 *	%NL80211_ATTR_WIPHY_CHANNEL_TYPE, %NL80211_ATTR_WIPHY_RETRY_SHORT,
 *	%NL80211_ATTR_WIPHY_RETRY_LONG, %NL80211_ATTR_WIPHY_FRAG_THRESHOLD,
 *	and/or %NL80211_ATTR_WIPHY_RTS_THRESHOLD.
 *	However, for setting the channel, see %NL80211_CMD_SET_CHANNEL
 *	instead, the support here is for backward compatibility only.
 * @NL80211_CMD_NEW_WIPHY: Newly created wiphy, response to get request
 *	or rename notification. Has attributes %NL80211_ATTR_WIPHY and
 *	%NL80211_ATTR_WIPHY_NAME.
 * @NL80211_CMD_DEL_WIPHY: Wiphy deleted. Has attributes
 *	%NL80211_ATTR_WIPHY and %NL80211_ATTR_WIPHY_NAME.
 *
 * @NL80211_CMD_GET_INTERFACE: Request an interface's configuration;
 *	either a dump request on a %NL80211_ATTR_WIPHY or a specific get
 *	on an %NL80211_ATTR_IFINDEX is supported.
 * @NL80211_CMD_SET_INTERFACE: Set type of a virtual interface, requires
 *	%NL80211_ATTR_IFINDEX and %NL80211_ATTR_IFTYPE.
 * @NL80211_CMD_NEW_INTERFACE: Newly created virtual interface or response
 *	to %NL80211_CMD_GET_INTERFACE. Has %NL80211_ATTR_IFINDEX,
 *	%NL80211_ATTR_WIPHY and %NL80211_ATTR_IFTYPE attributes. Can also
 *	be sent from userspace to request creation of a new virtual interface,
 *	then requires attributes %NL80211_ATTR_WIPHY, %NL80211_ATTR_IFTYPE and
 *	%NL80211_ATTR_IFNAME.
 * @NL80211_CMD_DEL_INTERFACE: Virtual interface was deleted, has attributes
 *	%NL80211_ATTR_IFINDEX and %NL80211_ATTR_WIPHY. Can also be sent from
 *	userspace to request deletion of a virtual interface, then requires
 *	attribute %NL80211_ATTR_IFINDEX.
 *
 * @NL80211_CMD_GET_KEY: Get sequence counter information for a key specified
 *	by %NL80211_ATTR_KEY_IDX and/or %NL80211_ATTR_MAC.
 * @NL80211_CMD_SET_KEY: Set key attributes %NL80211_ATTR_KEY_DEFAULT,
 *	%NL80211_ATTR_KEY_DEFAULT_MGMT, or %NL80211_ATTR_KEY_THRESHOLD.
 * @NL80211_CMD_NEW_KEY: add a key with given %NL80211_ATTR_KEY_DATA,
 *	%NL80211_ATTR_KEY_IDX, %NL80211_ATTR_MAC, %NL80211_ATTR_KEY_CIPHER,
 *	and %NL80211_ATTR_KEY_SEQ attributes.
 * @NL80211_CMD_DEL_KEY: delete a key identified by %NL80211_ATTR_KEY_IDX
 *	or %NL80211_ATTR_MAC.
 *
 * @NL80211_CMD_GET_BEACON: retrieve beacon information (returned in a
 *	%NL80222_CMD_NEW_BEACON message)
 * @NL80211_CMD_SET_BEACON: set the beacon on an access point interface
 *	using the %NL80211_ATTR_BEACON_INTERVAL, %NL80211_ATTR_DTIM_PERIOD,
 *	%NL80211_ATTR_BEACON_HEAD and %NL80211_ATTR_BEACON_TAIL attributes.
 *	Following attributes are provided for drivers that generate full Beacon
 *	and Probe Response frames internally: %NL80211_ATTR_SSID,
 *	%NL80211_ATTR_HIDDEN_SSID, %NL80211_ATTR_CIPHERS_PAIRWISE,
 *	%NL80211_ATTR_CIPHER_GROUP, %NL80211_ATTR_WPA_VERSIONS,
 *	%NL80211_ATTR_AKM_SUITES, %NL80211_ATTR_PRIVACY,
 *	%NL80211_ATTR_AUTH_TYPE, %NL80211_ATTR_IE, %NL80211_ATTR_IE_PROBE_RESP,
 *	%NL80211_ATTR_IE_ASSOC_RESP.
 * @NL80211_CMD_NEW_BEACON: add a new beacon to an access point interface,
 *	parameters are like for %NL80211_CMD_SET_BEACON.
 * @NL80211_CMD_DEL_BEACON: remove the beacon, stop sending it
 *
 * @NL80211_CMD_GET_STATION: Get station attributes for station identified by
 *	%NL80211_ATTR_MAC on the interface identified by %NL80211_ATTR_IFINDEX.
 * @NL80211_CMD_SET_STATION: Set station attributes for station identified by
 *	%NL80211_ATTR_MAC on the interface identified by %NL80211_ATTR_IFINDEX.
 * @NL80211_CMD_NEW_STATION: Add a station with given attributes to the
 *	the interface identified by %NL80211_ATTR_IFINDEX.
 * @NL80211_CMD_DEL_STATION: Remove a station identified by %NL80211_ATTR_MAC
 *	or, if no MAC address given, all stations, on the interface identified
 *	by %NL80211_ATTR_IFINDEX.
 *
 * @NL80211_CMD_GET_MPATH: Get mesh path attributes for mesh path to
 * 	destination %NL80211_ATTR_MAC on the interface identified by
 * 	%NL80211_ATTR_IFINDEX.
 * @NL80211_CMD_SET_MPATH:  Set mesh path attributes for mesh path to
 * 	destination %NL80211_ATTR_MAC on the interface identified by
 * 	%NL80211_ATTR_IFINDEX.
 * @NL80211_CMD_NEW_MPATH: Create a new mesh path for the destination given by
 *	%NL80211_ATTR_MAC via %NL80211_ATTR_MPATH_NEXT_HOP.
 * @NL80211_CMD_DEL_MPATH: Delete a mesh path to the destination given by
 *	%NL80211_ATTR_MAC.
 * @NL80211_CMD_NEW_PATH: Add a mesh path with given attributes to the
 *	the interface identified by %NL80211_ATTR_IFINDEX.
 * @NL80211_CMD_DEL_PATH: Remove a mesh path identified by %NL80211_ATTR_MAC
 *	or, if no MAC address given, all mesh paths, on the interface identified
 *	by %NL80211_ATTR_IFINDEX.
 * @NL80211_CMD_SET_BSS: Set BSS attributes for BSS identified by
 *	%NL80211_ATTR_IFINDEX.
 *
 * @NL80211_CMD_GET_REG: ask the wireless core to send us its currently set
 * 	regulatory domain.
 * @NL80211_CMD_SET_REG: Set current regulatory domain. CRDA sends this command
 *	after being queried by the kernel. CRDA replies by sending a regulatory
 *	domain structure which consists of %NL80211_ATTR_REG_ALPHA set to our
 *	current alpha2 if it found a match. It also provides
 * 	NL80211_ATTR_REG_RULE_FLAGS, and a set of regulatory rules. Each
 * 	regulatory rule is a nested set of attributes  given by
 * 	%NL80211_ATTR_REG_RULE_FREQ_[START|END] and
 * 	%NL80211_ATTR_FREQ_RANGE_MAX_BW with an attached power rule given by
 * 	%NL80211_ATTR_REG_RULE_POWER_MAX_ANT_GAIN and
 * 	%NL80211_ATTR_REG_RULE_POWER_MAX_EIRP.
 * @NL80211_CMD_REQ_SET_REG: ask the wireless core to set the regulatory domain
 * 	to the specified ISO/IEC 3166-1 alpha2 country code. The core will
 * 	store this as a valid request and then query userspace for it.
 *
 * @NL80211_CMD_GET_MESH_CONFIG: Get mesh networking properties for the
 *	interface identified by %NL80211_ATTR_IFINDEX
 *
 * @NL80211_CMD_SET_MESH_CONFIG: Set mesh networking properties for the
 *      interface identified by %NL80211_ATTR_IFINDEX
 *
 * @NL80211_CMD_SET_MGMT_EXTRA_IE: Set extra IEs for management frames. The
 *	interface is identified with %NL80211_ATTR_IFINDEX and the management
 *	frame subtype with %NL80211_ATTR_MGMT_SUBTYPE. The extra IE data to be
 *	added to the end of the specified management frame is specified with
 *	%NL80211_ATTR_IE. If the command succeeds, the requested data will be
 *	added to all specified management frames generated by
 *	kernel/firmware/driver.
 *	Note: This command has been removed and it is only reserved at this
 *	point to avoid re-using existing command number. The functionality this
 *	command was planned for has been provided with cleaner design with the
 *	option to specify additional IEs in NL80211_CMD_TRIGGER_SCAN,
 *	NL80211_CMD_AUTHENTICATE, NL80211_CMD_ASSOCIATE,
 *	NL80211_CMD_DEAUTHENTICATE, and NL80211_CMD_DISASSOCIATE.
 *
 * @NL80211_CMD_GET_SCAN: get scan results
 * @NL80211_CMD_TRIGGER_SCAN: trigger a new scan with the given parameters
 *	%NL80211_ATTR_TX_NO_CCK_RATE is used to decide whether to send the
 *	probe requests at CCK rate or not.
 * @NL80211_CMD_NEW_SCAN_RESULTS: scan notification (as a reply to
 *	NL80211_CMD_GET_SCAN and on the "scan" multicast group)
 * @NL80211_CMD_SCAN_ABORTED: scan was aborted, for unspecified reasons,
 *	partial scan results may be available
 *
 * @NL80211_CMD_START_SCHED_SCAN: start a scheduled scan at certain
 *	intervals, as specified by %NL80211_ATTR_SCHED_SCAN_INTERVAL.
 *	Like with normal scans, if SSIDs (%NL80211_ATTR_SCAN_SSIDS)
 *	are passed, they are used in the probe requests.  For
 *	broadcast, a broadcast SSID must be passed (ie. an empty
 *	string).  If no SSID is passed, no probe requests are sent and
 *	a passive scan is performed.  %NL80211_ATTR_SCAN_FREQUENCIES,
 *	if passed, define which channels should be scanned; if not
 *	passed, all channels allowed for the current regulatory domain
 *	are used.  Extra IEs can also be passed from the userspace by
 *	using the %NL80211_ATTR_IE attribute.
 * @NL80211_CMD_STOP_SCHED_SCAN: stop a scheduled scan.  Returns -ENOENT
 *	if scheduled scan is not running.
 * @NL80211_CMD_SCHED_SCAN_RESULTS: indicates that there are scheduled scan
 *	results available.
 * @NL80211_CMD_SCHED_SCAN_STOPPED: indicates that the scheduled scan has
 *	stopped.  The driver may issue this event at any time during a
 *	scheduled scan.  One reason for stopping the scan is if the hardware
 *	does not support starting an association or a normal scan while running
 *	a scheduled scan.  This event is also sent when the
 *	%NL80211_CMD_STOP_SCHED_SCAN command is received or when the interface
 *	is brought down while a scheduled scan was running.
 *
 * @NL80211_CMD_GET_SURVEY: get survey resuls, e.g. channel occupation
 *      or noise level
 * @NL80211_CMD_NEW_SURVEY_RESULTS: survey data notification (as a reply to
 *	NL80211_CMD_GET_SURVEY and on the "scan" multicast group)
 *
 * @NL80211_CMD_REG_CHANGE: indicates to userspace the regulatory domain
 * 	has been changed and provides details of the request information
 * 	that caused the change such as who initiated the regulatory request
 * 	(%NL80211_ATTR_REG_INITIATOR), the wiphy_idx
 * 	(%NL80211_ATTR_REG_ALPHA2) on which the request was made from if
 * 	the initiator was %NL80211_REGDOM_SET_BY_COUNTRY_IE or
 * 	%NL80211_REGDOM_SET_BY_DRIVER, the type of regulatory domain
 * 	set (%NL80211_ATTR_REG_TYPE), if the type of regulatory domain is
 * 	%NL80211_REG_TYPE_COUNTRY the alpha2 to which we have moved on
 * 	to (%NL80211_ATTR_REG_ALPHA2).
 * @NL80211_CMD_REG_BEACON_HINT: indicates to userspace that an AP beacon
 * 	has been found while world roaming thus enabling active scan or
 * 	any mode of operation that initiates TX (beacons) on a channel
 * 	where we would not have been able to do either before. As an example
 * 	if you are world roaming (regulatory domain set to world or if your
 * 	driver is using a custom world roaming regulatory domain) and while
 * 	doing a passive scan on the 5 GHz band you find an AP there (if not
 * 	on a DFS channel) you will now be able to actively scan for that AP
 * 	or use AP mode on your card on that same channel. Note that this will
 * 	never be used for channels 1-11 on the 2 GHz band as they are always
 * 	enabled world wide. This beacon hint is only sent if your device had
 * 	either disabled active scanning or beaconing on a channel. We send to
 * 	userspace the wiphy on which we removed a restriction from
 * 	(%NL80211_ATTR_WIPHY) and the channel on which this occurred
 * 	before (%NL80211_ATTR_FREQ_BEFORE) and after (%NL80211_ATTR_FREQ_AFTER)
 * 	the beacon hint was processed.
 *
 * @NL80211_CMD_AUTHENTICATE: authentication request and notification.
 *	This command is used both as a command (request to authenticate) and
 *	as an event on the "mlme" multicast group indicating completion of the
 *	authentication process.
 *	When used as a command, %NL80211_ATTR_IFINDEX is used to identify the
 *	interface. %NL80211_ATTR_MAC is used to specify PeerSTAAddress (and
 *	BSSID in case of station mode). %NL80211_ATTR_SSID is used to specify
 *	the SSID (mainly for association, but is included in authentication
 *	request, too, to help BSS selection. %NL80211_ATTR_WIPHY_FREQ is used
 *	to specify the frequence of the channel in MHz. %NL80211_ATTR_AUTH_TYPE
 *	is used to specify the authentication type. %NL80211_ATTR_IE is used to
 *	define IEs (VendorSpecificInfo, but also including RSN IE and FT IEs)
 *	to be added to the frame.
 *	When used as an event, this reports reception of an Authentication
 *	frame in station and IBSS modes when the local MLME processed the
 *	frame, i.e., it was for the local STA and was received in correct
 *	state. This is similar to MLME-AUTHENTICATE.confirm primitive in the
 *	MLME SAP interface (kernel providing MLME, userspace SME). The
 *	included %NL80211_ATTR_FRAME attribute contains the management frame
 *	(including both the header and frame body, but not FCS). This event is
 *	also used to indicate if the authentication attempt timed out. In that
 *	case the %NL80211_ATTR_FRAME attribute is replaced with a
 *	%NL80211_ATTR_TIMED_OUT flag (and %NL80211_ATTR_MAC to indicate which
 *	pending authentication timed out).
 * @NL80211_CMD_ASSOCIATE: association request and notification; like
 *	NL80211_CMD_AUTHENTICATE but for Association and Reassociation
 *	(similar to MLME-ASSOCIATE.request, MLME-REASSOCIATE.request,
 *	MLME-ASSOCIATE.confirm or MLME-REASSOCIATE.confirm primitives).
 * @NL80211_CMD_DEAUTHENTICATE: deauthentication request and notification; like
 *	NL80211_CMD_AUTHENTICATE but for Deauthentication frames (similar to
 *	MLME-DEAUTHENTICATION.request and MLME-DEAUTHENTICATE.indication
 *	primitives).
 * @NL80211_CMD_DISASSOCIATE: disassociation request and notification; like
 *	NL80211_CMD_AUTHENTICATE but for Disassociation frames (similar to
 *	MLME-DISASSOCIATE.request and MLME-DISASSOCIATE.indication primitives).
 *
 * @NL80211_CMD_MICHAEL_MIC_FAILURE: notification of a locally detected Michael
 *	MIC (part of TKIP) failure; sent on the "mlme" multicast group; the
 *	event includes %NL80211_ATTR_MAC to describe the source MAC address of
 *	the frame with invalid MIC, %NL80211_ATTR_KEY_TYPE to show the key
 *	type, %NL80211_ATTR_KEY_IDX to indicate the key identifier, and
 *	%NL80211_ATTR_KEY_SEQ to indicate the TSC value of the frame; this
 *	event matches with MLME-MICHAELMICFAILURE.indication() primitive
 *
 * @NL80211_CMD_JOIN_IBSS: Join a new IBSS -- given at least an SSID and a
 *	FREQ attribute (for the initial frequency if no peer can be found)
 *	and optionally a MAC (as BSSID) and FREQ_FIXED attribute if those
 *	should be fixed rather than automatically determined. Can only be
 *	executed on a network interface that is UP, and fixed BSSID/FREQ
 *	may be rejected. Another optional parameter is the beacon interval,
 *	given in the %NL80211_ATTR_BEACON_INTERVAL attribute, which if not
 *	given defaults to 100 TU (102.4ms).
 * @NL80211_CMD_LEAVE_IBSS: Leave the IBSS -- no special arguments, the IBSS is
 *	determined by the network interface.
 *
 * @NL80211_CMD_TESTMODE: testmode command, takes a wiphy (or ifindex) attribute
 *	to identify the device, and the TESTDATA blob attribute to pass through
 *	to the driver.
 *
 * @NL80211_CMD_CONNECT: connection request and notification; this command
 *	requests to connect to a specified network but without separating
 *	auth and assoc steps. For this, you need to specify the SSID in a
 *	%NL80211_ATTR_SSID attribute, and can optionally specify the association
 *	IEs in %NL80211_ATTR_IE, %NL80211_ATTR_AUTH_TYPE, %NL80211_ATTR_MAC,
 *	%NL80211_ATTR_WIPHY_FREQ, %NL80211_ATTR_CONTROL_PORT,
 *	%NL80211_ATTR_CONTROL_PORT_ETHERTYPE and
 *	%NL80211_ATTR_CONTROL_PORT_NO_ENCRYPT.
 *	It is also sent as an event, with the BSSID and response IEs when the
 *	connection is established or failed to be established. This can be
 *	determined by the STATUS_CODE attribute.
 * @NL80211_CMD_ROAM: request that the card roam (currently not implemented),
 *	sent as an event when the card/driver roamed by itself.
 * @NL80211_CMD_DISCONNECT: drop a given connection; also used to notify
 *	userspace that a connection was dropped by the AP or due to other
 *	reasons, for this the %NL80211_ATTR_DISCONNECTED_BY_AP and
 *	%NL80211_ATTR_REASON_CODE attributes are used.
 *
 * @NL80211_CMD_SET_WIPHY_NETNS: Set a wiphy's netns. Note that all devices
 *	associated with this wiphy must be down and will follow.
 *
 * @NL80211_CMD_REMAIN_ON_CHANNEL: Request to remain awake on the specified
 *	channel for the specified amount of time. This can be used to do
 *	off-channel operations like transmit a Public Action frame and wait for
 *	a response while being associated to an AP on another channel.
 *	%NL80211_ATTR_IFINDEX is used to specify which interface (and thus
 *	radio) is used. %NL80211_ATTR_WIPHY_FREQ is used to specify the
 *	frequency for the operation and %NL80211_ATTR_WIPHY_CHANNEL_TYPE may be
 *	optionally used to specify additional channel parameters.
 *	%NL80211_ATTR_DURATION is used to specify the duration in milliseconds
 *	to remain on the channel. This command is also used as an event to
 *	notify when the requested duration starts (it may take a while for the
 *	driver to schedule this time due to other concurrent needs for the
 *	radio).
 *	When called, this operation returns a cookie (%NL80211_ATTR_COOKIE)
 *	that will be included with any events pertaining to this request;
 *	the cookie is also used to cancel the request.
 * @NL80211_CMD_CANCEL_REMAIN_ON_CHANNEL: This command can be used to cancel a
 *	pending remain-on-channel duration if the desired operation has been
 *	completed prior to expiration of the originally requested duration.
 *	%NL80211_ATTR_WIPHY or %NL80211_ATTR_IFINDEX is used to specify the
 *	radio. The %NL80211_ATTR_COOKIE attribute must be given as well to
 *	uniquely identify the request.
 *	This command is also used as an event to notify when a requested
 *	remain-on-channel duration has expired.
 *
 * @NL80211_CMD_SET_TX_BITRATE_MASK: Set the mask of rates to be used in TX
 *	rate selection. %NL80211_ATTR_IFINDEX is used to specify the interface
 *	and @NL80211_ATTR_TX_RATES the set of allowed rates.
 *
 * @NL80211_CMD_REGISTER_FRAME: Register for receiving certain mgmt frames
 *	(via @NL80211_CMD_FRAME) for processing in userspace. This command
 *	requires an interface index, a frame type attribute (optional for
 *	backward compatibility reasons, if not given assumes action frames)
 *	and a match attribute containing the first few bytes of the frame
 *	that should match, e.g. a single byte for only a category match or
 *	four bytes for vendor frames including the OUI. The registration
 *	cannot be dropped, but is removed automatically when the netlink
 *	socket is closed. Multiple registrations can be made.
 * @NL80211_CMD_REGISTER_ACTION: Alias for @NL80211_CMD_REGISTER_FRAME for
 *	backward compatibility
 * @NL80211_CMD_FRAME: Management frame TX request and RX notification. This
 *	command is used both as a request to transmit a management frame and
 *	as an event indicating reception of a frame that was not processed in
 *	kernel code, but is for us (i.e., which may need to be processed in a
 *	user space application). %NL80211_ATTR_FRAME is used to specify the
 *	frame contents (including header). %NL80211_ATTR_WIPHY_FREQ (and
 *	optionally %NL80211_ATTR_WIPHY_CHANNEL_TYPE) is used to indicate on
 *	which channel the frame is to be transmitted or was received. If this
 *	channel is not the current channel (remain-on-channel or the
 *	operational channel) the device will switch to the given channel and
 *	transmit the frame, optionally waiting for a response for the time
 *	specified using %NL80211_ATTR_DURATION. When called, this operation
 *	returns a cookie (%NL80211_ATTR_COOKIE) that will be included with the
 *	TX status event pertaining to the TX request.
 *	%NL80211_ATTR_TX_NO_CCK_RATE is used to decide whether to send the
 *	management frames at CCK rate or not in 2GHz band.
 * @NL80211_CMD_FRAME_WAIT_CANCEL: When an off-channel TX was requested, this
 *	command may be used with the corresponding cookie to cancel the wait
 *	time if it is known that it is no longer necessary.
 * @NL80211_CMD_ACTION: Alias for @NL80211_CMD_FRAME for backward compatibility.
 * @NL80211_CMD_FRAME_TX_STATUS: Report TX status of a management frame
 *	transmitted with %NL80211_CMD_FRAME. %NL80211_ATTR_COOKIE identifies
 *	the TX command and %NL80211_ATTR_FRAME includes the contents of the
 *	frame. %NL80211_ATTR_ACK flag is included if the recipient acknowledged
 *	the frame.
 * @NL80211_CMD_ACTION_TX_STATUS: Alias for @NL80211_CMD_FRAME_TX_STATUS for
 *	backward compatibility.
 * @NL80211_CMD_SET_CQM: Connection quality monitor configuration. This command
 *	is used to configure connection quality monitoring notification trigger
 *	levels.
 * @NL80211_CMD_NOTIFY_CQM: Connection quality monitor notification. This
 *	command is used as an event to indicate the that a trigger level was
 *	reached.
 * @NL80211_CMD_SET_CHANNEL: Set the channel (using %NL80211_ATTR_WIPHY_FREQ
 *	and %NL80211_ATTR_WIPHY_CHANNEL_TYPE) the given interface (identifed
 *	by %NL80211_ATTR_IFINDEX) shall operate on.
 *	In case multiple channels are supported by the device, the mechanism
 *	with which it switches channels is implementation-defined.
 *	When a monitor interface is given, it can only switch channel while
 *	no other interfaces are operating to avoid disturbing the operation
 *	of any other interfaces, and other interfaces will again take
 *	precedence when they are used.
 *
 * @NL80211_CMD_SET_WDS_PEER: Set the MAC address of the peer on a WDS interface.
 *
 * @NL80211_CMD_JOIN_MESH: Join a mesh. The mesh ID must be given, and initial
 *	mesh config parameters may be given.
 * @NL80211_CMD_LEAVE_MESH: Leave the mesh network -- no special arguments, the
 *	network is determined by the network interface.
 *
 * @NL80211_CMD_UNPROT_DEAUTHENTICATE: Unprotected deauthentication frame
 *	notification. This event is used to indicate that an unprotected
 *	deauthentication frame was dropped when MFP is in use.
 * @NL80211_CMD_UNPROT_DISASSOCIATE: Unprotected disassociation frame
 *	notification. This event is used to indicate that an unprotected
 *	disassociation frame was dropped when MFP is in use.
 *
 * @NL80211_CMD_NEW_PEER_CANDIDATE: Notification on the reception of a
 *      beacon or probe response from a compatible mesh peer.  This is only
 *      sent while no station information (sta_info) exists for the new peer
 *      candidate and when @NL80211_MESH_SETUP_USERSPACE_AUTH is set.  On
 *      reception of this notification, userspace may decide to create a new
 *      station (@NL80211_CMD_NEW_STATION).  To stop this notification from
 *      reoccurring, the userspace authentication daemon may want to create the
 *      new station with the AUTHENTICATED flag unset and maybe change it later
 *      depending on the authentication result.
 *
 * @NL80211_CMD_GET_WOWLAN: get Wake-on-Wireless-LAN (WoWLAN) settings.
 * @NL80211_CMD_SET_WOWLAN: set Wake-on-Wireless-LAN (WoWLAN) settings.
 *	Since wireless is more complex than wired ethernet, it supports
 *	various triggers. These triggers can be configured through this
 *	command with the %NL80211_ATTR_WOWLAN_TRIGGERS attribute. For
 *	more background information, see
 *	http://wireless.kernel.org/en/users/Documentation/WoWLAN.
 *
 * @NL80211_CMD_SET_REKEY_OFFLOAD: This command is used give the driver
 *	the necessary information for supporting GTK rekey offload. This
 *	feature is typically used during WoWLAN. The configuration data
 *	is contained in %NL80211_ATTR_REKEY_DATA (which is nested and
 *	contains the data in sub-attributes). After rekeying happened,
 *	this command may also be sent by the driver as an MLME event to
 *	inform userspace of the new replay counter.
 *
 * @NL80211_CMD_PMKSA_CANDIDATE: This is used as an event to inform userspace
 *	of PMKSA caching dandidates.
 *
 * @NL80211_CMD_TDLS_OPER: Perform a high-level TDLS command (e.g. link setup).
 * @NL80211_CMD_TDLS_MGMT: Send a TDLS management frame.
 *
<<<<<<< HEAD
=======
 * @NL80211_CMD_UNEXPECTED_FRAME: Used by an application controlling an AP
 *	(or GO) interface (i.e. hostapd) to ask for unexpected frames to
 *	implement sending deauth to stations that send unexpected class 3
 *	frames. Also used as the event sent by the kernel when such a frame
 *	is received.
 *	For the event, the %NL80211_ATTR_MAC attribute carries the TA and
 *	other attributes like the interface index are present.
 *	If used as the command it must have an interface index and you can
 *	only unsubscribe from the event by closing the socket. Subscription
 *	is also for %NL80211_CMD_UNEXPECTED_4ADDR_FRAME events.
 *
 * @NL80211_CMD_UNEXPECTED_4ADDR_FRAME: Sent as an event indicating that the
 *	associated station identified by %NL80211_ATTR_MAC sent a 4addr frame
 *	and wasn't already in a 4-addr VLAN. The event will be sent similarly
 *	to the %NL80211_CMD_UNEXPECTED_FRAME event, to the same listener.
 *
 * @NL80211_CMD_PROBE_CLIENT: Probe an associated station on an AP interface
 *	by sending a null data frame to it and reporting when the frame is
 *	acknowleged. This is used to allow timing out inactive clients. Uses
 *	%NL80211_ATTR_IFINDEX and %NL80211_ATTR_MAC. The command returns a
 *	direct reply with an %NL80211_ATTR_COOKIE that is later used to match
 *	up the event with the request. The event includes the same data and
 *	has %NL80211_ATTR_ACK set if the frame was ACKed.
 *
 * @NL80211_CMD_REGISTER_BEACONS: Register this socket to receive beacons from
 *	other BSSes when any interfaces are in AP mode. This helps implement
 *	OLBC handling in hostapd. Beacons are reported in %NL80211_CMD_FRAME
 *	messages. Note that per PHY only one application may register.
 *
 * @NL80211_CMD_SET_NOACK_MAP: sets a bitmap for the individual TIDs whether
 *      No Acknowledgement Policy should be applied.
 *
>>>>>>> dcd6c922
 * @NL80211_CMD_MAX: highest used command number
 * @__NL80211_CMD_AFTER_LAST: internal use
 */
enum nl80211_commands {
/* don't change the order or add anything between, this is ABI! */
	NL80211_CMD_UNSPEC,

	NL80211_CMD_GET_WIPHY,		/* can dump */
	NL80211_CMD_SET_WIPHY,
	NL80211_CMD_NEW_WIPHY,
	NL80211_CMD_DEL_WIPHY,

	NL80211_CMD_GET_INTERFACE,	/* can dump */
	NL80211_CMD_SET_INTERFACE,
	NL80211_CMD_NEW_INTERFACE,
	NL80211_CMD_DEL_INTERFACE,

	NL80211_CMD_GET_KEY,
	NL80211_CMD_SET_KEY,
	NL80211_CMD_NEW_KEY,
	NL80211_CMD_DEL_KEY,

	NL80211_CMD_GET_BEACON,
	NL80211_CMD_SET_BEACON,
	NL80211_CMD_NEW_BEACON,
	NL80211_CMD_DEL_BEACON,

	NL80211_CMD_GET_STATION,
	NL80211_CMD_SET_STATION,
	NL80211_CMD_NEW_STATION,
	NL80211_CMD_DEL_STATION,

	NL80211_CMD_GET_MPATH,
	NL80211_CMD_SET_MPATH,
	NL80211_CMD_NEW_MPATH,
	NL80211_CMD_DEL_MPATH,

	NL80211_CMD_SET_BSS,

	NL80211_CMD_SET_REG,
	NL80211_CMD_REQ_SET_REG,

	NL80211_CMD_GET_MESH_CONFIG,
	NL80211_CMD_SET_MESH_CONFIG,

	NL80211_CMD_SET_MGMT_EXTRA_IE /* reserved; not used */,

	NL80211_CMD_GET_REG,

	NL80211_CMD_GET_SCAN,
	NL80211_CMD_TRIGGER_SCAN,
	NL80211_CMD_NEW_SCAN_RESULTS,
	NL80211_CMD_SCAN_ABORTED,

	NL80211_CMD_REG_CHANGE,

	NL80211_CMD_AUTHENTICATE,
	NL80211_CMD_ASSOCIATE,
	NL80211_CMD_DEAUTHENTICATE,
	NL80211_CMD_DISASSOCIATE,

	NL80211_CMD_MICHAEL_MIC_FAILURE,

	NL80211_CMD_REG_BEACON_HINT,

	NL80211_CMD_JOIN_IBSS,
	NL80211_CMD_LEAVE_IBSS,

	NL80211_CMD_TESTMODE,

	NL80211_CMD_CONNECT,
	NL80211_CMD_ROAM,
	NL80211_CMD_DISCONNECT,

	NL80211_CMD_SET_WIPHY_NETNS,

	NL80211_CMD_GET_SURVEY,
	NL80211_CMD_NEW_SURVEY_RESULTS,

	NL80211_CMD_SET_PMKSA,
	NL80211_CMD_DEL_PMKSA,
	NL80211_CMD_FLUSH_PMKSA,

	NL80211_CMD_REMAIN_ON_CHANNEL,
	NL80211_CMD_CANCEL_REMAIN_ON_CHANNEL,

	NL80211_CMD_SET_TX_BITRATE_MASK,

	NL80211_CMD_REGISTER_FRAME,
	NL80211_CMD_REGISTER_ACTION = NL80211_CMD_REGISTER_FRAME,
	NL80211_CMD_FRAME,
	NL80211_CMD_ACTION = NL80211_CMD_FRAME,
	NL80211_CMD_FRAME_TX_STATUS,
	NL80211_CMD_ACTION_TX_STATUS = NL80211_CMD_FRAME_TX_STATUS,

	NL80211_CMD_SET_POWER_SAVE,
	NL80211_CMD_GET_POWER_SAVE,

	NL80211_CMD_SET_CQM,
	NL80211_CMD_NOTIFY_CQM,

	NL80211_CMD_SET_CHANNEL,
	NL80211_CMD_SET_WDS_PEER,

	NL80211_CMD_FRAME_WAIT_CANCEL,

	NL80211_CMD_JOIN_MESH,
	NL80211_CMD_LEAVE_MESH,

	NL80211_CMD_UNPROT_DEAUTHENTICATE,
	NL80211_CMD_UNPROT_DISASSOCIATE,

	NL80211_CMD_NEW_PEER_CANDIDATE,

	NL80211_CMD_GET_WOWLAN,
	NL80211_CMD_SET_WOWLAN,

	NL80211_CMD_START_SCHED_SCAN,
	NL80211_CMD_STOP_SCHED_SCAN,
	NL80211_CMD_SCHED_SCAN_RESULTS,
	NL80211_CMD_SCHED_SCAN_STOPPED,

	NL80211_CMD_SET_REKEY_OFFLOAD,

	NL80211_CMD_PMKSA_CANDIDATE,

	NL80211_CMD_TDLS_OPER,
	NL80211_CMD_TDLS_MGMT,

<<<<<<< HEAD
=======
	NL80211_CMD_UNEXPECTED_FRAME,

	NL80211_CMD_PROBE_CLIENT,

	NL80211_CMD_REGISTER_BEACONS,

	NL80211_CMD_UNEXPECTED_4ADDR_FRAME,

	NL80211_CMD_SET_NOACK_MAP,

>>>>>>> dcd6c922
	/* add new commands above here */

	/* used to define NL80211_CMD_MAX below */
	__NL80211_CMD_AFTER_LAST,
	NL80211_CMD_MAX = __NL80211_CMD_AFTER_LAST - 1
};

/*
 * Allow user space programs to use #ifdef on new commands by defining them
 * here
 */
#define NL80211_CMD_SET_BSS NL80211_CMD_SET_BSS
#define NL80211_CMD_SET_MGMT_EXTRA_IE NL80211_CMD_SET_MGMT_EXTRA_IE
#define NL80211_CMD_REG_CHANGE NL80211_CMD_REG_CHANGE
#define NL80211_CMD_AUTHENTICATE NL80211_CMD_AUTHENTICATE
#define NL80211_CMD_ASSOCIATE NL80211_CMD_ASSOCIATE
#define NL80211_CMD_DEAUTHENTICATE NL80211_CMD_DEAUTHENTICATE
#define NL80211_CMD_DISASSOCIATE NL80211_CMD_DISASSOCIATE
#define NL80211_CMD_REG_BEACON_HINT NL80211_CMD_REG_BEACON_HINT

#define NL80211_ATTR_FEATURE_FLAGS NL80211_ATTR_FEATURE_FLAGS

/* source-level API compatibility */
#define NL80211_CMD_GET_MESH_PARAMS NL80211_CMD_GET_MESH_CONFIG
#define NL80211_CMD_SET_MESH_PARAMS NL80211_CMD_SET_MESH_CONFIG
#define NL80211_MESH_SETUP_VENDOR_PATH_SEL_IE NL80211_MESH_SETUP_IE

/**
 * enum nl80211_attrs - nl80211 netlink attributes
 *
 * @NL80211_ATTR_UNSPEC: unspecified attribute to catch errors
 *
 * @NL80211_ATTR_WIPHY: index of wiphy to operate on, cf.
 *	/sys/class/ieee80211/<phyname>/index
 * @NL80211_ATTR_WIPHY_NAME: wiphy name (used for renaming)
 * @NL80211_ATTR_WIPHY_TXQ_PARAMS: a nested array of TX queue parameters
 * @NL80211_ATTR_WIPHY_FREQ: frequency of the selected channel in MHz
 * @NL80211_ATTR_WIPHY_CHANNEL_TYPE: included with NL80211_ATTR_WIPHY_FREQ
 *	if HT20 or HT40 are allowed (i.e., 802.11n disabled if not included):
 *	NL80211_CHAN_NO_HT = HT not allowed (i.e., same as not including
 *		this attribute)
 *	NL80211_CHAN_HT20 = HT20 only
 *	NL80211_CHAN_HT40MINUS = secondary channel is below the primary channel
 *	NL80211_CHAN_HT40PLUS = secondary channel is above the primary channel
 * @NL80211_ATTR_WIPHY_RETRY_SHORT: TX retry limit for frames whose length is
 *	less than or equal to the RTS threshold; allowed range: 1..255;
 *	dot11ShortRetryLimit; u8
 * @NL80211_ATTR_WIPHY_RETRY_LONG: TX retry limit for frames whose length is
 *	greater than the RTS threshold; allowed range: 1..255;
 *	dot11ShortLongLimit; u8
 * @NL80211_ATTR_WIPHY_FRAG_THRESHOLD: fragmentation threshold, i.e., maximum
 *	length in octets for frames; allowed range: 256..8000, disable
 *	fragmentation with (u32)-1; dot11FragmentationThreshold; u32
 * @NL80211_ATTR_WIPHY_RTS_THRESHOLD: RTS threshold (TX frames with length
 *	larger than or equal to this use RTS/CTS handshake); allowed range:
 *	0..65536, disable with (u32)-1; dot11RTSThreshold; u32
 * @NL80211_ATTR_WIPHY_COVERAGE_CLASS: Coverage Class as defined by IEEE 802.11
 *	section 7.3.2.9; dot11CoverageClass; u8
 *
 * @NL80211_ATTR_IFINDEX: network interface index of the device to operate on
 * @NL80211_ATTR_IFNAME: network interface name
 * @NL80211_ATTR_IFTYPE: type of virtual interface, see &enum nl80211_iftype
 *
 * @NL80211_ATTR_MAC: MAC address (various uses)
 *
 * @NL80211_ATTR_KEY_DATA: (temporal) key data; for TKIP this consists of
 *	16 bytes encryption key followed by 8 bytes each for TX and RX MIC
 *	keys
 * @NL80211_ATTR_KEY_IDX: key ID (u8, 0-3)
 * @NL80211_ATTR_KEY_CIPHER: key cipher suite (u32, as defined by IEEE 802.11
 *	section 7.3.2.25.1, e.g. 0x000FAC04)
 * @NL80211_ATTR_KEY_SEQ: transmit key sequence number (IV/PN) for TKIP and
 *	CCMP keys, each six bytes in little endian
 *
 * @NL80211_ATTR_BEACON_INTERVAL: beacon interval in TU
 * @NL80211_ATTR_DTIM_PERIOD: DTIM period for beaconing
 * @NL80211_ATTR_BEACON_HEAD: portion of the beacon before the TIM IE
 * @NL80211_ATTR_BEACON_TAIL: portion of the beacon after the TIM IE
 *
 * @NL80211_ATTR_STA_AID: Association ID for the station (u16)
 * @NL80211_ATTR_STA_FLAGS: flags, nested element with NLA_FLAG attributes of
 *	&enum nl80211_sta_flags (deprecated, use %NL80211_ATTR_STA_FLAGS2)
 * @NL80211_ATTR_STA_LISTEN_INTERVAL: listen interval as defined by
 *	IEEE 802.11 7.3.1.6 (u16).
 * @NL80211_ATTR_STA_SUPPORTED_RATES: supported rates, array of supported
 *	rates as defined by IEEE 802.11 7.3.2.2 but without the length
 *	restriction (at most %NL80211_MAX_SUPP_RATES).
 * @NL80211_ATTR_STA_VLAN: interface index of VLAN interface to move station
 *	to, or the AP interface the station was originally added to to.
 * @NL80211_ATTR_STA_INFO: information about a station, part of station info
 *	given for %NL80211_CMD_GET_STATION, nested attribute containing
 *	info as possible, see &enum nl80211_sta_info.
 *
 * @NL80211_ATTR_WIPHY_BANDS: Information about an operating bands,
 *	consisting of a nested array.
 *
 * @NL80211_ATTR_MESH_ID: mesh id (1-32 bytes).
 * @NL80211_ATTR_STA_PLINK_ACTION: action to perform on the mesh peer link.
 * @NL80211_ATTR_MPATH_NEXT_HOP: MAC address of the next hop for a mesh path.
 * @NL80211_ATTR_MPATH_INFO: information about a mesh_path, part of mesh path
 * 	info given for %NL80211_CMD_GET_MPATH, nested attribute described at
 *	&enum nl80211_mpath_info.
 *
 * @NL80211_ATTR_MNTR_FLAGS: flags, nested element with NLA_FLAG attributes of
 *      &enum nl80211_mntr_flags.
 *
 * @NL80211_ATTR_REG_ALPHA2: an ISO-3166-alpha2 country code for which the
 * 	current regulatory domain should be set to or is already set to.
 * 	For example, 'CR', for Costa Rica. This attribute is used by the kernel
 * 	to query the CRDA to retrieve one regulatory domain. This attribute can
 * 	also be used by userspace to query the kernel for the currently set
 * 	regulatory domain. We chose an alpha2 as that is also used by the
 * 	IEEE-802.11d country information element to identify a country.
 * 	Users can also simply ask the wireless core to set regulatory domain
 * 	to a specific alpha2.
 * @NL80211_ATTR_REG_RULES: a nested array of regulatory domain regulatory
 *	rules.
 *
 * @NL80211_ATTR_BSS_CTS_PROT: whether CTS protection is enabled (u8, 0 or 1)
 * @NL80211_ATTR_BSS_SHORT_PREAMBLE: whether short preamble is enabled
 *	(u8, 0 or 1)
 * @NL80211_ATTR_BSS_SHORT_SLOT_TIME: whether short slot time enabled
 *	(u8, 0 or 1)
 * @NL80211_ATTR_BSS_BASIC_RATES: basic rates, array of basic
 *	rates in format defined by IEEE 802.11 7.3.2.2 but without the length
 *	restriction (at most %NL80211_MAX_SUPP_RATES).
 *
 * @NL80211_ATTR_HT_CAPABILITY: HT Capability information element (from
 *	association request when used with NL80211_CMD_NEW_STATION)
 *
 * @NL80211_ATTR_SUPPORTED_IFTYPES: nested attribute containing all
 *	supported interface types, each a flag attribute with the number
 *	of the interface mode.
 *
 * @NL80211_ATTR_MGMT_SUBTYPE: Management frame subtype for
 *	%NL80211_CMD_SET_MGMT_EXTRA_IE.
 *
 * @NL80211_ATTR_IE: Information element(s) data (used, e.g., with
 *	%NL80211_CMD_SET_MGMT_EXTRA_IE).
 *
 * @NL80211_ATTR_MAX_NUM_SCAN_SSIDS: number of SSIDs you can scan with
 *	a single scan request, a wiphy attribute.
 * @NL80211_ATTR_MAX_NUM_SCHED_SCAN_SSIDS: number of SSIDs you can
 *	scan with a single scheduled scan request, a wiphy attribute.
 * @NL80211_ATTR_MAX_SCAN_IE_LEN: maximum length of information elements
 *	that can be added to a scan request
 * @NL80211_ATTR_MAX_SCHED_SCAN_IE_LEN: maximum length of information
 *	elements that can be added to a scheduled scan request
 * @NL80211_ATTR_MAX_MATCH_SETS: maximum number of sets that can be
 *	used with @NL80211_ATTR_SCHED_SCAN_MATCH, a wiphy attribute.
 *
 * @NL80211_ATTR_SCAN_FREQUENCIES: nested attribute with frequencies (in MHz)
 * @NL80211_ATTR_SCAN_SSIDS: nested attribute with SSIDs, leave out for passive
 *	scanning and include a zero-length SSID (wildcard) for wildcard scan
 * @NL80211_ATTR_BSS: scan result BSS
 *
 * @NL80211_ATTR_REG_INITIATOR: indicates who requested the regulatory domain
 * 	currently in effect. This could be any of the %NL80211_REGDOM_SET_BY_*
 * @NL80211_ATTR_REG_TYPE: indicates the type of the regulatory domain currently
 * 	set. This can be one of the nl80211_reg_type (%NL80211_REGDOM_TYPE_*)
 *
 * @NL80211_ATTR_SUPPORTED_COMMANDS: wiphy attribute that specifies
 *	an array of command numbers (i.e. a mapping index to command number)
 *	that the driver for the given wiphy supports.
 *
 * @NL80211_ATTR_FRAME: frame data (binary attribute), including frame header
 *	and body, but not FCS; used, e.g., with NL80211_CMD_AUTHENTICATE and
 *	NL80211_CMD_ASSOCIATE events
 * @NL80211_ATTR_SSID: SSID (binary attribute, 0..32 octets)
 * @NL80211_ATTR_AUTH_TYPE: AuthenticationType, see &enum nl80211_auth_type,
 *	represented as a u32
 * @NL80211_ATTR_REASON_CODE: ReasonCode for %NL80211_CMD_DEAUTHENTICATE and
 *	%NL80211_CMD_DISASSOCIATE, u16
 *
 * @NL80211_ATTR_KEY_TYPE: Key Type, see &enum nl80211_key_type, represented as
 *	a u32
 *
 * @NL80211_ATTR_FREQ_BEFORE: A channel which has suffered a regulatory change
 * 	due to considerations from a beacon hint. This attribute reflects
 * 	the state of the channel _before_ the beacon hint processing. This
 * 	attributes consists of a nested attribute containing
 * 	NL80211_FREQUENCY_ATTR_*
 * @NL80211_ATTR_FREQ_AFTER: A channel which has suffered a regulatory change
 * 	due to considerations from a beacon hint. This attribute reflects
 * 	the state of the channel _after_ the beacon hint processing. This
 * 	attributes consists of a nested attribute containing
 * 	NL80211_FREQUENCY_ATTR_*
 *
 * @NL80211_ATTR_CIPHER_SUITES: a set of u32 values indicating the supported
 *	cipher suites
 *
 * @NL80211_ATTR_FREQ_FIXED: a flag indicating the IBSS should not try to look
 *	for other networks on different channels
 *
 * @NL80211_ATTR_TIMED_OUT: a flag indicating than an operation timed out; this
 *	is used, e.g., with %NL80211_CMD_AUTHENTICATE event
 *
 * @NL80211_ATTR_USE_MFP: Whether management frame protection (IEEE 802.11w) is
 *	used for the association (&enum nl80211_mfp, represented as a u32);
 *	this attribute can be used
 *	with %NL80211_CMD_ASSOCIATE request
 *
 * @NL80211_ATTR_STA_FLAGS2: Attribute containing a
 *	&struct nl80211_sta_flag_update.
 *
 * @NL80211_ATTR_CONTROL_PORT: A flag indicating whether user space controls
 *	IEEE 802.1X port, i.e., sets/clears %NL80211_STA_FLAG_AUTHORIZED, in
 *	station mode. If the flag is included in %NL80211_CMD_ASSOCIATE
 *	request, the driver will assume that the port is unauthorized until
 *	authorized by user space. Otherwise, port is marked authorized by
 *	default in station mode.
 * @NL80211_ATTR_CONTROL_PORT_ETHERTYPE: A 16-bit value indicating the
 *	ethertype that will be used for key negotiation. It can be
 *	specified with the associate and connect commands. If it is not
 *	specified, the value defaults to 0x888E (PAE, 802.1X). This
 *	attribute is also used as a flag in the wiphy information to
 *	indicate that protocols other than PAE are supported.
 * @NL80211_ATTR_CONTROL_PORT_NO_ENCRYPT: When included along with
 *	%NL80211_ATTR_CONTROL_PORT_ETHERTYPE, indicates that the custom
 *	ethertype frames used for key negotiation must not be encrypted.
 *
 * @NL80211_ATTR_TESTDATA: Testmode data blob, passed through to the driver.
 *	We recommend using nested, driver-specific attributes within this.
 *
 * @NL80211_ATTR_DISCONNECTED_BY_AP: A flag indicating that the DISCONNECT
 *	event was due to the AP disconnecting the station, and not due to
 *	a local disconnect request.
 * @NL80211_ATTR_STATUS_CODE: StatusCode for the %NL80211_CMD_CONNECT
 *	event (u16)
 * @NL80211_ATTR_PRIVACY: Flag attribute, used with connect(), indicating
 *	that protected APs should be used. This is also used with NEW_BEACON to
 *	indicate that the BSS is to use protection.
 *
 * @NL80211_ATTR_CIPHERS_PAIRWISE: Used with CONNECT, ASSOCIATE, and NEW_BEACON
 *	to indicate which unicast key ciphers will be used with the connection
 *	(an array of u32).
 * @NL80211_ATTR_CIPHER_GROUP: Used with CONNECT, ASSOCIATE, and NEW_BEACON to
 *	indicate which group key cipher will be used with the connection (a
 *	u32).
 * @NL80211_ATTR_WPA_VERSIONS: Used with CONNECT, ASSOCIATE, and NEW_BEACON to
 *	indicate which WPA version(s) the AP we want to associate with is using
 *	(a u32 with flags from &enum nl80211_wpa_versions).
 * @NL80211_ATTR_AKM_SUITES: Used with CONNECT, ASSOCIATE, and NEW_BEACON to
 *	indicate which key management algorithm(s) to use (an array of u32).
 *
 * @NL80211_ATTR_REQ_IE: (Re)association request information elements as
 *	sent out by the card, for ROAM and successful CONNECT events.
 * @NL80211_ATTR_RESP_IE: (Re)association response information elements as
 *	sent by peer, for ROAM and successful CONNECT events.
 *
 * @NL80211_ATTR_PREV_BSSID: previous BSSID, to be used by in ASSOCIATE
 *	commands to specify using a reassociate frame
 *
 * @NL80211_ATTR_KEY: key information in a nested attribute with
 *	%NL80211_KEY_* sub-attributes
 * @NL80211_ATTR_KEYS: array of keys for static WEP keys for connect()
 *	and join_ibss(), key information is in a nested attribute each
 *	with %NL80211_KEY_* sub-attributes
 *
 * @NL80211_ATTR_PID: Process ID of a network namespace.
 *
 * @NL80211_ATTR_GENERATION: Used to indicate consistent snapshots for
 *	dumps. This number increases whenever the object list being
 *	dumped changes, and as such userspace can verify that it has
 *	obtained a complete and consistent snapshot by verifying that
 *	all dump messages contain the same generation number. If it
 *	changed then the list changed and the dump should be repeated
 *	completely from scratch.
 *
 * @NL80211_ATTR_4ADDR: Use 4-address frames on a virtual interface
 *
 * @NL80211_ATTR_SURVEY_INFO: survey information about a channel, part of
 *      the survey response for %NL80211_CMD_GET_SURVEY, nested attribute
 *      containing info as possible, see &enum survey_info.
 *
 * @NL80211_ATTR_PMKID: PMK material for PMKSA caching.
 * @NL80211_ATTR_MAX_NUM_PMKIDS: maximum number of PMKIDs a firmware can
 *	cache, a wiphy attribute.
 *
 * @NL80211_ATTR_DURATION: Duration of an operation in milliseconds, u32.
 * @NL80211_ATTR_MAX_REMAIN_ON_CHANNEL_DURATION: Device attribute that
 *	specifies the maximum duration that can be requested with the
 *	remain-on-channel operation, in milliseconds, u32.
 *
 * @NL80211_ATTR_COOKIE: Generic 64-bit cookie to identify objects.
 *
 * @NL80211_ATTR_TX_RATES: Nested set of attributes
 *	(enum nl80211_tx_rate_attributes) describing TX rates per band. The
 *	enum nl80211_band value is used as the index (nla_type() of the nested
 *	data. If a band is not included, it will be configured to allow all
 *	rates based on negotiated supported rates information. This attribute
 *	is used with %NL80211_CMD_SET_TX_BITRATE_MASK.
 *
 * @NL80211_ATTR_FRAME_MATCH: A binary attribute which typically must contain
 *	at least one byte, currently used with @NL80211_CMD_REGISTER_FRAME.
 * @NL80211_ATTR_FRAME_TYPE: A u16 indicating the frame type/subtype for the
 *	@NL80211_CMD_REGISTER_FRAME command.
 * @NL80211_ATTR_TX_FRAME_TYPES: wiphy capability attribute, which is a
 *	nested attribute of %NL80211_ATTR_FRAME_TYPE attributes, containing
 *	information about which frame types can be transmitted with
 *	%NL80211_CMD_FRAME.
 * @NL80211_ATTR_RX_FRAME_TYPES: wiphy capability attribute, which is a
 *	nested attribute of %NL80211_ATTR_FRAME_TYPE attributes, containing
 *	information about which frame types can be registered for RX.
 *
 * @NL80211_ATTR_ACK: Flag attribute indicating that the frame was
 *	acknowledged by the recipient.
 *
 * @NL80211_ATTR_CQM: connection quality monitor configuration in a
 *	nested attribute with %NL80211_ATTR_CQM_* sub-attributes.
 *
 * @NL80211_ATTR_LOCAL_STATE_CHANGE: Flag attribute to indicate that a command
 *	is requesting a local authentication/association state change without
 *	invoking actual management frame exchange. This can be used with
 *	NL80211_CMD_AUTHENTICATE, NL80211_CMD_DEAUTHENTICATE,
 *	NL80211_CMD_DISASSOCIATE.
 *
 * @NL80211_ATTR_AP_ISOLATE: (AP mode) Do not forward traffic between stations
 *	connected to this BSS.
 *
 * @NL80211_ATTR_WIPHY_TX_POWER_SETTING: Transmit power setting type. See
 *      &enum nl80211_tx_power_setting for possible values.
 * @NL80211_ATTR_WIPHY_TX_POWER_LEVEL: Transmit power level in signed mBm units.
 *      This is used in association with @NL80211_ATTR_WIPHY_TX_POWER_SETTING
 *      for non-automatic settings.
 *
 * @NL80211_ATTR_SUPPORT_IBSS_RSN: The device supports IBSS RSN, which mostly
 *	means support for per-station GTKs.
 *
 * @NL80211_ATTR_WIPHY_ANTENNA_TX: Bitmap of allowed antennas for transmitting.
 *	This can be used to mask out antennas which are not attached or should
 *	not be used for transmitting. If an antenna is not selected in this
 *	bitmap the hardware is not allowed to transmit on this antenna.
 *
 *	Each bit represents one antenna, starting with antenna 1 at the first
 *	bit. Depending on which antennas are selected in the bitmap, 802.11n
 *	drivers can derive which chainmasks to use (if all antennas belonging to
 *	a particular chain are disabled this chain should be disabled) and if
 *	a chain has diversity antennas wether diversity should be used or not.
 *	HT capabilities (STBC, TX Beamforming, Antenna selection) can be
 *	derived from the available chains after applying the antenna mask.
 *	Non-802.11n drivers can derive wether to use diversity or not.
 *	Drivers may reject configurations or RX/TX mask combinations they cannot
 *	support by returning -EINVAL.
 *
 * @NL80211_ATTR_WIPHY_ANTENNA_RX: Bitmap of allowed antennas for receiving.
 *	This can be used to mask out antennas which are not attached or should
 *	not be used for receiving. If an antenna is not selected in this bitmap
 *	the hardware should not be configured to receive on this antenna.
 *	For a more detailed description see @NL80211_ATTR_WIPHY_ANTENNA_TX.
 *
 * @NL80211_ATTR_WIPHY_ANTENNA_AVAIL_TX: Bitmap of antennas which are available
 *	for configuration as TX antennas via the above parameters.
 *
 * @NL80211_ATTR_WIPHY_ANTENNA_AVAIL_RX: Bitmap of antennas which are available
 *	for configuration as RX antennas via the above parameters.
 *
 * @NL80211_ATTR_MCAST_RATE: Multicast tx rate (in 100 kbps) for IBSS
 *
 * @NL80211_ATTR_OFFCHANNEL_TX_OK: For management frame TX, the frame may be
 *	transmitted on another channel when the channel given doesn't match
 *	the current channel. If the current channel doesn't match and this
 *	flag isn't set, the frame will be rejected. This is also used as an
 *	nl80211 capability flag.
 *
 * @NL80211_ATTR_BSS_HTOPMODE: HT operation mode (u16)
 *
 * @NL80211_ATTR_KEY_DEFAULT_TYPES: A nested attribute containing flags
 *	attributes, specifying what a key should be set as default as.
 *	See &enum nl80211_key_default_types.
 *
 * @NL80211_ATTR_MESH_SETUP: Optional mesh setup parameters.  These cannot be
 *	changed once the mesh is active.
 * @NL80211_ATTR_MESH_CONFIG: Mesh configuration parameters, a nested attribute
 *	containing attributes from &enum nl80211_meshconf_params.
 * @NL80211_ATTR_SUPPORT_MESH_AUTH: Currently, this means the underlying driver
 *	allows auth frames in a mesh to be passed to userspace for processing via
 *	the @NL80211_MESH_SETUP_USERSPACE_AUTH flag.
 * @NL80211_ATTR_STA_PLINK_STATE: The state of a mesh peer link as
 *	defined in &enum nl80211_plink_state. Used when userspace is
 *	driving the peer link management state machine.
 *	@NL80211_MESH_SETUP_USERSPACE_AMPE must be enabled.
 *
 * @NL80211_ATTR_WOWLAN_TRIGGERS_SUPPORTED: indicates, as part of the wiphy
 *	capabilities, the supported WoWLAN triggers
 * @NL80211_ATTR_WOWLAN_TRIGGERS: used by %NL80211_CMD_SET_WOWLAN to
 *	indicate which WoW triggers should be enabled. This is also
 *	used by %NL80211_CMD_GET_WOWLAN to get the currently enabled WoWLAN
 *	triggers.

 * @NL80211_ATTR_SCHED_SCAN_INTERVAL: Interval between scheduled scan
 *	cycles, in msecs.

 * @NL80211_ATTR_SCHED_SCAN_MATCH: Nested attribute with one or more
 *	sets of attributes to match during scheduled scans.  Only BSSs
 *	that match any of the sets will be reported.  These are
 *	pass-thru filter rules.
 *	For a match to succeed, the BSS must match all attributes of a
 *	set.  Since not every hardware supports matching all types of
 *	attributes, there is no guarantee that the reported BSSs are
 *	fully complying with the match sets and userspace needs to be
 *	able to ignore them by itself.
 *	Thus, the implementation is somewhat hardware-dependent, but
 *	this is only an optimization and the userspace application
 *	needs to handle all the non-filtered results anyway.
 *	If the match attributes don't make sense when combined with
 *	the values passed in @NL80211_ATTR_SCAN_SSIDS (eg. if an SSID
 *	is included in the probe request, but the match attributes
 *	will never let it go through), -EINVAL may be returned.
 *	If ommited, no filtering is done.
 *
 * @NL80211_ATTR_INTERFACE_COMBINATIONS: Nested attribute listing the supported
 *	interface combinations. In each nested item, it contains attributes
 *	defined in &enum nl80211_if_combination_attrs.
 * @NL80211_ATTR_SOFTWARE_IFTYPES: Nested attribute (just like
 *	%NL80211_ATTR_SUPPORTED_IFTYPES) containing the interface types that
 *	are managed in software: interfaces of these types aren't subject to
 *	any restrictions in their number or combinations.
 *
 * @%NL80211_ATTR_REKEY_DATA: nested attribute containing the information
 *	necessary for GTK rekeying in the device, see &enum nl80211_rekey_data.
 *
 * @NL80211_ATTR_SCAN_SUPP_RATES: rates per to be advertised as supported in scan,
 *	nested array attribute containing an entry for each band, with the entry
 *	being a list of supported rates as defined by IEEE 802.11 7.3.2.2 but
 *	without the length restriction (at most %NL80211_MAX_SUPP_RATES).
 *
 * @NL80211_ATTR_HIDDEN_SSID: indicates whether SSID is to be hidden from Beacon
 *	and Probe Response (when response to wildcard Probe Request); see
 *	&enum nl80211_hidden_ssid, represented as a u32
 *
 * @NL80211_ATTR_IE_PROBE_RESP: Information element(s) for Probe Response frame.
 *	This is used with %NL80211_CMD_NEW_BEACON and %NL80211_CMD_SET_BEACON to
 *	provide extra IEs (e.g., WPS/P2P IE) into Probe Response frames when the
 *	driver (or firmware) replies to Probe Request frames.
 * @NL80211_ATTR_IE_ASSOC_RESP: Information element(s) for (Re)Association
 *	Response frames. This is used with %NL80211_CMD_NEW_BEACON and
 *	%NL80211_CMD_SET_BEACON to provide extra IEs (e.g., WPS/P2P IE) into
 *	(Re)Association Response frames when the driver (or firmware) replies to
 *	(Re)Association Request frames.
 *
 * @NL80211_ATTR_STA_WME: Nested attribute containing the wme configuration
 *	of the station, see &enum nl80211_sta_wme_attr.
 * @NL80211_ATTR_SUPPORT_AP_UAPSD: the device supports uapsd when working
 *	as AP.
 *
 * @NL80211_ATTR_ROAM_SUPPORT: Indicates whether the firmware is capable of
 *	roaming to another AP in the same ESS if the signal lever is low.
 *
 * @NL80211_ATTR_PMKSA_CANDIDATE: Nested attribute containing the PMKSA caching
 *	candidate information, see &enum nl80211_pmksa_candidate_attr.
 *
 * @NL80211_ATTR_TX_NO_CCK_RATE: Indicates whether to use CCK rate or not
 *	for management frames transmission. In order to avoid p2p probe/action
 *	frames are being transmitted at CCK rate in 2GHz band, the user space
 *	applications use this attribute.
 *	This attribute is used with %NL80211_CMD_TRIGGER_SCAN and
 *	%NL80211_CMD_FRAME commands.
 *
 * @NL80211_ATTR_TDLS_ACTION: Low level TDLS action code (e.g. link setup
 *	request, link setup confirm, link teardown, etc.). Values are
 *	described in the TDLS (802.11z) specification.
 * @NL80211_ATTR_TDLS_DIALOG_TOKEN: Non-zero token for uniquely identifying a
 *	TDLS conversation between two devices.
 * @NL80211_ATTR_TDLS_OPERATION: High level TDLS operation; see
 *	&enum nl80211_tdls_operation, represented as a u8.
 * @NL80211_ATTR_TDLS_SUPPORT: A flag indicating the device can operate
 *	as a TDLS peer sta.
 * @NL80211_ATTR_TDLS_EXTERNAL_SETUP: The TDLS discovery/setup and teardown
 *	procedures should be performed by sending TDLS packets via
 *	%NL80211_CMD_TDLS_MGMT. Otherwise %NL80211_CMD_TDLS_OPER should be
 *	used for asking the driver to perform a TDLS operation.
 *
<<<<<<< HEAD
=======
 * @NL80211_ATTR_DEVICE_AP_SME: This u32 attribute may be listed for devices
 *	that have AP support to indicate that they have the AP SME integrated
 *	with support for the features listed in this attribute, see
 *	&enum nl80211_ap_sme_features.
 *
 * @NL80211_ATTR_DONT_WAIT_FOR_ACK: Used with %NL80211_CMD_FRAME, this tells
 *	the driver to not wait for an acknowledgement. Note that due to this,
 *	it will also not give a status callback nor return a cookie. This is
 *	mostly useful for probe responses to save airtime.
 *
 * @NL80211_ATTR_FEATURE_FLAGS: This u32 attribute contains flags from
 *	&enum nl80211_feature_flags and is advertised in wiphy information.
 * @NL80211_ATTR_PROBE_RESP_OFFLOAD: Indicates that the HW responds to probe
 *
 *	requests while operating in AP-mode.
 *	This attribute holds a bitmap of the supported protocols for
 *	offloading (see &enum nl80211_probe_resp_offload_support_attr).
 *
 * @NL80211_ATTR_PROBE_RESP: Probe Response template data. Contains the entire
 *	probe-response frame. The DA field in the 802.11 header is zero-ed out,
 *	to be filled by the FW.
 * @NL80211_ATTR_DISABLE_HT:  Force HT capable interfaces to disable
 *      this feature.  Currently, only supported in mac80211 drivers.
 * @NL80211_ATTR_HT_CAPABILITY_MASK: Specify which bits of the
 *      ATTR_HT_CAPABILITY to which attention should be paid.
 *      Currently, only mac80211 NICs support this feature.
 *      The values that may be configured are:
 *       MCS rates, MAX-AMSDU, HT-20-40 and HT_CAP_SGI_40
 *       AMPDU density and AMPDU factor.
 *      All values are treated as suggestions and may be ignored
 *      by the driver as required.  The actual values may be seen in
 *      the station debugfs ht_caps file.
 *
 * @NL80211_ATTR_DFS_REGION: region for regulatory rules which this country
 *    abides to when initiating radiation on DFS channels. A country maps
 *    to one DFS region.
 *
 * @NL80211_ATTR_NOACK_MAP: This u16 bitmap contains the No Ack Policy of
 *      up to 16 TIDs.
 *
>>>>>>> dcd6c922
 * @NL80211_ATTR_MAX: highest attribute number currently defined
 * @__NL80211_ATTR_AFTER_LAST: internal use
 */
enum nl80211_attrs {
/* don't change the order or add anything between, this is ABI! */
	NL80211_ATTR_UNSPEC,

	NL80211_ATTR_WIPHY,
	NL80211_ATTR_WIPHY_NAME,

	NL80211_ATTR_IFINDEX,
	NL80211_ATTR_IFNAME,
	NL80211_ATTR_IFTYPE,

	NL80211_ATTR_MAC,

	NL80211_ATTR_KEY_DATA,
	NL80211_ATTR_KEY_IDX,
	NL80211_ATTR_KEY_CIPHER,
	NL80211_ATTR_KEY_SEQ,
	NL80211_ATTR_KEY_DEFAULT,

	NL80211_ATTR_BEACON_INTERVAL,
	NL80211_ATTR_DTIM_PERIOD,
	NL80211_ATTR_BEACON_HEAD,
	NL80211_ATTR_BEACON_TAIL,

	NL80211_ATTR_STA_AID,
	NL80211_ATTR_STA_FLAGS,
	NL80211_ATTR_STA_LISTEN_INTERVAL,
	NL80211_ATTR_STA_SUPPORTED_RATES,
	NL80211_ATTR_STA_VLAN,
	NL80211_ATTR_STA_INFO,

	NL80211_ATTR_WIPHY_BANDS,

	NL80211_ATTR_MNTR_FLAGS,

	NL80211_ATTR_MESH_ID,
	NL80211_ATTR_STA_PLINK_ACTION,
	NL80211_ATTR_MPATH_NEXT_HOP,
	NL80211_ATTR_MPATH_INFO,

	NL80211_ATTR_BSS_CTS_PROT,
	NL80211_ATTR_BSS_SHORT_PREAMBLE,
	NL80211_ATTR_BSS_SHORT_SLOT_TIME,

	NL80211_ATTR_HT_CAPABILITY,

	NL80211_ATTR_SUPPORTED_IFTYPES,

	NL80211_ATTR_REG_ALPHA2,
	NL80211_ATTR_REG_RULES,

	NL80211_ATTR_MESH_CONFIG,

	NL80211_ATTR_BSS_BASIC_RATES,

	NL80211_ATTR_WIPHY_TXQ_PARAMS,
	NL80211_ATTR_WIPHY_FREQ,
	NL80211_ATTR_WIPHY_CHANNEL_TYPE,

	NL80211_ATTR_KEY_DEFAULT_MGMT,

	NL80211_ATTR_MGMT_SUBTYPE,
	NL80211_ATTR_IE,

	NL80211_ATTR_MAX_NUM_SCAN_SSIDS,

	NL80211_ATTR_SCAN_FREQUENCIES,
	NL80211_ATTR_SCAN_SSIDS,
	NL80211_ATTR_GENERATION, /* replaces old SCAN_GENERATION */
	NL80211_ATTR_BSS,

	NL80211_ATTR_REG_INITIATOR,
	NL80211_ATTR_REG_TYPE,

	NL80211_ATTR_SUPPORTED_COMMANDS,

	NL80211_ATTR_FRAME,
	NL80211_ATTR_SSID,
	NL80211_ATTR_AUTH_TYPE,
	NL80211_ATTR_REASON_CODE,

	NL80211_ATTR_KEY_TYPE,

	NL80211_ATTR_MAX_SCAN_IE_LEN,
	NL80211_ATTR_CIPHER_SUITES,

	NL80211_ATTR_FREQ_BEFORE,
	NL80211_ATTR_FREQ_AFTER,

	NL80211_ATTR_FREQ_FIXED,


	NL80211_ATTR_WIPHY_RETRY_SHORT,
	NL80211_ATTR_WIPHY_RETRY_LONG,
	NL80211_ATTR_WIPHY_FRAG_THRESHOLD,
	NL80211_ATTR_WIPHY_RTS_THRESHOLD,

	NL80211_ATTR_TIMED_OUT,

	NL80211_ATTR_USE_MFP,

	NL80211_ATTR_STA_FLAGS2,

	NL80211_ATTR_CONTROL_PORT,

	NL80211_ATTR_TESTDATA,

	NL80211_ATTR_PRIVACY,

	NL80211_ATTR_DISCONNECTED_BY_AP,
	NL80211_ATTR_STATUS_CODE,

	NL80211_ATTR_CIPHER_SUITES_PAIRWISE,
	NL80211_ATTR_CIPHER_SUITE_GROUP,
	NL80211_ATTR_WPA_VERSIONS,
	NL80211_ATTR_AKM_SUITES,

	NL80211_ATTR_REQ_IE,
	NL80211_ATTR_RESP_IE,

	NL80211_ATTR_PREV_BSSID,

	NL80211_ATTR_KEY,
	NL80211_ATTR_KEYS,

	NL80211_ATTR_PID,

	NL80211_ATTR_4ADDR,

	NL80211_ATTR_SURVEY_INFO,

	NL80211_ATTR_PMKID,
	NL80211_ATTR_MAX_NUM_PMKIDS,

	NL80211_ATTR_DURATION,

	NL80211_ATTR_COOKIE,

	NL80211_ATTR_WIPHY_COVERAGE_CLASS,

	NL80211_ATTR_TX_RATES,

	NL80211_ATTR_FRAME_MATCH,

	NL80211_ATTR_ACK,

	NL80211_ATTR_PS_STATE,

	NL80211_ATTR_CQM,

	NL80211_ATTR_LOCAL_STATE_CHANGE,

	NL80211_ATTR_AP_ISOLATE,

	NL80211_ATTR_WIPHY_TX_POWER_SETTING,
	NL80211_ATTR_WIPHY_TX_POWER_LEVEL,

	NL80211_ATTR_TX_FRAME_TYPES,
	NL80211_ATTR_RX_FRAME_TYPES,
	NL80211_ATTR_FRAME_TYPE,

	NL80211_ATTR_CONTROL_PORT_ETHERTYPE,
	NL80211_ATTR_CONTROL_PORT_NO_ENCRYPT,

	NL80211_ATTR_SUPPORT_IBSS_RSN,

	NL80211_ATTR_WIPHY_ANTENNA_TX,
	NL80211_ATTR_WIPHY_ANTENNA_RX,

	NL80211_ATTR_MCAST_RATE,

	NL80211_ATTR_OFFCHANNEL_TX_OK,

	NL80211_ATTR_BSS_HT_OPMODE,

	NL80211_ATTR_KEY_DEFAULT_TYPES,

	NL80211_ATTR_MAX_REMAIN_ON_CHANNEL_DURATION,

	NL80211_ATTR_MESH_SETUP,

	NL80211_ATTR_WIPHY_ANTENNA_AVAIL_TX,
	NL80211_ATTR_WIPHY_ANTENNA_AVAIL_RX,

	NL80211_ATTR_SUPPORT_MESH_AUTH,
	NL80211_ATTR_STA_PLINK_STATE,

	NL80211_ATTR_WOWLAN_TRIGGERS,
	NL80211_ATTR_WOWLAN_TRIGGERS_SUPPORTED,

	NL80211_ATTR_SCHED_SCAN_INTERVAL,

	NL80211_ATTR_INTERFACE_COMBINATIONS,
	NL80211_ATTR_SOFTWARE_IFTYPES,

	NL80211_ATTR_REKEY_DATA,

	NL80211_ATTR_MAX_NUM_SCHED_SCAN_SSIDS,
	NL80211_ATTR_MAX_SCHED_SCAN_IE_LEN,

	NL80211_ATTR_SCAN_SUPP_RATES,

	NL80211_ATTR_HIDDEN_SSID,

	NL80211_ATTR_IE_PROBE_RESP,
	NL80211_ATTR_IE_ASSOC_RESP,

	NL80211_ATTR_STA_WME,
	NL80211_ATTR_SUPPORT_AP_UAPSD,

	NL80211_ATTR_ROAM_SUPPORT,

	NL80211_ATTR_SCHED_SCAN_MATCH,
	NL80211_ATTR_MAX_MATCH_SETS,

	NL80211_ATTR_PMKSA_CANDIDATE,

	NL80211_ATTR_TX_NO_CCK_RATE,

	NL80211_ATTR_TDLS_ACTION,
	NL80211_ATTR_TDLS_DIALOG_TOKEN,
	NL80211_ATTR_TDLS_OPERATION,
	NL80211_ATTR_TDLS_SUPPORT,
	NL80211_ATTR_TDLS_EXTERNAL_SETUP,

<<<<<<< HEAD
=======
	NL80211_ATTR_DEVICE_AP_SME,

	NL80211_ATTR_DONT_WAIT_FOR_ACK,

	NL80211_ATTR_FEATURE_FLAGS,

	NL80211_ATTR_PROBE_RESP_OFFLOAD,

	NL80211_ATTR_PROBE_RESP,

	NL80211_ATTR_DFS_REGION,

	NL80211_ATTR_DISABLE_HT,
	NL80211_ATTR_HT_CAPABILITY_MASK,

	NL80211_ATTR_NOACK_MAP,

>>>>>>> dcd6c922
	/* add attributes here, update the policy in nl80211.c */

	__NL80211_ATTR_AFTER_LAST,
	NL80211_ATTR_MAX = __NL80211_ATTR_AFTER_LAST - 1
};

/* source-level API compatibility */
#define NL80211_ATTR_SCAN_GENERATION NL80211_ATTR_GENERATION
#define	NL80211_ATTR_MESH_PARAMS NL80211_ATTR_MESH_CONFIG

/*
 * Allow user space programs to use #ifdef on new attributes by defining them
 * here
 */
#define NL80211_CMD_CONNECT NL80211_CMD_CONNECT
#define NL80211_ATTR_HT_CAPABILITY NL80211_ATTR_HT_CAPABILITY
#define NL80211_ATTR_BSS_BASIC_RATES NL80211_ATTR_BSS_BASIC_RATES
#define NL80211_ATTR_WIPHY_TXQ_PARAMS NL80211_ATTR_WIPHY_TXQ_PARAMS
#define NL80211_ATTR_WIPHY_FREQ NL80211_ATTR_WIPHY_FREQ
#define NL80211_ATTR_WIPHY_CHANNEL_TYPE NL80211_ATTR_WIPHY_CHANNEL_TYPE
#define NL80211_ATTR_MGMT_SUBTYPE NL80211_ATTR_MGMT_SUBTYPE
#define NL80211_ATTR_IE NL80211_ATTR_IE
#define NL80211_ATTR_REG_INITIATOR NL80211_ATTR_REG_INITIATOR
#define NL80211_ATTR_REG_TYPE NL80211_ATTR_REG_TYPE
#define NL80211_ATTR_FRAME NL80211_ATTR_FRAME
#define NL80211_ATTR_SSID NL80211_ATTR_SSID
#define NL80211_ATTR_AUTH_TYPE NL80211_ATTR_AUTH_TYPE
#define NL80211_ATTR_REASON_CODE NL80211_ATTR_REASON_CODE
#define NL80211_ATTR_CIPHER_SUITES_PAIRWISE NL80211_ATTR_CIPHER_SUITES_PAIRWISE
#define NL80211_ATTR_CIPHER_SUITE_GROUP NL80211_ATTR_CIPHER_SUITE_GROUP
#define NL80211_ATTR_WPA_VERSIONS NL80211_ATTR_WPA_VERSIONS
#define NL80211_ATTR_AKM_SUITES NL80211_ATTR_AKM_SUITES
#define NL80211_ATTR_KEY NL80211_ATTR_KEY
#define NL80211_ATTR_KEYS NL80211_ATTR_KEYS
#define NL80211_ATTR_FEATURE_FLAGS NL80211_ATTR_FEATURE_FLAGS

#define NL80211_MAX_SUPP_RATES			32
#define NL80211_MAX_SUPP_REG_RULES		32
#define NL80211_TKIP_DATA_OFFSET_ENCR_KEY	0
#define NL80211_TKIP_DATA_OFFSET_TX_MIC_KEY	16
#define NL80211_TKIP_DATA_OFFSET_RX_MIC_KEY	24
#define NL80211_HT_CAPABILITY_LEN		26

#define NL80211_MAX_NR_CIPHER_SUITES		5
#define NL80211_MAX_NR_AKM_SUITES		2

/**
 * enum nl80211_iftype - (virtual) interface types
 *
 * @NL80211_IFTYPE_UNSPECIFIED: unspecified type, driver decides
 * @NL80211_IFTYPE_ADHOC: independent BSS member
 * @NL80211_IFTYPE_STATION: managed BSS member
 * @NL80211_IFTYPE_AP: access point
 * @NL80211_IFTYPE_AP_VLAN: VLAN interface for access points; VLAN interfaces
 *	are a bit special in that they must always be tied to a pre-existing
 *	AP type interface.
 * @NL80211_IFTYPE_WDS: wireless distribution interface
 * @NL80211_IFTYPE_MONITOR: monitor interface receiving all frames
 * @NL80211_IFTYPE_MESH_POINT: mesh point
 * @NL80211_IFTYPE_P2P_CLIENT: P2P client
 * @NL80211_IFTYPE_P2P_GO: P2P group owner
 * @NL80211_IFTYPE_MAX: highest interface type number currently defined
 * @NUM_NL80211_IFTYPES: number of defined interface types
 *
 * These values are used with the %NL80211_ATTR_IFTYPE
 * to set the type of an interface.
 *
 */
enum nl80211_iftype {
	NL80211_IFTYPE_UNSPECIFIED,
	NL80211_IFTYPE_ADHOC,
	NL80211_IFTYPE_STATION,
	NL80211_IFTYPE_AP,
	NL80211_IFTYPE_AP_VLAN,
	NL80211_IFTYPE_WDS,
	NL80211_IFTYPE_MONITOR,
	NL80211_IFTYPE_MESH_POINT,
	NL80211_IFTYPE_P2P_CLIENT,
	NL80211_IFTYPE_P2P_GO,

	/* keep last */
	NUM_NL80211_IFTYPES,
	NL80211_IFTYPE_MAX = NUM_NL80211_IFTYPES - 1
};

/**
 * enum nl80211_sta_flags - station flags
 *
 * Station flags. When a station is added to an AP interface, it is
 * assumed to be already associated (and hence authenticated.)
 *
 * @__NL80211_STA_FLAG_INVALID: attribute number 0 is reserved
 * @NL80211_STA_FLAG_AUTHORIZED: station is authorized (802.1X)
 * @NL80211_STA_FLAG_SHORT_PREAMBLE: station is capable of receiving frames
 *	with short barker preamble
 * @NL80211_STA_FLAG_WME: station is WME/QoS capable
 * @NL80211_STA_FLAG_MFP: station uses management frame protection
 * @NL80211_STA_FLAG_AUTHENTICATED: station is authenticated
<<<<<<< HEAD
 * @NL80211_STA_FLAG_TDLS_PEER: station is a TDLS peer
=======
 * @NL80211_STA_FLAG_TDLS_PEER: station is a TDLS peer -- this flag should
 *	only be used in managed mode (even in the flags mask). Note that the
 *	flag can't be changed, it is only valid while adding a station, and
 *	attempts to change it will silently be ignored (rather than rejected
 *	as errors.)
>>>>>>> dcd6c922
 * @NL80211_STA_FLAG_MAX: highest station flag number currently defined
 * @__NL80211_STA_FLAG_AFTER_LAST: internal use
 */
enum nl80211_sta_flags {
	__NL80211_STA_FLAG_INVALID,
	NL80211_STA_FLAG_AUTHORIZED,
	NL80211_STA_FLAG_SHORT_PREAMBLE,
	NL80211_STA_FLAG_WME,
	NL80211_STA_FLAG_MFP,
	NL80211_STA_FLAG_AUTHENTICATED,
	NL80211_STA_FLAG_TDLS_PEER,

	/* keep last */
	__NL80211_STA_FLAG_AFTER_LAST,
	NL80211_STA_FLAG_MAX = __NL80211_STA_FLAG_AFTER_LAST - 1
};

/**
 * struct nl80211_sta_flag_update - station flags mask/set
 * @mask: mask of station flags to set
 * @set: which values to set them to
 *
 * Both mask and set contain bits as per &enum nl80211_sta_flags.
 */
struct nl80211_sta_flag_update {
	__u32 mask;
	__u32 set;
} __attribute__((packed));

/**
 * enum nl80211_rate_info - bitrate information
 *
 * These attribute types are used with %NL80211_STA_INFO_TXRATE
 * when getting information about the bitrate of a station.
 *
 * @__NL80211_RATE_INFO_INVALID: attribute number 0 is reserved
 * @NL80211_RATE_INFO_BITRATE: total bitrate (u16, 100kbit/s)
 * @NL80211_RATE_INFO_MCS: mcs index for 802.11n (u8)
 * @NL80211_RATE_INFO_40_MHZ_WIDTH: 40 Mhz dualchannel bitrate
 * @NL80211_RATE_INFO_SHORT_GI: 400ns guard interval
 * @NL80211_RATE_INFO_MAX: highest rate_info number currently defined
 * @__NL80211_RATE_INFO_AFTER_LAST: internal use
 */
enum nl80211_rate_info {
	__NL80211_RATE_INFO_INVALID,
	NL80211_RATE_INFO_BITRATE,
	NL80211_RATE_INFO_MCS,
	NL80211_RATE_INFO_40_MHZ_WIDTH,
	NL80211_RATE_INFO_SHORT_GI,

	/* keep last */
	__NL80211_RATE_INFO_AFTER_LAST,
	NL80211_RATE_INFO_MAX = __NL80211_RATE_INFO_AFTER_LAST - 1
};

/**
 * enum nl80211_sta_bss_param - BSS information collected by STA
 *
 * These attribute types are used with %NL80211_STA_INFO_BSS_PARAM
 * when getting information about the bitrate of a station.
 *
 * @__NL80211_STA_BSS_PARAM_INVALID: attribute number 0 is reserved
 * @NL80211_STA_BSS_PARAM_CTS_PROT: whether CTS protection is enabled (flag)
 * @NL80211_STA_BSS_PARAM_SHORT_PREAMBLE:  whether short preamble is enabled
 *	(flag)
 * @NL80211_STA_BSS_PARAM_SHORT_SLOT_TIME:  whether short slot time is enabled
 *	(flag)
 * @NL80211_STA_BSS_PARAM_DTIM_PERIOD: DTIM period for beaconing (u8)
 * @NL80211_STA_BSS_PARAM_BEACON_INTERVAL: Beacon interval (u16)
 * @NL80211_STA_BSS_PARAM_MAX: highest sta_bss_param number currently defined
 * @__NL80211_STA_BSS_PARAM_AFTER_LAST: internal use
 */
enum nl80211_sta_bss_param {
	__NL80211_STA_BSS_PARAM_INVALID,
	NL80211_STA_BSS_PARAM_CTS_PROT,
	NL80211_STA_BSS_PARAM_SHORT_PREAMBLE,
	NL80211_STA_BSS_PARAM_SHORT_SLOT_TIME,
	NL80211_STA_BSS_PARAM_DTIM_PERIOD,
	NL80211_STA_BSS_PARAM_BEACON_INTERVAL,

	/* keep last */
	__NL80211_STA_BSS_PARAM_AFTER_LAST,
	NL80211_STA_BSS_PARAM_MAX = __NL80211_STA_BSS_PARAM_AFTER_LAST - 1
};

/**
 * enum nl80211_sta_info - station information
 *
 * These attribute types are used with %NL80211_ATTR_STA_INFO
 * when getting information about a station.
 *
 * @__NL80211_STA_INFO_INVALID: attribute number 0 is reserved
 * @NL80211_STA_INFO_INACTIVE_TIME: time since last activity (u32, msecs)
 * @NL80211_STA_INFO_RX_BYTES: total received bytes (u32, from this station)
 * @NL80211_STA_INFO_TX_BYTES: total transmitted bytes (u32, to this station)
 * @NL80211_STA_INFO_SIGNAL: signal strength of last received PPDU (u8, dBm)
 * @NL80211_STA_INFO_TX_BITRATE: current unicast tx rate, nested attribute
 * 	containing info as possible, see &enum nl80211_rate_info
 * @NL80211_STA_INFO_RX_PACKETS: total received packet (u32, from this station)
 * @NL80211_STA_INFO_TX_PACKETS: total transmitted packets (u32, to this
 *	station)
 * @NL80211_STA_INFO_TX_RETRIES: total retries (u32, to this station)
 * @NL80211_STA_INFO_TX_FAILED: total failed packets (u32, to this station)
 * @NL80211_STA_INFO_SIGNAL_AVG: signal strength average (u8, dBm)
 * @NL80211_STA_INFO_LLID: the station's mesh LLID
 * @NL80211_STA_INFO_PLID: the station's mesh PLID
 * @NL80211_STA_INFO_PLINK_STATE: peer link state for the station
 *	(see %enum nl80211_plink_state)
 * @NL80211_STA_INFO_RX_BITRATE: last unicast data frame rx rate, nested
 *	attribute, like NL80211_STA_INFO_TX_BITRATE.
 * @NL80211_STA_INFO_BSS_PARAM: current station's view of BSS, nested attribute
 *     containing info as possible, see &enum nl80211_sta_bss_param
 * @NL80211_STA_INFO_CONNECTED_TIME: time since the station is last connected
 * @NL80211_STA_INFO_STA_FLAGS: Contains a struct nl80211_sta_flag_update.
<<<<<<< HEAD
=======
 * @NL80211_STA_INFO_BEACON_LOSS: count of times beacon loss was detected (u32)
>>>>>>> dcd6c922
 * @__NL80211_STA_INFO_AFTER_LAST: internal
 * @NL80211_STA_INFO_MAX: highest possible station info attribute
 */
enum nl80211_sta_info {
	__NL80211_STA_INFO_INVALID,
	NL80211_STA_INFO_INACTIVE_TIME,
	NL80211_STA_INFO_RX_BYTES,
	NL80211_STA_INFO_TX_BYTES,
	NL80211_STA_INFO_LLID,
	NL80211_STA_INFO_PLID,
	NL80211_STA_INFO_PLINK_STATE,
	NL80211_STA_INFO_SIGNAL,
	NL80211_STA_INFO_TX_BITRATE,
	NL80211_STA_INFO_RX_PACKETS,
	NL80211_STA_INFO_TX_PACKETS,
	NL80211_STA_INFO_TX_RETRIES,
	NL80211_STA_INFO_TX_FAILED,
	NL80211_STA_INFO_SIGNAL_AVG,
	NL80211_STA_INFO_RX_BITRATE,
	NL80211_STA_INFO_BSS_PARAM,
	NL80211_STA_INFO_CONNECTED_TIME,
	NL80211_STA_INFO_STA_FLAGS,
<<<<<<< HEAD
=======
	NL80211_STA_INFO_BEACON_LOSS,
>>>>>>> dcd6c922

	/* keep last */
	__NL80211_STA_INFO_AFTER_LAST,
	NL80211_STA_INFO_MAX = __NL80211_STA_INFO_AFTER_LAST - 1
};

/**
 * enum nl80211_mpath_flags - nl80211 mesh path flags
 *
 * @NL80211_MPATH_FLAG_ACTIVE: the mesh path is active
 * @NL80211_MPATH_FLAG_RESOLVING: the mesh path discovery process is running
 * @NL80211_MPATH_FLAG_SN_VALID: the mesh path contains a valid SN
 * @NL80211_MPATH_FLAG_FIXED: the mesh path has been manually set
 * @NL80211_MPATH_FLAG_RESOLVED: the mesh path discovery process succeeded
 */
enum nl80211_mpath_flags {
	NL80211_MPATH_FLAG_ACTIVE =	1<<0,
	NL80211_MPATH_FLAG_RESOLVING =	1<<1,
	NL80211_MPATH_FLAG_SN_VALID =	1<<2,
	NL80211_MPATH_FLAG_FIXED =	1<<3,
	NL80211_MPATH_FLAG_RESOLVED =	1<<4,
};

/**
 * enum nl80211_mpath_info - mesh path information
 *
 * These attribute types are used with %NL80211_ATTR_MPATH_INFO when getting
 * information about a mesh path.
 *
 * @__NL80211_MPATH_INFO_INVALID: attribute number 0 is reserved
 * @NL80211_MPATH_INFO_FRAME_QLEN: number of queued frames for this destination
 * @NL80211_MPATH_INFO_SN: destination sequence number
 * @NL80211_MPATH_INFO_METRIC: metric (cost) of this mesh path
 * @NL80211_MPATH_INFO_EXPTIME: expiration time for the path, in msec from now
 * @NL80211_MPATH_INFO_FLAGS: mesh path flags, enumerated in
 * 	&enum nl80211_mpath_flags;
 * @NL80211_MPATH_INFO_DISCOVERY_TIMEOUT: total path discovery timeout, in msec
 * @NL80211_MPATH_INFO_DISCOVERY_RETRIES: mesh path discovery retries
 * @NL80211_MPATH_INFO_MAX: highest mesh path information attribute number
 *	currently defind
 * @__NL80211_MPATH_INFO_AFTER_LAST: internal use
 */
enum nl80211_mpath_info {
	__NL80211_MPATH_INFO_INVALID,
	NL80211_MPATH_INFO_FRAME_QLEN,
	NL80211_MPATH_INFO_SN,
	NL80211_MPATH_INFO_METRIC,
	NL80211_MPATH_INFO_EXPTIME,
	NL80211_MPATH_INFO_FLAGS,
	NL80211_MPATH_INFO_DISCOVERY_TIMEOUT,
	NL80211_MPATH_INFO_DISCOVERY_RETRIES,

	/* keep last */
	__NL80211_MPATH_INFO_AFTER_LAST,
	NL80211_MPATH_INFO_MAX = __NL80211_MPATH_INFO_AFTER_LAST - 1
};

/**
 * enum nl80211_band_attr - band attributes
 * @__NL80211_BAND_ATTR_INVALID: attribute number 0 is reserved
 * @NL80211_BAND_ATTR_FREQS: supported frequencies in this band,
 *	an array of nested frequency attributes
 * @NL80211_BAND_ATTR_RATES: supported bitrates in this band,
 *	an array of nested bitrate attributes
 * @NL80211_BAND_ATTR_HT_MCS_SET: 16-byte attribute containing the MCS set as
 *	defined in 802.11n
 * @NL80211_BAND_ATTR_HT_CAPA: HT capabilities, as in the HT information IE
 * @NL80211_BAND_ATTR_HT_AMPDU_FACTOR: A-MPDU factor, as in 11n
 * @NL80211_BAND_ATTR_HT_AMPDU_DENSITY: A-MPDU density, as in 11n
 * @NL80211_BAND_ATTR_MAX: highest band attribute currently defined
 * @__NL80211_BAND_ATTR_AFTER_LAST: internal use
 */
enum nl80211_band_attr {
	__NL80211_BAND_ATTR_INVALID,
	NL80211_BAND_ATTR_FREQS,
	NL80211_BAND_ATTR_RATES,

	NL80211_BAND_ATTR_HT_MCS_SET,
	NL80211_BAND_ATTR_HT_CAPA,
	NL80211_BAND_ATTR_HT_AMPDU_FACTOR,
	NL80211_BAND_ATTR_HT_AMPDU_DENSITY,

	/* keep last */
	__NL80211_BAND_ATTR_AFTER_LAST,
	NL80211_BAND_ATTR_MAX = __NL80211_BAND_ATTR_AFTER_LAST - 1
};

#define NL80211_BAND_ATTR_HT_CAPA NL80211_BAND_ATTR_HT_CAPA

/**
 * enum nl80211_frequency_attr - frequency attributes
 * @__NL80211_FREQUENCY_ATTR_INVALID: attribute number 0 is reserved
 * @NL80211_FREQUENCY_ATTR_FREQ: Frequency in MHz
 * @NL80211_FREQUENCY_ATTR_DISABLED: Channel is disabled in current
 *	regulatory domain.
 * @NL80211_FREQUENCY_ATTR_PASSIVE_SCAN: Only passive scanning is
 *	permitted on this channel in current regulatory domain.
 * @NL80211_FREQUENCY_ATTR_NO_IBSS: IBSS networks are not permitted
 *	on this channel in current regulatory domain.
 * @NL80211_FREQUENCY_ATTR_RADAR: Radar detection is mandatory
 *	on this channel in current regulatory domain.
 * @NL80211_FREQUENCY_ATTR_MAX_TX_POWER: Maximum transmission power in mBm
 *	(100 * dBm).
 * @NL80211_FREQUENCY_ATTR_MAX: highest frequency attribute number
 *	currently defined
 * @__NL80211_FREQUENCY_ATTR_AFTER_LAST: internal use
 */
enum nl80211_frequency_attr {
	__NL80211_FREQUENCY_ATTR_INVALID,
	NL80211_FREQUENCY_ATTR_FREQ,
	NL80211_FREQUENCY_ATTR_DISABLED,
	NL80211_FREQUENCY_ATTR_PASSIVE_SCAN,
	NL80211_FREQUENCY_ATTR_NO_IBSS,
	NL80211_FREQUENCY_ATTR_RADAR,
	NL80211_FREQUENCY_ATTR_MAX_TX_POWER,

	/* keep last */
	__NL80211_FREQUENCY_ATTR_AFTER_LAST,
	NL80211_FREQUENCY_ATTR_MAX = __NL80211_FREQUENCY_ATTR_AFTER_LAST - 1
};

#define NL80211_FREQUENCY_ATTR_MAX_TX_POWER NL80211_FREQUENCY_ATTR_MAX_TX_POWER

/**
 * enum nl80211_bitrate_attr - bitrate attributes
 * @__NL80211_BITRATE_ATTR_INVALID: attribute number 0 is reserved
 * @NL80211_BITRATE_ATTR_RATE: Bitrate in units of 100 kbps
 * @NL80211_BITRATE_ATTR_2GHZ_SHORTPREAMBLE: Short preamble supported
 *	in 2.4 GHz band.
 * @NL80211_BITRATE_ATTR_MAX: highest bitrate attribute number
 *	currently defined
 * @__NL80211_BITRATE_ATTR_AFTER_LAST: internal use
 */
enum nl80211_bitrate_attr {
	__NL80211_BITRATE_ATTR_INVALID,
	NL80211_BITRATE_ATTR_RATE,
	NL80211_BITRATE_ATTR_2GHZ_SHORTPREAMBLE,

	/* keep last */
	__NL80211_BITRATE_ATTR_AFTER_LAST,
	NL80211_BITRATE_ATTR_MAX = __NL80211_BITRATE_ATTR_AFTER_LAST - 1
};

/**
 * enum nl80211_initiator - Indicates the initiator of a reg domain request
 * @NL80211_REGDOM_SET_BY_CORE: Core queried CRDA for a dynamic world
 * 	regulatory domain.
 * @NL80211_REGDOM_SET_BY_USER: User asked the wireless core to set the
 * 	regulatory domain.
 * @NL80211_REGDOM_SET_BY_DRIVER: a wireless drivers has hinted to the
 * 	wireless core it thinks its knows the regulatory domain we should be in.
 * @NL80211_REGDOM_SET_BY_COUNTRY_IE: the wireless core has received an
 * 	802.11 country information element with regulatory information it
 * 	thinks we should consider. cfg80211 only processes the country
 *	code from the IE, and relies on the regulatory domain information
 *	structure passed by userspace (CRDA) from our wireless-regdb.
 *	If a channel is enabled but the country code indicates it should
 *	be disabled we disable the channel and re-enable it upon disassociation.
 */
enum nl80211_reg_initiator {
	NL80211_REGDOM_SET_BY_CORE,
	NL80211_REGDOM_SET_BY_USER,
	NL80211_REGDOM_SET_BY_DRIVER,
	NL80211_REGDOM_SET_BY_COUNTRY_IE,
};

/**
 * enum nl80211_reg_type - specifies the type of regulatory domain
 * @NL80211_REGDOM_TYPE_COUNTRY: the regulatory domain set is one that pertains
 *	to a specific country. When this is set you can count on the
 *	ISO / IEC 3166 alpha2 country code being valid.
 * @NL80211_REGDOM_TYPE_WORLD: the regulatory set domain is the world regulatory
 * 	domain.
 * @NL80211_REGDOM_TYPE_CUSTOM_WORLD: the regulatory domain set is a custom
 * 	driver specific world regulatory domain. These do not apply system-wide
 * 	and are only applicable to the individual devices which have requested
 * 	them to be applied.
 * @NL80211_REGDOM_TYPE_INTERSECTION: the regulatory domain set is the product
 *	of an intersection between two regulatory domains -- the previously
 *	set regulatory domain on the system and the last accepted regulatory
 *	domain request to be processed.
 */
enum nl80211_reg_type {
	NL80211_REGDOM_TYPE_COUNTRY,
	NL80211_REGDOM_TYPE_WORLD,
	NL80211_REGDOM_TYPE_CUSTOM_WORLD,
	NL80211_REGDOM_TYPE_INTERSECTION,
};

/**
 * enum nl80211_reg_rule_attr - regulatory rule attributes
 * @__NL80211_REG_RULE_ATTR_INVALID: attribute number 0 is reserved
 * @NL80211_ATTR_REG_RULE_FLAGS: a set of flags which specify additional
 * 	considerations for a given frequency range. These are the
 * 	&enum nl80211_reg_rule_flags.
 * @NL80211_ATTR_FREQ_RANGE_START: starting frequencry for the regulatory
 * 	rule in KHz. This is not a center of frequency but an actual regulatory
 * 	band edge.
 * @NL80211_ATTR_FREQ_RANGE_END: ending frequency for the regulatory rule
 * 	in KHz. This is not a center a frequency but an actual regulatory
 * 	band edge.
 * @NL80211_ATTR_FREQ_RANGE_MAX_BW: maximum allowed bandwidth for this
 * 	frequency range, in KHz.
 * @NL80211_ATTR_POWER_RULE_MAX_ANT_GAIN: the maximum allowed antenna gain
 * 	for a given frequency range. The value is in mBi (100 * dBi).
 * 	If you don't have one then don't send this.
 * @NL80211_ATTR_POWER_RULE_MAX_EIRP: the maximum allowed EIRP for
 * 	a given frequency range. The value is in mBm (100 * dBm).
 * @NL80211_REG_RULE_ATTR_MAX: highest regulatory rule attribute number
 *	currently defined
 * @__NL80211_REG_RULE_ATTR_AFTER_LAST: internal use
 */
enum nl80211_reg_rule_attr {
	__NL80211_REG_RULE_ATTR_INVALID,
	NL80211_ATTR_REG_RULE_FLAGS,

	NL80211_ATTR_FREQ_RANGE_START,
	NL80211_ATTR_FREQ_RANGE_END,
	NL80211_ATTR_FREQ_RANGE_MAX_BW,

	NL80211_ATTR_POWER_RULE_MAX_ANT_GAIN,
	NL80211_ATTR_POWER_RULE_MAX_EIRP,

	/* keep last */
	__NL80211_REG_RULE_ATTR_AFTER_LAST,
	NL80211_REG_RULE_ATTR_MAX = __NL80211_REG_RULE_ATTR_AFTER_LAST - 1
};

/**
 * enum nl80211_sched_scan_match_attr - scheduled scan match attributes
 * @__NL80211_SCHED_SCAN_MATCH_ATTR_INVALID: attribute number 0 is reserved
 * @NL80211_SCHED_SCAN_MATCH_ATTR_SSID: SSID to be used for matching,
 * only report BSS with matching SSID.
 * @NL80211_SCHED_SCAN_MATCH_ATTR_MAX: highest scheduled scan filter
 *	attribute number currently defined
 * @__NL80211_SCHED_SCAN_MATCH_ATTR_AFTER_LAST: internal use
 */
enum nl80211_sched_scan_match_attr {
	__NL80211_SCHED_SCAN_MATCH_ATTR_INVALID,

	NL80211_ATTR_SCHED_SCAN_MATCH_SSID,

	/* keep last */
	__NL80211_SCHED_SCAN_MATCH_ATTR_AFTER_LAST,
	NL80211_SCHED_SCAN_MATCH_ATTR_MAX =
		__NL80211_SCHED_SCAN_MATCH_ATTR_AFTER_LAST - 1
};

/**
 * enum nl80211_reg_rule_flags - regulatory rule flags
 *
 * @NL80211_RRF_NO_OFDM: OFDM modulation not allowed
 * @NL80211_RRF_NO_CCK: CCK modulation not allowed
 * @NL80211_RRF_NO_INDOOR: indoor operation not allowed
 * @NL80211_RRF_NO_OUTDOOR: outdoor operation not allowed
 * @NL80211_RRF_DFS: DFS support is required to be used
 * @NL80211_RRF_PTP_ONLY: this is only for Point To Point links
 * @NL80211_RRF_PTMP_ONLY: this is only for Point To Multi Point links
 * @NL80211_RRF_PASSIVE_SCAN: passive scan is required
 * @NL80211_RRF_NO_IBSS: no IBSS is allowed
 */
enum nl80211_reg_rule_flags {
	NL80211_RRF_NO_OFDM		= 1<<0,
	NL80211_RRF_NO_CCK		= 1<<1,
	NL80211_RRF_NO_INDOOR		= 1<<2,
	NL80211_RRF_NO_OUTDOOR		= 1<<3,
	NL80211_RRF_DFS			= 1<<4,
	NL80211_RRF_PTP_ONLY		= 1<<5,
	NL80211_RRF_PTMP_ONLY		= 1<<6,
	NL80211_RRF_PASSIVE_SCAN	= 1<<7,
	NL80211_RRF_NO_IBSS		= 1<<8,
};

/**
 * enum nl80211_dfs_regions - regulatory DFS regions
 *
 * @NL80211_DFS_UNSET: Country has no DFS master region specified
 * @NL80211_DFS_FCC_: Country follows DFS master rules from FCC
 * @NL80211_DFS_FCC_: Country follows DFS master rules from ETSI
 * @NL80211_DFS_JP_: Country follows DFS master rules from JP/MKK/Telec
 */
enum nl80211_dfs_regions {
	NL80211_DFS_UNSET	= 0,
	NL80211_DFS_FCC		= 1,
	NL80211_DFS_ETSI	= 2,
	NL80211_DFS_JP		= 3,
};

/**
 * enum nl80211_survey_info - survey information
 *
 * These attribute types are used with %NL80211_ATTR_SURVEY_INFO
 * when getting information about a survey.
 *
 * @__NL80211_SURVEY_INFO_INVALID: attribute number 0 is reserved
 * @NL80211_SURVEY_INFO_FREQUENCY: center frequency of channel
 * @NL80211_SURVEY_INFO_NOISE: noise level of channel (u8, dBm)
 * @NL80211_SURVEY_INFO_IN_USE: channel is currently being used
 * @NL80211_SURVEY_INFO_CHANNEL_TIME: amount of time (in ms) that the radio
 *	spent on this channel
 * @NL80211_SURVEY_INFO_CHANNEL_TIME_BUSY: amount of the time the primary
 *	channel was sensed busy (either due to activity or energy detect)
 * @NL80211_SURVEY_INFO_CHANNEL_TIME_EXT_BUSY: amount of time the extension
 *	channel was sensed busy
 * @NL80211_SURVEY_INFO_CHANNEL_TIME_RX: amount of time the radio spent
 *	receiving data
 * @NL80211_SURVEY_INFO_CHANNEL_TIME_TX: amount of time the radio spent
 *	transmitting data
 * @NL80211_SURVEY_INFO_MAX: highest survey info attribute number
 *	currently defined
 * @__NL80211_SURVEY_INFO_AFTER_LAST: internal use
 */
enum nl80211_survey_info {
	__NL80211_SURVEY_INFO_INVALID,
	NL80211_SURVEY_INFO_FREQUENCY,
	NL80211_SURVEY_INFO_NOISE,
	NL80211_SURVEY_INFO_IN_USE,
	NL80211_SURVEY_INFO_CHANNEL_TIME,
	NL80211_SURVEY_INFO_CHANNEL_TIME_BUSY,
	NL80211_SURVEY_INFO_CHANNEL_TIME_EXT_BUSY,
	NL80211_SURVEY_INFO_CHANNEL_TIME_RX,
	NL80211_SURVEY_INFO_CHANNEL_TIME_TX,

	/* keep last */
	__NL80211_SURVEY_INFO_AFTER_LAST,
	NL80211_SURVEY_INFO_MAX = __NL80211_SURVEY_INFO_AFTER_LAST - 1
};

/**
 * enum nl80211_mntr_flags - monitor configuration flags
 *
 * Monitor configuration flags.
 *
 * @__NL80211_MNTR_FLAG_INVALID: reserved
 *
 * @NL80211_MNTR_FLAG_FCSFAIL: pass frames with bad FCS
 * @NL80211_MNTR_FLAG_PLCPFAIL: pass frames with bad PLCP
 * @NL80211_MNTR_FLAG_CONTROL: pass control frames
 * @NL80211_MNTR_FLAG_OTHER_BSS: disable BSSID filtering
 * @NL80211_MNTR_FLAG_COOK_FRAMES: report frames after processing.
 *	overrides all other flags.
 *
 * @__NL80211_MNTR_FLAG_AFTER_LAST: internal use
 * @NL80211_MNTR_FLAG_MAX: highest possible monitor flag
 */
enum nl80211_mntr_flags {
	__NL80211_MNTR_FLAG_INVALID,
	NL80211_MNTR_FLAG_FCSFAIL,
	NL80211_MNTR_FLAG_PLCPFAIL,
	NL80211_MNTR_FLAG_CONTROL,
	NL80211_MNTR_FLAG_OTHER_BSS,
	NL80211_MNTR_FLAG_COOK_FRAMES,

	/* keep last */
	__NL80211_MNTR_FLAG_AFTER_LAST,
	NL80211_MNTR_FLAG_MAX = __NL80211_MNTR_FLAG_AFTER_LAST - 1
};

/**
 * enum nl80211_meshconf_params - mesh configuration parameters
 *
 * Mesh configuration parameters. These can be changed while the mesh is
 * active.
 *
 * @__NL80211_MESHCONF_INVALID: internal use
 *
 * @NL80211_MESHCONF_RETRY_TIMEOUT: specifies the initial retry timeout in
 * millisecond units, used by the Peer Link Open message
 *
 * @NL80211_MESHCONF_CONFIRM_TIMEOUT: specifies the initial confirm timeout, in
 * millisecond units, used by the peer link management to close a peer link
 *
 * @NL80211_MESHCONF_HOLDING_TIMEOUT: specifies the holding timeout, in
 * millisecond units
 *
 * @NL80211_MESHCONF_MAX_PEER_LINKS: maximum number of peer links allowed
 * on this mesh interface
 *
 * @NL80211_MESHCONF_MAX_RETRIES: specifies the maximum number of peer link
 * open retries that can be sent to establish a new peer link instance in a
 * mesh
 *
 * @NL80211_MESHCONF_TTL: specifies the value of TTL field set at a source mesh
 * point.
 *
 * @NL80211_MESHCONF_AUTO_OPEN_PLINKS: whether we should automatically
 * open peer links when we detect compatible mesh peers.
 *
 * @NL80211_MESHCONF_HWMP_MAX_PREQ_RETRIES: the number of action frames
 * containing a PREQ that an MP can send to a particular destination (path
 * target)
 *
 * @NL80211_MESHCONF_PATH_REFRESH_TIME: how frequently to refresh mesh paths
 * (in milliseconds)
 *
 * @NL80211_MESHCONF_MIN_DISCOVERY_TIMEOUT: minimum length of time to wait
 * until giving up on a path discovery (in milliseconds)
 *
 * @NL80211_MESHCONF_HWMP_ACTIVE_PATH_TIMEOUT: The time (in TUs) for which mesh
 * points receiving a PREQ shall consider the forwarding information from the
 * root to be valid. (TU = time unit)
 *
 * @NL80211_MESHCONF_HWMP_PREQ_MIN_INTERVAL: The minimum interval of time (in
 * TUs) during which an MP can send only one action frame containing a PREQ
 * reference element
 *
 * @NL80211_MESHCONF_HWMP_NET_DIAM_TRVS_TIME: The interval of time (in TUs)
 * that it takes for an HWMP information element to propagate across the mesh
 *
 * @NL80211_MESHCONF_HWMP_ROOTMODE: whether root mode is enabled or not
 *
 * @NL80211_MESHCONF_ELEMENT_TTL: specifies the value of TTL field set at a
 * source mesh point for path selection elements.
 *
 * @NL80211_MESHCONF_HWMP_RANN_INTERVAL:  The interval of time (in TUs) between
 * root announcements are transmitted.
 *
 * @NL80211_MESHCONF_GATE_ANNOUNCEMENTS: Advertise that this mesh station has
 * access to a broader network beyond the MBSS.  This is done via Root
 * Announcement frames.
 *
<<<<<<< HEAD
=======
 * @NL80211_MESHCONF_HWMP_PERR_MIN_INTERVAL: The minimum interval of time (in
 * TUs) during which a mesh STA can send only one Action frame containing a
 * PERR element.
 *
>>>>>>> dcd6c922
 * @NL80211_MESHCONF_ATTR_MAX: highest possible mesh configuration attribute
 *
 * @__NL80211_MESHCONF_ATTR_AFTER_LAST: internal use
 */
enum nl80211_meshconf_params {
	__NL80211_MESHCONF_INVALID,
	NL80211_MESHCONF_RETRY_TIMEOUT,
	NL80211_MESHCONF_CONFIRM_TIMEOUT,
	NL80211_MESHCONF_HOLDING_TIMEOUT,
	NL80211_MESHCONF_MAX_PEER_LINKS,
	NL80211_MESHCONF_MAX_RETRIES,
	NL80211_MESHCONF_TTL,
	NL80211_MESHCONF_AUTO_OPEN_PLINKS,
	NL80211_MESHCONF_HWMP_MAX_PREQ_RETRIES,
	NL80211_MESHCONF_PATH_REFRESH_TIME,
	NL80211_MESHCONF_MIN_DISCOVERY_TIMEOUT,
	NL80211_MESHCONF_HWMP_ACTIVE_PATH_TIMEOUT,
	NL80211_MESHCONF_HWMP_PREQ_MIN_INTERVAL,
	NL80211_MESHCONF_HWMP_NET_DIAM_TRVS_TIME,
	NL80211_MESHCONF_HWMP_ROOTMODE,
	NL80211_MESHCONF_ELEMENT_TTL,
	NL80211_MESHCONF_HWMP_RANN_INTERVAL,
	NL80211_MESHCONF_GATE_ANNOUNCEMENTS,
<<<<<<< HEAD
=======
	NL80211_MESHCONF_HWMP_PERR_MIN_INTERVAL,
>>>>>>> dcd6c922

	/* keep last */
	__NL80211_MESHCONF_ATTR_AFTER_LAST,
	NL80211_MESHCONF_ATTR_MAX = __NL80211_MESHCONF_ATTR_AFTER_LAST - 1
};

/**
 * enum nl80211_mesh_setup_params - mesh setup parameters
 *
 * Mesh setup parameters.  These are used to start/join a mesh and cannot be
 * changed while the mesh is active.
 *
 * @__NL80211_MESH_SETUP_INVALID: Internal use
 *
 * @NL80211_MESH_SETUP_ENABLE_VENDOR_PATH_SEL: Enable this option to use a
 * vendor specific path selection algorithm or disable it to use the default
 * HWMP.
 *
 * @NL80211_MESH_SETUP_ENABLE_VENDOR_METRIC: Enable this option to use a
 * vendor specific path metric or disable it to use the default Airtime
 * metric.
 *
 * @NL80211_MESH_SETUP_IE: Information elements for this mesh, for instance, a
 * robust security network ie, or a vendor specific information element that
 * vendors will use to identify the path selection methods and metrics in use.
 *
 * @NL80211_MESH_SETUP_USERSPACE_AUTH: Enable this option if an authentication
 * daemon will be authenticating mesh candidates.
 *
 * @NL80211_MESH_SETUP_USERSPACE_AMPE: Enable this option if an authentication
 * daemon will be securing peer link frames.  AMPE is a secured version of Mesh
 * Peering Management (MPM) and is implemented with the assistance of a
 * userspace daemon.  When this flag is set, the kernel will send peer
 * management frames to a userspace daemon that will implement AMPE
 * functionality (security capabilities selection, key confirmation, and key
 * management).  When the flag is unset (default), the kernel can autonomously
 * complete (unsecured) mesh peering without the need of a userspace daemon.
 *
 * @NL80211_MESH_SETUP_ATTR_MAX: highest possible mesh setup attribute number
 * @__NL80211_MESH_SETUP_ATTR_AFTER_LAST: Internal use
 */
enum nl80211_mesh_setup_params {
	__NL80211_MESH_SETUP_INVALID,
	NL80211_MESH_SETUP_ENABLE_VENDOR_PATH_SEL,
	NL80211_MESH_SETUP_ENABLE_VENDOR_METRIC,
	NL80211_MESH_SETUP_IE,
	NL80211_MESH_SETUP_USERSPACE_AUTH,
	NL80211_MESH_SETUP_USERSPACE_AMPE,

	/* keep last */
	__NL80211_MESH_SETUP_ATTR_AFTER_LAST,
	NL80211_MESH_SETUP_ATTR_MAX = __NL80211_MESH_SETUP_ATTR_AFTER_LAST - 1
};

/**
 * enum nl80211_txq_attr - TX queue parameter attributes
 * @__NL80211_TXQ_ATTR_INVALID: Attribute number 0 is reserved
 * @NL80211_TXQ_ATTR_QUEUE: TX queue identifier (NL80211_TXQ_Q_*)
 * @NL80211_TXQ_ATTR_TXOP: Maximum burst time in units of 32 usecs, 0 meaning
 *	disabled
 * @NL80211_TXQ_ATTR_CWMIN: Minimum contention window [a value of the form
 *	2^n-1 in the range 1..32767]
 * @NL80211_TXQ_ATTR_CWMAX: Maximum contention window [a value of the form
 *	2^n-1 in the range 1..32767]
 * @NL80211_TXQ_ATTR_AIFS: Arbitration interframe space [0..255]
 * @__NL80211_TXQ_ATTR_AFTER_LAST: Internal
 * @NL80211_TXQ_ATTR_MAX: Maximum TXQ attribute number
 */
enum nl80211_txq_attr {
	__NL80211_TXQ_ATTR_INVALID,
	NL80211_TXQ_ATTR_QUEUE,
	NL80211_TXQ_ATTR_TXOP,
	NL80211_TXQ_ATTR_CWMIN,
	NL80211_TXQ_ATTR_CWMAX,
	NL80211_TXQ_ATTR_AIFS,

	/* keep last */
	__NL80211_TXQ_ATTR_AFTER_LAST,
	NL80211_TXQ_ATTR_MAX = __NL80211_TXQ_ATTR_AFTER_LAST - 1
};

enum nl80211_txq_q {
	NL80211_TXQ_Q_VO,
	NL80211_TXQ_Q_VI,
	NL80211_TXQ_Q_BE,
	NL80211_TXQ_Q_BK
};

enum nl80211_channel_type {
	NL80211_CHAN_NO_HT,
	NL80211_CHAN_HT20,
	NL80211_CHAN_HT40MINUS,
	NL80211_CHAN_HT40PLUS
};

/**
 * enum nl80211_bss - netlink attributes for a BSS
 *
 * @__NL80211_BSS_INVALID: invalid
 * @NL80211_BSS_BSSID: BSSID of the BSS (6 octets)
 * @NL80211_BSS_FREQUENCY: frequency in MHz (u32)
 * @NL80211_BSS_TSF: TSF of the received probe response/beacon (u64)
 * @NL80211_BSS_BEACON_INTERVAL: beacon interval of the (I)BSS (u16)
 * @NL80211_BSS_CAPABILITY: capability field (CPU order, u16)
 * @NL80211_BSS_INFORMATION_ELEMENTS: binary attribute containing the
 *	raw information elements from the probe response/beacon (bin);
 *	if the %NL80211_BSS_BEACON_IES attribute is present, the IEs here are
 *	from a Probe Response frame; otherwise they are from a Beacon frame.
 *	However, if the driver does not indicate the source of the IEs, these
 *	IEs may be from either frame subtype.
 * @NL80211_BSS_SIGNAL_MBM: signal strength of probe response/beacon
 *	in mBm (100 * dBm) (s32)
 * @NL80211_BSS_SIGNAL_UNSPEC: signal strength of the probe response/beacon
 *	in unspecified units, scaled to 0..100 (u8)
 * @NL80211_BSS_STATUS: status, if this BSS is "used"
 * @NL80211_BSS_SEEN_MS_AGO: age of this BSS entry in ms
 * @NL80211_BSS_BEACON_IES: binary attribute containing the raw information
 *	elements from a Beacon frame (bin); not present if no Beacon frame has
 *	yet been received
 * @__NL80211_BSS_AFTER_LAST: internal
 * @NL80211_BSS_MAX: highest BSS attribute
 */
enum nl80211_bss {
	__NL80211_BSS_INVALID,
	NL80211_BSS_BSSID,
	NL80211_BSS_FREQUENCY,
	NL80211_BSS_TSF,
	NL80211_BSS_BEACON_INTERVAL,
	NL80211_BSS_CAPABILITY,
	NL80211_BSS_INFORMATION_ELEMENTS,
	NL80211_BSS_SIGNAL_MBM,
	NL80211_BSS_SIGNAL_UNSPEC,
	NL80211_BSS_STATUS,
	NL80211_BSS_SEEN_MS_AGO,
	NL80211_BSS_BEACON_IES,

	/* keep last */
	__NL80211_BSS_AFTER_LAST,
	NL80211_BSS_MAX = __NL80211_BSS_AFTER_LAST - 1
};

/**
 * enum nl80211_bss_status - BSS "status"
 * @NL80211_BSS_STATUS_AUTHENTICATED: Authenticated with this BSS.
 * @NL80211_BSS_STATUS_ASSOCIATED: Associated with this BSS.
 * @NL80211_BSS_STATUS_IBSS_JOINED: Joined to this IBSS.
 *
 * The BSS status is a BSS attribute in scan dumps, which
 * indicates the status the interface has wrt. this BSS.
 */
enum nl80211_bss_status {
	NL80211_BSS_STATUS_AUTHENTICATED,
	NL80211_BSS_STATUS_ASSOCIATED,
	NL80211_BSS_STATUS_IBSS_JOINED,
};

/**
 * enum nl80211_auth_type - AuthenticationType
 *
 * @NL80211_AUTHTYPE_OPEN_SYSTEM: Open System authentication
 * @NL80211_AUTHTYPE_SHARED_KEY: Shared Key authentication (WEP only)
 * @NL80211_AUTHTYPE_FT: Fast BSS Transition (IEEE 802.11r)
 * @NL80211_AUTHTYPE_NETWORK_EAP: Network EAP (some Cisco APs and mainly LEAP)
 * @__NL80211_AUTHTYPE_NUM: internal
 * @NL80211_AUTHTYPE_MAX: maximum valid auth algorithm
 * @NL80211_AUTHTYPE_AUTOMATIC: determine automatically (if necessary by
 *	trying multiple times); this is invalid in netlink -- leave out
 *	the attribute for this on CONNECT commands.
 */
enum nl80211_auth_type {
	NL80211_AUTHTYPE_OPEN_SYSTEM,
	NL80211_AUTHTYPE_SHARED_KEY,
	NL80211_AUTHTYPE_FT,
	NL80211_AUTHTYPE_NETWORK_EAP,

	/* keep last */
	__NL80211_AUTHTYPE_NUM,
	NL80211_AUTHTYPE_MAX = __NL80211_AUTHTYPE_NUM - 1,
	NL80211_AUTHTYPE_AUTOMATIC
};

/**
 * enum nl80211_key_type - Key Type
 * @NL80211_KEYTYPE_GROUP: Group (broadcast/multicast) key
 * @NL80211_KEYTYPE_PAIRWISE: Pairwise (unicast/individual) key
 * @NL80211_KEYTYPE_PEERKEY: PeerKey (DLS)
 * @NUM_NL80211_KEYTYPES: number of defined key types
 */
enum nl80211_key_type {
	NL80211_KEYTYPE_GROUP,
	NL80211_KEYTYPE_PAIRWISE,
	NL80211_KEYTYPE_PEERKEY,

	NUM_NL80211_KEYTYPES
};

/**
 * enum nl80211_mfp - Management frame protection state
 * @NL80211_MFP_NO: Management frame protection not used
 * @NL80211_MFP_REQUIRED: Management frame protection required
 */
enum nl80211_mfp {
	NL80211_MFP_NO,
	NL80211_MFP_REQUIRED,
};

enum nl80211_wpa_versions {
	NL80211_WPA_VERSION_1 = 1 << 0,
	NL80211_WPA_VERSION_2 = 1 << 1,
};

/**
 * enum nl80211_key_default_types - key default types
 * @__NL80211_KEY_DEFAULT_TYPE_INVALID: invalid
 * @NL80211_KEY_DEFAULT_TYPE_UNICAST: key should be used as default
 *	unicast key
 * @NL80211_KEY_DEFAULT_TYPE_MULTICAST: key should be used as default
 *	multicast key
 * @NUM_NL80211_KEY_DEFAULT_TYPES: number of default types
 */
enum nl80211_key_default_types {
	__NL80211_KEY_DEFAULT_TYPE_INVALID,
	NL80211_KEY_DEFAULT_TYPE_UNICAST,
	NL80211_KEY_DEFAULT_TYPE_MULTICAST,

	NUM_NL80211_KEY_DEFAULT_TYPES
};

/**
 * enum nl80211_key_attributes - key attributes
 * @__NL80211_KEY_INVALID: invalid
 * @NL80211_KEY_DATA: (temporal) key data; for TKIP this consists of
 *	16 bytes encryption key followed by 8 bytes each for TX and RX MIC
 *	keys
 * @NL80211_KEY_IDX: key ID (u8, 0-3)
 * @NL80211_KEY_CIPHER: key cipher suite (u32, as defined by IEEE 802.11
 *	section 7.3.2.25.1, e.g. 0x000FAC04)
 * @NL80211_KEY_SEQ: transmit key sequence number (IV/PN) for TKIP and
 *	CCMP keys, each six bytes in little endian
 * @NL80211_KEY_DEFAULT: flag indicating default key
 * @NL80211_KEY_DEFAULT_MGMT: flag indicating default management key
 * @NL80211_KEY_TYPE: the key type from enum nl80211_key_type, if not
 *	specified the default depends on whether a MAC address was
 *	given with the command using the key or not (u32)
 * @NL80211_KEY_DEFAULT_TYPES: A nested attribute containing flags
 *	attributes, specifying what a key should be set as default as.
 *	See &enum nl80211_key_default_types.
 * @__NL80211_KEY_AFTER_LAST: internal
 * @NL80211_KEY_MAX: highest key attribute
 */
enum nl80211_key_attributes {
	__NL80211_KEY_INVALID,
	NL80211_KEY_DATA,
	NL80211_KEY_IDX,
	NL80211_KEY_CIPHER,
	NL80211_KEY_SEQ,
	NL80211_KEY_DEFAULT,
	NL80211_KEY_DEFAULT_MGMT,
	NL80211_KEY_TYPE,
	NL80211_KEY_DEFAULT_TYPES,

	/* keep last */
	__NL80211_KEY_AFTER_LAST,
	NL80211_KEY_MAX = __NL80211_KEY_AFTER_LAST - 1
};

/**
 * enum nl80211_tx_rate_attributes - TX rate set attributes
 * @__NL80211_TXRATE_INVALID: invalid
 * @NL80211_TXRATE_LEGACY: Legacy (non-MCS) rates allowed for TX rate selection
 *	in an array of rates as defined in IEEE 802.11 7.3.2.2 (u8 values with
 *	1 = 500 kbps) but without the IE length restriction (at most
 *	%NL80211_MAX_SUPP_RATES in a single array).
 * @__NL80211_TXRATE_AFTER_LAST: internal
 * @NL80211_TXRATE_MAX: highest TX rate attribute
 */
enum nl80211_tx_rate_attributes {
	__NL80211_TXRATE_INVALID,
	NL80211_TXRATE_LEGACY,

	/* keep last */
	__NL80211_TXRATE_AFTER_LAST,
	NL80211_TXRATE_MAX = __NL80211_TXRATE_AFTER_LAST - 1
};

/**
 * enum nl80211_band - Frequency band
 * @NL80211_BAND_2GHZ: 2.4 GHz ISM band
 * @NL80211_BAND_5GHZ: around 5 GHz band (4.9 - 5.7 GHz)
 */
enum nl80211_band {
	NL80211_BAND_2GHZ,
	NL80211_BAND_5GHZ,
};

enum nl80211_ps_state {
	NL80211_PS_DISABLED,
	NL80211_PS_ENABLED,
};

/**
 * enum nl80211_attr_cqm - connection quality monitor attributes
 * @__NL80211_ATTR_CQM_INVALID: invalid
 * @NL80211_ATTR_CQM_RSSI_THOLD: RSSI threshold in dBm. This value specifies
 *	the threshold for the RSSI level at which an event will be sent. Zero
 *	to disable.
 * @NL80211_ATTR_CQM_RSSI_HYST: RSSI hysteresis in dBm. This value specifies
 *	the minimum amount the RSSI level must change after an event before a
 *	new event may be issued (to reduce effects of RSSI oscillation).
 * @NL80211_ATTR_CQM_RSSI_THRESHOLD_EVENT: RSSI threshold event
 * @NL80211_ATTR_CQM_PKT_LOSS_EVENT: a u32 value indicating that this many
 *	consecutive packets were not acknowledged by the peer
 * @__NL80211_ATTR_CQM_AFTER_LAST: internal
 * @NL80211_ATTR_CQM_MAX: highest key attribute
 */
enum nl80211_attr_cqm {
	__NL80211_ATTR_CQM_INVALID,
	NL80211_ATTR_CQM_RSSI_THOLD,
	NL80211_ATTR_CQM_RSSI_HYST,
	NL80211_ATTR_CQM_RSSI_THRESHOLD_EVENT,
	NL80211_ATTR_CQM_PKT_LOSS_EVENT,

	/* keep last */
	__NL80211_ATTR_CQM_AFTER_LAST,
	NL80211_ATTR_CQM_MAX = __NL80211_ATTR_CQM_AFTER_LAST - 1
};

/**
 * enum nl80211_cqm_rssi_threshold_event - RSSI threshold event
 * @NL80211_CQM_RSSI_THRESHOLD_EVENT_LOW: The RSSI level is lower than the
 *      configured threshold
 * @NL80211_CQM_RSSI_THRESHOLD_EVENT_HIGH: The RSSI is higher than the
 *      configured threshold
 */
enum nl80211_cqm_rssi_threshold_event {
	NL80211_CQM_RSSI_THRESHOLD_EVENT_LOW,
	NL80211_CQM_RSSI_THRESHOLD_EVENT_HIGH,
};


/**
 * enum nl80211_tx_power_setting - TX power adjustment
 * @NL80211_TX_POWER_AUTOMATIC: automatically determine transmit power
 * @NL80211_TX_POWER_LIMITED: limit TX power by the mBm parameter
 * @NL80211_TX_POWER_FIXED: fix TX power to the mBm parameter
 */
enum nl80211_tx_power_setting {
	NL80211_TX_POWER_AUTOMATIC,
	NL80211_TX_POWER_LIMITED,
	NL80211_TX_POWER_FIXED,
};

/**
 * enum nl80211_wowlan_packet_pattern_attr - WoWLAN packet pattern attribute
 * @__NL80211_WOWLAN_PKTPAT_INVALID: invalid number for nested attribute
 * @NL80211_WOWLAN_PKTPAT_PATTERN: the pattern, values where the mask has
 *	a zero bit are ignored
 * @NL80211_WOWLAN_PKTPAT_MASK: pattern mask, must be long enough to have
 *	a bit for each byte in the pattern. The lowest-order bit corresponds
 *	to the first byte of the pattern, but the bytes of the pattern are
 *	in a little-endian-like format, i.e. the 9th byte of the pattern
 *	corresponds to the lowest-order bit in the second byte of the mask.
 *	For example: The match 00:xx:00:00:xx:00:00:00:00:xx:xx:xx (where
 *	xx indicates "don't care") would be represented by a pattern of
 *	twelve zero bytes, and a mask of "0xed,0x07".
 *	Note that the pattern matching is done as though frames were not
 *	802.11 frames but 802.3 frames, i.e. the frame is fully unpacked
 *	first (including SNAP header unpacking) and then matched.
 * @NUM_NL80211_WOWLAN_PKTPAT: number of attributes
 * @MAX_NL80211_WOWLAN_PKTPAT: max attribute number
 */
enum nl80211_wowlan_packet_pattern_attr {
	__NL80211_WOWLAN_PKTPAT_INVALID,
	NL80211_WOWLAN_PKTPAT_MASK,
	NL80211_WOWLAN_PKTPAT_PATTERN,

	NUM_NL80211_WOWLAN_PKTPAT,
	MAX_NL80211_WOWLAN_PKTPAT = NUM_NL80211_WOWLAN_PKTPAT - 1,
};

/**
 * struct nl80211_wowlan_pattern_support - pattern support information
 * @max_patterns: maximum number of patterns supported
 * @min_pattern_len: minimum length of each pattern
 * @max_pattern_len: maximum length of each pattern
 *
 * This struct is carried in %NL80211_WOWLAN_TRIG_PKT_PATTERN when
 * that is part of %NL80211_ATTR_WOWLAN_TRIGGERS_SUPPORTED in the
 * capability information given by the kernel to userspace.
 */
struct nl80211_wowlan_pattern_support {
	__u32 max_patterns;
	__u32 min_pattern_len;
	__u32 max_pattern_len;
} __attribute__((packed));

/**
 * enum nl80211_wowlan_triggers - WoWLAN trigger definitions
 * @__NL80211_WOWLAN_TRIG_INVALID: invalid number for nested attributes
 * @NL80211_WOWLAN_TRIG_ANY: wake up on any activity, do not really put
 *	the chip into a special state -- works best with chips that have
 *	support for low-power operation already (flag)
 * @NL80211_WOWLAN_TRIG_DISCONNECT: wake up on disconnect, the way disconnect
 *	is detected is implementation-specific (flag)
 * @NL80211_WOWLAN_TRIG_MAGIC_PKT: wake up on magic packet (6x 0xff, followed
 *	by 16 repetitions of MAC addr, anywhere in payload) (flag)
 * @NL80211_WOWLAN_TRIG_PKT_PATTERN: wake up on the specified packet patterns
 *	which are passed in an array of nested attributes, each nested attribute
 *	defining a with attributes from &struct nl80211_wowlan_trig_pkt_pattern.
 *	Each pattern defines a wakeup packet. The matching is done on the MSDU,
 *	i.e. as though the packet was an 802.3 packet, so the pattern matching
 *	is done after the packet is converted to the MSDU.
 *
 *	In %NL80211_ATTR_WOWLAN_TRIGGERS_SUPPORTED, it is a binary attribute
 *	carrying a &struct nl80211_wowlan_pattern_support.
 * @NL80211_WOWLAN_TRIG_GTK_REKEY_SUPPORTED: Not a real trigger, and cannot be
 *	used when setting, used only to indicate that GTK rekeying is supported
 *	by the device (flag)
 * @NL80211_WOWLAN_TRIG_GTK_REKEY_FAILURE: wake up on GTK rekey failure (if
 *	done by the device) (flag)
 * @NL80211_WOWLAN_TRIG_EAP_IDENT_REQUEST: wake up on EAP Identity Request
 *	packet (flag)
 * @NL80211_WOWLAN_TRIG_4WAY_HANDSHAKE: wake up on 4-way handshake (flag)
 * @NL80211_WOWLAN_TRIG_RFKILL_RELEASE: wake up when rfkill is released
 *	(on devices that have rfkill in the device) (flag)
 * @NUM_NL80211_WOWLAN_TRIG: number of wake on wireless triggers
 * @MAX_NL80211_WOWLAN_TRIG: highest wowlan trigger attribute number
 */
enum nl80211_wowlan_triggers {
	__NL80211_WOWLAN_TRIG_INVALID,
	NL80211_WOWLAN_TRIG_ANY,
	NL80211_WOWLAN_TRIG_DISCONNECT,
	NL80211_WOWLAN_TRIG_MAGIC_PKT,
	NL80211_WOWLAN_TRIG_PKT_PATTERN,
	NL80211_WOWLAN_TRIG_GTK_REKEY_SUPPORTED,
	NL80211_WOWLAN_TRIG_GTK_REKEY_FAILURE,
	NL80211_WOWLAN_TRIG_EAP_IDENT_REQUEST,
	NL80211_WOWLAN_TRIG_4WAY_HANDSHAKE,
	NL80211_WOWLAN_TRIG_RFKILL_RELEASE,

	/* keep last */
	NUM_NL80211_WOWLAN_TRIG,
	MAX_NL80211_WOWLAN_TRIG = NUM_NL80211_WOWLAN_TRIG - 1
};

/**
 * enum nl80211_iface_limit_attrs - limit attributes
 * @NL80211_IFACE_LIMIT_UNSPEC: (reserved)
 * @NL80211_IFACE_LIMIT_MAX: maximum number of interfaces that
 *	can be chosen from this set of interface types (u32)
 * @NL80211_IFACE_LIMIT_TYPES: nested attribute containing a
 *	flag attribute for each interface type in this set
 * @NUM_NL80211_IFACE_LIMIT: number of attributes
 * @MAX_NL80211_IFACE_LIMIT: highest attribute number
 */
enum nl80211_iface_limit_attrs {
	NL80211_IFACE_LIMIT_UNSPEC,
	NL80211_IFACE_LIMIT_MAX,
	NL80211_IFACE_LIMIT_TYPES,

	/* keep last */
	NUM_NL80211_IFACE_LIMIT,
	MAX_NL80211_IFACE_LIMIT = NUM_NL80211_IFACE_LIMIT - 1
};

/**
 * enum nl80211_if_combination_attrs -- interface combination attributes
 *
 * @NL80211_IFACE_COMB_UNSPEC: (reserved)
 * @NL80211_IFACE_COMB_LIMITS: Nested attributes containing the limits
 *	for given interface types, see &enum nl80211_iface_limit_attrs.
 * @NL80211_IFACE_COMB_MAXNUM: u32 attribute giving the total number of
 *	interfaces that can be created in this group. This number doesn't
 *	apply to interfaces purely managed in software, which are listed
 *	in a separate attribute %NL80211_ATTR_INTERFACES_SOFTWARE.
 * @NL80211_IFACE_COMB_STA_AP_BI_MATCH: flag attribute specifying that
 *	beacon intervals within this group must be all the same even for
 *	infrastructure and AP/GO combinations, i.e. the GO(s) must adopt
 *	the infrastructure network's beacon interval.
 * @NL80211_IFACE_COMB_NUM_CHANNELS: u32 attribute specifying how many
 *	different channels may be used within this group.
 * @NUM_NL80211_IFACE_COMB: number of attributes
 * @MAX_NL80211_IFACE_COMB: highest attribute number
 *
 * Examples:
 *	limits = [ #{STA} <= 1, #{AP} <= 1 ], matching BI, channels = 1, max = 2
 *	=> allows an AP and a STA that must match BIs
 *
 *	numbers = [ #{AP, P2P-GO} <= 8 ], channels = 1, max = 8
 *	=> allows 8 of AP/GO
 *
 *	numbers = [ #{STA} <= 2 ], channels = 2, max = 2
 *	=> allows two STAs on different channels
 *
 *	numbers = [ #{STA} <= 1, #{P2P-client,P2P-GO} <= 3 ], max = 4
 *	=> allows a STA plus three P2P interfaces
 *
 * The list of these four possiblities could completely be contained
 * within the %NL80211_ATTR_INTERFACE_COMBINATIONS attribute to indicate
 * that any of these groups must match.
 *
 * "Combinations" of just a single interface will not be listed here,
 * a single interface of any valid interface type is assumed to always
 * be possible by itself. This means that implicitly, for each valid
 * interface type, the following group always exists:
 *	numbers = [ #{<type>} <= 1 ], channels = 1, max = 1
 */
enum nl80211_if_combination_attrs {
	NL80211_IFACE_COMB_UNSPEC,
	NL80211_IFACE_COMB_LIMITS,
	NL80211_IFACE_COMB_MAXNUM,
	NL80211_IFACE_COMB_STA_AP_BI_MATCH,
	NL80211_IFACE_COMB_NUM_CHANNELS,

	/* keep last */
	NUM_NL80211_IFACE_COMB,
	MAX_NL80211_IFACE_COMB = NUM_NL80211_IFACE_COMB - 1
};


/**
 * enum nl80211_plink_state - state of a mesh peer link finite state machine
 *
 * @NL80211_PLINK_LISTEN: initial state, considered the implicit
 *	state of non existant mesh peer links
 * @NL80211_PLINK_OPN_SNT: mesh plink open frame has been sent to
 *	this mesh peer
 * @NL80211_PLINK_OPN_RCVD: mesh plink open frame has been received
 *	from this mesh peer
 * @NL80211_PLINK_CNF_RCVD: mesh plink confirm frame has been
 *	received from this mesh peer
 * @NL80211_PLINK_ESTAB: mesh peer link is established
 * @NL80211_PLINK_HOLDING: mesh peer link is being closed or cancelled
 * @NL80211_PLINK_BLOCKED: all frames transmitted from this mesh
 *	plink are discarded
 * @NUM_NL80211_PLINK_STATES: number of peer link states
 * @MAX_NL80211_PLINK_STATES: highest numerical value of plink states
 */
enum nl80211_plink_state {
	NL80211_PLINK_LISTEN,
	NL80211_PLINK_OPN_SNT,
	NL80211_PLINK_OPN_RCVD,
	NL80211_PLINK_CNF_RCVD,
	NL80211_PLINK_ESTAB,
	NL80211_PLINK_HOLDING,
	NL80211_PLINK_BLOCKED,

	/* keep last */
	NUM_NL80211_PLINK_STATES,
	MAX_NL80211_PLINK_STATES = NUM_NL80211_PLINK_STATES - 1
};

#define NL80211_KCK_LEN			16
#define NL80211_KEK_LEN			16
#define NL80211_REPLAY_CTR_LEN		8

/**
 * enum nl80211_rekey_data - attributes for GTK rekey offload
 * @__NL80211_REKEY_DATA_INVALID: invalid number for nested attributes
 * @NL80211_REKEY_DATA_KEK: key encryption key (binary)
 * @NL80211_REKEY_DATA_KCK: key confirmation key (binary)
 * @NL80211_REKEY_DATA_REPLAY_CTR: replay counter (binary)
 * @NUM_NL80211_REKEY_DATA: number of rekey attributes (internal)
 * @MAX_NL80211_REKEY_DATA: highest rekey attribute (internal)
 */
enum nl80211_rekey_data {
	__NL80211_REKEY_DATA_INVALID,
	NL80211_REKEY_DATA_KEK,
	NL80211_REKEY_DATA_KCK,
	NL80211_REKEY_DATA_REPLAY_CTR,

	/* keep last */
	NUM_NL80211_REKEY_DATA,
	MAX_NL80211_REKEY_DATA = NUM_NL80211_REKEY_DATA - 1
};

/**
 * enum nl80211_hidden_ssid - values for %NL80211_ATTR_HIDDEN_SSID
 * @NL80211_HIDDEN_SSID_NOT_IN_USE: do not hide SSID (i.e., broadcast it in
 *	Beacon frames)
 * @NL80211_HIDDEN_SSID_ZERO_LEN: hide SSID by using zero-length SSID element
 *	in Beacon frames
 * @NL80211_HIDDEN_SSID_ZERO_CONTENTS: hide SSID by using correct length of SSID
 *	element in Beacon frames but zero out each byte in the SSID
 */
enum nl80211_hidden_ssid {
	NL80211_HIDDEN_SSID_NOT_IN_USE,
	NL80211_HIDDEN_SSID_ZERO_LEN,
	NL80211_HIDDEN_SSID_ZERO_CONTENTS
};

/**
 * enum nl80211_sta_wme_attr - station WME attributes
 * @__NL80211_STA_WME_INVALID: invalid number for nested attribute
 * @NL80211_STA_WME_UAPSD_QUEUES: bitmap of uapsd queues. the format
 *	is the same as the AC bitmap in the QoS info field.
 * @NL80211_STA_WME_MAX_SP: max service period. the format is the same
 *	as the MAX_SP field in the QoS info field (but already shifted down).
 * @__NL80211_STA_WME_AFTER_LAST: internal
 * @NL80211_STA_WME_MAX: highest station WME attribute
 */
enum nl80211_sta_wme_attr {
	__NL80211_STA_WME_INVALID,
	NL80211_STA_WME_UAPSD_QUEUES,
	NL80211_STA_WME_MAX_SP,

	/* keep last */
	__NL80211_STA_WME_AFTER_LAST,
	NL80211_STA_WME_MAX = __NL80211_STA_WME_AFTER_LAST - 1
};

/**
 * enum nl80211_pmksa_candidate_attr - attributes for PMKSA caching candidates
 * @__NL80211_PMKSA_CANDIDATE_INVALID: invalid number for nested attributes
 * @NL80211_PMKSA_CANDIDATE_INDEX: candidate index (u32; the smaller, the higher
 *	priority)
 * @NL80211_PMKSA_CANDIDATE_BSSID: candidate BSSID (6 octets)
 * @NL80211_PMKSA_CANDIDATE_PREAUTH: RSN pre-authentication supported (flag)
 * @NUM_NL80211_PMKSA_CANDIDATE: number of PMKSA caching candidate attributes
 *	(internal)
 * @MAX_NL80211_PMKSA_CANDIDATE: highest PMKSA caching candidate attribute
 *	(internal)
 */
enum nl80211_pmksa_candidate_attr {
	__NL80211_PMKSA_CANDIDATE_INVALID,
	NL80211_PMKSA_CANDIDATE_INDEX,
	NL80211_PMKSA_CANDIDATE_BSSID,
	NL80211_PMKSA_CANDIDATE_PREAUTH,

	/* keep last */
	NUM_NL80211_PMKSA_CANDIDATE,
	MAX_NL80211_PMKSA_CANDIDATE = NUM_NL80211_PMKSA_CANDIDATE - 1
};

/**
 * enum nl80211_tdls_operation - values for %NL80211_ATTR_TDLS_OPERATION
 * @NL80211_TDLS_DISCOVERY_REQ: Send a TDLS discovery request
 * @NL80211_TDLS_SETUP: Setup TDLS link
 * @NL80211_TDLS_TEARDOWN: Teardown a TDLS link which is already established
 * @NL80211_TDLS_ENABLE_LINK: Enable TDLS link
 * @NL80211_TDLS_DISABLE_LINK: Disable TDLS link
 */
enum nl80211_tdls_operation {
	NL80211_TDLS_DISCOVERY_REQ,
	NL80211_TDLS_SETUP,
	NL80211_TDLS_TEARDOWN,
	NL80211_TDLS_ENABLE_LINK,
	NL80211_TDLS_DISABLE_LINK,
};

<<<<<<< HEAD
=======
/*
 * enum nl80211_ap_sme_features - device-integrated AP features
 * Reserved for future use, no bits are defined in
 * NL80211_ATTR_DEVICE_AP_SME yet.
enum nl80211_ap_sme_features {
};
 */

/**
 * enum nl80211_feature_flags - device/driver features
 * @NL80211_FEATURE_SK_TX_STATUS: This driver supports reflecting back
 *	TX status to the socket error queue when requested with the
 *	socket option.
 * @NL80211_FEATURE_HT_IBSS: This driver supports IBSS with HT datarates.
 */
enum nl80211_feature_flags {
	NL80211_FEATURE_SK_TX_STATUS	= 1 << 0,
	NL80211_FEATURE_HT_IBSS		= 1 << 1,
};

/**
 * enum nl80211_probe_resp_offload_support_attr - optional supported
 *	protocols for probe-response offloading by the driver/FW.
 *	To be used with the %NL80211_ATTR_PROBE_RESP_OFFLOAD attribute.
 *	Each enum value represents a bit in the bitmap of supported
 *	protocols. Typically a subset of probe-requests belonging to a
 *	supported protocol will be excluded from offload and uploaded
 *	to the host.
 *
 * @NL80211_PROBE_RESP_OFFLOAD_SUPPORT_WPS: Support for WPS ver. 1
 * @NL80211_PROBE_RESP_OFFLOAD_SUPPORT_WPS2: Support for WPS ver. 2
 * @NL80211_PROBE_RESP_OFFLOAD_SUPPORT_P2P: Support for P2P
 * @NL80211_PROBE_RESP_OFFLOAD_SUPPORT_80211U: Support for 802.11u
 */
enum nl80211_probe_resp_offload_support_attr {
	NL80211_PROBE_RESP_OFFLOAD_SUPPORT_WPS =	1<<0,
	NL80211_PROBE_RESP_OFFLOAD_SUPPORT_WPS2 =	1<<1,
	NL80211_PROBE_RESP_OFFLOAD_SUPPORT_P2P =	1<<2,
	NL80211_PROBE_RESP_OFFLOAD_SUPPORT_80211U =	1<<3,
};

>>>>>>> dcd6c922
#endif /* __LINUX_NL80211_H */<|MERGE_RESOLUTION|>--- conflicted
+++ resolved
@@ -509,8 +509,6 @@
  * @NL80211_CMD_TDLS_OPER: Perform a high-level TDLS command (e.g. link setup).
  * @NL80211_CMD_TDLS_MGMT: Send a TDLS management frame.
  *
-<<<<<<< HEAD
-=======
  * @NL80211_CMD_UNEXPECTED_FRAME: Used by an application controlling an AP
  *	(or GO) interface (i.e. hostapd) to ask for unexpected frames to
  *	implement sending deauth to stations that send unexpected class 3
@@ -543,7 +541,6 @@
  * @NL80211_CMD_SET_NOACK_MAP: sets a bitmap for the individual TIDs whether
  *      No Acknowledgement Policy should be applied.
  *
->>>>>>> dcd6c922
  * @NL80211_CMD_MAX: highest used command number
  * @__NL80211_CMD_AFTER_LAST: internal use
  */
@@ -673,8 +670,6 @@
 	NL80211_CMD_TDLS_OPER,
 	NL80211_CMD_TDLS_MGMT,
 
-<<<<<<< HEAD
-=======
 	NL80211_CMD_UNEXPECTED_FRAME,
 
 	NL80211_CMD_PROBE_CLIENT,
@@ -685,7 +680,6 @@
 
 	NL80211_CMD_SET_NOACK_MAP,
 
->>>>>>> dcd6c922
 	/* add new commands above here */
 
 	/* used to define NL80211_CMD_MAX below */
@@ -1159,8 +1153,6 @@
  *	%NL80211_CMD_TDLS_MGMT. Otherwise %NL80211_CMD_TDLS_OPER should be
  *	used for asking the driver to perform a TDLS operation.
  *
-<<<<<<< HEAD
-=======
  * @NL80211_ATTR_DEVICE_AP_SME: This u32 attribute may be listed for devices
  *	that have AP support to indicate that they have the AP SME integrated
  *	with support for the features listed in this attribute, see
@@ -1201,7 +1193,6 @@
  * @NL80211_ATTR_NOACK_MAP: This u16 bitmap contains the No Ack Policy of
  *      up to 16 TIDs.
  *
->>>>>>> dcd6c922
  * @NL80211_ATTR_MAX: highest attribute number currently defined
  * @__NL80211_ATTR_AFTER_LAST: internal use
  */
@@ -1430,8 +1421,6 @@
 	NL80211_ATTR_TDLS_SUPPORT,
 	NL80211_ATTR_TDLS_EXTERNAL_SETUP,
 
-<<<<<<< HEAD
-=======
 	NL80211_ATTR_DEVICE_AP_SME,
 
 	NL80211_ATTR_DONT_WAIT_FOR_ACK,
@@ -1449,7 +1438,6 @@
 
 	NL80211_ATTR_NOACK_MAP,
 
->>>>>>> dcd6c922
 	/* add attributes here, update the policy in nl80211.c */
 
 	__NL80211_ATTR_AFTER_LAST,
@@ -1548,15 +1536,11 @@
  * @NL80211_STA_FLAG_WME: station is WME/QoS capable
  * @NL80211_STA_FLAG_MFP: station uses management frame protection
  * @NL80211_STA_FLAG_AUTHENTICATED: station is authenticated
-<<<<<<< HEAD
- * @NL80211_STA_FLAG_TDLS_PEER: station is a TDLS peer
-=======
  * @NL80211_STA_FLAG_TDLS_PEER: station is a TDLS peer -- this flag should
  *	only be used in managed mode (even in the flags mask). Note that the
  *	flag can't be changed, it is only valid while adding a station, and
  *	attempts to change it will silently be ignored (rather than rejected
  *	as errors.)
->>>>>>> dcd6c922
  * @NL80211_STA_FLAG_MAX: highest station flag number currently defined
  * @__NL80211_STA_FLAG_AFTER_LAST: internal use
  */
@@ -1671,10 +1655,7 @@
  *     containing info as possible, see &enum nl80211_sta_bss_param
  * @NL80211_STA_INFO_CONNECTED_TIME: time since the station is last connected
  * @NL80211_STA_INFO_STA_FLAGS: Contains a struct nl80211_sta_flag_update.
-<<<<<<< HEAD
-=======
  * @NL80211_STA_INFO_BEACON_LOSS: count of times beacon loss was detected (u32)
->>>>>>> dcd6c922
  * @__NL80211_STA_INFO_AFTER_LAST: internal
  * @NL80211_STA_INFO_MAX: highest possible station info attribute
  */
@@ -1697,10 +1678,7 @@
 	NL80211_STA_INFO_BSS_PARAM,
 	NL80211_STA_INFO_CONNECTED_TIME,
 	NL80211_STA_INFO_STA_FLAGS,
-<<<<<<< HEAD
-=======
 	NL80211_STA_INFO_BEACON_LOSS,
->>>>>>> dcd6c922
 
 	/* keep last */
 	__NL80211_STA_INFO_AFTER_LAST,
@@ -2122,13 +2100,10 @@
  * access to a broader network beyond the MBSS.  This is done via Root
  * Announcement frames.
  *
-<<<<<<< HEAD
-=======
  * @NL80211_MESHCONF_HWMP_PERR_MIN_INTERVAL: The minimum interval of time (in
  * TUs) during which a mesh STA can send only one Action frame containing a
  * PERR element.
  *
->>>>>>> dcd6c922
  * @NL80211_MESHCONF_ATTR_MAX: highest possible mesh configuration attribute
  *
  * @__NL80211_MESHCONF_ATTR_AFTER_LAST: internal use
@@ -2152,10 +2127,7 @@
 	NL80211_MESHCONF_ELEMENT_TTL,
 	NL80211_MESHCONF_HWMP_RANN_INTERVAL,
 	NL80211_MESHCONF_GATE_ANNOUNCEMENTS,
-<<<<<<< HEAD
-=======
 	NL80211_MESHCONF_HWMP_PERR_MIN_INTERVAL,
->>>>>>> dcd6c922
 
 	/* keep last */
 	__NL80211_MESHCONF_ATTR_AFTER_LAST,
@@ -2806,8 +2778,6 @@
 	NL80211_TDLS_DISABLE_LINK,
 };
 
-<<<<<<< HEAD
-=======
 /*
  * enum nl80211_ap_sme_features - device-integrated AP features
  * Reserved for future use, no bits are defined in
@@ -2849,5 +2819,4 @@
 	NL80211_PROBE_RESP_OFFLOAD_SUPPORT_80211U =	1<<3,
 };
 
->>>>>>> dcd6c922
 #endif /* __LINUX_NL80211_H */