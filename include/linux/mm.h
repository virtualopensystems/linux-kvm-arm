--- conflicted
+++ resolved
@@ -144,11 +144,8 @@
 #define FAULT_FLAG_WRITE	0x01	/* Fault was a write access */
 #define FAULT_FLAG_NONLINEAR	0x02	/* Fault was via a nonlinear mapping */
 #define FAULT_FLAG_MKWRITE	0x04	/* Fault was mkwrite of existing pte */
-<<<<<<< HEAD
-#define FAULT_FLAG_MINOR	0x08	/* Do only minor fault */
-=======
 #define FAULT_FLAG_ALLOW_RETRY	0x08	/* Retry fault if blocking */
->>>>>>> 12ba8d1e
+#define FAULT_FLAG_MINOR	0x10	/* Do only minor fault */
 
 /*
  * This interface is used by x86 PAT code to identify a pfn mapping that is
