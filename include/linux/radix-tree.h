/*
 * Copyright (C) 2001 Momchil Velikov
 * Portions Copyright (C) 2001 Christoph Hellwig
 * Copyright (C) 2006 Nick Piggin
 *
 * This program is free software; you can redistribute it and/or
 * modify it under the terms of the GNU General Public License as
 * published by the Free Software Foundation; either version 2, or (at
 * your option) any later version.
 * 
 * This program is distributed in the hope that it will be useful, but
 * WITHOUT ANY WARRANTY; without even the implied warranty of
 * MERCHANTABILITY or FITNESS FOR A PARTICULAR PURPOSE.  See the GNU
 * General Public License for more details.
 * 
 * You should have received a copy of the GNU General Public License
 * along with this program; if not, write to the Free Software
 * Foundation, Inc., 675 Mass Ave, Cambridge, MA 02139, USA.
 */
#ifndef _LINUX_RADIX_TREE_H
#define _LINUX_RADIX_TREE_H

#include <linux/preempt.h>
#include <linux/types.h>
#include <linux/kernel.h>
#include <linux/rcupdate.h>

/*
 * An indirect pointer (root->rnode pointing to a radix_tree_node, rather
 * than a data item) is signalled by the low bit set in the root->rnode
 * pointer.
 *
 * In this case root->height is > 0, but the indirect pointer tests are
 * needed for RCU lookups (because root->height is unreliable). The only
 * time callers need worry about this is when doing a lookup_slot under
 * RCU.
 *
 * Indirect pointer in fact is also used to tag the last pointer of a node
 * when it is shrunk, before we rcu free the node. See shrink code for
 * details.
 */
#define RADIX_TREE_INDIRECT_PTR	1

#define radix_tree_indirect_to_ptr(ptr) \
	radix_tree_indirect_to_ptr((void __force *)(ptr))

static inline int radix_tree_is_indirect_ptr(void *ptr)
{
	return (int)((unsigned long)ptr & RADIX_TREE_INDIRECT_PTR);
}

/*** radix-tree API starts here ***/

#define RADIX_TREE_MAX_TAGS 3

/* root tags are stored in gfp_mask, shifted by __GFP_BITS_SHIFT */
struct radix_tree_root {
	unsigned int		height;
	gfp_t			gfp_mask;
	struct radix_tree_node	__rcu *rnode;
};

#define RADIX_TREE_INIT(mask)	{					\
	.height = 0,							\
	.gfp_mask = (mask),						\
	.rnode = NULL,							\
}

#define RADIX_TREE(name, mask) \
	struct radix_tree_root name = RADIX_TREE_INIT(mask)

#define INIT_RADIX_TREE(root, mask)					\
do {									\
	(root)->height = 0;						\
	(root)->gfp_mask = (mask);					\
	(root)->rnode = NULL;						\
} while (0)

/**
 * Radix-tree synchronization
 *
 * The radix-tree API requires that users provide all synchronisation (with
 * specific exceptions, noted below).
 *
 * Synchronization of access to the data items being stored in the tree, and
 * management of their lifetimes must be completely managed by API users.
 *
 * For API usage, in general,
 * - any function _modifying_ the tree or tags (inserting or deleting
 *   items, setting or clearing tags) must exclude other modifications, and
 *   exclude any functions reading the tree.
 * - any function _reading_ the tree or tags (looking up items or tags,
 *   gang lookups) must exclude modifications to the tree, but may occur
 *   concurrently with other readers.
 *
 * The notable exceptions to this rule are the following functions:
 * radix_tree_lookup
 * radix_tree_lookup_slot
 * radix_tree_tag_get
 * radix_tree_gang_lookup
 * radix_tree_gang_lookup_slot
 * radix_tree_gang_lookup_tag
 * radix_tree_gang_lookup_tag_slot
 * radix_tree_tagged
 *
 * The first 7 functions are able to be called locklessly, using RCU. The
 * caller must ensure calls to these functions are made within rcu_read_lock()
 * regions. Other readers (lock-free or otherwise) and modifications may be
 * running concurrently.
 *
 * It is still required that the caller manage the synchronization and lifetimes
 * of the items. So if RCU lock-free lookups are used, typically this would mean
 * that the items have their own locks, or are amenable to lock-free access; and
 * that the items are freed by RCU (or only freed after having been deleted from
 * the radix tree *and* a synchronize_rcu() grace period).
 *
 * (Note, rcu_assign_pointer and rcu_dereference are not needed to control
 * access to data items when inserting into or looking up from the radix tree)
 *
 * Note that the value returned by radix_tree_tag_get() may not be relied upon
 * if only the RCU read lock is held.  Functions to set/clear tags and to
 * delete nodes running concurrently with it may affect its result such that
 * two consecutive reads in the same locked section may return different
 * values.  If reliability is required, modification functions must also be
 * excluded from concurrency.
 *
 * radix_tree_tagged is able to be called without locking or RCU.
 */

/**
 * radix_tree_deref_slot	- dereference a slot
 * @pslot:	pointer to slot, returned by radix_tree_lookup_slot
 * Returns:	item that was stored in that slot with any direct pointer flag
 *		removed.
 *
 * For use with radix_tree_lookup_slot().  Caller must hold tree at least read
 * locked across slot lookup and dereference. Not required if write lock is
 * held (ie. items cannot be concurrently inserted).
 *
 * radix_tree_deref_retry must be used to confirm validity of the pointer if
 * only the read lock is held.
 */
static inline void *radix_tree_deref_slot(void **pslot)
{
	return rcu_dereference(*pslot);
<<<<<<< HEAD
}

/**
 * radix_tree_deref_retry	- check radix_tree_deref_slot
 * @arg:	pointer returned by radix_tree_deref_slot
 * Returns:	0 if retry is not required, otherwise retry is required
 *
 * radix_tree_deref_retry must be used with radix_tree_deref_slot.
 */
static inline int radix_tree_deref_retry(void *arg)
{
	return unlikely((unsigned long)arg & RADIX_TREE_INDIRECT_PTR);
}

=======
}

/**
 * radix_tree_deref_slot_protected	- dereference a slot without RCU lock but with tree lock held
 * @pslot:	pointer to slot, returned by radix_tree_lookup_slot
 * Returns:	item that was stored in that slot with any direct pointer flag
 *		removed.
 *
 * Similar to radix_tree_deref_slot but only used during migration when a pages
 * mapping is being moved. The caller does not hold the RCU read lock but it
 * must hold the tree lock to prevent parallel updates.
 */
static inline void *radix_tree_deref_slot_protected(void **pslot,
							spinlock_t *treelock)
{
	return rcu_dereference_protected(*pslot, lockdep_is_held(treelock));
}

/**
 * radix_tree_deref_retry	- check radix_tree_deref_slot
 * @arg:	pointer returned by radix_tree_deref_slot
 * Returns:	0 if retry is not required, otherwise retry is required
 *
 * radix_tree_deref_retry must be used with radix_tree_deref_slot.
 */
static inline int radix_tree_deref_retry(void *arg)
{
	return unlikely((unsigned long)arg & RADIX_TREE_INDIRECT_PTR);
}

>>>>>>> 3cbea436
/**
 * radix_tree_replace_slot	- replace item in a slot
 * @pslot:	pointer to slot, returned by radix_tree_lookup_slot
 * @item:	new item to store in the slot.
 *
 * For use with radix_tree_lookup_slot().  Caller must hold tree write locked
 * across slot lookup and replacement.
 */
static inline void radix_tree_replace_slot(void **pslot, void *item)
{
	BUG_ON(radix_tree_is_indirect_ptr(item));
	rcu_assign_pointer(*pslot, item);
}

int radix_tree_insert(struct radix_tree_root *, unsigned long, void *);
void *radix_tree_lookup(struct radix_tree_root *, unsigned long);
void **radix_tree_lookup_slot(struct radix_tree_root *, unsigned long);
void *radix_tree_delete(struct radix_tree_root *, unsigned long);
unsigned int
radix_tree_gang_lookup(struct radix_tree_root *root, void **results,
			unsigned long first_index, unsigned int max_items);
unsigned int
radix_tree_gang_lookup_slot(struct radix_tree_root *root, void ***results,
			unsigned long first_index, unsigned int max_items);
unsigned long radix_tree_next_hole(struct radix_tree_root *root,
				unsigned long index, unsigned long max_scan);
unsigned long radix_tree_prev_hole(struct radix_tree_root *root,
				unsigned long index, unsigned long max_scan);
int radix_tree_preload(gfp_t gfp_mask);
void radix_tree_init(void);
void *radix_tree_tag_set(struct radix_tree_root *root,
			unsigned long index, unsigned int tag);
void *radix_tree_tag_clear(struct radix_tree_root *root,
			unsigned long index, unsigned int tag);
int radix_tree_tag_get(struct radix_tree_root *root,
			unsigned long index, unsigned int tag);
unsigned int
radix_tree_gang_lookup_tag(struct radix_tree_root *root, void **results,
		unsigned long first_index, unsigned int max_items,
		unsigned int tag);
unsigned int
radix_tree_gang_lookup_tag_slot(struct radix_tree_root *root, void ***results,
		unsigned long first_index, unsigned int max_items,
		unsigned int tag);
unsigned long radix_tree_range_tag_if_tagged(struct radix_tree_root *root,
		unsigned long *first_indexp, unsigned long last_index,
		unsigned long nr_to_tag,
		unsigned int fromtag, unsigned int totag);
int radix_tree_tagged(struct radix_tree_root *root, unsigned int tag);

static inline void radix_tree_preload_end(void)
{
	preempt_enable();
}

#endif /* _LINUX_RADIX_TREE_H */<|MERGE_RESOLUTION|>--- conflicted
+++ resolved
@@ -143,22 +143,6 @@
 static inline void *radix_tree_deref_slot(void **pslot)
 {
 	return rcu_dereference(*pslot);
-<<<<<<< HEAD
-}
-
-/**
- * radix_tree_deref_retry	- check radix_tree_deref_slot
- * @arg:	pointer returned by radix_tree_deref_slot
- * Returns:	0 if retry is not required, otherwise retry is required
- *
- * radix_tree_deref_retry must be used with radix_tree_deref_slot.
- */
-static inline int radix_tree_deref_retry(void *arg)
-{
-	return unlikely((unsigned long)arg & RADIX_TREE_INDIRECT_PTR);
-}
-
-=======
 }
 
 /**
@@ -189,7 +173,6 @@
 	return unlikely((unsigned long)arg & RADIX_TREE_INDIRECT_PTR);
 }
 
->>>>>>> 3cbea436
 /**
  * radix_tree_replace_slot	- replace item in a slot
  * @pslot:	pointer to slot, returned by radix_tree_lookup_slot
