/*
 * syscalls.h - Linux syscall interfaces (non-arch-specific)
 *
 * Copyright (c) 2004 Randy Dunlap
 * Copyright (c) 2004 Open Source Development Labs
 *
 * This file is released under the GPLv2.
 * See the file COPYING for more details.
 */

#ifndef _LINUX_SYSCALLS_H
#define _LINUX_SYSCALLS_H

struct epoll_event;
struct iattr;
struct inode;
struct iocb;
struct io_event;
struct iovec;
struct itimerspec;
struct itimerval;
struct kexec_segment;
struct linux_dirent;
struct linux_dirent64;
struct list_head;
struct mmap_arg_struct;
struct msgbuf;
struct msghdr;
struct mmsghdr;
struct msqid_ds;
struct new_utsname;
struct nfsctl_arg;
struct __old_kernel_stat;
struct oldold_utsname;
struct old_utsname;
struct pollfd;
struct rlimit;
struct rlimit64;
struct rusage;
struct sched_param;
struct sel_arg_struct;
struct semaphore;
struct sembuf;
struct shmid_ds;
struct sockaddr;
struct stat;
struct stat64;
struct statfs;
struct statfs64;
struct __sysctl_args;
struct sysinfo;
struct timespec;
struct timeval;
struct timex;
struct timezone;
struct tms;
struct utimbuf;
struct mq_attr;
struct compat_stat;
struct compat_timeval;
struct robust_list_head;
struct getcpu_cache;
struct old_linux_dirent;
struct perf_event_attr;
struct file_handle;

#include <linux/types.h>
#include <linux/aio_abi.h>
#include <linux/capability.h>
#include <linux/list.h>
#include <linux/sem.h>
#include <asm/siginfo.h>
#include <asm/signal.h>
#include <linux/unistd.h>
#include <linux/quota.h>
#include <linux/key.h>
#include <trace/syscall.h>

#define __SC_DECL1(t1, a1)	t1 a1
#define __SC_DECL2(t2, a2, ...) t2 a2, __SC_DECL1(__VA_ARGS__)
#define __SC_DECL3(t3, a3, ...) t3 a3, __SC_DECL2(__VA_ARGS__)
#define __SC_DECL4(t4, a4, ...) t4 a4, __SC_DECL3(__VA_ARGS__)
#define __SC_DECL5(t5, a5, ...) t5 a5, __SC_DECL4(__VA_ARGS__)
#define __SC_DECL6(t6, a6, ...) t6 a6, __SC_DECL5(__VA_ARGS__)

#define __SC_LONG1(t1, a1) 	long a1
#define __SC_LONG2(t2, a2, ...) long a2, __SC_LONG1(__VA_ARGS__)
#define __SC_LONG3(t3, a3, ...) long a3, __SC_LONG2(__VA_ARGS__)
#define __SC_LONG4(t4, a4, ...) long a4, __SC_LONG3(__VA_ARGS__)
#define __SC_LONG5(t5, a5, ...) long a5, __SC_LONG4(__VA_ARGS__)
#define __SC_LONG6(t6, a6, ...) long a6, __SC_LONG5(__VA_ARGS__)

#define __SC_CAST1(t1, a1)	(t1) a1
#define __SC_CAST2(t2, a2, ...) (t2) a2, __SC_CAST1(__VA_ARGS__)
#define __SC_CAST3(t3, a3, ...) (t3) a3, __SC_CAST2(__VA_ARGS__)
#define __SC_CAST4(t4, a4, ...) (t4) a4, __SC_CAST3(__VA_ARGS__)
#define __SC_CAST5(t5, a5, ...) (t5) a5, __SC_CAST4(__VA_ARGS__)
#define __SC_CAST6(t6, a6, ...) (t6) a6, __SC_CAST5(__VA_ARGS__)

#define __SC_TEST(type)		BUILD_BUG_ON(sizeof(type) > sizeof(long))
#define __SC_TEST1(t1, a1)	__SC_TEST(t1)
#define __SC_TEST2(t2, a2, ...)	__SC_TEST(t2); __SC_TEST1(__VA_ARGS__)
#define __SC_TEST3(t3, a3, ...)	__SC_TEST(t3); __SC_TEST2(__VA_ARGS__)
#define __SC_TEST4(t4, a4, ...)	__SC_TEST(t4); __SC_TEST3(__VA_ARGS__)
#define __SC_TEST5(t5, a5, ...)	__SC_TEST(t5); __SC_TEST4(__VA_ARGS__)
#define __SC_TEST6(t6, a6, ...)	__SC_TEST(t6); __SC_TEST5(__VA_ARGS__)

#ifdef CONFIG_FTRACE_SYSCALLS
#define __SC_STR_ADECL1(t, a)		#a
#define __SC_STR_ADECL2(t, a, ...)	#a, __SC_STR_ADECL1(__VA_ARGS__)
#define __SC_STR_ADECL3(t, a, ...)	#a, __SC_STR_ADECL2(__VA_ARGS__)
#define __SC_STR_ADECL4(t, a, ...)	#a, __SC_STR_ADECL3(__VA_ARGS__)
#define __SC_STR_ADECL5(t, a, ...)	#a, __SC_STR_ADECL4(__VA_ARGS__)
#define __SC_STR_ADECL6(t, a, ...)	#a, __SC_STR_ADECL5(__VA_ARGS__)

#define __SC_STR_TDECL1(t, a)		#t
#define __SC_STR_TDECL2(t, a, ...)	#t, __SC_STR_TDECL1(__VA_ARGS__)
#define __SC_STR_TDECL3(t, a, ...)	#t, __SC_STR_TDECL2(__VA_ARGS__)
#define __SC_STR_TDECL4(t, a, ...)	#t, __SC_STR_TDECL3(__VA_ARGS__)
#define __SC_STR_TDECL5(t, a, ...)	#t, __SC_STR_TDECL4(__VA_ARGS__)
#define __SC_STR_TDECL6(t, a, ...)	#t, __SC_STR_TDECL5(__VA_ARGS__)

extern struct ftrace_event_class event_class_syscall_enter;
extern struct ftrace_event_class event_class_syscall_exit;
extern struct trace_event_functions enter_syscall_print_funcs;
extern struct trace_event_functions exit_syscall_print_funcs;

#define SYSCALL_TRACE_ENTER_EVENT(sname)				\
	static struct syscall_metadata __syscall_meta_##sname;		\
	static struct ftrace_event_call __used				\
	  event_enter_##sname = {					\
		.name                   = "sys_enter"#sname,		\
		.class			= &event_class_syscall_enter,	\
		.event.funcs            = &enter_syscall_print_funcs,	\
		.data			= (void *)&__syscall_meta_##sname,\
		.flags			= TRACE_EVENT_FL_CAP_ANY,	\
	};								\
	static struct ftrace_event_call __used				\
	  __attribute__((section("_ftrace_events")))			\
<<<<<<< HEAD
	 *__event_enter_##sname = &event_enter_##sname;			\
	__TRACE_EVENT_FLAGS(enter_##sname, TRACE_EVENT_FL_CAP_ANY)
=======
	 *__event_enter_##sname = &event_enter_##sname;
>>>>>>> 0ce790e7

#define SYSCALL_TRACE_EXIT_EVENT(sname)					\
	static struct syscall_metadata __syscall_meta_##sname;		\
	static struct ftrace_event_call __used				\
	  event_exit_##sname = {					\
		.name                   = "sys_exit"#sname,		\
		.class			= &event_class_syscall_exit,	\
		.event.funcs		= &exit_syscall_print_funcs,	\
		.data			= (void *)&__syscall_meta_##sname,\
		.flags			= TRACE_EVENT_FL_CAP_ANY,	\
	};								\
	static struct ftrace_event_call __used				\
	  __attribute__((section("_ftrace_events")))			\
<<<<<<< HEAD
	*__event_exit_##sname = &event_exit_##sname;			\
	__TRACE_EVENT_FLAGS(exit_##sname, TRACE_EVENT_FL_CAP_ANY)
=======
	*__event_exit_##sname = &event_exit_##sname;
>>>>>>> 0ce790e7

#define SYSCALL_METADATA(sname, nb)				\
	SYSCALL_TRACE_ENTER_EVENT(sname);			\
	SYSCALL_TRACE_EXIT_EVENT(sname);			\
	static struct syscall_metadata __used			\
	  __syscall_meta_##sname = {				\
		.name 		= "sys"#sname,			\
		.syscall_nr	= -1,	/* Filled in at boot */	\
		.nb_args 	= nb,				\
		.types		= types_##sname,		\
		.args		= args_##sname,			\
		.enter_event	= &event_enter_##sname,		\
		.exit_event	= &event_exit_##sname,		\
		.enter_fields	= LIST_HEAD_INIT(__syscall_meta_##sname.enter_fields), \
	};							\
	static struct syscall_metadata __used			\
	  __attribute__((section("__syscalls_metadata")))	\
	 *__p_syscall_meta_##sname = &__syscall_meta_##sname;

#define SYSCALL_DEFINE0(sname)					\
	SYSCALL_TRACE_ENTER_EVENT(_##sname);			\
	SYSCALL_TRACE_EXIT_EVENT(_##sname);			\
	static struct syscall_metadata __used			\
	  __syscall_meta__##sname = {				\
		.name 		= "sys_"#sname,			\
		.syscall_nr	= -1,	/* Filled in at boot */	\
		.nb_args 	= 0,				\
		.enter_event	= &event_enter__##sname,	\
		.exit_event	= &event_exit__##sname,		\
		.enter_fields	= LIST_HEAD_INIT(__syscall_meta__##sname.enter_fields), \
	};							\
	static struct syscall_metadata __used			\
	  __attribute__((section("__syscalls_metadata")))	\
	 *__p_syscall_meta_##sname = &__syscall_meta__##sname;	\
	asmlinkage long sys_##sname(void)
#else
#define SYSCALL_DEFINE0(name)	   asmlinkage long sys_##name(void)
#endif

#define SYSCALL_DEFINE1(name, ...) SYSCALL_DEFINEx(1, _##name, __VA_ARGS__)
#define SYSCALL_DEFINE2(name, ...) SYSCALL_DEFINEx(2, _##name, __VA_ARGS__)
#define SYSCALL_DEFINE3(name, ...) SYSCALL_DEFINEx(3, _##name, __VA_ARGS__)
#define SYSCALL_DEFINE4(name, ...) SYSCALL_DEFINEx(4, _##name, __VA_ARGS__)
#define SYSCALL_DEFINE5(name, ...) SYSCALL_DEFINEx(5, _##name, __VA_ARGS__)
#define SYSCALL_DEFINE6(name, ...) SYSCALL_DEFINEx(6, _##name, __VA_ARGS__)

#ifdef CONFIG_PPC64
#define SYSCALL_ALIAS(alias, name)					\
	asm ("\t.globl " #alias "\n\t.set " #alias ", " #name "\n"	\
	     "\t.globl ." #alias "\n\t.set ." #alias ", ." #name)
#else
#if defined(CONFIG_ALPHA) || defined(CONFIG_MIPS)
#define SYSCALL_ALIAS(alias, name)					\
	asm ( #alias " = " #name "\n\t.globl " #alias)
#else
#define SYSCALL_ALIAS(alias, name)					\
	asm ("\t.globl " #alias "\n\t.set " #alias ", " #name)
#endif
#endif

#ifdef CONFIG_FTRACE_SYSCALLS
#define SYSCALL_DEFINEx(x, sname, ...)				\
	static const char *types_##sname[] = {			\
		__SC_STR_TDECL##x(__VA_ARGS__)			\
	};							\
	static const char *args_##sname[] = {			\
		__SC_STR_ADECL##x(__VA_ARGS__)			\
	};							\
	SYSCALL_METADATA(sname, x);				\
	__SYSCALL_DEFINEx(x, sname, __VA_ARGS__)
#else
#define SYSCALL_DEFINEx(x, sname, ...)				\
	__SYSCALL_DEFINEx(x, sname, __VA_ARGS__)
#endif

#ifdef CONFIG_HAVE_SYSCALL_WRAPPERS

#define SYSCALL_DEFINE(name) static inline long SYSC_##name

#define __SYSCALL_DEFINEx(x, name, ...)					\
	asmlinkage long sys##name(__SC_DECL##x(__VA_ARGS__));		\
	static inline long SYSC##name(__SC_DECL##x(__VA_ARGS__));	\
	asmlinkage long SyS##name(__SC_LONG##x(__VA_ARGS__))		\
	{								\
		__SC_TEST##x(__VA_ARGS__);				\
		return (long) SYSC##name(__SC_CAST##x(__VA_ARGS__));	\
	}								\
	SYSCALL_ALIAS(sys##name, SyS##name);				\
	static inline long SYSC##name(__SC_DECL##x(__VA_ARGS__))

#else /* CONFIG_HAVE_SYSCALL_WRAPPERS */

#define SYSCALL_DEFINE(name) asmlinkage long sys_##name
#define __SYSCALL_DEFINEx(x, name, ...)					\
	asmlinkage long sys##name(__SC_DECL##x(__VA_ARGS__))

#endif /* CONFIG_HAVE_SYSCALL_WRAPPERS */

asmlinkage long sys_time(time_t __user *tloc);
asmlinkage long sys_stime(time_t __user *tptr);
asmlinkage long sys_gettimeofday(struct timeval __user *tv,
				struct timezone __user *tz);
asmlinkage long sys_settimeofday(struct timeval __user *tv,
				struct timezone __user *tz);
asmlinkage long sys_adjtimex(struct timex __user *txc_p);

asmlinkage long sys_times(struct tms __user *tbuf);

asmlinkage long sys_gettid(void);
asmlinkage long sys_nanosleep(struct timespec __user *rqtp, struct timespec __user *rmtp);
asmlinkage long sys_alarm(unsigned int seconds);
asmlinkage long sys_getpid(void);
asmlinkage long sys_getppid(void);
asmlinkage long sys_getuid(void);
asmlinkage long sys_geteuid(void);
asmlinkage long sys_getgid(void);
asmlinkage long sys_getegid(void);
asmlinkage long sys_getresuid(uid_t __user *ruid, uid_t __user *euid, uid_t __user *suid);
asmlinkage long sys_getresgid(gid_t __user *rgid, gid_t __user *egid, gid_t __user *sgid);
asmlinkage long sys_getpgid(pid_t pid);
asmlinkage long sys_getpgrp(void);
asmlinkage long sys_getsid(pid_t pid);
asmlinkage long sys_getgroups(int gidsetsize, gid_t __user *grouplist);

asmlinkage long sys_setregid(gid_t rgid, gid_t egid);
asmlinkage long sys_setgid(gid_t gid);
asmlinkage long sys_setreuid(uid_t ruid, uid_t euid);
asmlinkage long sys_setuid(uid_t uid);
asmlinkage long sys_setresuid(uid_t ruid, uid_t euid, uid_t suid);
asmlinkage long sys_setresgid(gid_t rgid, gid_t egid, gid_t sgid);
asmlinkage long sys_setfsuid(uid_t uid);
asmlinkage long sys_setfsgid(gid_t gid);
asmlinkage long sys_setpgid(pid_t pid, pid_t pgid);
asmlinkage long sys_setsid(void);
asmlinkage long sys_setgroups(int gidsetsize, gid_t __user *grouplist);

asmlinkage long sys_acct(const char __user *name);
asmlinkage long sys_capget(cap_user_header_t header,
				cap_user_data_t dataptr);
asmlinkage long sys_capset(cap_user_header_t header,
				const cap_user_data_t data);
asmlinkage long sys_personality(unsigned int personality);

asmlinkage long sys_sigpending(old_sigset_t __user *set);
asmlinkage long sys_sigprocmask(int how, old_sigset_t __user *set,
				old_sigset_t __user *oset);
asmlinkage long sys_getitimer(int which, struct itimerval __user *value);
asmlinkage long sys_setitimer(int which,
				struct itimerval __user *value,
				struct itimerval __user *ovalue);
asmlinkage long sys_timer_create(clockid_t which_clock,
				 struct sigevent __user *timer_event_spec,
				 timer_t __user * created_timer_id);
asmlinkage long sys_timer_gettime(timer_t timer_id,
				struct itimerspec __user *setting);
asmlinkage long sys_timer_getoverrun(timer_t timer_id);
asmlinkage long sys_timer_settime(timer_t timer_id, int flags,
				const struct itimerspec __user *new_setting,
				struct itimerspec __user *old_setting);
asmlinkage long sys_timer_delete(timer_t timer_id);
asmlinkage long sys_clock_settime(clockid_t which_clock,
				const struct timespec __user *tp);
asmlinkage long sys_clock_gettime(clockid_t which_clock,
				struct timespec __user *tp);
asmlinkage long sys_clock_adjtime(clockid_t which_clock,
				struct timex __user *tx);
asmlinkage long sys_clock_getres(clockid_t which_clock,
				struct timespec __user *tp);
asmlinkage long sys_clock_nanosleep(clockid_t which_clock, int flags,
				const struct timespec __user *rqtp,
				struct timespec __user *rmtp);

asmlinkage long sys_nice(int increment);
asmlinkage long sys_sched_setscheduler(pid_t pid, int policy,
					struct sched_param __user *param);
asmlinkage long sys_sched_setparam(pid_t pid,
					struct sched_param __user *param);
asmlinkage long sys_sched_getscheduler(pid_t pid);
asmlinkage long sys_sched_getparam(pid_t pid,
					struct sched_param __user *param);
asmlinkage long sys_sched_setaffinity(pid_t pid, unsigned int len,
					unsigned long __user *user_mask_ptr);
asmlinkage long sys_sched_getaffinity(pid_t pid, unsigned int len,
					unsigned long __user *user_mask_ptr);
asmlinkage long sys_sched_yield(void);
asmlinkage long sys_sched_get_priority_max(int policy);
asmlinkage long sys_sched_get_priority_min(int policy);
asmlinkage long sys_sched_rr_get_interval(pid_t pid,
					struct timespec __user *interval);
asmlinkage long sys_setpriority(int which, int who, int niceval);
asmlinkage long sys_getpriority(int which, int who);

asmlinkage long sys_shutdown(int, int);
asmlinkage long sys_reboot(int magic1, int magic2, unsigned int cmd,
				void __user *arg);
asmlinkage long sys_restart_syscall(void);
asmlinkage long sys_kexec_load(unsigned long entry, unsigned long nr_segments,
				struct kexec_segment __user *segments,
				unsigned long flags);

asmlinkage long sys_exit(int error_code);
asmlinkage long sys_exit_group(int error_code);
asmlinkage long sys_wait4(pid_t pid, int __user *stat_addr,
				int options, struct rusage __user *ru);
asmlinkage long sys_waitid(int which, pid_t pid,
			   struct siginfo __user *infop,
			   int options, struct rusage __user *ru);
asmlinkage long sys_waitpid(pid_t pid, int __user *stat_addr, int options);
asmlinkage long sys_set_tid_address(int __user *tidptr);
asmlinkage long sys_futex(u32 __user *uaddr, int op, u32 val,
			struct timespec __user *utime, u32 __user *uaddr2,
			u32 val3);

asmlinkage long sys_init_module(void __user *umod, unsigned long len,
				const char __user *uargs);
asmlinkage long sys_delete_module(const char __user *name_user,
				unsigned int flags);

asmlinkage long sys_rt_sigprocmask(int how, sigset_t __user *set,
				sigset_t __user *oset, size_t sigsetsize);
asmlinkage long sys_rt_sigpending(sigset_t __user *set, size_t sigsetsize);
asmlinkage long sys_rt_sigtimedwait(const sigset_t __user *uthese,
				siginfo_t __user *uinfo,
				const struct timespec __user *uts,
				size_t sigsetsize);
asmlinkage long sys_rt_tgsigqueueinfo(pid_t tgid, pid_t  pid, int sig,
		siginfo_t __user *uinfo);
asmlinkage long sys_kill(int pid, int sig);
asmlinkage long sys_tgkill(int tgid, int pid, int sig);
asmlinkage long sys_tkill(int pid, int sig);
asmlinkage long sys_rt_sigqueueinfo(int pid, int sig, siginfo_t __user *uinfo);
asmlinkage long sys_sgetmask(void);
asmlinkage long sys_ssetmask(int newmask);
asmlinkage long sys_signal(int sig, __sighandler_t handler);
asmlinkage long sys_pause(void);

asmlinkage long sys_sync(void);
asmlinkage long sys_fsync(unsigned int fd);
asmlinkage long sys_fdatasync(unsigned int fd);
asmlinkage long sys_bdflush(int func, long data);
asmlinkage long sys_mount(char __user *dev_name, char __user *dir_name,
				char __user *type, unsigned long flags,
				void __user *data);
asmlinkage long sys_umount(char __user *name, int flags);
asmlinkage long sys_oldumount(char __user *name);
asmlinkage long sys_truncate(const char __user *path, long length);
asmlinkage long sys_ftruncate(unsigned int fd, unsigned long length);
asmlinkage long sys_stat(const char __user *filename,
			struct __old_kernel_stat __user *statbuf);
asmlinkage long sys_statfs(const char __user * path,
				struct statfs __user *buf);
asmlinkage long sys_statfs64(const char __user *path, size_t sz,
				struct statfs64 __user *buf);
asmlinkage long sys_fstatfs(unsigned int fd, struct statfs __user *buf);
asmlinkage long sys_fstatfs64(unsigned int fd, size_t sz,
				struct statfs64 __user *buf);
asmlinkage long sys_lstat(const char __user *filename,
			struct __old_kernel_stat __user *statbuf);
asmlinkage long sys_fstat(unsigned int fd,
			struct __old_kernel_stat __user *statbuf);
asmlinkage long sys_newstat(const char __user *filename,
				struct stat __user *statbuf);
asmlinkage long sys_newlstat(const char __user *filename,
				struct stat __user *statbuf);
asmlinkage long sys_newfstat(unsigned int fd, struct stat __user *statbuf);
asmlinkage long sys_ustat(unsigned dev, struct ustat __user *ubuf);
#if BITS_PER_LONG == 32
asmlinkage long sys_stat64(const char __user *filename,
				struct stat64 __user *statbuf);
asmlinkage long sys_fstat64(unsigned long fd, struct stat64 __user *statbuf);
asmlinkage long sys_lstat64(const char __user *filename,
				struct stat64 __user *statbuf);
asmlinkage long sys_truncate64(const char __user *path, loff_t length);
asmlinkage long sys_ftruncate64(unsigned int fd, loff_t length);
#endif

asmlinkage long sys_setxattr(const char __user *path, const char __user *name,
			     const void __user *value, size_t size, int flags);
asmlinkage long sys_lsetxattr(const char __user *path, const char __user *name,
			      const void __user *value, size_t size, int flags);
asmlinkage long sys_fsetxattr(int fd, const char __user *name,
			      const void __user *value, size_t size, int flags);
asmlinkage long sys_getxattr(const char __user *path, const char __user *name,
			     void __user *value, size_t size);
asmlinkage long sys_lgetxattr(const char __user *path, const char __user *name,
			      void __user *value, size_t size);
asmlinkage long sys_fgetxattr(int fd, const char __user *name,
			      void __user *value, size_t size);
asmlinkage long sys_listxattr(const char __user *path, char __user *list,
			      size_t size);
asmlinkage long sys_llistxattr(const char __user *path, char __user *list,
			       size_t size);
asmlinkage long sys_flistxattr(int fd, char __user *list, size_t size);
asmlinkage long sys_removexattr(const char __user *path,
				const char __user *name);
asmlinkage long sys_lremovexattr(const char __user *path,
				 const char __user *name);
asmlinkage long sys_fremovexattr(int fd, const char __user *name);

asmlinkage long sys_brk(unsigned long brk);
asmlinkage long sys_mprotect(unsigned long start, size_t len,
				unsigned long prot);
asmlinkage long sys_mremap(unsigned long addr,
			   unsigned long old_len, unsigned long new_len,
			   unsigned long flags, unsigned long new_addr);
asmlinkage long sys_remap_file_pages(unsigned long start, unsigned long size,
			unsigned long prot, unsigned long pgoff,
			unsigned long flags);
asmlinkage long sys_msync(unsigned long start, size_t len, int flags);
asmlinkage long sys_fadvise64(int fd, loff_t offset, size_t len, int advice);
asmlinkage long sys_fadvise64_64(int fd, loff_t offset, loff_t len, int advice);
asmlinkage long sys_munmap(unsigned long addr, size_t len);
asmlinkage long sys_mlock(unsigned long start, size_t len);
asmlinkage long sys_munlock(unsigned long start, size_t len);
asmlinkage long sys_mlockall(int flags);
asmlinkage long sys_munlockall(void);
asmlinkage long sys_madvise(unsigned long start, size_t len, int behavior);
asmlinkage long sys_mincore(unsigned long start, size_t len,
				unsigned char __user * vec);

asmlinkage long sys_pivot_root(const char __user *new_root,
				const char __user *put_old);
asmlinkage long sys_chroot(const char __user *filename);
asmlinkage long sys_mknod(const char __user *filename, int mode,
				unsigned dev);
asmlinkage long sys_link(const char __user *oldname,
				const char __user *newname);
asmlinkage long sys_symlink(const char __user *old, const char __user *new);
asmlinkage long sys_unlink(const char __user *pathname);
asmlinkage long sys_rename(const char __user *oldname,
				const char __user *newname);
asmlinkage long sys_chmod(const char __user *filename, mode_t mode);
asmlinkage long sys_fchmod(unsigned int fd, mode_t mode);

asmlinkage long sys_fcntl(unsigned int fd, unsigned int cmd, unsigned long arg);
#if BITS_PER_LONG == 32
asmlinkage long sys_fcntl64(unsigned int fd,
				unsigned int cmd, unsigned long arg);
#endif
asmlinkage long sys_pipe(int __user *fildes);
asmlinkage long sys_pipe2(int __user *fildes, int flags);
asmlinkage long sys_dup(unsigned int fildes);
asmlinkage long sys_dup2(unsigned int oldfd, unsigned int newfd);
asmlinkage long sys_dup3(unsigned int oldfd, unsigned int newfd, int flags);
asmlinkage long sys_ioperm(unsigned long from, unsigned long num, int on);
asmlinkage long sys_ioctl(unsigned int fd, unsigned int cmd,
				unsigned long arg);
asmlinkage long sys_flock(unsigned int fd, unsigned int cmd);
asmlinkage long sys_io_setup(unsigned nr_reqs, aio_context_t __user *ctx);
asmlinkage long sys_io_destroy(aio_context_t ctx);
asmlinkage long sys_io_getevents(aio_context_t ctx_id,
				long min_nr,
				long nr,
				struct io_event __user *events,
				struct timespec __user *timeout);
asmlinkage long sys_io_submit(aio_context_t, long,
				struct iocb __user * __user *);
asmlinkage long sys_io_cancel(aio_context_t ctx_id, struct iocb __user *iocb,
			      struct io_event __user *result);
asmlinkage long sys_sendfile(int out_fd, int in_fd,
			     off_t __user *offset, size_t count);
asmlinkage long sys_sendfile64(int out_fd, int in_fd,
			       loff_t __user *offset, size_t count);
asmlinkage long sys_readlink(const char __user *path,
				char __user *buf, int bufsiz);
asmlinkage long sys_creat(const char __user *pathname, int mode);
asmlinkage long sys_open(const char __user *filename,
				int flags, int mode);
asmlinkage long sys_close(unsigned int fd);
asmlinkage long sys_access(const char __user *filename, int mode);
asmlinkage long sys_vhangup(void);
asmlinkage long sys_chown(const char __user *filename,
				uid_t user, gid_t group);
asmlinkage long sys_lchown(const char __user *filename,
				uid_t user, gid_t group);
asmlinkage long sys_fchown(unsigned int fd, uid_t user, gid_t group);
#ifdef CONFIG_UID16
asmlinkage long sys_chown16(const char __user *filename,
				old_uid_t user, old_gid_t group);
asmlinkage long sys_lchown16(const char __user *filename,
				old_uid_t user, old_gid_t group);
asmlinkage long sys_fchown16(unsigned int fd, old_uid_t user, old_gid_t group);
asmlinkage long sys_setregid16(old_gid_t rgid, old_gid_t egid);
asmlinkage long sys_setgid16(old_gid_t gid);
asmlinkage long sys_setreuid16(old_uid_t ruid, old_uid_t euid);
asmlinkage long sys_setuid16(old_uid_t uid);
asmlinkage long sys_setresuid16(old_uid_t ruid, old_uid_t euid, old_uid_t suid);
asmlinkage long sys_getresuid16(old_uid_t __user *ruid,
				old_uid_t __user *euid, old_uid_t __user *suid);
asmlinkage long sys_setresgid16(old_gid_t rgid, old_gid_t egid, old_gid_t sgid);
asmlinkage long sys_getresgid16(old_gid_t __user *rgid,
				old_gid_t __user *egid, old_gid_t __user *sgid);
asmlinkage long sys_setfsuid16(old_uid_t uid);
asmlinkage long sys_setfsgid16(old_gid_t gid);
asmlinkage long sys_getgroups16(int gidsetsize, old_gid_t __user *grouplist);
asmlinkage long sys_setgroups16(int gidsetsize, old_gid_t __user *grouplist);
asmlinkage long sys_getuid16(void);
asmlinkage long sys_geteuid16(void);
asmlinkage long sys_getgid16(void);
asmlinkage long sys_getegid16(void);
#endif

asmlinkage long sys_utime(char __user *filename,
				struct utimbuf __user *times);
asmlinkage long sys_utimes(char __user *filename,
				struct timeval __user *utimes);
asmlinkage long sys_lseek(unsigned int fd, off_t offset,
			  unsigned int origin);
asmlinkage long sys_llseek(unsigned int fd, unsigned long offset_high,
			unsigned long offset_low, loff_t __user *result,
			unsigned int origin);
asmlinkage long sys_read(unsigned int fd, char __user *buf, size_t count);
asmlinkage long sys_readahead(int fd, loff_t offset, size_t count);
asmlinkage long sys_readv(unsigned long fd,
			  const struct iovec __user *vec,
			  unsigned long vlen);
asmlinkage long sys_write(unsigned int fd, const char __user *buf,
			  size_t count);
asmlinkage long sys_writev(unsigned long fd,
			   const struct iovec __user *vec,
			   unsigned long vlen);
asmlinkage long sys_pread64(unsigned int fd, char __user *buf,
			    size_t count, loff_t pos);
asmlinkage long sys_pwrite64(unsigned int fd, const char __user *buf,
			     size_t count, loff_t pos);
asmlinkage long sys_preadv(unsigned long fd, const struct iovec __user *vec,
			   unsigned long vlen, unsigned long pos_l, unsigned long pos_h);
asmlinkage long sys_pwritev(unsigned long fd, const struct iovec __user *vec,
			    unsigned long vlen, unsigned long pos_l, unsigned long pos_h);
asmlinkage long sys_getcwd(char __user *buf, unsigned long size);
asmlinkage long sys_mkdir(const char __user *pathname, int mode);
asmlinkage long sys_chdir(const char __user *filename);
asmlinkage long sys_fchdir(unsigned int fd);
asmlinkage long sys_rmdir(const char __user *pathname);
asmlinkage long sys_lookup_dcookie(u64 cookie64, char __user *buf, size_t len);
asmlinkage long sys_quotactl(unsigned int cmd, const char __user *special,
				qid_t id, void __user *addr);
asmlinkage long sys_getdents(unsigned int fd,
				struct linux_dirent __user *dirent,
				unsigned int count);
asmlinkage long sys_getdents64(unsigned int fd,
				struct linux_dirent64 __user *dirent,
				unsigned int count);

asmlinkage long sys_setsockopt(int fd, int level, int optname,
				char __user *optval, int optlen);
asmlinkage long sys_getsockopt(int fd, int level, int optname,
				char __user *optval, int __user *optlen);
asmlinkage long sys_bind(int, struct sockaddr __user *, int);
asmlinkage long sys_connect(int, struct sockaddr __user *, int);
asmlinkage long sys_accept(int, struct sockaddr __user *, int __user *);
asmlinkage long sys_accept4(int, struct sockaddr __user *, int __user *, int);
asmlinkage long sys_getsockname(int, struct sockaddr __user *, int __user *);
asmlinkage long sys_getpeername(int, struct sockaddr __user *, int __user *);
asmlinkage long sys_send(int, void __user *, size_t, unsigned);
asmlinkage long sys_sendto(int, void __user *, size_t, unsigned,
				struct sockaddr __user *, int);
asmlinkage long sys_sendmsg(int fd, struct msghdr __user *msg, unsigned flags);
asmlinkage long sys_recv(int, void __user *, size_t, unsigned);
asmlinkage long sys_recvfrom(int, void __user *, size_t, unsigned,
				struct sockaddr __user *, int __user *);
asmlinkage long sys_recvmsg(int fd, struct msghdr __user *msg, unsigned flags);
asmlinkage long sys_recvmmsg(int fd, struct mmsghdr __user *msg,
			     unsigned int vlen, unsigned flags,
			     struct timespec __user *timeout);
asmlinkage long sys_socket(int, int, int);
asmlinkage long sys_socketpair(int, int, int, int __user *);
asmlinkage long sys_socketcall(int call, unsigned long __user *args);
asmlinkage long sys_listen(int, int);
asmlinkage long sys_poll(struct pollfd __user *ufds, unsigned int nfds,
				long timeout);
asmlinkage long sys_select(int n, fd_set __user *inp, fd_set __user *outp,
			fd_set __user *exp, struct timeval __user *tvp);
asmlinkage long sys_old_select(struct sel_arg_struct __user *arg);
asmlinkage long sys_epoll_create(int size);
asmlinkage long sys_epoll_create1(int flags);
asmlinkage long sys_epoll_ctl(int epfd, int op, int fd,
				struct epoll_event __user *event);
asmlinkage long sys_epoll_wait(int epfd, struct epoll_event __user *events,
				int maxevents, int timeout);
asmlinkage long sys_epoll_pwait(int epfd, struct epoll_event __user *events,
				int maxevents, int timeout,
				const sigset_t __user *sigmask,
				size_t sigsetsize);
asmlinkage long sys_gethostname(char __user *name, int len);
asmlinkage long sys_sethostname(char __user *name, int len);
asmlinkage long sys_setdomainname(char __user *name, int len);
asmlinkage long sys_newuname(struct new_utsname __user *name);
asmlinkage long sys_uname(struct old_utsname __user *);
asmlinkage long sys_olduname(struct oldold_utsname __user *);

asmlinkage long sys_getrlimit(unsigned int resource,
				struct rlimit __user *rlim);
#if defined(COMPAT_RLIM_OLD_INFINITY) || !(defined(CONFIG_IA64))
asmlinkage long sys_old_getrlimit(unsigned int resource, struct rlimit __user *rlim);
#endif
asmlinkage long sys_setrlimit(unsigned int resource,
				struct rlimit __user *rlim);
asmlinkage long sys_prlimit64(pid_t pid, unsigned int resource,
				const struct rlimit64 __user *new_rlim,
				struct rlimit64 __user *old_rlim);
asmlinkage long sys_getrusage(int who, struct rusage __user *ru);
asmlinkage long sys_umask(int mask);

asmlinkage long sys_msgget(key_t key, int msgflg);
asmlinkage long sys_msgsnd(int msqid, struct msgbuf __user *msgp,
				size_t msgsz, int msgflg);
asmlinkage long sys_msgrcv(int msqid, struct msgbuf __user *msgp,
				size_t msgsz, long msgtyp, int msgflg);
asmlinkage long sys_msgctl(int msqid, int cmd, struct msqid_ds __user *buf);

asmlinkage long sys_semget(key_t key, int nsems, int semflg);
asmlinkage long sys_semop(int semid, struct sembuf __user *sops,
				unsigned nsops);
asmlinkage long sys_semctl(int semid, int semnum, int cmd, union semun arg);
asmlinkage long sys_semtimedop(int semid, struct sembuf __user *sops,
				unsigned nsops,
				const struct timespec __user *timeout);
asmlinkage long sys_shmat(int shmid, char __user *shmaddr, int shmflg);
asmlinkage long sys_shmget(key_t key, size_t size, int flag);
asmlinkage long sys_shmdt(char __user *shmaddr);
asmlinkage long sys_shmctl(int shmid, int cmd, struct shmid_ds __user *buf);
asmlinkage long sys_ipc(unsigned int call, int first, unsigned long second,
		unsigned long third, void __user *ptr, long fifth);

asmlinkage long sys_mq_open(const char __user *name, int oflag, mode_t mode, struct mq_attr __user *attr);
asmlinkage long sys_mq_unlink(const char __user *name);
asmlinkage long sys_mq_timedsend(mqd_t mqdes, const char __user *msg_ptr, size_t msg_len, unsigned int msg_prio, const struct timespec __user *abs_timeout);
asmlinkage long sys_mq_timedreceive(mqd_t mqdes, char __user *msg_ptr, size_t msg_len, unsigned int __user *msg_prio, const struct timespec __user *abs_timeout);
asmlinkage long sys_mq_notify(mqd_t mqdes, const struct sigevent __user *notification);
asmlinkage long sys_mq_getsetattr(mqd_t mqdes, const struct mq_attr __user *mqstat, struct mq_attr __user *omqstat);

asmlinkage long sys_pciconfig_iobase(long which, unsigned long bus, unsigned long devfn);
asmlinkage long sys_pciconfig_read(unsigned long bus, unsigned long dfn,
				unsigned long off, unsigned long len,
				void __user *buf);
asmlinkage long sys_pciconfig_write(unsigned long bus, unsigned long dfn,
				unsigned long off, unsigned long len,
				void __user *buf);

asmlinkage long sys_prctl(int option, unsigned long arg2, unsigned long arg3,
			unsigned long arg4, unsigned long arg5);
asmlinkage long sys_swapon(const char __user *specialfile, int swap_flags);
asmlinkage long sys_swapoff(const char __user *specialfile);
asmlinkage long sys_sysctl(struct __sysctl_args __user *args);
asmlinkage long sys_sysinfo(struct sysinfo __user *info);
asmlinkage long sys_sysfs(int option,
				unsigned long arg1, unsigned long arg2);
asmlinkage long sys_nfsservctl(int cmd,
				struct nfsctl_arg __user *arg,
				void __user *res);
asmlinkage long sys_syslog(int type, char __user *buf, int len);
asmlinkage long sys_uselib(const char __user *library);
asmlinkage long sys_ni_syscall(void);
asmlinkage long sys_ptrace(long request, long pid, unsigned long addr,
			   unsigned long data);

asmlinkage long sys_add_key(const char __user *_type,
			    const char __user *_description,
			    const void __user *_payload,
			    size_t plen,
			    key_serial_t destringid);

asmlinkage long sys_request_key(const char __user *_type,
				const char __user *_description,
				const char __user *_callout_info,
				key_serial_t destringid);

asmlinkage long sys_keyctl(int cmd, unsigned long arg2, unsigned long arg3,
			   unsigned long arg4, unsigned long arg5);

asmlinkage long sys_ioprio_set(int which, int who, int ioprio);
asmlinkage long sys_ioprio_get(int which, int who);
asmlinkage long sys_set_mempolicy(int mode, unsigned long __user *nmask,
				unsigned long maxnode);
asmlinkage long sys_migrate_pages(pid_t pid, unsigned long maxnode,
				const unsigned long __user *from,
				const unsigned long __user *to);
asmlinkage long sys_move_pages(pid_t pid, unsigned long nr_pages,
				const void __user * __user *pages,
				const int __user *nodes,
				int __user *status,
				int flags);
asmlinkage long sys_mbind(unsigned long start, unsigned long len,
				unsigned long mode,
				unsigned long __user *nmask,
				unsigned long maxnode,
				unsigned flags);
asmlinkage long sys_get_mempolicy(int __user *policy,
				unsigned long __user *nmask,
				unsigned long maxnode,
				unsigned long addr, unsigned long flags);

asmlinkage long sys_inotify_init(void);
asmlinkage long sys_inotify_init1(int flags);
asmlinkage long sys_inotify_add_watch(int fd, const char __user *path,
					u32 mask);
asmlinkage long sys_inotify_rm_watch(int fd, __s32 wd);

asmlinkage long sys_spu_run(int fd, __u32 __user *unpc,
				 __u32 __user *ustatus);
asmlinkage long sys_spu_create(const char __user *name,
		unsigned int flags, mode_t mode, int fd);

asmlinkage long sys_mknodat(int dfd, const char __user * filename, int mode,
			    unsigned dev);
asmlinkage long sys_mkdirat(int dfd, const char __user * pathname, int mode);
asmlinkage long sys_unlinkat(int dfd, const char __user * pathname, int flag);
asmlinkage long sys_symlinkat(const char __user * oldname,
			      int newdfd, const char __user * newname);
asmlinkage long sys_linkat(int olddfd, const char __user *oldname,
			   int newdfd, const char __user *newname, int flags);
asmlinkage long sys_renameat(int olddfd, const char __user * oldname,
			     int newdfd, const char __user * newname);
asmlinkage long sys_futimesat(int dfd, const char __user *filename,
			      struct timeval __user *utimes);
asmlinkage long sys_faccessat(int dfd, const char __user *filename, int mode);
asmlinkage long sys_fchmodat(int dfd, const char __user * filename,
			     mode_t mode);
asmlinkage long sys_fchownat(int dfd, const char __user *filename, uid_t user,
			     gid_t group, int flag);
asmlinkage long sys_openat(int dfd, const char __user *filename, int flags,
			   int mode);
asmlinkage long sys_newfstatat(int dfd, const char __user *filename,
			       struct stat __user *statbuf, int flag);
asmlinkage long sys_fstatat64(int dfd, const char __user *filename,
			       struct stat64 __user *statbuf, int flag);
asmlinkage long sys_readlinkat(int dfd, const char __user *path, char __user *buf,
			       int bufsiz);
asmlinkage long sys_utimensat(int dfd, const char __user *filename,
				struct timespec __user *utimes, int flags);
asmlinkage long sys_unshare(unsigned long unshare_flags);

asmlinkage long sys_splice(int fd_in, loff_t __user *off_in,
			   int fd_out, loff_t __user *off_out,
			   size_t len, unsigned int flags);

asmlinkage long sys_vmsplice(int fd, const struct iovec __user *iov,
			     unsigned long nr_segs, unsigned int flags);

asmlinkage long sys_tee(int fdin, int fdout, size_t len, unsigned int flags);

asmlinkage long sys_sync_file_range(int fd, loff_t offset, loff_t nbytes,
					unsigned int flags);
asmlinkage long sys_sync_file_range2(int fd, unsigned int flags,
				     loff_t offset, loff_t nbytes);
asmlinkage long sys_get_robust_list(int pid,
				    struct robust_list_head __user * __user *head_ptr,
				    size_t __user *len_ptr);
asmlinkage long sys_set_robust_list(struct robust_list_head __user *head,
				    size_t len);
asmlinkage long sys_getcpu(unsigned __user *cpu, unsigned __user *node, struct getcpu_cache __user *cache);
asmlinkage long sys_signalfd(int ufd, sigset_t __user *user_mask, size_t sizemask);
asmlinkage long sys_signalfd4(int ufd, sigset_t __user *user_mask, size_t sizemask, int flags);
asmlinkage long sys_timerfd_create(int clockid, int flags);
asmlinkage long sys_timerfd_settime(int ufd, int flags,
				    const struct itimerspec __user *utmr,
				    struct itimerspec __user *otmr);
asmlinkage long sys_timerfd_gettime(int ufd, struct itimerspec __user *otmr);
asmlinkage long sys_eventfd(unsigned int count);
asmlinkage long sys_eventfd2(unsigned int count, int flags);
asmlinkage long sys_fallocate(int fd, int mode, loff_t offset, loff_t len);
asmlinkage long sys_old_readdir(unsigned int, struct old_linux_dirent __user *, unsigned int);
asmlinkage long sys_pselect6(int, fd_set __user *, fd_set __user *,
			     fd_set __user *, struct timespec __user *,
			     void __user *);
asmlinkage long sys_ppoll(struct pollfd __user *, unsigned int,
			  struct timespec __user *, const sigset_t __user *,
			  size_t);
asmlinkage long sys_fanotify_init(unsigned int flags, unsigned int event_f_flags);
asmlinkage long sys_fanotify_mark(int fanotify_fd, unsigned int flags,
				  u64 mask, int fd,
				  const char  __user *pathname);
asmlinkage long sys_syncfs(int fd);

int kernel_execve(const char *filename, const char *const argv[], const char *const envp[]);


asmlinkage long sys_perf_event_open(
		struct perf_event_attr __user *attr_uptr,
		pid_t pid, int cpu, int group_fd, unsigned long flags);

asmlinkage long sys_mmap_pgoff(unsigned long addr, unsigned long len,
			unsigned long prot, unsigned long flags,
			unsigned long fd, unsigned long pgoff);
asmlinkage long sys_old_mmap(struct mmap_arg_struct __user *arg);
asmlinkage long sys_name_to_handle_at(int dfd, const char __user *name,
				      struct file_handle __user *handle,
				      int __user *mnt_id, int flag);
asmlinkage long sys_open_by_handle_at(int mountdirfd,
				      struct file_handle __user *handle,
				      int flags);
#endif<|MERGE_RESOLUTION|>--- conflicted
+++ resolved
@@ -137,12 +137,7 @@
 	};								\
 	static struct ftrace_event_call __used				\
 	  __attribute__((section("_ftrace_events")))			\
-<<<<<<< HEAD
-	 *__event_enter_##sname = &event_enter_##sname;			\
-	__TRACE_EVENT_FLAGS(enter_##sname, TRACE_EVENT_FL_CAP_ANY)
-=======
 	 *__event_enter_##sname = &event_enter_##sname;
->>>>>>> 0ce790e7
 
 #define SYSCALL_TRACE_EXIT_EVENT(sname)					\
 	static struct syscall_metadata __syscall_meta_##sname;		\
@@ -156,12 +151,7 @@
 	};								\
 	static struct ftrace_event_call __used				\
 	  __attribute__((section("_ftrace_events")))			\
-<<<<<<< HEAD
-	*__event_exit_##sname = &event_exit_##sname;			\
-	__TRACE_EVENT_FLAGS(exit_##sname, TRACE_EVENT_FL_CAP_ANY)
-=======
 	*__event_exit_##sname = &event_exit_##sname;
->>>>>>> 0ce790e7
 
 #define SYSCALL_METADATA(sname, nb)				\
 	SYSCALL_TRACE_ENTER_EVENT(sname);			\
