--- conflicted
+++ resolved
@@ -56,10 +56,7 @@
 #define MMC_TIMING_UHS_SDR50	3
 #define MMC_TIMING_UHS_SDR104	4
 #define MMC_TIMING_UHS_DDR50	5
-<<<<<<< HEAD
-=======
 #define MMC_TIMING_MMC_HS200	6
->>>>>>> dcd6c922
 
 #define MMC_SDR_MODE		0
 #define MMC_1_2V_DDR_MODE	1
@@ -255,14 +252,11 @@
 #define MMC_CAP2_CACHE_CTRL	(1 << 1)	/* Allow cache control */
 #define MMC_CAP2_POWEROFF_NOTIFY (1 << 2)	/* Notify poweroff supported */
 #define MMC_CAP2_NO_MULTI_READ	(1 << 3)	/* Multiblock reads don't work */
-<<<<<<< HEAD
-=======
 #define MMC_CAP2_NO_SLEEP_CMD	(1 << 4)	/* Don't allow sleep command */
 #define MMC_CAP2_HS200_1_8V_SDR	(1 << 5)        /* can support */
 #define MMC_CAP2_HS200_1_2V_SDR	(1 << 6)        /* can support */
 #define MMC_CAP2_HS200		(MMC_CAP2_HS200_1_8V_SDR | \
 				 MMC_CAP2_HS200_1_2V_SDR)
->>>>>>> dcd6c922
 
 	mmc_pm_flag_t		pm_caps;	/* supported pm features */
 	unsigned int        power_notify_type;
@@ -348,11 +342,8 @@
 	struct fault_attr	fail_mmc_request;
 #endif
 
-<<<<<<< HEAD
-=======
 	unsigned int		actual_clock;	/* Actual HC clock rate */
 
->>>>>>> dcd6c922
 	unsigned long		private[0] ____cacheline_aligned;
 };
 
