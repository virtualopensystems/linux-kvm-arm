/*
 * twl4030.h - header for TWL4030 PM and audio CODEC device
 *
 * Copyright (C) 2005-2006 Texas Instruments, Inc.
 *
 * Based on tlv320aic23.c:
 * Copyright (c) by Kai Svahn <kai.svahn@nokia.com>
 *
 * This program is free software; you can redistribute it and/or modify
 * it under the terms of the GNU General Public License as published by
 * the Free Software Foundation; either version 2 of the License, or
 * (at your option) any later version.
 *
 * This program is distributed in the hope that it will be useful,
 * but WITHOUT ANY WARRANTY; without even the implied warranty of
 * MERCHANTABILITY or FITNESS FOR A PARTICULAR PURPOSE.  See the
 * GNU General Public License for more details.
 *
 * You should have received a copy of the GNU General Public License
 * along with this program; if not, write to the Free Software
 * Foundation, Inc., 59 Temple Place, Suite 330, Boston, MA  02111-1307 USA
 *
 */

#ifndef __TWL4030_H_
#define __TWL4030_H_

/*
 * Using the twl4030 core we address registers using a pair
 *	{ module id, relative register offset }
 * which that core then maps to the relevant
 *	{ i2c slave, absolute register address }
 *
 * The module IDs are meaningful only to the twl4030 core code,
 * which uses them as array indices to look up the first register
 * address each module uses within a given i2c slave.
 */

/* Slave 0 (i2c address 0x48) */
#define TWL4030_MODULE_USB		0x00

/* Slave 1 (i2c address 0x49) */
#define TWL4030_MODULE_AUDIO_VOICE	0x01
#define TWL4030_MODULE_GPIO		0x02
#define TWL4030_MODULE_INTBR		0x03
#define TWL4030_MODULE_PIH		0x04
#define TWL4030_MODULE_TEST		0x05

/* Slave 2 (i2c address 0x4a) */
#define TWL4030_MODULE_KEYPAD		0x06
#define TWL4030_MODULE_MADC		0x07
#define TWL4030_MODULE_INTERRUPTS	0x08
#define TWL4030_MODULE_LED		0x09
#define TWL4030_MODULE_MAIN_CHARGE	0x0A
#define TWL4030_MODULE_PRECHARGE	0x0B
#define TWL4030_MODULE_PWM0		0x0C
#define TWL4030_MODULE_PWM1		0x0D
#define TWL4030_MODULE_PWMA		0x0E
#define TWL4030_MODULE_PWMB		0x0F

/* Slave 3 (i2c address 0x4b) */
#define TWL4030_MODULE_BACKUP		0x10
#define TWL4030_MODULE_INT		0x11
#define TWL4030_MODULE_PM_MASTER	0x12
#define TWL4030_MODULE_PM_RECEIVER	0x13
#define TWL4030_MODULE_RTC		0x14
#define TWL4030_MODULE_SECURED_REG	0x15

/*
 * Read and write single 8-bit registers
 */
int twl4030_i2c_write_u8(u8 mod_no, u8 val, u8 reg);
int twl4030_i2c_read_u8(u8 mod_no, u8 *val, u8 reg);

/*
 * Read and write several 8-bit registers at once.
 *
 * IMPORTANT:  For twl4030_i2c_write(), allocate num_bytes + 1
 * for the value, and populate your data starting at offset 1.
 */
int twl4030_i2c_write(u8 mod_no, u8 *value, u8 reg, unsigned num_bytes);
int twl4030_i2c_read(u8 mod_no, u8 *value, u8 reg, unsigned num_bytes);

/*----------------------------------------------------------------------*/

/*
 * NOTE:  at up to 1024 registers, this is a big chip.
 *
 * Avoid putting register declarations in this file, instead of into
 * a driver-private file, unless some of the registers in a block
 * need to be shared with other drivers.  One example is blocks that
 * have Secondary IRQ Handler (SIH) registers.
 */

#define TWL4030_SIH_CTRL_EXCLEN_MASK	BIT(0)
#define TWL4030_SIH_CTRL_PENDDIS_MASK	BIT(1)
#define TWL4030_SIH_CTRL_COR_MASK	BIT(2)

/*----------------------------------------------------------------------*/

/*
 * GPIO Block Register offsets (use TWL4030_MODULE_GPIO)
 */

#define REG_GPIODATAIN1			0x0
#define REG_GPIODATAIN2			0x1
#define REG_GPIODATAIN3			0x2
#define REG_GPIODATADIR1		0x3
#define REG_GPIODATADIR2		0x4
#define REG_GPIODATADIR3		0x5
#define REG_GPIODATAOUT1		0x6
#define REG_GPIODATAOUT2		0x7
#define REG_GPIODATAOUT3		0x8
#define REG_CLEARGPIODATAOUT1		0x9
#define REG_CLEARGPIODATAOUT2		0xA
#define REG_CLEARGPIODATAOUT3		0xB
#define REG_SETGPIODATAOUT1		0xC
#define REG_SETGPIODATAOUT2		0xD
#define REG_SETGPIODATAOUT3		0xE
#define REG_GPIO_DEBEN1			0xF
#define REG_GPIO_DEBEN2			0x10
#define REG_GPIO_DEBEN3			0x11
#define REG_GPIO_CTRL			0x12
#define REG_GPIOPUPDCTR1		0x13
#define REG_GPIOPUPDCTR2		0x14
#define REG_GPIOPUPDCTR3		0x15
#define REG_GPIOPUPDCTR4		0x16
#define REG_GPIOPUPDCTR5		0x17
#define REG_GPIO_ISR1A			0x19
#define REG_GPIO_ISR2A			0x1A
#define REG_GPIO_ISR3A			0x1B
#define REG_GPIO_IMR1A			0x1C
#define REG_GPIO_IMR2A			0x1D
#define REG_GPIO_IMR3A			0x1E
#define REG_GPIO_ISR1B			0x1F
#define REG_GPIO_ISR2B			0x20
#define REG_GPIO_ISR3B			0x21
#define REG_GPIO_IMR1B			0x22
#define REG_GPIO_IMR2B			0x23
#define REG_GPIO_IMR3B			0x24
#define REG_GPIO_EDR1			0x28
#define REG_GPIO_EDR2			0x29
#define REG_GPIO_EDR3			0x2A
#define REG_GPIO_EDR4			0x2B
#define REG_GPIO_EDR5			0x2C
#define REG_GPIO_SIH_CTRL		0x2D

/* Up to 18 signals are available as GPIOs, when their
 * pins are not assigned to another use (such as ULPI/USB).
 */
#define TWL4030_GPIO_MAX		18

/*----------------------------------------------------------------------*/

/*
 * Keypad register offsets (use TWL4030_MODULE_KEYPAD)
 * ... SIH/interrupt only
 */

#define TWL4030_KEYPAD_KEYP_ISR1	0x11
#define TWL4030_KEYPAD_KEYP_IMR1	0x12
#define TWL4030_KEYPAD_KEYP_ISR2	0x13
#define TWL4030_KEYPAD_KEYP_IMR2	0x14
#define TWL4030_KEYPAD_KEYP_SIR		0x15	/* test register */
#define TWL4030_KEYPAD_KEYP_EDR		0x16
#define TWL4030_KEYPAD_KEYP_SIH_CTRL	0x17

/*----------------------------------------------------------------------*/

/*
 * Monitoring ADC register offsets (use TWL4030_MODULE_MADC)
 * ... SIH/interrupt only
 */

#define TWL4030_MADC_ISR1		0x61
#define TWL4030_MADC_IMR1		0x62
#define TWL4030_MADC_ISR2		0x63
#define TWL4030_MADC_IMR2		0x64
#define TWL4030_MADC_SIR		0x65	/* test register */
#define TWL4030_MADC_EDR		0x66
#define TWL4030_MADC_SIH_CTRL		0x67

/*----------------------------------------------------------------------*/

/*
 * Battery charger register offsets (use TWL4030_MODULE_INTERRUPTS)
 */

#define TWL4030_INTERRUPTS_BCIISR1A	0x0
#define TWL4030_INTERRUPTS_BCIISR2A	0x1
#define TWL4030_INTERRUPTS_BCIIMR1A	0x2
#define TWL4030_INTERRUPTS_BCIIMR2A	0x3
#define TWL4030_INTERRUPTS_BCIISR1B	0x4
#define TWL4030_INTERRUPTS_BCIISR2B	0x5
#define TWL4030_INTERRUPTS_BCIIMR1B	0x6
#define TWL4030_INTERRUPTS_BCIIMR2B	0x7
#define TWL4030_INTERRUPTS_BCISIR1	0x8	/* test register */
#define TWL4030_INTERRUPTS_BCISIR2	0x9	/* test register */
#define TWL4030_INTERRUPTS_BCIEDR1	0xa
#define TWL4030_INTERRUPTS_BCIEDR2	0xb
#define TWL4030_INTERRUPTS_BCIEDR3	0xc
#define TWL4030_INTERRUPTS_BCISIHCTRL	0xd

/*----------------------------------------------------------------------*/

/*
 * Power Interrupt block register offsets (use TWL4030_MODULE_INT)
 */

#define TWL4030_INT_PWR_ISR1		0x0
#define TWL4030_INT_PWR_IMR1		0x1
#define TWL4030_INT_PWR_ISR2		0x2
#define TWL4030_INT_PWR_IMR2		0x3
#define TWL4030_INT_PWR_SIR		0x4	/* test register */
#define TWL4030_INT_PWR_EDR1		0x5
#define TWL4030_INT_PWR_EDR2		0x6
#define TWL4030_INT_PWR_SIH_CTRL	0x7

/*----------------------------------------------------------------------*/

/* Power bus message definitions */

#define DEV_GRP_NULL		0x0
#define DEV_GRP_P1		0x1
#define DEV_GRP_P2		0x2
#define DEV_GRP_P3		0x4

#define RES_GRP_RES		0x0
#define RES_GRP_PP		0x1
#define RES_GRP_RC		0x2
#define RES_GRP_PP_RC		0x3
#define RES_GRP_PR		0x4
#define RES_GRP_PP_PR		0x5
#define RES_GRP_RC_PR		0x6
#define RES_GRP_ALL		0x7

#define RES_TYPE2_R0		0x0

#define RES_TYPE_ALL		0x7

#define RES_STATE_WRST		0xF
#define RES_STATE_ACTIVE	0xE
#define RES_STATE_SLEEP		0x8
#define RES_STATE_OFF		0x0

/*
 * Power Bus Message Format ... these can be sent individually by Linux,
 * but are usually part of downloaded scripts that are run when various
 * power events are triggered.
 *
 *  Broadcast Message (16 Bits):
 *    DEV_GRP[15:13] MT[12]  RES_GRP[11:9]  RES_TYPE2[8:7] RES_TYPE[6:4]
 *    RES_STATE[3:0]
 *
 *  Singular Message (16 Bits):
 *    DEV_GRP[15:13] MT[12]  RES_ID[11:4]  RES_STATE[3:0]
 */

#define MSG_BROADCAST(devgrp, grp, type, type2, state) \
	( (devgrp) << 13 | 1 << 12 | (grp) << 9 | (type2) << 7 \
	| (type) << 4 | (state))

#define MSG_SINGULAR(devgrp, id, state) \
	((devgrp) << 13 | 0 << 12 | (id) << 4 | (state))

/*----------------------------------------------------------------------*/

struct twl4030_bci_platform_data {
	int *battery_tmp_tbl;
	unsigned int tblsize;
};

/* TWL4030_GPIO_MAX (18) GPIOs, with interrupts */
struct twl4030_gpio_platform_data {
	int		gpio_base;
	unsigned	irq_base, irq_end;

	/* package the two LED signals as output-only GPIOs? */
	bool		use_leds;

	/* gpio-n should control VMMC(n+1) if BIT(n) in mmc_cd is set */
	u8		mmc_cd;

	/* if BIT(N) is set, or VMMC(n+1) is linked, debounce GPIO-N */
	u32		debounce;

	/* For gpio-N, bit (1 << N) in "pullups" is set if that pullup
	 * should be enabled.  Else, if that bit is set in "pulldowns",
	 * that pulldown is enabled.  Don't waste power by letting any
	 * digital inputs float...
	 */
	u32		pullups;
	u32		pulldowns;

	int		(*setup)(struct device *dev,
				unsigned gpio, unsigned ngpio);
	int		(*teardown)(struct device *dev,
				unsigned gpio, unsigned ngpio);
};

struct twl4030_madc_platform_data {
	int		irq_line;
};

struct twl4030_keypad_data {
	int rows;
	int cols;
	int *keymap;
	unsigned int keymapsize;
	unsigned int rep:1;
};

enum twl4030_usb_mode {
	T2_USB_MODE_ULPI = 1,
	T2_USB_MODE_CEA2011_3PIN = 2,
};

struct twl4030_usb_data {
	enum twl4030_usb_mode	usb_mode;
};

struct twl4030_ins {
	u16 pmb_message;
	u8 delay;
};

struct twl4030_script {
	struct twl4030_ins *script;
	unsigned size;
	u8 flags;
#define TRITON_WRST_SCRIPT	(1<<0)
#define TRITON_WAKEUP12_SCRIPT	(1<<1)
#define TRITON_WAKEUP3_SCRIPT	(1<<2)
#define TRITON_SLEEP_SCRIPT	(1<<3)
};

struct twl4030_power_data {
	struct twl4030_script **scripts;
	unsigned size;
};

struct twl4030_platform_data {
	unsigned				irq_base, irq_end;
	struct twl4030_bci_platform_data	*bci;
	struct twl4030_gpio_platform_data	*gpio;
	struct twl4030_madc_platform_data	*madc;
	struct twl4030_keypad_data		*keypad;
	struct twl4030_usb_data			*usb;
	struct twl4030_power_data		*power;

	/* LDO regulators */
	struct regulator_init_data		*vdac;
	struct regulator_init_data		*vpll1;
	struct regulator_init_data		*vpll2;
	struct regulator_init_data		*vmmc1;
	struct regulator_init_data		*vmmc2;
	struct regulator_init_data		*vsim;
	struct regulator_init_data		*vaux1;
	struct regulator_init_data		*vaux2;
	struct regulator_init_data		*vaux3;
	struct regulator_init_data		*vaux4;

	/* LDO regulators */
	struct regulator_init_data		*vdac;
	struct regulator_init_data		*vpll1;
	struct regulator_init_data		*vpll2;
	struct regulator_init_data		*vmmc1;
	struct regulator_init_data		*vmmc2;
	struct regulator_init_data		*vsim;
	struct regulator_init_data		*vaux1;
	struct regulator_init_data		*vaux2;
	struct regulator_init_data		*vaux3;
	struct regulator_init_data		*vaux4;

	/* REVISIT more to come ... _nothing_ should be hard-wired */
};

/*----------------------------------------------------------------------*/

int twl4030_sih_setup(int module);

/* Offsets to Power Registers */
#define TWL4030_VDAC_DEV_GRP		0x3B
#define TWL4030_VDAC_DEDICATED		0x3E
#define TWL4030_VAUX1_DEV_GRP		0x17
#define TWL4030_VAUX1_DEDICATED		0x1A
#define TWL4030_VAUX2_DEV_GRP		0x1B
#define TWL4030_VAUX2_DEDICATED		0x1E
#define TWL4030_VAUX3_DEV_GRP		0x1F
#define TWL4030_VAUX3_DEDICATED		0x22

<<<<<<< HEAD
=======

>>>>>>> c5976504
#if defined(CONFIG_TWL4030_BCI_BATTERY) || \
	defined(CONFIG_TWL4030_BCI_BATTERY_MODULE)
	extern int twl4030charger_usb_en(int enable);
#else
	static inline int twl4030charger_usb_en(int enable) { return 0; }
#endif

/*----------------------------------------------------------------------*/

/* Linux-specific regulator identifiers ... for now, we only support
 * the LDOs, and leave the three buck converters alone.  VDD1 and VDD2
 * need to tie into hardware based voltage scaling (cpufreq etc), while
 * VIO is generally fixed.
 */

/* EXTERNAL dc-to-dc buck converters */
#define TWL4030_REG_VDD1	0
#define TWL4030_REG_VDD2	1
#define TWL4030_REG_VIO		2

/* EXTERNAL LDOs */
#define TWL4030_REG_VDAC	3
#define TWL4030_REG_VPLL1	4
#define TWL4030_REG_VPLL2	5	/* not on all chips */
#define TWL4030_REG_VMMC1	6
#define TWL4030_REG_VMMC2	7	/* not on all chips */
#define TWL4030_REG_VSIM	8	/* not on all chips */
#define TWL4030_REG_VAUX1	9	/* not on all chips */
#define TWL4030_REG_VAUX2_4030	10	/* (twl4030-specific) */
#define TWL4030_REG_VAUX2	11	/* (twl5030 and newer) */
#define TWL4030_REG_VAUX3	12	/* not on all chips */
#define TWL4030_REG_VAUX4	13	/* not on all chips */

/* INTERNAL LDOs */
#define TWL4030_REG_VINTANA1	14
#define TWL4030_REG_VINTANA2	15
#define TWL4030_REG_VINTDIG	16
#define TWL4030_REG_VUSB1V5	17
#define TWL4030_REG_VUSB1V8	18
#define TWL4030_REG_VUSB3V1	19

#endif /* End of __TWL4030_H */<|MERGE_RESOLUTION|>--- conflicted
+++ resolved
@@ -168,7 +168,7 @@
 /*----------------------------------------------------------------------*/
 
 /*
- * Monitoring ADC register offsets (use TWL4030_MODULE_MADC)
+ * Multichannel ADC register offsets (use TWL4030_MODULE_MADC)
  * ... SIH/interrupt only
  */
 
@@ -360,18 +360,6 @@
 	struct regulator_init_data		*vaux3;
 	struct regulator_init_data		*vaux4;
 
-	/* LDO regulators */
-	struct regulator_init_data		*vdac;
-	struct regulator_init_data		*vpll1;
-	struct regulator_init_data		*vpll2;
-	struct regulator_init_data		*vmmc1;
-	struct regulator_init_data		*vmmc2;
-	struct regulator_init_data		*vsim;
-	struct regulator_init_data		*vaux1;
-	struct regulator_init_data		*vaux2;
-	struct regulator_init_data		*vaux3;
-	struct regulator_init_data		*vaux4;
-
 	/* REVISIT more to come ... _nothing_ should be hard-wired */
 };
 
@@ -389,10 +377,6 @@
 #define TWL4030_VAUX3_DEV_GRP		0x1F
 #define TWL4030_VAUX3_DEDICATED		0x22
 
-<<<<<<< HEAD
-=======
-
->>>>>>> c5976504
 #if defined(CONFIG_TWL4030_BCI_BATTERY) || \
 	defined(CONFIG_TWL4030_BCI_BATTERY_MODULE)
 	extern int twl4030charger_usb_en(int enable);
