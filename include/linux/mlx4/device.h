/*
 * Copyright (c) 2006, 2007 Cisco Systems, Inc.  All rights reserved.
 *
 * This software is available to you under a choice of one of two
 * licenses.  You may choose to be licensed under the terms of the GNU
 * General Public License (GPL) Version 2, available from the file
 * COPYING in the main directory of this source tree, or the
 * OpenIB.org BSD license below:
 *
 *     Redistribution and use in source and binary forms, with or
 *     without modification, are permitted provided that the following
 *     conditions are met:
 *
 *	- Redistributions of source code must retain the above
 *	  copyright notice, this list of conditions and the following
 *	  disclaimer.
 *
 *	- Redistributions in binary form must reproduce the above
 *	  copyright notice, this list of conditions and the following
 *	  disclaimer in the documentation and/or other materials
 *	  provided with the distribution.
 *
 * THE SOFTWARE IS PROVIDED "AS IS", WITHOUT WARRANTY OF ANY KIND,
 * EXPRESS OR IMPLIED, INCLUDING BUT NOT LIMITED TO THE WARRANTIES OF
 * MERCHANTABILITY, FITNESS FOR A PARTICULAR PURPOSE AND
 * NONINFRINGEMENT. IN NO EVENT SHALL THE AUTHORS OR COPYRIGHT HOLDERS
 * BE LIABLE FOR ANY CLAIM, DAMAGES OR OTHER LIABILITY, WHETHER IN AN
 * ACTION OF CONTRACT, TORT OR OTHERWISE, ARISING FROM, OUT OF OR IN
 * CONNECTION WITH THE SOFTWARE OR THE USE OR OTHER DEALINGS IN THE
 * SOFTWARE.
 */

#ifndef MLX4_DEVICE_H
#define MLX4_DEVICE_H

#include <linux/pci.h>
#include <linux/completion.h>
#include <linux/radix-tree.h>

#include <linux/atomic.h>

#define MAX_MSIX_P_PORT		17
#define MAX_MSIX		64
#define MSIX_LEGACY_SZ		4
#define MIN_MSIX_P_PORT		5

enum {
	MLX4_FLAG_MSI_X		= 1 << 0,
	MLX4_FLAG_OLD_PORT_CMDS	= 1 << 1,
	MLX4_FLAG_MASTER	= 1 << 2,
	MLX4_FLAG_SLAVE		= 1 << 3,
	MLX4_FLAG_SRIOV		= 1 << 4,
};

enum {
	MLX4_MAX_PORTS		= 2
};

enum {
	MLX4_BOARD_ID_LEN = 64
};

enum {
	MLX4_MAX_NUM_PF		= 16,
	MLX4_MAX_NUM_VF		= 64,
	MLX4_MFUNC_MAX		= 80,
	MLX4_MFUNC_EQ_NUM	= 4,
	MLX4_MFUNC_MAX_EQES     = 8,
	MLX4_MFUNC_EQE_MASK     = (MLX4_MFUNC_MAX_EQES - 1)
};

enum {
	MLX4_DEV_CAP_FLAG_RC		= 1LL <<  0,
	MLX4_DEV_CAP_FLAG_UC		= 1LL <<  1,
	MLX4_DEV_CAP_FLAG_UD		= 1LL <<  2,
	MLX4_DEV_CAP_FLAG_XRC		= 1LL <<  3,
	MLX4_DEV_CAP_FLAG_SRQ		= 1LL <<  6,
	MLX4_DEV_CAP_FLAG_IPOIB_CSUM	= 1LL <<  7,
	MLX4_DEV_CAP_FLAG_BAD_PKEY_CNTR	= 1LL <<  8,
	MLX4_DEV_CAP_FLAG_BAD_QKEY_CNTR	= 1LL <<  9,
	MLX4_DEV_CAP_FLAG_DPDP		= 1LL << 12,
	MLX4_DEV_CAP_FLAG_BLH		= 1LL << 15,
	MLX4_DEV_CAP_FLAG_MEM_WINDOW	= 1LL << 16,
	MLX4_DEV_CAP_FLAG_APM		= 1LL << 17,
	MLX4_DEV_CAP_FLAG_ATOMIC	= 1LL << 18,
	MLX4_DEV_CAP_FLAG_RAW_MCAST	= 1LL << 19,
	MLX4_DEV_CAP_FLAG_UD_AV_PORT	= 1LL << 20,
	MLX4_DEV_CAP_FLAG_UD_MCAST	= 1LL << 21,
	MLX4_DEV_CAP_FLAG_IBOE		= 1LL << 30,
	MLX4_DEV_CAP_FLAG_UC_LOOPBACK	= 1LL << 32,
	MLX4_DEV_CAP_FLAG_FCS_KEEP	= 1LL << 34,
	MLX4_DEV_CAP_FLAG_WOL_PORT1	= 1LL << 37,
	MLX4_DEV_CAP_FLAG_WOL_PORT2	= 1LL << 38,
	MLX4_DEV_CAP_FLAG_UDP_RSS	= 1LL << 40,
	MLX4_DEV_CAP_FLAG_VEP_UC_STEER	= 1LL << 41,
	MLX4_DEV_CAP_FLAG_VEP_MC_STEER	= 1LL << 42,
	MLX4_DEV_CAP_FLAG_COUNTERS	= 1LL << 48,
	MLX4_DEV_CAP_FLAG_SENSE_SUPPORT	= 1LL << 55
};

#define MLX4_ATTR_EXTENDED_PORT_INFO	cpu_to_be16(0xff90)

enum {
	MLX4_BMME_FLAG_LOCAL_INV	= 1 <<  6,
	MLX4_BMME_FLAG_REMOTE_INV	= 1 <<  7,
	MLX4_BMME_FLAG_TYPE_2_WIN	= 1 <<  9,
	MLX4_BMME_FLAG_RESERVED_LKEY	= 1 << 10,
	MLX4_BMME_FLAG_FAST_REG_WR	= 1 << 11,
};

enum mlx4_event {
	MLX4_EVENT_TYPE_COMP		   = 0x00,
	MLX4_EVENT_TYPE_PATH_MIG	   = 0x01,
	MLX4_EVENT_TYPE_COMM_EST	   = 0x02,
	MLX4_EVENT_TYPE_SQ_DRAINED	   = 0x03,
	MLX4_EVENT_TYPE_SRQ_QP_LAST_WQE	   = 0x13,
	MLX4_EVENT_TYPE_SRQ_LIMIT	   = 0x14,
	MLX4_EVENT_TYPE_CQ_ERROR	   = 0x04,
	MLX4_EVENT_TYPE_WQ_CATAS_ERROR	   = 0x05,
	MLX4_EVENT_TYPE_EEC_CATAS_ERROR	   = 0x06,
	MLX4_EVENT_TYPE_PATH_MIG_FAILED	   = 0x07,
	MLX4_EVENT_TYPE_WQ_INVAL_REQ_ERROR = 0x10,
	MLX4_EVENT_TYPE_WQ_ACCESS_ERROR	   = 0x11,
	MLX4_EVENT_TYPE_SRQ_CATAS_ERROR	   = 0x12,
	MLX4_EVENT_TYPE_LOCAL_CATAS_ERROR  = 0x08,
	MLX4_EVENT_TYPE_PORT_CHANGE	   = 0x09,
	MLX4_EVENT_TYPE_EQ_OVERFLOW	   = 0x0f,
	MLX4_EVENT_TYPE_ECC_DETECT	   = 0x0e,
	MLX4_EVENT_TYPE_CMD		   = 0x0a,
	MLX4_EVENT_TYPE_VEP_UPDATE	   = 0x19,
	MLX4_EVENT_TYPE_COMM_CHANNEL	   = 0x18,
	MLX4_EVENT_TYPE_FATAL_WARNING	   = 0x1b,
	MLX4_EVENT_TYPE_FLR_EVENT	   = 0x1c,
	MLX4_EVENT_TYPE_NONE		   = 0xff,
};

enum {
	MLX4_PORT_CHANGE_SUBTYPE_DOWN	= 1,
	MLX4_PORT_CHANGE_SUBTYPE_ACTIVE	= 4
};

enum {
	MLX4_FATAL_WARNING_SUBTYPE_WARMING = 0,
};

enum {
	MLX4_PERM_LOCAL_READ	= 1 << 10,
	MLX4_PERM_LOCAL_WRITE	= 1 << 11,
	MLX4_PERM_REMOTE_READ	= 1 << 12,
	MLX4_PERM_REMOTE_WRITE	= 1 << 13,
	MLX4_PERM_ATOMIC	= 1 << 14
};

enum {
	MLX4_OPCODE_NOP			= 0x00,
	MLX4_OPCODE_SEND_INVAL		= 0x01,
	MLX4_OPCODE_RDMA_WRITE		= 0x08,
	MLX4_OPCODE_RDMA_WRITE_IMM	= 0x09,
	MLX4_OPCODE_SEND		= 0x0a,
	MLX4_OPCODE_SEND_IMM		= 0x0b,
	MLX4_OPCODE_LSO			= 0x0e,
	MLX4_OPCODE_RDMA_READ		= 0x10,
	MLX4_OPCODE_ATOMIC_CS		= 0x11,
	MLX4_OPCODE_ATOMIC_FA		= 0x12,
	MLX4_OPCODE_MASKED_ATOMIC_CS	= 0x14,
	MLX4_OPCODE_MASKED_ATOMIC_FA	= 0x15,
	MLX4_OPCODE_BIND_MW		= 0x18,
	MLX4_OPCODE_FMR			= 0x19,
	MLX4_OPCODE_LOCAL_INVAL		= 0x1b,
	MLX4_OPCODE_CONFIG_CMD		= 0x1f,

	MLX4_RECV_OPCODE_RDMA_WRITE_IMM	= 0x00,
	MLX4_RECV_OPCODE_SEND		= 0x01,
	MLX4_RECV_OPCODE_SEND_IMM	= 0x02,
	MLX4_RECV_OPCODE_SEND_INVAL	= 0x03,

	MLX4_CQE_OPCODE_ERROR		= 0x1e,
	MLX4_CQE_OPCODE_RESIZE		= 0x16,
};

enum {
	MLX4_STAT_RATE_OFFSET	= 5
};

enum mlx4_protocol {
	MLX4_PROT_IB_IPV6 = 0,
	MLX4_PROT_ETH,
	MLX4_PROT_IB_IPV4,
	MLX4_PROT_FCOE
};

enum {
	MLX4_MTT_FLAG_PRESENT		= 1
};

enum mlx4_qp_region {
	MLX4_QP_REGION_FW = 0,
	MLX4_QP_REGION_ETH_ADDR,
	MLX4_QP_REGION_FC_ADDR,
	MLX4_QP_REGION_FC_EXCH,
	MLX4_NUM_QP_REGION
};

enum mlx4_port_type {
	MLX4_PORT_TYPE_NONE	= 0,
	MLX4_PORT_TYPE_IB	= 1,
	MLX4_PORT_TYPE_ETH	= 2,
	MLX4_PORT_TYPE_AUTO	= 3
};

enum mlx4_special_vlan_idx {
	MLX4_NO_VLAN_IDX        = 0,
	MLX4_VLAN_MISS_IDX,
	MLX4_VLAN_REGULAR
};

enum mlx4_steer_type {
	MLX4_MC_STEER = 0,
	MLX4_UC_STEER,
	MLX4_NUM_STEERS
};

enum {
	MLX4_NUM_FEXCH          = 64 * 1024,
};

enum {
	MLX4_MAX_FAST_REG_PAGES = 511,
};

static inline u64 mlx4_fw_ver(u64 major, u64 minor, u64 subminor)
{
	return (major << 32) | (minor << 16) | subminor;
}

struct mlx4_caps {
	u64			fw_ver;
	u32			function;
	int			num_ports;
	int			vl_cap[MLX4_MAX_PORTS + 1];
	int			ib_mtu_cap[MLX4_MAX_PORTS + 1];
	__be32			ib_port_def_cap[MLX4_MAX_PORTS + 1];
	u64			def_mac[MLX4_MAX_PORTS + 1];
	int			eth_mtu_cap[MLX4_MAX_PORTS + 1];
	int			gid_table_len[MLX4_MAX_PORTS + 1];
	int			pkey_table_len[MLX4_MAX_PORTS + 1];
	int			trans_type[MLX4_MAX_PORTS + 1];
	int			vendor_oui[MLX4_MAX_PORTS + 1];
	int			wavelength[MLX4_MAX_PORTS + 1];
	u64			trans_code[MLX4_MAX_PORTS + 1];
	int			local_ca_ack_delay;
	int			num_uars;
	u32			uar_page_size;
	int			bf_reg_size;
	int			bf_regs_per_page;
	int			max_sq_sg;
	int			max_rq_sg;
	int			num_qps;
	int			max_wqes;
	int			max_sq_desc_sz;
	int			max_rq_desc_sz;
	int			max_qp_init_rdma;
	int			max_qp_dest_rdma;
	int			sqp_start;
	int			num_srqs;
	int			max_srq_wqes;
	int			max_srq_sge;
	int			reserved_srqs;
	int			num_cqs;
	int			max_cqes;
	int			reserved_cqs;
	int			num_eqs;
	int			reserved_eqs;
	int			num_comp_vectors;
	int			comp_pool;
	int			num_mpts;
	int			max_fmr_maps;
	int			num_mtts;
	int			fmr_reserved_mtts;
	int			reserved_mtts;
	int			reserved_mrws;
	int			reserved_uars;
	int			num_mgms;
	int			num_amgms;
	int			reserved_mcgs;
	int			num_qp_per_mgm;
	int			num_pds;
	int			reserved_pds;
	int			max_xrcds;
	int			reserved_xrcds;
	int			mtt_entry_sz;
	u32			max_msg_sz;
	u32			page_size_cap;
	u64			flags;
	u32			bmme_flags;
	u32			reserved_lkey;
	u16			stat_rate_support;
	u8			port_width_cap[MLX4_MAX_PORTS + 1];
	int			max_gso_sz;
	int                     reserved_qps_cnt[MLX4_NUM_QP_REGION];
	int			reserved_qps;
	int                     reserved_qps_base[MLX4_NUM_QP_REGION];
	int                     log_num_macs;
	int                     log_num_vlans;
	int                     log_num_prios;
	enum mlx4_port_type	port_type[MLX4_MAX_PORTS + 1];
	u8			supported_type[MLX4_MAX_PORTS + 1];
	u8                      suggested_type[MLX4_MAX_PORTS + 1];
	u8                      default_sense[MLX4_MAX_PORTS + 1];
	u32			port_mask[MLX4_MAX_PORTS + 1];
	enum mlx4_port_type	possible_type[MLX4_MAX_PORTS + 1];
	u32			max_counters;
	u8			port_ib_mtu[MLX4_MAX_PORTS + 1];
};

struct mlx4_buf_list {
	void		       *buf;
	dma_addr_t		map;
};

struct mlx4_buf {
	struct mlx4_buf_list	direct;
	struct mlx4_buf_list   *page_list;
	int			nbufs;
	int			npages;
	int			page_shift;
};

struct mlx4_mtt {
	u32			offset;
	int			order;
	int			page_shift;
};

enum {
	MLX4_DB_PER_PAGE = PAGE_SIZE / 4
};

struct mlx4_db_pgdir {
	struct list_head	list;
	DECLARE_BITMAP(order0, MLX4_DB_PER_PAGE);
	DECLARE_BITMAP(order1, MLX4_DB_PER_PAGE / 2);
	unsigned long	       *bits[2];
	__be32		       *db_page;
	dma_addr_t		db_dma;
};

struct mlx4_ib_user_db_page;

struct mlx4_db {
	__be32			*db;
	union {
		struct mlx4_db_pgdir		*pgdir;
		struct mlx4_ib_user_db_page	*user_page;
	}			u;
	dma_addr_t		dma;
	int			index;
	int			order;
};

struct mlx4_hwq_resources {
	struct mlx4_db		db;
	struct mlx4_mtt		mtt;
	struct mlx4_buf		buf;
};

struct mlx4_mr {
	struct mlx4_mtt		mtt;
	u64			iova;
	u64			size;
	u32			key;
	u32			pd;
	u32			access;
	int			enabled;
};

struct mlx4_fmr {
	struct mlx4_mr		mr;
	struct mlx4_mpt_entry  *mpt;
	__be64		       *mtts;
	dma_addr_t		dma_handle;
	int			max_pages;
	int			max_maps;
	int			maps;
	u8			page_shift;
};

struct mlx4_uar {
	unsigned long		pfn;
	int			index;
	struct list_head	bf_list;
	unsigned		free_bf_bmap;
	void __iomem	       *map;
	void __iomem	       *bf_map;
};

struct mlx4_bf {
	unsigned long		offset;
	int			buf_size;
	struct mlx4_uar	       *uar;
	void __iomem	       *reg;
};

struct mlx4_cq {
	void (*comp)		(struct mlx4_cq *);
	void (*event)		(struct mlx4_cq *, enum mlx4_event);

	struct mlx4_uar	       *uar;

	u32			cons_index;

	__be32		       *set_ci_db;
	__be32		       *arm_db;
	int			arm_sn;

	int			cqn;
	unsigned		vector;

	atomic_t		refcount;
	struct completion	free;
};

struct mlx4_qp {
	void (*event)		(struct mlx4_qp *, enum mlx4_event);

	int			qpn;

	atomic_t		refcount;
	struct completion	free;
};

struct mlx4_srq {
	void (*event)		(struct mlx4_srq *, enum mlx4_event);

	int			srqn;
	int			max;
	int			max_gs;
	int			wqe_shift;

	atomic_t		refcount;
	struct completion	free;
};

struct mlx4_av {
	__be32			port_pd;
	u8			reserved1;
	u8			g_slid;
	__be16			dlid;
	u8			reserved2;
	u8			gid_index;
	u8			stat_rate;
	u8			hop_limit;
	__be32			sl_tclass_flowlabel;
	u8			dgid[16];
};

struct mlx4_eth_av {
	__be32		port_pd;
	u8		reserved1;
	u8		smac_idx;
	u16		reserved2;
	u8		reserved3;
	u8		gid_index;
	u8		stat_rate;
	u8		hop_limit;
	__be32		sl_tclass_flowlabel;
	u8		dgid[16];
	u32		reserved4[2];
	__be16		vlan;
	u8		mac[6];
};

union mlx4_ext_av {
	struct mlx4_av		ib;
	struct mlx4_eth_av	eth;
};

struct mlx4_counter {
	u8	reserved1[3];
	u8	counter_mode;
	__be32	num_ifc;
	u32	reserved2[2];
	__be64	rx_frames;
	__be64	rx_bytes;
	__be64	tx_frames;
	__be64	tx_bytes;
};

struct mlx4_dev {
	struct pci_dev	       *pdev;
	unsigned long		flags;
	unsigned long		num_slaves;
	struct mlx4_caps	caps;
	struct radix_tree_root	qp_table_tree;
	u8			rev_id;
	char			board_id[MLX4_BOARD_ID_LEN];
	int			num_vfs;
};

struct mlx4_init_port_param {
	int			set_guid0;
	int			set_node_guid;
	int			set_si_guid;
	u16			mtu;
	int			port_width_cap;
	u16			vl_cap;
	u16			max_gid;
	u16			max_pkey;
	u64			guid0;
	u64			node_guid;
	u64			si_guid;
};

#define mlx4_foreach_port(port, dev, type)				\
	for ((port) = 1; (port) <= (dev)->caps.num_ports; (port)++)	\
		if ((type) == (dev)->caps.port_mask[(port)])

#define mlx4_foreach_ib_transport_port(port, dev)                         \
	for ((port) = 1; (port) <= (dev)->caps.num_ports; (port)++)	  \
		if (((dev)->caps.port_mask[port] == MLX4_PORT_TYPE_IB) || \
			((dev)->caps.flags & MLX4_DEV_CAP_FLAG_IBOE))

static inline int mlx4_is_master(struct mlx4_dev *dev)
{
	return dev->flags & MLX4_FLAG_MASTER;
}

static inline int mlx4_is_qp_reserved(struct mlx4_dev *dev, u32 qpn)
{
	return (qpn < dev->caps.sqp_start + 8);
}

static inline int mlx4_is_mfunc(struct mlx4_dev *dev)
{
	return dev->flags & (MLX4_FLAG_SLAVE | MLX4_FLAG_MASTER);
}

static inline int mlx4_is_slave(struct mlx4_dev *dev)
{
	return dev->flags & MLX4_FLAG_SLAVE;
}

int mlx4_buf_alloc(struct mlx4_dev *dev, int size, int max_direct,
		   struct mlx4_buf *buf);
void mlx4_buf_free(struct mlx4_dev *dev, int size, struct mlx4_buf *buf);
static inline void *mlx4_buf_offset(struct mlx4_buf *buf, int offset)
{
	if (BITS_PER_LONG == 64 || buf->nbufs == 1)
		return buf->direct.buf + offset;
	else
		return buf->page_list[offset >> PAGE_SHIFT].buf +
			(offset & (PAGE_SIZE - 1));
}

int mlx4_pd_alloc(struct mlx4_dev *dev, u32 *pdn);
void mlx4_pd_free(struct mlx4_dev *dev, u32 pdn);
int mlx4_xrcd_alloc(struct mlx4_dev *dev, u32 *xrcdn);
void mlx4_xrcd_free(struct mlx4_dev *dev, u32 xrcdn);

int mlx4_uar_alloc(struct mlx4_dev *dev, struct mlx4_uar *uar);
void mlx4_uar_free(struct mlx4_dev *dev, struct mlx4_uar *uar);
int mlx4_bf_alloc(struct mlx4_dev *dev, struct mlx4_bf *bf);
void mlx4_bf_free(struct mlx4_dev *dev, struct mlx4_bf *bf);

int mlx4_mtt_init(struct mlx4_dev *dev, int npages, int page_shift,
		  struct mlx4_mtt *mtt);
void mlx4_mtt_cleanup(struct mlx4_dev *dev, struct mlx4_mtt *mtt);
u64 mlx4_mtt_addr(struct mlx4_dev *dev, struct mlx4_mtt *mtt);

int mlx4_mr_alloc(struct mlx4_dev *dev, u32 pd, u64 iova, u64 size, u32 access,
		  int npages, int page_shift, struct mlx4_mr *mr);
void mlx4_mr_free(struct mlx4_dev *dev, struct mlx4_mr *mr);
int mlx4_mr_enable(struct mlx4_dev *dev, struct mlx4_mr *mr);
int mlx4_write_mtt(struct mlx4_dev *dev, struct mlx4_mtt *mtt,
		   int start_index, int npages, u64 *page_list);
int mlx4_buf_write_mtt(struct mlx4_dev *dev, struct mlx4_mtt *mtt,
		       struct mlx4_buf *buf);

int mlx4_db_alloc(struct mlx4_dev *dev, struct mlx4_db *db, int order);
void mlx4_db_free(struct mlx4_dev *dev, struct mlx4_db *db);

int mlx4_alloc_hwq_res(struct mlx4_dev *dev, struct mlx4_hwq_resources *wqres,
		       int size, int max_direct);
void mlx4_free_hwq_res(struct mlx4_dev *mdev, struct mlx4_hwq_resources *wqres,
		       int size);

int mlx4_cq_alloc(struct mlx4_dev *dev, int nent, struct mlx4_mtt *mtt,
		  struct mlx4_uar *uar, u64 db_rec, struct mlx4_cq *cq,
		  unsigned vector, int collapsed);
void mlx4_cq_free(struct mlx4_dev *dev, struct mlx4_cq *cq);

int mlx4_qp_reserve_range(struct mlx4_dev *dev, int cnt, int align, int *base);
void mlx4_qp_release_range(struct mlx4_dev *dev, int base_qpn, int cnt);

int mlx4_qp_alloc(struct mlx4_dev *dev, int qpn, struct mlx4_qp *qp);
void mlx4_qp_free(struct mlx4_dev *dev, struct mlx4_qp *qp);

int mlx4_srq_alloc(struct mlx4_dev *dev, u32 pdn, u32 cqn, u16 xrcdn,
		   struct mlx4_mtt *mtt, u64 db_rec, struct mlx4_srq *srq);
void mlx4_srq_free(struct mlx4_dev *dev, struct mlx4_srq *srq);
int mlx4_srq_arm(struct mlx4_dev *dev, struct mlx4_srq *srq, int limit_watermark);
int mlx4_srq_query(struct mlx4_dev *dev, struct mlx4_srq *srq, int *limit_watermark);

int mlx4_INIT_PORT(struct mlx4_dev *dev, int port);
int mlx4_CLOSE_PORT(struct mlx4_dev *dev, int port);

int mlx4_unicast_attach(struct mlx4_dev *dev, struct mlx4_qp *qp, u8 gid[16],
			int block_mcast_loopback, enum mlx4_protocol prot);
int mlx4_unicast_detach(struct mlx4_dev *dev, struct mlx4_qp *qp, u8 gid[16],
			enum mlx4_protocol prot);
int mlx4_multicast_attach(struct mlx4_dev *dev, struct mlx4_qp *qp, u8 gid[16],
			  int block_mcast_loopback, enum mlx4_protocol protocol);
int mlx4_multicast_detach(struct mlx4_dev *dev, struct mlx4_qp *qp, u8 gid[16],
			  enum mlx4_protocol protocol);
int mlx4_multicast_promisc_add(struct mlx4_dev *dev, u32 qpn, u8 port);
int mlx4_multicast_promisc_remove(struct mlx4_dev *dev, u32 qpn, u8 port);
int mlx4_unicast_promisc_add(struct mlx4_dev *dev, u32 qpn, u8 port);
int mlx4_unicast_promisc_remove(struct mlx4_dev *dev, u32 qpn, u8 port);
int mlx4_SET_MCAST_FLTR(struct mlx4_dev *dev, u8 port, u64 mac, u64 clear, u8 mode);

int mlx4_register_mac(struct mlx4_dev *dev, u8 port, u64 mac);
void mlx4_unregister_mac(struct mlx4_dev *dev, u8 port, u64 mac);
int mlx4_replace_mac(struct mlx4_dev *dev, u8 port, int qpn, u64 new_mac);
int mlx4_get_eth_qp(struct mlx4_dev *dev, u8 port, u64 mac, int *qpn);
void mlx4_put_eth_qp(struct mlx4_dev *dev, u8 port, u64 mac, int qpn);
void mlx4_set_stats_bitmap(struct mlx4_dev *dev, u64 *stats_bitmap);
<<<<<<< HEAD

=======
int mlx4_SET_PORT_general(struct mlx4_dev *dev, u8 port, int mtu,
			  u8 pptx, u8 pfctx, u8 pprx, u8 pfcrx);
int mlx4_SET_PORT_qpn_calc(struct mlx4_dev *dev, u8 port, u32 base_qpn,
			   u8 promisc);
>>>>>>> e816b57a
int mlx4_find_cached_vlan(struct mlx4_dev *dev, u8 port, u16 vid, int *idx);
int mlx4_register_vlan(struct mlx4_dev *dev, u8 port, u16 vlan, int *index);
void mlx4_unregister_vlan(struct mlx4_dev *dev, u8 port, int index);

int mlx4_map_phys_fmr(struct mlx4_dev *dev, struct mlx4_fmr *fmr, u64 *page_list,
		      int npages, u64 iova, u32 *lkey, u32 *rkey);
int mlx4_fmr_alloc(struct mlx4_dev *dev, u32 pd, u32 access, int max_pages,
		   int max_maps, u8 page_shift, struct mlx4_fmr *fmr);
int mlx4_fmr_enable(struct mlx4_dev *dev, struct mlx4_fmr *fmr);
void mlx4_fmr_unmap(struct mlx4_dev *dev, struct mlx4_fmr *fmr,
		    u32 *lkey, u32 *rkey);
int mlx4_fmr_free(struct mlx4_dev *dev, struct mlx4_fmr *fmr);
int mlx4_SYNC_TPT(struct mlx4_dev *dev);
int mlx4_test_interrupts(struct mlx4_dev *dev);
int mlx4_assign_eq(struct mlx4_dev *dev, char* name , int* vector);
void mlx4_release_eq(struct mlx4_dev *dev, int vec);

int mlx4_wol_read(struct mlx4_dev *dev, u64 *config, int port);
int mlx4_wol_write(struct mlx4_dev *dev, u64 config, int port);

int mlx4_counter_alloc(struct mlx4_dev *dev, u32 *idx);
void mlx4_counter_free(struct mlx4_dev *dev, u32 idx);

#endif /* MLX4_DEVICE_H */<|MERGE_RESOLUTION|>--- conflicted
+++ resolved
@@ -624,14 +624,10 @@
 int mlx4_get_eth_qp(struct mlx4_dev *dev, u8 port, u64 mac, int *qpn);
 void mlx4_put_eth_qp(struct mlx4_dev *dev, u8 port, u64 mac, int qpn);
 void mlx4_set_stats_bitmap(struct mlx4_dev *dev, u64 *stats_bitmap);
-<<<<<<< HEAD
-
-=======
 int mlx4_SET_PORT_general(struct mlx4_dev *dev, u8 port, int mtu,
 			  u8 pptx, u8 pfctx, u8 pprx, u8 pfcrx);
 int mlx4_SET_PORT_qpn_calc(struct mlx4_dev *dev, u8 port, u32 base_qpn,
 			   u8 promisc);
->>>>>>> e816b57a
 int mlx4_find_cached_vlan(struct mlx4_dev *dev, u8 port, u16 vid, int *idx);
 int mlx4_register_vlan(struct mlx4_dev *dev, u8 port, u16 vlan, int *index);
 void mlx4_unregister_vlan(struct mlx4_dev *dev, u8 port, int index);
