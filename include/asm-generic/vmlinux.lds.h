--- conflicted
+++ resolved
@@ -67,12 +67,8 @@
  * Align to a 32 byte boundary equal to the
  * alignment gcc 4.5 uses for a struct
  */
-<<<<<<< HEAD
-#define STRUCT_ALIGN() . = ALIGN(32)
-=======
 #define STRUCT_ALIGNMENT 32
 #define STRUCT_ALIGN() . = ALIGN(STRUCT_ALIGNMENT)
->>>>>>> 3cbea436
 
 /* The actual configuration determine if the init/exit sections
  * are handled as text/data or they can be discarded (which
