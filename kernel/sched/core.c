--- conflicted
+++ resolved
@@ -962,11 +962,8 @@
 	if (task_cpu(p) != new_cpu) {
 		struct task_migration_notifier tmn;
 
-<<<<<<< HEAD
-=======
 		if (p->sched_class->migrate_task_rq)
 			p->sched_class->migrate_task_rq(p, new_cpu);
->>>>>>> e11ae1a1
 		p->se.nr_migrations++;
 		perf_sw_event(PERF_COUNT_SW_CPU_MIGRATIONS, 1, NULL, 0);
 
