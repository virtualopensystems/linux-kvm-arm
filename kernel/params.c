--- conflicted
+++ resolved
@@ -362,10 +362,6 @@
 	/* Match bool exactly, by re-using it. */
 	boolkp = *kp;
 	boolkp.arg = &v;
-<<<<<<< HEAD
-	boolkp.flags |= KPARAM_ISBOOL;
-=======
->>>>>>> e816b57a
 
 	ret = param_set_bool(val, &boolkp);
 	if (ret == 0)
