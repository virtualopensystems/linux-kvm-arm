--- conflicted
+++ resolved
@@ -600,81 +600,21 @@
 
 enum {
 	FORMAT_HEADER		= 1,
-<<<<<<< HEAD
-	FORMAT_PRINTFMT		= 2,
-=======
 	FORMAT_FIELD_SEPERATOR	= 2,
 	FORMAT_PRINTFMT		= 3,
->>>>>>> 45f53cc9
 };
 
 static void *f_next(struct seq_file *m, void *v, loff_t *pos)
 {
 	struct ftrace_event_call *call = m->private;
 	struct ftrace_event_field *field;
-<<<<<<< HEAD
-	struct list_head *head;
-=======
 	struct list_head *common_head = &ftrace_common_fields;
 	struct list_head *head = trace_get_fields(call);
->>>>>>> 45f53cc9
 
 	(*pos)++;
 
 	switch ((unsigned long)v) {
 	case FORMAT_HEADER:
-<<<<<<< HEAD
-		head = &ftrace_common_fields;
-
-		if (unlikely(list_empty(head)))
-			return NULL;
-
-		field = list_entry(head->prev, struct ftrace_event_field, link);
-		return field;
-
-	case FORMAT_PRINTFMT:
-		/* all done */
-		return NULL;
-	}
-
-	head = trace_get_fields(call);
-
-	/*
-	 * To separate common fields from event fields, the
-	 * LSB is set on the first event field. Clear it in case.
-	 */
-	v = (void *)((unsigned long)v & ~1L);
-
-	field = v;
-	/*
-	 * If this is a common field, and at the end of the list, then
-	 * continue with main list.
-	 */
-	if (field->link.prev == &ftrace_common_fields) {
-		if (unlikely(list_empty(head)))
-			return NULL;
-		field = list_entry(head->prev, struct ftrace_event_field, link);
-		/* Set the LSB to notify f_show to print an extra newline */
-		field = (struct ftrace_event_field *)
-			((unsigned long)field | 1);
-		return field;
-	}
-
-	/* If we are done tell f_show to print the format */
-	if (field->link.prev == head)
-		return (void *)FORMAT_PRINTFMT;
-
-	field = list_entry(field->link.prev, struct ftrace_event_field, link);
-
-	return field;
-}
-
-static void *f_start(struct seq_file *m, loff_t *pos)
-{
-	loff_t l = 0;
-	void *p;
-
-=======
 		if (unlikely(list_empty(common_head)))
 			return NULL;
 
@@ -710,7 +650,6 @@
 	loff_t l = 0;
 	void *p;
 
->>>>>>> 45f53cc9
 	/* Start by showing the header */
 	if (!*pos)
 		return (void *)FORMAT_HEADER;
@@ -736,32 +675,16 @@
 		seq_printf(m, "format:\n");
 		return 0;
 
-<<<<<<< HEAD
-=======
 	case FORMAT_FIELD_SEPERATOR:
 		seq_putc(m, '\n');
 		return 0;
 
->>>>>>> 45f53cc9
 	case FORMAT_PRINTFMT:
 		seq_printf(m, "\nprint fmt: %s\n",
 			   call->print_fmt);
 		return 0;
 	}
 
-<<<<<<< HEAD
-	/*
-	 * To separate common fields from event fields, the
-	 * LSB is set on the first event field. Clear it and
-	 * print a newline if it is set.
-	 */
-	if ((unsigned long)v & 1) {
-		seq_putc(m, '\n');
-		v = (void *)((unsigned long)v & ~1L);
-	}
-
-=======
->>>>>>> 45f53cc9
 	field = v;
 
 	/*
