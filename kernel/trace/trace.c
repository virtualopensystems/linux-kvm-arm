/*
 * ring buffer based function tracer
 *
 * Copyright (C) 2007-2012 Steven Rostedt <srostedt@redhat.com>
 * Copyright (C) 2008 Ingo Molnar <mingo@redhat.com>
 *
 * Originally taken from the RT patch by:
 *    Arnaldo Carvalho de Melo <acme@redhat.com>
 *
 * Based on code from the latency_tracer, that is:
 *  Copyright (C) 2004-2006 Ingo Molnar
 *  Copyright (C) 2004 Nadia Yvette Chambers
 */
#include <linux/ring_buffer.h>
#include <generated/utsrelease.h>
#include <linux/stacktrace.h>
#include <linux/writeback.h>
#include <linux/kallsyms.h>
#include <linux/seq_file.h>
#include <linux/notifier.h>
#include <linux/irqflags.h>
#include <linux/debugfs.h>
#include <linux/pagemap.h>
#include <linux/hardirq.h>
#include <linux/linkage.h>
#include <linux/uaccess.h>
#include <linux/kprobes.h>
#include <linux/ftrace.h>
#include <linux/module.h>
#include <linux/percpu.h>
#include <linux/splice.h>
#include <linux/kdebug.h>
#include <linux/string.h>
#include <linux/rwsem.h>
#include <linux/slab.h>
#include <linux/ctype.h>
#include <linux/init.h>
#include <linux/poll.h>
#include <linux/nmi.h>
#include <linux/fs.h>
#include <linux/sched/rt.h>

#include "trace.h"
#include "trace_output.h"

/*
 * On boot up, the ring buffer is set to the minimum size, so that
 * we do not waste memory on systems that are not using tracing.
 */
bool ring_buffer_expanded;

/*
 * We need to change this state when a selftest is running.
 * A selftest will lurk into the ring-buffer to count the
 * entries inserted during the selftest although some concurrent
 * insertions into the ring-buffer such as trace_printk could occurred
 * at the same time, giving false positive or negative results.
 */
static bool __read_mostly tracing_selftest_running;

/*
 * If a tracer is running, we do not want to run SELFTEST.
 */
bool __read_mostly tracing_selftest_disabled;

/* For tracers that don't implement custom flags */
static struct tracer_opt dummy_tracer_opt[] = {
	{ }
};

static struct tracer_flags dummy_tracer_flags = {
	.val = 0,
	.opts = dummy_tracer_opt
};

static int dummy_set_flag(u32 old_flags, u32 bit, int set)
{
	return 0;
}

/*
 * To prevent the comm cache from being overwritten when no
 * tracing is active, only save the comm when a trace event
 * occurred.
 */
static DEFINE_PER_CPU(bool, trace_cmdline_save);

/*
 * Kill all tracing for good (never come back).
 * It is initialized to 1 but will turn to zero if the initialization
 * of the tracer is successful. But that is the only place that sets
 * this back to zero.
 */
static int tracing_disabled = 1;

DEFINE_PER_CPU(int, ftrace_cpu_disabled);

cpumask_var_t __read_mostly	tracing_buffer_mask;

/*
 * ftrace_dump_on_oops - variable to dump ftrace buffer on oops
 *
 * If there is an oops (or kernel panic) and the ftrace_dump_on_oops
 * is set, then ftrace_dump is called. This will output the contents
 * of the ftrace buffers to the console.  This is very useful for
 * capturing traces that lead to crashes and outputing it to a
 * serial console.
 *
 * It is default off, but you can enable it with either specifying
 * "ftrace_dump_on_oops" in the kernel command line, or setting
 * /proc/sys/kernel/ftrace_dump_on_oops
 * Set 1 if you want to dump buffers of all CPUs
 * Set 2 if you want to dump the buffer of the CPU that triggered oops
 */

enum ftrace_dump_mode ftrace_dump_on_oops;

static int tracing_set_tracer(const char *buf);

#define MAX_TRACER_SIZE		100
static char bootup_tracer_buf[MAX_TRACER_SIZE] __initdata;
static char *default_bootup_tracer;

static bool allocate_snapshot;

static int __init set_cmdline_ftrace(char *str)
{
	strlcpy(bootup_tracer_buf, str, MAX_TRACER_SIZE);
	default_bootup_tracer = bootup_tracer_buf;
	/* We are using ftrace early, expand it */
	ring_buffer_expanded = true;
	return 1;
}
__setup("ftrace=", set_cmdline_ftrace);

static int __init set_ftrace_dump_on_oops(char *str)
{
	if (*str++ != '=' || !*str) {
		ftrace_dump_on_oops = DUMP_ALL;
		return 1;
	}

	if (!strcmp("orig_cpu", str)) {
		ftrace_dump_on_oops = DUMP_ORIG;
                return 1;
        }

        return 0;
}
__setup("ftrace_dump_on_oops", set_ftrace_dump_on_oops);

static int __init boot_alloc_snapshot(char *str)
{
	allocate_snapshot = true;
	/* We also need the main ring buffer expanded */
	ring_buffer_expanded = true;
	return 1;
}
__setup("alloc_snapshot", boot_alloc_snapshot);


static char trace_boot_options_buf[MAX_TRACER_SIZE] __initdata;
static char *trace_boot_options __initdata;

static int __init set_trace_boot_options(char *str)
{
	strlcpy(trace_boot_options_buf, str, MAX_TRACER_SIZE);
	trace_boot_options = trace_boot_options_buf;
	return 0;
}
__setup("trace_options=", set_trace_boot_options);

unsigned long long ns2usecs(cycle_t nsec)
{
	nsec += 500;
	do_div(nsec, 1000);
	return nsec;
}

/*
 * The global_trace is the descriptor that holds the tracing
 * buffers for the live tracing. For each CPU, it contains
 * a link list of pages that will store trace entries. The
 * page descriptor of the pages in the memory is used to hold
 * the link list by linking the lru item in the page descriptor
 * to each of the pages in the buffer per CPU.
 *
 * For each active CPU there is a data field that holds the
 * pages for the buffer for that CPU. Each CPU has the same number
 * of pages allocated for its buffer.
 */
static struct trace_array	global_trace;

LIST_HEAD(ftrace_trace_arrays);

int filter_current_check_discard(struct ring_buffer *buffer,
				 struct ftrace_event_call *call, void *rec,
				 struct ring_buffer_event *event)
{
	return filter_check_discard(call, rec, buffer, event);
}
EXPORT_SYMBOL_GPL(filter_current_check_discard);

cycle_t ftrace_now(int cpu)
{
	u64 ts;

	/* Early boot up does not have a buffer yet */
	if (!global_trace.trace_buffer.buffer)
		return trace_clock_local();

	ts = ring_buffer_time_stamp(global_trace.trace_buffer.buffer, cpu);
	ring_buffer_normalize_time_stamp(global_trace.trace_buffer.buffer, cpu, &ts);

	return ts;
}

int tracing_is_enabled(void)
{
	return tracing_is_on();
}

/*
 * trace_buf_size is the size in bytes that is allocated
 * for a buffer. Note, the number of bytes is always rounded
 * to page size.
 *
 * This number is purposely set to a low number of 16384.
 * If the dump on oops happens, it will be much appreciated
 * to not have to wait for all that output. Anyway this can be
 * boot time and run time configurable.
 */
#define TRACE_BUF_SIZE_DEFAULT	1441792UL /* 16384 * 88 (sizeof(entry)) */

static unsigned long		trace_buf_size = TRACE_BUF_SIZE_DEFAULT;

/* trace_types holds a link list of available tracers. */
static struct tracer		*trace_types __read_mostly;

/*
 * trace_types_lock is used to protect the trace_types list.
 */
static DEFINE_MUTEX(trace_types_lock);

/*
 * serialize the access of the ring buffer
 *
 * ring buffer serializes readers, but it is low level protection.
 * The validity of the events (which returns by ring_buffer_peek() ..etc)
 * are not protected by ring buffer.
 *
 * The content of events may become garbage if we allow other process consumes
 * these events concurrently:
 *   A) the page of the consumed events may become a normal page
 *      (not reader page) in ring buffer, and this page will be rewrited
 *      by events producer.
 *   B) The page of the consumed events may become a page for splice_read,
 *      and this page will be returned to system.
 *
 * These primitives allow multi process access to different cpu ring buffer
 * concurrently.
 *
 * These primitives don't distinguish read-only and read-consume access.
 * Multi read-only access are also serialized.
 */

#ifdef CONFIG_SMP
static DECLARE_RWSEM(all_cpu_access_lock);
static DEFINE_PER_CPU(struct mutex, cpu_access_lock);

static inline void trace_access_lock(int cpu)
{
	if (cpu == RING_BUFFER_ALL_CPUS) {
		/* gain it for accessing the whole ring buffer. */
		down_write(&all_cpu_access_lock);
	} else {
		/* gain it for accessing a cpu ring buffer. */

		/* Firstly block other trace_access_lock(RING_BUFFER_ALL_CPUS). */
		down_read(&all_cpu_access_lock);

		/* Secondly block other access to this @cpu ring buffer. */
		mutex_lock(&per_cpu(cpu_access_lock, cpu));
	}
}

static inline void trace_access_unlock(int cpu)
{
	if (cpu == RING_BUFFER_ALL_CPUS) {
		up_write(&all_cpu_access_lock);
	} else {
		mutex_unlock(&per_cpu(cpu_access_lock, cpu));
		up_read(&all_cpu_access_lock);
	}
}

static inline void trace_access_lock_init(void)
{
	int cpu;

	for_each_possible_cpu(cpu)
		mutex_init(&per_cpu(cpu_access_lock, cpu));
}

#else

static DEFINE_MUTEX(access_lock);

static inline void trace_access_lock(int cpu)
{
	(void)cpu;
	mutex_lock(&access_lock);
}

static inline void trace_access_unlock(int cpu)
{
	(void)cpu;
	mutex_unlock(&access_lock);
}

static inline void trace_access_lock_init(void)
{
}

#endif

/* trace_flags holds trace_options default values */
unsigned long trace_flags = TRACE_ITER_PRINT_PARENT | TRACE_ITER_PRINTK |
	TRACE_ITER_ANNOTATE | TRACE_ITER_CONTEXT_INFO | TRACE_ITER_SLEEP_TIME |
	TRACE_ITER_GRAPH_TIME | TRACE_ITER_RECORD_CMD | TRACE_ITER_OVERWRITE |
	TRACE_ITER_IRQ_INFO | TRACE_ITER_MARKERS | TRACE_ITER_FUNCTION;

/**
 * tracing_on - enable tracing buffers
 *
 * This function enables tracing buffers that may have been
 * disabled with tracing_off.
 */
void tracing_on(void)
{
	if (global_trace.trace_buffer.buffer)
		ring_buffer_record_on(global_trace.trace_buffer.buffer);
	/*
	 * This flag is only looked at when buffers haven't been
	 * allocated yet. We don't really care about the race
	 * between setting this flag and actually turning
	 * on the buffer.
	 */
	global_trace.buffer_disabled = 0;
}
EXPORT_SYMBOL_GPL(tracing_on);

/**
 * __trace_puts - write a constant string into the trace buffer.
 * @ip:	   The address of the caller
 * @str:   The constant string to write
 * @size:  The size of the string.
 */
int __trace_puts(unsigned long ip, const char *str, int size)
{
	struct ring_buffer_event *event;
	struct ring_buffer *buffer;
	struct print_entry *entry;
	unsigned long irq_flags;
	int alloc;

	alloc = sizeof(*entry) + size + 2; /* possible \n added */

	local_save_flags(irq_flags);
	buffer = global_trace.trace_buffer.buffer;
	event = trace_buffer_lock_reserve(buffer, TRACE_PRINT, alloc, 
					  irq_flags, preempt_count());
	if (!event)
		return 0;

	entry = ring_buffer_event_data(event);
	entry->ip = ip;

	memcpy(&entry->buf, str, size);

	/* Add a newline if necessary */
	if (entry->buf[size - 1] != '\n') {
		entry->buf[size] = '\n';
		entry->buf[size + 1] = '\0';
	} else
		entry->buf[size] = '\0';

	__buffer_unlock_commit(buffer, event);

	return size;
}
EXPORT_SYMBOL_GPL(__trace_puts);

/**
 * __trace_bputs - write the pointer to a constant string into trace buffer
 * @ip:	   The address of the caller
 * @str:   The constant string to write to the buffer to
 */
int __trace_bputs(unsigned long ip, const char *str)
{
	struct ring_buffer_event *event;
	struct ring_buffer *buffer;
	struct bputs_entry *entry;
	unsigned long irq_flags;
	int size = sizeof(struct bputs_entry);

	local_save_flags(irq_flags);
	buffer = global_trace.trace_buffer.buffer;
	event = trace_buffer_lock_reserve(buffer, TRACE_BPUTS, size,
					  irq_flags, preempt_count());
	if (!event)
		return 0;

	entry = ring_buffer_event_data(event);
	entry->ip			= ip;
	entry->str			= str;

	__buffer_unlock_commit(buffer, event);

	return 1;
}
EXPORT_SYMBOL_GPL(__trace_bputs);

#ifdef CONFIG_TRACER_SNAPSHOT
/**
 * trace_snapshot - take a snapshot of the current buffer.
 *
 * This causes a swap between the snapshot buffer and the current live
 * tracing buffer. You can use this to take snapshots of the live
 * trace when some condition is triggered, but continue to trace.
 *
 * Note, make sure to allocate the snapshot with either
 * a tracing_snapshot_alloc(), or by doing it manually
 * with: echo 1 > /sys/kernel/debug/tracing/snapshot
 *
 * If the snapshot buffer is not allocated, it will stop tracing.
 * Basically making a permanent snapshot.
 */
void tracing_snapshot(void)
{
	struct trace_array *tr = &global_trace;
	struct tracer *tracer = tr->current_trace;
	unsigned long flags;

	if (in_nmi()) {
		internal_trace_puts("*** SNAPSHOT CALLED FROM NMI CONTEXT ***\n");
		internal_trace_puts("*** snapshot is being ignored        ***\n");
		return;
	}

	if (!tr->allocated_snapshot) {
		internal_trace_puts("*** SNAPSHOT NOT ALLOCATED ***\n");
		internal_trace_puts("*** stopping trace here!   ***\n");
		tracing_off();
		return;
	}

	/* Note, snapshot can not be used when the tracer uses it */
	if (tracer->use_max_tr) {
		internal_trace_puts("*** LATENCY TRACER ACTIVE ***\n");
		internal_trace_puts("*** Can not use snapshot (sorry) ***\n");
		return;
	}

	local_irq_save(flags);
	update_max_tr(tr, current, smp_processor_id());
	local_irq_restore(flags);
}
EXPORT_SYMBOL_GPL(tracing_snapshot);

static int resize_buffer_duplicate_size(struct trace_buffer *trace_buf,
					struct trace_buffer *size_buf, int cpu_id);
static void set_buffer_entries(struct trace_buffer *buf, unsigned long val);

static int alloc_snapshot(struct trace_array *tr)
{
	int ret;

	if (!tr->allocated_snapshot) {

		/* allocate spare buffer */
		ret = resize_buffer_duplicate_size(&tr->max_buffer,
				   &tr->trace_buffer, RING_BUFFER_ALL_CPUS);
		if (ret < 0)
			return ret;

		tr->allocated_snapshot = true;
	}

	return 0;
}

void free_snapshot(struct trace_array *tr)
{
	/*
	 * We don't free the ring buffer. instead, resize it because
	 * The max_tr ring buffer has some state (e.g. ring->clock) and
	 * we want preserve it.
	 */
	ring_buffer_resize(tr->max_buffer.buffer, 1, RING_BUFFER_ALL_CPUS);
	set_buffer_entries(&tr->max_buffer, 1);
	tracing_reset_online_cpus(&tr->max_buffer);
	tr->allocated_snapshot = false;
}

/**
 * trace_snapshot_alloc - allocate and take a snapshot of the current buffer.
 *
 * This is similar to trace_snapshot(), but it will allocate the
 * snapshot buffer if it isn't already allocated. Use this only
 * where it is safe to sleep, as the allocation may sleep.
 *
 * This causes a swap between the snapshot buffer and the current live
 * tracing buffer. You can use this to take snapshots of the live
 * trace when some condition is triggered, but continue to trace.
 */
void tracing_snapshot_alloc(void)
{
	struct trace_array *tr = &global_trace;
	int ret;

	ret = alloc_snapshot(tr);
	if (WARN_ON(ret < 0))
		return;

	tracing_snapshot();
}
EXPORT_SYMBOL_GPL(tracing_snapshot_alloc);
#else
void tracing_snapshot(void)
{
	WARN_ONCE(1, "Snapshot feature not enabled, but internal snapshot used");
}
EXPORT_SYMBOL_GPL(tracing_snapshot);
void tracing_snapshot_alloc(void)
{
	/* Give warning */
	tracing_snapshot();
}
EXPORT_SYMBOL_GPL(tracing_snapshot_alloc);
#endif /* CONFIG_TRACER_SNAPSHOT */

/**
 * tracing_off - turn off tracing buffers
 *
 * This function stops the tracing buffers from recording data.
 * It does not disable any overhead the tracers themselves may
 * be causing. This function simply causes all recording to
 * the ring buffers to fail.
 */
void tracing_off(void)
{
	if (global_trace.trace_buffer.buffer)
		ring_buffer_record_off(global_trace.trace_buffer.buffer);
	/*
	 * This flag is only looked at when buffers haven't been
	 * allocated yet. We don't really care about the race
	 * between setting this flag and actually turning
	 * on the buffer.
	 */
	global_trace.buffer_disabled = 1;
}
EXPORT_SYMBOL_GPL(tracing_off);

/**
 * tracing_is_on - show state of ring buffers enabled
 */
int tracing_is_on(void)
{
	if (global_trace.trace_buffer.buffer)
		return ring_buffer_record_is_on(global_trace.trace_buffer.buffer);
	return !global_trace.buffer_disabled;
}
EXPORT_SYMBOL_GPL(tracing_is_on);

static int __init set_buf_size(char *str)
{
	unsigned long buf_size;

	if (!str)
		return 0;
	buf_size = memparse(str, &str);
	/* nr_entries can not be zero */
	if (buf_size == 0)
		return 0;
	trace_buf_size = buf_size;
	return 1;
}
__setup("trace_buf_size=", set_buf_size);

static int __init set_tracing_thresh(char *str)
{
	unsigned long threshold;
	int ret;

	if (!str)
		return 0;
	ret = kstrtoul(str, 0, &threshold);
	if (ret < 0)
		return 0;
	tracing_thresh = threshold * 1000;
	return 1;
}
__setup("tracing_thresh=", set_tracing_thresh);

unsigned long nsecs_to_usecs(unsigned long nsecs)
{
	return nsecs / 1000;
}

/* These must match the bit postions in trace_iterator_flags */
static const char *trace_options[] = {
	"print-parent",
	"sym-offset",
	"sym-addr",
	"verbose",
	"raw",
	"hex",
	"bin",
	"block",
	"stacktrace",
	"trace_printk",
	"ftrace_preempt",
	"branch",
	"annotate",
	"userstacktrace",
	"sym-userobj",
	"printk-msg-only",
	"context-info",
	"latency-format",
	"sleep-time",
	"graph-time",
	"record-cmd",
	"overwrite",
	"disable_on_free",
	"irq-info",
	"markers",
	"function-trace",
	NULL
};

static struct {
	u64 (*func)(void);
	const char *name;
	int in_ns;		/* is this clock in nanoseconds? */
} trace_clocks[] = {
	{ trace_clock_local,	"local",	1 },
	{ trace_clock_global,	"global",	1 },
	{ trace_clock_counter,	"counter",	0 },
	{ trace_clock_jiffies,	"uptime",	1 },
	{ trace_clock,		"perf",		1 },
	ARCH_TRACE_CLOCKS
};

int trace_clock_id;

/*
 * trace_parser_get_init - gets the buffer for trace parser
 */
int trace_parser_get_init(struct trace_parser *parser, int size)
{
	memset(parser, 0, sizeof(*parser));

	parser->buffer = kmalloc(size, GFP_KERNEL);
	if (!parser->buffer)
		return 1;

	parser->size = size;
	return 0;
}

/*
 * trace_parser_put - frees the buffer for trace parser
 */
void trace_parser_put(struct trace_parser *parser)
{
	kfree(parser->buffer);
}

/*
 * trace_get_user - reads the user input string separated by  space
 * (matched by isspace(ch))
 *
 * For each string found the 'struct trace_parser' is updated,
 * and the function returns.
 *
 * Returns number of bytes read.
 *
 * See kernel/trace/trace.h for 'struct trace_parser' details.
 */
int trace_get_user(struct trace_parser *parser, const char __user *ubuf,
	size_t cnt, loff_t *ppos)
{
	char ch;
	size_t read = 0;
	ssize_t ret;

	if (!*ppos)
		trace_parser_clear(parser);

	ret = get_user(ch, ubuf++);
	if (ret)
		goto out;

	read++;
	cnt--;

	/*
	 * The parser is not finished with the last write,
	 * continue reading the user input without skipping spaces.
	 */
	if (!parser->cont) {
		/* skip white space */
		while (cnt && isspace(ch)) {
			ret = get_user(ch, ubuf++);
			if (ret)
				goto out;
			read++;
			cnt--;
		}

		/* only spaces were written */
		if (isspace(ch)) {
			*ppos += read;
			ret = read;
			goto out;
		}

		parser->idx = 0;
	}

	/* read the non-space input */
	while (cnt && !isspace(ch)) {
		if (parser->idx < parser->size - 1)
			parser->buffer[parser->idx++] = ch;
		else {
			ret = -EINVAL;
			goto out;
		}
		ret = get_user(ch, ubuf++);
		if (ret)
			goto out;
		read++;
		cnt--;
	}

	/* We either got finished input or we have to wait for another call. */
	if (isspace(ch)) {
		parser->buffer[parser->idx] = 0;
		parser->cont = false;
	} else {
		parser->cont = true;
		parser->buffer[parser->idx++] = ch;
	}

	*ppos += read;
	ret = read;

out:
	return ret;
}

ssize_t trace_seq_to_user(struct trace_seq *s, char __user *ubuf, size_t cnt)
{
	int len;
	int ret;

	if (!cnt)
		return 0;

	if (s->len <= s->readpos)
		return -EBUSY;

	len = s->len - s->readpos;
	if (cnt > len)
		cnt = len;
	ret = copy_to_user(ubuf, s->buffer + s->readpos, cnt);
	if (ret == cnt)
		return -EFAULT;

	cnt -= ret;

	s->readpos += cnt;
	return cnt;
}

static ssize_t trace_seq_to_buffer(struct trace_seq *s, void *buf, size_t cnt)
{
	int len;

	if (s->len <= s->readpos)
		return -EBUSY;

	len = s->len - s->readpos;
	if (cnt > len)
		cnt = len;
	memcpy(buf, s->buffer + s->readpos, cnt);

	s->readpos += cnt;
	return cnt;
}

/*
 * ftrace_max_lock is used to protect the swapping of buffers
 * when taking a max snapshot. The buffers themselves are
 * protected by per_cpu spinlocks. But the action of the swap
 * needs its own lock.
 *
 * This is defined as a arch_spinlock_t in order to help
 * with performance when lockdep debugging is enabled.
 *
 * It is also used in other places outside the update_max_tr
 * so it needs to be defined outside of the
 * CONFIG_TRACER_MAX_TRACE.
 */
static arch_spinlock_t ftrace_max_lock =
	(arch_spinlock_t)__ARCH_SPIN_LOCK_UNLOCKED;

unsigned long __read_mostly	tracing_thresh;

#ifdef CONFIG_TRACER_MAX_TRACE
unsigned long __read_mostly	tracing_max_latency;

/*
 * Copy the new maximum trace into the separate maximum-trace
 * structure. (this way the maximum trace is permanently saved,
 * for later retrieval via /sys/kernel/debug/tracing/latency_trace)
 */
static void
__update_max_tr(struct trace_array *tr, struct task_struct *tsk, int cpu)
{
	struct trace_buffer *trace_buf = &tr->trace_buffer;
	struct trace_buffer *max_buf = &tr->max_buffer;
	struct trace_array_cpu *data = per_cpu_ptr(trace_buf->data, cpu);
	struct trace_array_cpu *max_data = per_cpu_ptr(max_buf->data, cpu);

	max_buf->cpu = cpu;
	max_buf->time_start = data->preempt_timestamp;

	max_data->saved_latency = tracing_max_latency;
	max_data->critical_start = data->critical_start;
	max_data->critical_end = data->critical_end;

	memcpy(max_data->comm, tsk->comm, TASK_COMM_LEN);
	max_data->pid = tsk->pid;
	max_data->uid = task_uid(tsk);
	max_data->nice = tsk->static_prio - 20 - MAX_RT_PRIO;
	max_data->policy = tsk->policy;
	max_data->rt_priority = tsk->rt_priority;

	/* record this tasks comm */
	tracing_record_cmdline(tsk);
}

/**
 * update_max_tr - snapshot all trace buffers from global_trace to max_tr
 * @tr: tracer
 * @tsk: the task with the latency
 * @cpu: The cpu that initiated the trace.
 *
 * Flip the buffers between the @tr and the max_tr and record information
 * about which task was the cause of this latency.
 */
void
update_max_tr(struct trace_array *tr, struct task_struct *tsk, int cpu)
{
	struct ring_buffer *buf;

	if (tr->stop_count)
		return;

	WARN_ON_ONCE(!irqs_disabled());

	if (!tr->allocated_snapshot) {
		/* Only the nop tracer should hit this when disabling */
		WARN_ON_ONCE(tr->current_trace != &nop_trace);
		return;
	}

	arch_spin_lock(&ftrace_max_lock);

<<<<<<< HEAD
	buf = tr->buffer;
	tr->buffer = max_tr.buffer;
	max_tr.buffer = buf;
=======
	buf = tr->trace_buffer.buffer;
	tr->trace_buffer.buffer = tr->max_buffer.buffer;
	tr->max_buffer.buffer = buf;
>>>>>>> f722406f

	__update_max_tr(tr, tsk, cpu);
	arch_spin_unlock(&ftrace_max_lock);
}

/**
 * update_max_tr_single - only copy one trace over, and reset the rest
 * @tr - tracer
 * @tsk - task with the latency
 * @cpu - the cpu of the buffer to copy.
 *
 * Flip the trace of a single CPU buffer between the @tr and the max_tr.
 */
void
update_max_tr_single(struct trace_array *tr, struct task_struct *tsk, int cpu)
{
	int ret;

	if (tr->stop_count)
		return;

	WARN_ON_ONCE(!irqs_disabled());
	if (!tr->allocated_snapshot) {
		/* Only the nop tracer should hit this when disabling */
		WARN_ON_ONCE(tr->current_trace != &nop_trace);
		return;
	}

	arch_spin_lock(&ftrace_max_lock);

	ret = ring_buffer_swap_cpu(tr->max_buffer.buffer, tr->trace_buffer.buffer, cpu);

	if (ret == -EBUSY) {
		/*
		 * We failed to swap the buffer due to a commit taking
		 * place on this CPU. We fail to record, but we reset
		 * the max trace buffer (no one writes directly to it)
		 * and flag that it failed.
		 */
		trace_array_printk_buf(tr->max_buffer.buffer, _THIS_IP_,
			"Failed to swap buffers due to commit in progress\n");
	}

	WARN_ON_ONCE(ret && ret != -EAGAIN && ret != -EBUSY);

	__update_max_tr(tr, tsk, cpu);
	arch_spin_unlock(&ftrace_max_lock);
}
#endif /* CONFIG_TRACER_MAX_TRACE */

static void default_wait_pipe(struct trace_iterator *iter)
{
	/* Iterators are static, they should be filled or empty */
	if (trace_buffer_iter(iter, iter->cpu_file))
		return;

	ring_buffer_wait(iter->trace_buffer->buffer, iter->cpu_file);
}

#ifdef CONFIG_FTRACE_STARTUP_TEST
static int run_tracer_selftest(struct tracer *type)
{
	struct trace_array *tr = &global_trace;
	struct tracer *saved_tracer = tr->current_trace;
	int ret;

	if (!type->selftest || tracing_selftest_disabled)
		return 0;

	/*
	 * Run a selftest on this tracer.
	 * Here we reset the trace buffer, and set the current
	 * tracer to be this tracer. The tracer can then run some
	 * internal tracing to verify that everything is in order.
	 * If we fail, we do not register this tracer.
	 */
	tracing_reset_online_cpus(&tr->trace_buffer);

	tr->current_trace = type;

#ifdef CONFIG_TRACER_MAX_TRACE
	if (type->use_max_tr) {
		/* If we expanded the buffers, make sure the max is expanded too */
		if (ring_buffer_expanded)
			ring_buffer_resize(tr->max_buffer.buffer, trace_buf_size,
					   RING_BUFFER_ALL_CPUS);
		tr->allocated_snapshot = true;
	}
#endif

	/* the test is responsible for initializing and enabling */
	pr_info("Testing tracer %s: ", type->name);
	ret = type->selftest(type, tr);
	/* the test is responsible for resetting too */
	tr->current_trace = saved_tracer;
	if (ret) {
		printk(KERN_CONT "FAILED!\n");
		/* Add the warning after printing 'FAILED' */
		WARN_ON(1);
		return -1;
	}
	/* Only reset on passing, to avoid touching corrupted buffers */
	tracing_reset_online_cpus(&tr->trace_buffer);

#ifdef CONFIG_TRACER_MAX_TRACE
	if (type->use_max_tr) {
		tr->allocated_snapshot = false;

		/* Shrink the max buffer again */
		if (ring_buffer_expanded)
			ring_buffer_resize(tr->max_buffer.buffer, 1,
					   RING_BUFFER_ALL_CPUS);
	}
#endif

	printk(KERN_CONT "PASSED\n");
	return 0;
}
#else
static inline int run_tracer_selftest(struct tracer *type)
{
	return 0;
}
#endif /* CONFIG_FTRACE_STARTUP_TEST */

/**
 * register_tracer - register a tracer with the ftrace system.
 * @type - the plugin for the tracer
 *
 * Register a new plugin tracer.
 */
int register_tracer(struct tracer *type)
{
	struct tracer *t;
	int ret = 0;

	if (!type->name) {
		pr_info("Tracer must have a name\n");
		return -1;
	}

	if (strlen(type->name) >= MAX_TRACER_SIZE) {
		pr_info("Tracer has a name longer than %d\n", MAX_TRACER_SIZE);
		return -1;
	}

	mutex_lock(&trace_types_lock);

	tracing_selftest_running = true;

	for (t = trace_types; t; t = t->next) {
		if (strcmp(type->name, t->name) == 0) {
			/* already found */
			pr_info("Tracer %s already registered\n",
				type->name);
			ret = -1;
			goto out;
		}
	}

	if (!type->set_flag)
		type->set_flag = &dummy_set_flag;
	if (!type->flags)
		type->flags = &dummy_tracer_flags;
	else
		if (!type->flags->opts)
			type->flags->opts = dummy_tracer_opt;
	if (!type->wait_pipe)
		type->wait_pipe = default_wait_pipe;

	ret = run_tracer_selftest(type);
	if (ret < 0)
		goto out;

	type->next = trace_types;
	trace_types = type;

 out:
	tracing_selftest_running = false;
	mutex_unlock(&trace_types_lock);

	if (ret || !default_bootup_tracer)
		goto out_unlock;

	if (strncmp(default_bootup_tracer, type->name, MAX_TRACER_SIZE))
		goto out_unlock;

	printk(KERN_INFO "Starting tracer '%s'\n", type->name);
	/* Do we want this tracer to start on bootup? */
	tracing_set_tracer(type->name);
	default_bootup_tracer = NULL;
	/* disable other selftests, since this will break it. */
	tracing_selftest_disabled = true;
#ifdef CONFIG_FTRACE_STARTUP_TEST
	printk(KERN_INFO "Disabling FTRACE selftests due to running tracer '%s'\n",
	       type->name);
#endif

 out_unlock:
	return ret;
}

void tracing_reset(struct trace_buffer *buf, int cpu)
{
	struct ring_buffer *buffer = buf->buffer;

	if (!buffer)
		return;

	ring_buffer_record_disable(buffer);

	/* Make sure all commits have finished */
	synchronize_sched();
	ring_buffer_reset_cpu(buffer, cpu);

	ring_buffer_record_enable(buffer);
}

void tracing_reset_online_cpus(struct trace_buffer *buf)
{
	struct ring_buffer *buffer = buf->buffer;
	int cpu;

	if (!buffer)
		return;

	ring_buffer_record_disable(buffer);

	/* Make sure all commits have finished */
	synchronize_sched();

	buf->time_start = ftrace_now(buf->cpu);

	for_each_online_cpu(cpu)
		ring_buffer_reset_cpu(buffer, cpu);

	ring_buffer_record_enable(buffer);
}

void tracing_reset_current(int cpu)
{
	tracing_reset(&global_trace.trace_buffer, cpu);
}

void tracing_reset_all_online_cpus(void)
{
	struct trace_array *tr;

	mutex_lock(&trace_types_lock);
	list_for_each_entry(tr, &ftrace_trace_arrays, list) {
		tracing_reset_online_cpus(&tr->trace_buffer);
#ifdef CONFIG_TRACER_MAX_TRACE
		tracing_reset_online_cpus(&tr->max_buffer);
#endif
	}
	mutex_unlock(&trace_types_lock);
}

#define SAVED_CMDLINES 128
#define NO_CMDLINE_MAP UINT_MAX
static unsigned map_pid_to_cmdline[PID_MAX_DEFAULT+1];
static unsigned map_cmdline_to_pid[SAVED_CMDLINES];
static char saved_cmdlines[SAVED_CMDLINES][TASK_COMM_LEN];
static int cmdline_idx;
static arch_spinlock_t trace_cmdline_lock = __ARCH_SPIN_LOCK_UNLOCKED;

/* temporary disable recording */
static atomic_t trace_record_cmdline_disabled __read_mostly;

static void trace_init_cmdlines(void)
{
	memset(&map_pid_to_cmdline, NO_CMDLINE_MAP, sizeof(map_pid_to_cmdline));
	memset(&map_cmdline_to_pid, NO_CMDLINE_MAP, sizeof(map_cmdline_to_pid));
	cmdline_idx = 0;
}

int is_tracing_stopped(void)
{
	return global_trace.stop_count;
}

/**
 * ftrace_off_permanent - disable all ftrace code permanently
 *
 * This should only be called when a serious anomally has
 * been detected.  This will turn off the function tracing,
 * ring buffers, and other tracing utilites. It takes no
 * locks and can be called from any context.
 */
void ftrace_off_permanent(void)
{
	tracing_disabled = 1;
	ftrace_stop();
	tracing_off_permanent();
}

/**
 * tracing_start - quick start of the tracer
 *
 * If tracing is enabled but was stopped by tracing_stop,
 * this will start the tracer back up.
 */
void tracing_start(void)
{
	struct ring_buffer *buffer;
	unsigned long flags;

	if (tracing_disabled)
		return;

	raw_spin_lock_irqsave(&global_trace.start_lock, flags);
	if (--global_trace.stop_count) {
		if (global_trace.stop_count < 0) {
			/* Someone screwed up their debugging */
			WARN_ON_ONCE(1);
			global_trace.stop_count = 0;
		}
		goto out;
	}

	/* Prevent the buffers from switching */
	arch_spin_lock(&ftrace_max_lock);

	buffer = global_trace.trace_buffer.buffer;
	if (buffer)
		ring_buffer_record_enable(buffer);

#ifdef CONFIG_TRACER_MAX_TRACE
	buffer = global_trace.max_buffer.buffer;
	if (buffer)
		ring_buffer_record_enable(buffer);
#endif

	arch_spin_unlock(&ftrace_max_lock);

	ftrace_start();
 out:
	raw_spin_unlock_irqrestore(&global_trace.start_lock, flags);
}

static void tracing_start_tr(struct trace_array *tr)
{
	struct ring_buffer *buffer;
	unsigned long flags;

	if (tracing_disabled)
		return;

	/* If global, we need to also start the max tracer */
	if (tr->flags & TRACE_ARRAY_FL_GLOBAL)
		return tracing_start();

	raw_spin_lock_irqsave(&tr->start_lock, flags);

	if (--tr->stop_count) {
		if (tr->stop_count < 0) {
			/* Someone screwed up their debugging */
			WARN_ON_ONCE(1);
			tr->stop_count = 0;
		}
		goto out;
	}

	buffer = tr->trace_buffer.buffer;
	if (buffer)
		ring_buffer_record_enable(buffer);

 out:
	raw_spin_unlock_irqrestore(&tr->start_lock, flags);
}

/**
 * tracing_stop - quick stop of the tracer
 *
 * Light weight way to stop tracing. Use in conjunction with
 * tracing_start.
 */
void tracing_stop(void)
{
	struct ring_buffer *buffer;
	unsigned long flags;

	ftrace_stop();
	raw_spin_lock_irqsave(&global_trace.start_lock, flags);
	if (global_trace.stop_count++)
		goto out;

	/* Prevent the buffers from switching */
	arch_spin_lock(&ftrace_max_lock);

	buffer = global_trace.trace_buffer.buffer;
	if (buffer)
		ring_buffer_record_disable(buffer);

#ifdef CONFIG_TRACER_MAX_TRACE
	buffer = global_trace.max_buffer.buffer;
	if (buffer)
		ring_buffer_record_disable(buffer);
#endif

	arch_spin_unlock(&ftrace_max_lock);

 out:
	raw_spin_unlock_irqrestore(&global_trace.start_lock, flags);
}

static void tracing_stop_tr(struct trace_array *tr)
{
	struct ring_buffer *buffer;
	unsigned long flags;

	/* If global, we need to also stop the max tracer */
	if (tr->flags & TRACE_ARRAY_FL_GLOBAL)
		return tracing_stop();

	raw_spin_lock_irqsave(&tr->start_lock, flags);
	if (tr->stop_count++)
		goto out;

	buffer = tr->trace_buffer.buffer;
	if (buffer)
		ring_buffer_record_disable(buffer);

 out:
	raw_spin_unlock_irqrestore(&tr->start_lock, flags);
}

void trace_stop_cmdline_recording(void);

static void trace_save_cmdline(struct task_struct *tsk)
{
	unsigned pid, idx;

	if (!tsk->pid || unlikely(tsk->pid > PID_MAX_DEFAULT))
		return;

	/*
	 * It's not the end of the world if we don't get
	 * the lock, but we also don't want to spin
	 * nor do we want to disable interrupts,
	 * so if we miss here, then better luck next time.
	 */
	if (!arch_spin_trylock(&trace_cmdline_lock))
		return;

	idx = map_pid_to_cmdline[tsk->pid];
	if (idx == NO_CMDLINE_MAP) {
		idx = (cmdline_idx + 1) % SAVED_CMDLINES;

		/*
		 * Check whether the cmdline buffer at idx has a pid
		 * mapped. We are going to overwrite that entry so we
		 * need to clear the map_pid_to_cmdline. Otherwise we
		 * would read the new comm for the old pid.
		 */
		pid = map_cmdline_to_pid[idx];
		if (pid != NO_CMDLINE_MAP)
			map_pid_to_cmdline[pid] = NO_CMDLINE_MAP;

		map_cmdline_to_pid[idx] = tsk->pid;
		map_pid_to_cmdline[tsk->pid] = idx;

		cmdline_idx = idx;
	}

	memcpy(&saved_cmdlines[idx], tsk->comm, TASK_COMM_LEN);

	arch_spin_unlock(&trace_cmdline_lock);
}

void trace_find_cmdline(int pid, char comm[])
{
	unsigned map;

	if (!pid) {
		strcpy(comm, "<idle>");
		return;
	}

	if (WARN_ON_ONCE(pid < 0)) {
		strcpy(comm, "<XXX>");
		return;
	}

	if (pid > PID_MAX_DEFAULT) {
		strcpy(comm, "<...>");
		return;
	}

	preempt_disable();
	arch_spin_lock(&trace_cmdline_lock);
	map = map_pid_to_cmdline[pid];
	if (map != NO_CMDLINE_MAP)
		strcpy(comm, saved_cmdlines[map]);
	else
		strcpy(comm, "<...>");

	arch_spin_unlock(&trace_cmdline_lock);
	preempt_enable();
}

void tracing_record_cmdline(struct task_struct *tsk)
{
	if (atomic_read(&trace_record_cmdline_disabled) || !tracing_is_on())
		return;

	if (!__this_cpu_read(trace_cmdline_save))
		return;

	__this_cpu_write(trace_cmdline_save, false);

	trace_save_cmdline(tsk);
}

void
tracing_generic_entry_update(struct trace_entry *entry, unsigned long flags,
			     int pc)
{
	struct task_struct *tsk = current;

	entry->preempt_count		= pc & 0xff;
	entry->pid			= (tsk) ? tsk->pid : 0;
	entry->flags =
#ifdef CONFIG_TRACE_IRQFLAGS_SUPPORT
		(irqs_disabled_flags(flags) ? TRACE_FLAG_IRQS_OFF : 0) |
#else
		TRACE_FLAG_IRQS_NOSUPPORT |
#endif
		((pc & HARDIRQ_MASK) ? TRACE_FLAG_HARDIRQ : 0) |
		((pc & SOFTIRQ_MASK) ? TRACE_FLAG_SOFTIRQ : 0) |
		(need_resched() ? TRACE_FLAG_NEED_RESCHED : 0);
}
EXPORT_SYMBOL_GPL(tracing_generic_entry_update);

struct ring_buffer_event *
trace_buffer_lock_reserve(struct ring_buffer *buffer,
			  int type,
			  unsigned long len,
			  unsigned long flags, int pc)
{
	struct ring_buffer_event *event;

	event = ring_buffer_lock_reserve(buffer, len);
	if (event != NULL) {
		struct trace_entry *ent = ring_buffer_event_data(event);

		tracing_generic_entry_update(ent, flags, pc);
		ent->type = type;
	}

	return event;
}

void
__buffer_unlock_commit(struct ring_buffer *buffer, struct ring_buffer_event *event)
{
	__this_cpu_write(trace_cmdline_save, true);
	ring_buffer_unlock_commit(buffer, event);
}

static inline void
__trace_buffer_unlock_commit(struct ring_buffer *buffer,
			     struct ring_buffer_event *event,
			     unsigned long flags, int pc)
{
	__buffer_unlock_commit(buffer, event);

	ftrace_trace_stack(buffer, flags, 6, pc);
	ftrace_trace_userstack(buffer, flags, pc);
}

void trace_buffer_unlock_commit(struct ring_buffer *buffer,
				struct ring_buffer_event *event,
				unsigned long flags, int pc)
{
	__trace_buffer_unlock_commit(buffer, event, flags, pc);
}
EXPORT_SYMBOL_GPL(trace_buffer_unlock_commit);

struct ring_buffer_event *
trace_event_buffer_lock_reserve(struct ring_buffer **current_rb,
			  struct ftrace_event_file *ftrace_file,
			  int type, unsigned long len,
			  unsigned long flags, int pc)
{
	*current_rb = ftrace_file->tr->trace_buffer.buffer;
	return trace_buffer_lock_reserve(*current_rb,
					 type, len, flags, pc);
}
EXPORT_SYMBOL_GPL(trace_event_buffer_lock_reserve);

struct ring_buffer_event *
trace_current_buffer_lock_reserve(struct ring_buffer **current_rb,
				  int type, unsigned long len,
				  unsigned long flags, int pc)
{
	*current_rb = global_trace.trace_buffer.buffer;
	return trace_buffer_lock_reserve(*current_rb,
					 type, len, flags, pc);
}
EXPORT_SYMBOL_GPL(trace_current_buffer_lock_reserve);

void trace_current_buffer_unlock_commit(struct ring_buffer *buffer,
					struct ring_buffer_event *event,
					unsigned long flags, int pc)
{
	__trace_buffer_unlock_commit(buffer, event, flags, pc);
}
EXPORT_SYMBOL_GPL(trace_current_buffer_unlock_commit);

void trace_buffer_unlock_commit_regs(struct ring_buffer *buffer,
				     struct ring_buffer_event *event,
				     unsigned long flags, int pc,
				     struct pt_regs *regs)
{
	__buffer_unlock_commit(buffer, event);

	ftrace_trace_stack_regs(buffer, flags, 0, pc, regs);
	ftrace_trace_userstack(buffer, flags, pc);
}
EXPORT_SYMBOL_GPL(trace_buffer_unlock_commit_regs);

void trace_current_buffer_discard_commit(struct ring_buffer *buffer,
					 struct ring_buffer_event *event)
{
	ring_buffer_discard_commit(buffer, event);
}
EXPORT_SYMBOL_GPL(trace_current_buffer_discard_commit);

void
trace_function(struct trace_array *tr,
	       unsigned long ip, unsigned long parent_ip, unsigned long flags,
	       int pc)
{
	struct ftrace_event_call *call = &event_function;
	struct ring_buffer *buffer = tr->trace_buffer.buffer;
	struct ring_buffer_event *event;
	struct ftrace_entry *entry;

	/* If we are reading the ring buffer, don't trace */
	if (unlikely(__this_cpu_read(ftrace_cpu_disabled)))
		return;

	event = trace_buffer_lock_reserve(buffer, TRACE_FN, sizeof(*entry),
					  flags, pc);
	if (!event)
		return;
	entry	= ring_buffer_event_data(event);
	entry->ip			= ip;
	entry->parent_ip		= parent_ip;

	if (!filter_check_discard(call, entry, buffer, event))
		__buffer_unlock_commit(buffer, event);
}

void
ftrace(struct trace_array *tr, struct trace_array_cpu *data,
       unsigned long ip, unsigned long parent_ip, unsigned long flags,
       int pc)
{
	if (likely(!atomic_read(&data->disabled)))
		trace_function(tr, ip, parent_ip, flags, pc);
}

#ifdef CONFIG_STACKTRACE

#define FTRACE_STACK_MAX_ENTRIES (PAGE_SIZE / sizeof(unsigned long))
struct ftrace_stack {
	unsigned long		calls[FTRACE_STACK_MAX_ENTRIES];
};

static DEFINE_PER_CPU(struct ftrace_stack, ftrace_stack);
static DEFINE_PER_CPU(int, ftrace_stack_reserve);

static void __ftrace_trace_stack(struct ring_buffer *buffer,
				 unsigned long flags,
				 int skip, int pc, struct pt_regs *regs)
{
	struct ftrace_event_call *call = &event_kernel_stack;
	struct ring_buffer_event *event;
	struct stack_entry *entry;
	struct stack_trace trace;
	int use_stack;
	int size = FTRACE_STACK_ENTRIES;

	trace.nr_entries	= 0;
	trace.skip		= skip;

	/*
	 * Since events can happen in NMIs there's no safe way to
	 * use the per cpu ftrace_stacks. We reserve it and if an interrupt
	 * or NMI comes in, it will just have to use the default
	 * FTRACE_STACK_SIZE.
	 */
	preempt_disable_notrace();

	use_stack = __this_cpu_inc_return(ftrace_stack_reserve);
	/*
	 * We don't need any atomic variables, just a barrier.
	 * If an interrupt comes in, we don't care, because it would
	 * have exited and put the counter back to what we want.
	 * We just need a barrier to keep gcc from moving things
	 * around.
	 */
	barrier();
	if (use_stack == 1) {
		trace.entries		= &__get_cpu_var(ftrace_stack).calls[0];
		trace.max_entries	= FTRACE_STACK_MAX_ENTRIES;

		if (regs)
			save_stack_trace_regs(regs, &trace);
		else
			save_stack_trace(&trace);

		if (trace.nr_entries > size)
			size = trace.nr_entries;
	} else
		/* From now on, use_stack is a boolean */
		use_stack = 0;

	size *= sizeof(unsigned long);

	event = trace_buffer_lock_reserve(buffer, TRACE_STACK,
					  sizeof(*entry) + size, flags, pc);
	if (!event)
		goto out;
	entry = ring_buffer_event_data(event);

	memset(&entry->caller, 0, size);

	if (use_stack)
		memcpy(&entry->caller, trace.entries,
		       trace.nr_entries * sizeof(unsigned long));
	else {
		trace.max_entries	= FTRACE_STACK_ENTRIES;
		trace.entries		= entry->caller;
		if (regs)
			save_stack_trace_regs(regs, &trace);
		else
			save_stack_trace(&trace);
	}

	entry->size = trace.nr_entries;

	if (!filter_check_discard(call, entry, buffer, event))
		__buffer_unlock_commit(buffer, event);

 out:
	/* Again, don't let gcc optimize things here */
	barrier();
	__this_cpu_dec(ftrace_stack_reserve);
	preempt_enable_notrace();

}

void ftrace_trace_stack_regs(struct ring_buffer *buffer, unsigned long flags,
			     int skip, int pc, struct pt_regs *regs)
{
	if (!(trace_flags & TRACE_ITER_STACKTRACE))
		return;

	__ftrace_trace_stack(buffer, flags, skip, pc, regs);
}

void ftrace_trace_stack(struct ring_buffer *buffer, unsigned long flags,
			int skip, int pc)
{
	if (!(trace_flags & TRACE_ITER_STACKTRACE))
		return;

	__ftrace_trace_stack(buffer, flags, skip, pc, NULL);
}

void __trace_stack(struct trace_array *tr, unsigned long flags, int skip,
		   int pc)
{
	__ftrace_trace_stack(tr->trace_buffer.buffer, flags, skip, pc, NULL);
}

/**
 * trace_dump_stack - record a stack back trace in the trace buffer
 * @skip: Number of functions to skip (helper handlers)
 */
void trace_dump_stack(int skip)
{
	unsigned long flags;

	if (tracing_disabled || tracing_selftest_running)
		return;

	local_save_flags(flags);

	/*
	 * Skip 3 more, seems to get us at the caller of
	 * this function.
	 */
	skip += 3;
	__ftrace_trace_stack(global_trace.trace_buffer.buffer,
			     flags, skip, preempt_count(), NULL);
}

static DEFINE_PER_CPU(int, user_stack_count);

void
ftrace_trace_userstack(struct ring_buffer *buffer, unsigned long flags, int pc)
{
	struct ftrace_event_call *call = &event_user_stack;
	struct ring_buffer_event *event;
	struct userstack_entry *entry;
	struct stack_trace trace;

	if (!(trace_flags & TRACE_ITER_USERSTACKTRACE))
		return;

	/*
	 * NMIs can not handle page faults, even with fix ups.
	 * The save user stack can (and often does) fault.
	 */
	if (unlikely(in_nmi()))
		return;

	/*
	 * prevent recursion, since the user stack tracing may
	 * trigger other kernel events.
	 */
	preempt_disable();
	if (__this_cpu_read(user_stack_count))
		goto out;

	__this_cpu_inc(user_stack_count);

	event = trace_buffer_lock_reserve(buffer, TRACE_USER_STACK,
					  sizeof(*entry), flags, pc);
	if (!event)
		goto out_drop_count;
	entry	= ring_buffer_event_data(event);

	entry->tgid		= current->tgid;
	memset(&entry->caller, 0, sizeof(entry->caller));

	trace.nr_entries	= 0;
	trace.max_entries	= FTRACE_STACK_ENTRIES;
	trace.skip		= 0;
	trace.entries		= entry->caller;

	save_stack_trace_user(&trace);
	if (!filter_check_discard(call, entry, buffer, event))
		__buffer_unlock_commit(buffer, event);

 out_drop_count:
	__this_cpu_dec(user_stack_count);
 out:
	preempt_enable();
}

#ifdef UNUSED
static void __trace_userstack(struct trace_array *tr, unsigned long flags)
{
	ftrace_trace_userstack(tr, flags, preempt_count());
}
#endif /* UNUSED */

#endif /* CONFIG_STACKTRACE */

/* created for use with alloc_percpu */
struct trace_buffer_struct {
	char buffer[TRACE_BUF_SIZE];
};

static struct trace_buffer_struct *trace_percpu_buffer;
static struct trace_buffer_struct *trace_percpu_sirq_buffer;
static struct trace_buffer_struct *trace_percpu_irq_buffer;
static struct trace_buffer_struct *trace_percpu_nmi_buffer;

/*
 * The buffer used is dependent on the context. There is a per cpu
 * buffer for normal context, softirq contex, hard irq context and
 * for NMI context. Thise allows for lockless recording.
 *
 * Note, if the buffers failed to be allocated, then this returns NULL
 */
static char *get_trace_buf(void)
{
	struct trace_buffer_struct *percpu_buffer;

	/*
	 * If we have allocated per cpu buffers, then we do not
	 * need to do any locking.
	 */
	if (in_nmi())
		percpu_buffer = trace_percpu_nmi_buffer;
	else if (in_irq())
		percpu_buffer = trace_percpu_irq_buffer;
	else if (in_softirq())
		percpu_buffer = trace_percpu_sirq_buffer;
	else
		percpu_buffer = trace_percpu_buffer;

	if (!percpu_buffer)
		return NULL;

	return this_cpu_ptr(&percpu_buffer->buffer[0]);
}

static int alloc_percpu_trace_buffer(void)
{
	struct trace_buffer_struct *buffers;
	struct trace_buffer_struct *sirq_buffers;
	struct trace_buffer_struct *irq_buffers;
	struct trace_buffer_struct *nmi_buffers;

	buffers = alloc_percpu(struct trace_buffer_struct);
	if (!buffers)
		goto err_warn;

	sirq_buffers = alloc_percpu(struct trace_buffer_struct);
	if (!sirq_buffers)
		goto err_sirq;

	irq_buffers = alloc_percpu(struct trace_buffer_struct);
	if (!irq_buffers)
		goto err_irq;

	nmi_buffers = alloc_percpu(struct trace_buffer_struct);
	if (!nmi_buffers)
		goto err_nmi;

	trace_percpu_buffer = buffers;
	trace_percpu_sirq_buffer = sirq_buffers;
	trace_percpu_irq_buffer = irq_buffers;
	trace_percpu_nmi_buffer = nmi_buffers;

	return 0;

 err_nmi:
	free_percpu(irq_buffers);
 err_irq:
	free_percpu(sirq_buffers);
 err_sirq:
	free_percpu(buffers);
 err_warn:
	WARN(1, "Could not allocate percpu trace_printk buffer");
	return -ENOMEM;
}

static int buffers_allocated;

void trace_printk_init_buffers(void)
{
	if (buffers_allocated)
		return;

	if (alloc_percpu_trace_buffer())
		return;

	pr_info("ftrace: Allocated trace_printk buffers\n");

	/* Expand the buffers to set size */
	tracing_update_buffers();

	buffers_allocated = 1;

	/*
	 * trace_printk_init_buffers() can be called by modules.
	 * If that happens, then we need to start cmdline recording
	 * directly here. If the global_trace.buffer is already
	 * allocated here, then this was called by module code.
	 */
	if (global_trace.trace_buffer.buffer)
		tracing_start_cmdline_record();
}

void trace_printk_start_comm(void)
{
	/* Start tracing comms if trace printk is set */
	if (!buffers_allocated)
		return;
	tracing_start_cmdline_record();
}

static void trace_printk_start_stop_comm(int enabled)
{
	if (!buffers_allocated)
		return;

	if (enabled)
		tracing_start_cmdline_record();
	else
		tracing_stop_cmdline_record();
}

/**
 * trace_vbprintk - write binary msg to tracing buffer
 *
 */
int trace_vbprintk(unsigned long ip, const char *fmt, va_list args)
{
	struct ftrace_event_call *call = &event_bprint;
	struct ring_buffer_event *event;
	struct ring_buffer *buffer;
	struct trace_array *tr = &global_trace;
	struct bprint_entry *entry;
	unsigned long flags;
	char *tbuffer;
	int len = 0, size, pc;

	if (unlikely(tracing_selftest_running || tracing_disabled))
		return 0;

	/* Don't pollute graph traces with trace_vprintk internals */
	pause_graph_tracing();

	pc = preempt_count();
	preempt_disable_notrace();

	tbuffer = get_trace_buf();
	if (!tbuffer) {
		len = 0;
		goto out;
	}

	len = vbin_printf((u32 *)tbuffer, TRACE_BUF_SIZE/sizeof(int), fmt, args);

	if (len > TRACE_BUF_SIZE/sizeof(int) || len < 0)
		goto out;

	local_save_flags(flags);
	size = sizeof(*entry) + sizeof(u32) * len;
	buffer = tr->trace_buffer.buffer;
	event = trace_buffer_lock_reserve(buffer, TRACE_BPRINT, size,
					  flags, pc);
	if (!event)
		goto out;
	entry = ring_buffer_event_data(event);
	entry->ip			= ip;
	entry->fmt			= fmt;

	memcpy(entry->buf, tbuffer, sizeof(u32) * len);
	if (!filter_check_discard(call, entry, buffer, event)) {
		__buffer_unlock_commit(buffer, event);
		ftrace_trace_stack(buffer, flags, 6, pc);
	}

out:
	preempt_enable_notrace();
	unpause_graph_tracing();

	return len;
}
EXPORT_SYMBOL_GPL(trace_vbprintk);

static int
__trace_array_vprintk(struct ring_buffer *buffer,
		      unsigned long ip, const char *fmt, va_list args)
{
	struct ftrace_event_call *call = &event_print;
	struct ring_buffer_event *event;
	int len = 0, size, pc;
	struct print_entry *entry;
	unsigned long flags;
	char *tbuffer;

	if (tracing_disabled || tracing_selftest_running)
		return 0;

	/* Don't pollute graph traces with trace_vprintk internals */
	pause_graph_tracing();

	pc = preempt_count();
	preempt_disable_notrace();


	tbuffer = get_trace_buf();
	if (!tbuffer) {
		len = 0;
		goto out;
	}

	len = vsnprintf(tbuffer, TRACE_BUF_SIZE, fmt, args);
	if (len > TRACE_BUF_SIZE)
		goto out;

	local_save_flags(flags);
	size = sizeof(*entry) + len + 1;
	event = trace_buffer_lock_reserve(buffer, TRACE_PRINT, size,
					  flags, pc);
	if (!event)
		goto out;
	entry = ring_buffer_event_data(event);
	entry->ip = ip;

	memcpy(&entry->buf, tbuffer, len);
	entry->buf[len] = '\0';
	if (!filter_check_discard(call, entry, buffer, event)) {
		__buffer_unlock_commit(buffer, event);
		ftrace_trace_stack(buffer, flags, 6, pc);
	}
 out:
	preempt_enable_notrace();
	unpause_graph_tracing();

	return len;
}

int trace_array_vprintk(struct trace_array *tr,
			unsigned long ip, const char *fmt, va_list args)
{
	return __trace_array_vprintk(tr->trace_buffer.buffer, ip, fmt, args);
}

int trace_array_printk(struct trace_array *tr,
		       unsigned long ip, const char *fmt, ...)
{
	int ret;
	va_list ap;

	if (!(trace_flags & TRACE_ITER_PRINTK))
		return 0;

	va_start(ap, fmt);
	ret = trace_array_vprintk(tr, ip, fmt, ap);
	va_end(ap);
	return ret;
}

int trace_array_printk_buf(struct ring_buffer *buffer,
			   unsigned long ip, const char *fmt, ...)
{
	int ret;
	va_list ap;

	if (!(trace_flags & TRACE_ITER_PRINTK))
		return 0;

	va_start(ap, fmt);
	ret = __trace_array_vprintk(buffer, ip, fmt, ap);
	va_end(ap);
	return ret;
}

int trace_vprintk(unsigned long ip, const char *fmt, va_list args)
{
	return trace_array_vprintk(&global_trace, ip, fmt, args);
}
EXPORT_SYMBOL_GPL(trace_vprintk);

static void trace_iterator_increment(struct trace_iterator *iter)
{
	struct ring_buffer_iter *buf_iter = trace_buffer_iter(iter, iter->cpu);

	iter->idx++;
	if (buf_iter)
		ring_buffer_read(buf_iter, NULL);
}

static struct trace_entry *
peek_next_entry(struct trace_iterator *iter, int cpu, u64 *ts,
		unsigned long *lost_events)
{
	struct ring_buffer_event *event;
	struct ring_buffer_iter *buf_iter = trace_buffer_iter(iter, cpu);

	if (buf_iter)
		event = ring_buffer_iter_peek(buf_iter, ts);
	else
		event = ring_buffer_peek(iter->trace_buffer->buffer, cpu, ts,
					 lost_events);

	if (event) {
		iter->ent_size = ring_buffer_event_length(event);
		return ring_buffer_event_data(event);
	}
	iter->ent_size = 0;
	return NULL;
}

static struct trace_entry *
__find_next_entry(struct trace_iterator *iter, int *ent_cpu,
		  unsigned long *missing_events, u64 *ent_ts)
{
	struct ring_buffer *buffer = iter->trace_buffer->buffer;
	struct trace_entry *ent, *next = NULL;
	unsigned long lost_events = 0, next_lost = 0;
	int cpu_file = iter->cpu_file;
	u64 next_ts = 0, ts;
	int next_cpu = -1;
	int next_size = 0;
	int cpu;

	/*
	 * If we are in a per_cpu trace file, don't bother by iterating over
	 * all cpu and peek directly.
	 */
	if (cpu_file > RING_BUFFER_ALL_CPUS) {
		if (ring_buffer_empty_cpu(buffer, cpu_file))
			return NULL;
		ent = peek_next_entry(iter, cpu_file, ent_ts, missing_events);
		if (ent_cpu)
			*ent_cpu = cpu_file;

		return ent;
	}

	for_each_tracing_cpu(cpu) {

		if (ring_buffer_empty_cpu(buffer, cpu))
			continue;

		ent = peek_next_entry(iter, cpu, &ts, &lost_events);

		/*
		 * Pick the entry with the smallest timestamp:
		 */
		if (ent && (!next || ts < next_ts)) {
			next = ent;
			next_cpu = cpu;
			next_ts = ts;
			next_lost = lost_events;
			next_size = iter->ent_size;
		}
	}

	iter->ent_size = next_size;

	if (ent_cpu)
		*ent_cpu = next_cpu;

	if (ent_ts)
		*ent_ts = next_ts;

	if (missing_events)
		*missing_events = next_lost;

	return next;
}

/* Find the next real entry, without updating the iterator itself */
struct trace_entry *trace_find_next_entry(struct trace_iterator *iter,
					  int *ent_cpu, u64 *ent_ts)
{
	return __find_next_entry(iter, ent_cpu, NULL, ent_ts);
}

/* Find the next real entry, and increment the iterator to the next entry */
void *trace_find_next_entry_inc(struct trace_iterator *iter)
{
	iter->ent = __find_next_entry(iter, &iter->cpu,
				      &iter->lost_events, &iter->ts);

	if (iter->ent)
		trace_iterator_increment(iter);

	return iter->ent ? iter : NULL;
}

static void trace_consume(struct trace_iterator *iter)
{
	ring_buffer_consume(iter->trace_buffer->buffer, iter->cpu, &iter->ts,
			    &iter->lost_events);
}

static void *s_next(struct seq_file *m, void *v, loff_t *pos)
{
	struct trace_iterator *iter = m->private;
	int i = (int)*pos;
	void *ent;

	WARN_ON_ONCE(iter->leftover);

	(*pos)++;

	/* can't go backwards */
	if (iter->idx > i)
		return NULL;

	if (iter->idx < 0)
		ent = trace_find_next_entry_inc(iter);
	else
		ent = iter;

	while (ent && iter->idx < i)
		ent = trace_find_next_entry_inc(iter);

	iter->pos = *pos;

	return ent;
}

void tracing_iter_reset(struct trace_iterator *iter, int cpu)
{
	struct ring_buffer_event *event;
	struct ring_buffer_iter *buf_iter;
	unsigned long entries = 0;
	u64 ts;

	per_cpu_ptr(iter->trace_buffer->data, cpu)->skipped_entries = 0;

	buf_iter = trace_buffer_iter(iter, cpu);
	if (!buf_iter)
		return;

	ring_buffer_iter_reset(buf_iter);

	/*
	 * We could have the case with the max latency tracers
	 * that a reset never took place on a cpu. This is evident
	 * by the timestamp being before the start of the buffer.
	 */
	while ((event = ring_buffer_iter_peek(buf_iter, &ts))) {
		if (ts >= iter->trace_buffer->time_start)
			break;
		entries++;
		ring_buffer_read(buf_iter, NULL);
	}

	per_cpu_ptr(iter->trace_buffer->data, cpu)->skipped_entries = entries;
}

/*
 * The current tracer is copied to avoid a global locking
 * all around.
 */
static void *s_start(struct seq_file *m, loff_t *pos)
{
	struct trace_iterator *iter = m->private;
	struct trace_array *tr = iter->tr;
	int cpu_file = iter->cpu_file;
	void *p = NULL;
	loff_t l = 0;
	int cpu;

	/*
	 * copy the tracer to avoid using a global lock all around.
	 * iter->trace is a copy of current_trace, the pointer to the
	 * name may be used instead of a strcmp(), as iter->trace->name
	 * will point to the same string as current_trace->name.
	 */
	mutex_lock(&trace_types_lock);
	if (unlikely(tr->current_trace && iter->trace->name != tr->current_trace->name))
		*iter->trace = *tr->current_trace;
	mutex_unlock(&trace_types_lock);

#ifdef CONFIG_TRACER_MAX_TRACE
	if (iter->snapshot && iter->trace->use_max_tr)
		return ERR_PTR(-EBUSY);
#endif

	if (!iter->snapshot)
		atomic_inc(&trace_record_cmdline_disabled);

	if (*pos != iter->pos) {
		iter->ent = NULL;
		iter->cpu = 0;
		iter->idx = -1;

		if (cpu_file == RING_BUFFER_ALL_CPUS) {
			for_each_tracing_cpu(cpu)
				tracing_iter_reset(iter, cpu);
		} else
			tracing_iter_reset(iter, cpu_file);

		iter->leftover = 0;
		for (p = iter; p && l < *pos; p = s_next(m, p, &l))
			;

	} else {
		/*
		 * If we overflowed the seq_file before, then we want
		 * to just reuse the trace_seq buffer again.
		 */
		if (iter->leftover)
			p = iter;
		else {
			l = *pos - 1;
			p = s_next(m, p, &l);
		}
	}

	trace_event_read_lock();
	trace_access_lock(cpu_file);
	return p;
}

static void s_stop(struct seq_file *m, void *p)
{
	struct trace_iterator *iter = m->private;

#ifdef CONFIG_TRACER_MAX_TRACE
	if (iter->snapshot && iter->trace->use_max_tr)
		return;
#endif

	if (!iter->snapshot)
		atomic_dec(&trace_record_cmdline_disabled);

	trace_access_unlock(iter->cpu_file);
	trace_event_read_unlock();
}

static void
get_total_entries(struct trace_buffer *buf,
		  unsigned long *total, unsigned long *entries)
{
	unsigned long count;
	int cpu;

	*total = 0;
	*entries = 0;

	for_each_tracing_cpu(cpu) {
		count = ring_buffer_entries_cpu(buf->buffer, cpu);
		/*
		 * If this buffer has skipped entries, then we hold all
		 * entries for the trace and we need to ignore the
		 * ones before the time stamp.
		 */
		if (per_cpu_ptr(buf->data, cpu)->skipped_entries) {
			count -= per_cpu_ptr(buf->data, cpu)->skipped_entries;
			/* total is the same as the entries */
			*total += count;
		} else
			*total += count +
				ring_buffer_overrun_cpu(buf->buffer, cpu);
		*entries += count;
	}
}

static void print_lat_help_header(struct seq_file *m)
{
	seq_puts(m, "#                  _------=> CPU#            \n");
	seq_puts(m, "#                 / _-----=> irqs-off        \n");
	seq_puts(m, "#                | / _----=> need-resched    \n");
	seq_puts(m, "#                || / _---=> hardirq/softirq \n");
	seq_puts(m, "#                ||| / _--=> preempt-depth   \n");
	seq_puts(m, "#                |||| /     delay             \n");
	seq_puts(m, "#  cmd     pid   ||||| time  |   caller      \n");
	seq_puts(m, "#     \\   /      |||||  \\    |   /           \n");
}

static void print_event_info(struct trace_buffer *buf, struct seq_file *m)
{
	unsigned long total;
	unsigned long entries;

	get_total_entries(buf, &total, &entries);
	seq_printf(m, "# entries-in-buffer/entries-written: %lu/%lu   #P:%d\n",
		   entries, total, num_online_cpus());
	seq_puts(m, "#\n");
}

static void print_func_help_header(struct trace_buffer *buf, struct seq_file *m)
{
	print_event_info(buf, m);
	seq_puts(m, "#           TASK-PID   CPU#      TIMESTAMP  FUNCTION\n");
	seq_puts(m, "#              | |       |          |         |\n");
}

static void print_func_help_header_irq(struct trace_buffer *buf, struct seq_file *m)
{
	print_event_info(buf, m);
	seq_puts(m, "#                              _-----=> irqs-off\n");
	seq_puts(m, "#                             / _----=> need-resched\n");
	seq_puts(m, "#                            | / _---=> hardirq/softirq\n");
	seq_puts(m, "#                            || / _--=> preempt-depth\n");
	seq_puts(m, "#                            ||| /     delay\n");
	seq_puts(m, "#           TASK-PID   CPU#  ||||    TIMESTAMP  FUNCTION\n");
	seq_puts(m, "#              | |       |   ||||       |         |\n");
}

void
print_trace_header(struct seq_file *m, struct trace_iterator *iter)
{
	unsigned long sym_flags = (trace_flags & TRACE_ITER_SYM_MASK);
	struct trace_buffer *buf = iter->trace_buffer;
	struct trace_array_cpu *data = per_cpu_ptr(buf->data, buf->cpu);
	struct tracer *type = iter->trace;
	unsigned long entries;
	unsigned long total;
	const char *name = "preemption";

	name = type->name;

	get_total_entries(buf, &total, &entries);

	seq_printf(m, "# %s latency trace v1.1.5 on %s\n",
		   name, UTS_RELEASE);
	seq_puts(m, "# -----------------------------------"
		 "---------------------------------\n");
	seq_printf(m, "# latency: %lu us, #%lu/%lu, CPU#%d |"
		   " (M:%s VP:%d, KP:%d, SP:%d HP:%d",
		   nsecs_to_usecs(data->saved_latency),
		   entries,
		   total,
		   buf->cpu,
#if defined(CONFIG_PREEMPT_NONE)
		   "server",
#elif defined(CONFIG_PREEMPT_VOLUNTARY)
		   "desktop",
#elif defined(CONFIG_PREEMPT)
		   "preempt",
#else
		   "unknown",
#endif
		   /* These are reserved for later use */
		   0, 0, 0, 0);
#ifdef CONFIG_SMP
	seq_printf(m, " #P:%d)\n", num_online_cpus());
#else
	seq_puts(m, ")\n");
#endif
	seq_puts(m, "#    -----------------\n");
	seq_printf(m, "#    | task: %.16s-%d "
		   "(uid:%d nice:%ld policy:%ld rt_prio:%ld)\n",
		   data->comm, data->pid,
		   from_kuid_munged(seq_user_ns(m), data->uid), data->nice,
		   data->policy, data->rt_priority);
	seq_puts(m, "#    -----------------\n");

	if (data->critical_start) {
		seq_puts(m, "#  => started at: ");
		seq_print_ip_sym(&iter->seq, data->critical_start, sym_flags);
		trace_print_seq(m, &iter->seq);
		seq_puts(m, "\n#  => ended at:   ");
		seq_print_ip_sym(&iter->seq, data->critical_end, sym_flags);
		trace_print_seq(m, &iter->seq);
		seq_puts(m, "\n#\n");
	}

	seq_puts(m, "#\n");
}

static void test_cpu_buff_start(struct trace_iterator *iter)
{
	struct trace_seq *s = &iter->seq;

	if (!(trace_flags & TRACE_ITER_ANNOTATE))
		return;

	if (!(iter->iter_flags & TRACE_FILE_ANNOTATE))
		return;

	if (cpumask_test_cpu(iter->cpu, iter->started))
		return;

	if (per_cpu_ptr(iter->trace_buffer->data, iter->cpu)->skipped_entries)
		return;

	cpumask_set_cpu(iter->cpu, iter->started);

	/* Don't print started cpu buffer for the first entry of the trace */
	if (iter->idx > 1)
		trace_seq_printf(s, "##### CPU %u buffer started ####\n",
				iter->cpu);
}

static enum print_line_t print_trace_fmt(struct trace_iterator *iter)
{
	struct trace_seq *s = &iter->seq;
	unsigned long sym_flags = (trace_flags & TRACE_ITER_SYM_MASK);
	struct trace_entry *entry;
	struct trace_event *event;

	entry = iter->ent;

	test_cpu_buff_start(iter);

	event = ftrace_find_event(entry->type);

	if (trace_flags & TRACE_ITER_CONTEXT_INFO) {
		if (iter->iter_flags & TRACE_FILE_LAT_FMT) {
			if (!trace_print_lat_context(iter))
				goto partial;
		} else {
			if (!trace_print_context(iter))
				goto partial;
		}
	}

	if (event)
		return event->funcs->trace(iter, sym_flags, event);

	if (!trace_seq_printf(s, "Unknown type %d\n", entry->type))
		goto partial;

	return TRACE_TYPE_HANDLED;
partial:
	return TRACE_TYPE_PARTIAL_LINE;
}

static enum print_line_t print_raw_fmt(struct trace_iterator *iter)
{
	struct trace_seq *s = &iter->seq;
	struct trace_entry *entry;
	struct trace_event *event;

	entry = iter->ent;

	if (trace_flags & TRACE_ITER_CONTEXT_INFO) {
		if (!trace_seq_printf(s, "%d %d %llu ",
				      entry->pid, iter->cpu, iter->ts))
			goto partial;
	}

	event = ftrace_find_event(entry->type);
	if (event)
		return event->funcs->raw(iter, 0, event);

	if (!trace_seq_printf(s, "%d ?\n", entry->type))
		goto partial;

	return TRACE_TYPE_HANDLED;
partial:
	return TRACE_TYPE_PARTIAL_LINE;
}

static enum print_line_t print_hex_fmt(struct trace_iterator *iter)
{
	struct trace_seq *s = &iter->seq;
	unsigned char newline = '\n';
	struct trace_entry *entry;
	struct trace_event *event;

	entry = iter->ent;

	if (trace_flags & TRACE_ITER_CONTEXT_INFO) {
		SEQ_PUT_HEX_FIELD_RET(s, entry->pid);
		SEQ_PUT_HEX_FIELD_RET(s, iter->cpu);
		SEQ_PUT_HEX_FIELD_RET(s, iter->ts);
	}

	event = ftrace_find_event(entry->type);
	if (event) {
		enum print_line_t ret = event->funcs->hex(iter, 0, event);
		if (ret != TRACE_TYPE_HANDLED)
			return ret;
	}

	SEQ_PUT_FIELD_RET(s, newline);

	return TRACE_TYPE_HANDLED;
}

static enum print_line_t print_bin_fmt(struct trace_iterator *iter)
{
	struct trace_seq *s = &iter->seq;
	struct trace_entry *entry;
	struct trace_event *event;

	entry = iter->ent;

	if (trace_flags & TRACE_ITER_CONTEXT_INFO) {
		SEQ_PUT_FIELD_RET(s, entry->pid);
		SEQ_PUT_FIELD_RET(s, iter->cpu);
		SEQ_PUT_FIELD_RET(s, iter->ts);
	}

	event = ftrace_find_event(entry->type);
	return event ? event->funcs->binary(iter, 0, event) :
		TRACE_TYPE_HANDLED;
}

int trace_empty(struct trace_iterator *iter)
{
	struct ring_buffer_iter *buf_iter;
	int cpu;

	/* If we are looking at one CPU buffer, only check that one */
	if (iter->cpu_file != RING_BUFFER_ALL_CPUS) {
		cpu = iter->cpu_file;
		buf_iter = trace_buffer_iter(iter, cpu);
		if (buf_iter) {
			if (!ring_buffer_iter_empty(buf_iter))
				return 0;
		} else {
			if (!ring_buffer_empty_cpu(iter->trace_buffer->buffer, cpu))
				return 0;
		}
		return 1;
	}

	for_each_tracing_cpu(cpu) {
		buf_iter = trace_buffer_iter(iter, cpu);
		if (buf_iter) {
			if (!ring_buffer_iter_empty(buf_iter))
				return 0;
		} else {
			if (!ring_buffer_empty_cpu(iter->trace_buffer->buffer, cpu))
				return 0;
		}
	}

	return 1;
}

/*  Called with trace_event_read_lock() held. */
enum print_line_t print_trace_line(struct trace_iterator *iter)
{
	enum print_line_t ret;

	if (iter->lost_events &&
	    !trace_seq_printf(&iter->seq, "CPU:%d [LOST %lu EVENTS]\n",
				 iter->cpu, iter->lost_events))
		return TRACE_TYPE_PARTIAL_LINE;

	if (iter->trace && iter->trace->print_line) {
		ret = iter->trace->print_line(iter);
		if (ret != TRACE_TYPE_UNHANDLED)
			return ret;
	}

	if (iter->ent->type == TRACE_BPUTS &&
			trace_flags & TRACE_ITER_PRINTK &&
			trace_flags & TRACE_ITER_PRINTK_MSGONLY)
		return trace_print_bputs_msg_only(iter);

	if (iter->ent->type == TRACE_BPRINT &&
			trace_flags & TRACE_ITER_PRINTK &&
			trace_flags & TRACE_ITER_PRINTK_MSGONLY)
		return trace_print_bprintk_msg_only(iter);

	if (iter->ent->type == TRACE_PRINT &&
			trace_flags & TRACE_ITER_PRINTK &&
			trace_flags & TRACE_ITER_PRINTK_MSGONLY)
		return trace_print_printk_msg_only(iter);

	if (trace_flags & TRACE_ITER_BIN)
		return print_bin_fmt(iter);

	if (trace_flags & TRACE_ITER_HEX)
		return print_hex_fmt(iter);

	if (trace_flags & TRACE_ITER_RAW)
		return print_raw_fmt(iter);

	return print_trace_fmt(iter);
}

void trace_latency_header(struct seq_file *m)
{
	struct trace_iterator *iter = m->private;

	/* print nothing if the buffers are empty */
	if (trace_empty(iter))
		return;

	if (iter->iter_flags & TRACE_FILE_LAT_FMT)
		print_trace_header(m, iter);

	if (!(trace_flags & TRACE_ITER_VERBOSE))
		print_lat_help_header(m);
}

void trace_default_header(struct seq_file *m)
{
	struct trace_iterator *iter = m->private;

	if (!(trace_flags & TRACE_ITER_CONTEXT_INFO))
		return;

	if (iter->iter_flags & TRACE_FILE_LAT_FMT) {
		/* print nothing if the buffers are empty */
		if (trace_empty(iter))
			return;
		print_trace_header(m, iter);
		if (!(trace_flags & TRACE_ITER_VERBOSE))
			print_lat_help_header(m);
	} else {
		if (!(trace_flags & TRACE_ITER_VERBOSE)) {
			if (trace_flags & TRACE_ITER_IRQ_INFO)
				print_func_help_header_irq(iter->trace_buffer, m);
			else
				print_func_help_header(iter->trace_buffer, m);
		}
	}
}

static void test_ftrace_alive(struct seq_file *m)
{
	if (!ftrace_is_dead())
		return;
	seq_printf(m, "# WARNING: FUNCTION TRACING IS CORRUPTED\n");
	seq_printf(m, "#          MAY BE MISSING FUNCTION EVENTS\n");
}

#ifdef CONFIG_TRACER_MAX_TRACE
static void show_snapshot_main_help(struct seq_file *m)
{
	seq_printf(m, "# echo 0 > snapshot : Clears and frees snapshot buffer\n");
	seq_printf(m, "# echo 1 > snapshot : Allocates snapshot buffer, if not already allocated.\n");
	seq_printf(m, "#                      Takes a snapshot of the main buffer.\n");
	seq_printf(m, "# echo 2 > snapshot : Clears snapshot buffer (but does not allocate)\n");
	seq_printf(m, "#                      (Doesn't have to be '2' works with any number that\n");
	seq_printf(m, "#                       is not a '0' or '1')\n");
}

static void show_snapshot_percpu_help(struct seq_file *m)
{
	seq_printf(m, "# echo 0 > snapshot : Invalid for per_cpu snapshot file.\n");
#ifdef CONFIG_RING_BUFFER_ALLOW_SWAP
	seq_printf(m, "# echo 1 > snapshot : Allocates snapshot buffer, if not already allocated.\n");
	seq_printf(m, "#                      Takes a snapshot of the main buffer for this cpu.\n");
#else
	seq_printf(m, "# echo 1 > snapshot : Not supported with this kernel.\n");
	seq_printf(m, "#                     Must use main snapshot file to allocate.\n");
#endif
	seq_printf(m, "# echo 2 > snapshot : Clears this cpu's snapshot buffer (but does not allocate)\n");
	seq_printf(m, "#                      (Doesn't have to be '2' works with any number that\n");
	seq_printf(m, "#                       is not a '0' or '1')\n");
}

static void print_snapshot_help(struct seq_file *m, struct trace_iterator *iter)
{
	if (iter->tr->allocated_snapshot)
		seq_printf(m, "#\n# * Snapshot is allocated *\n#\n");
	else
		seq_printf(m, "#\n# * Snapshot is freed *\n#\n");

	seq_printf(m, "# Snapshot commands:\n");
	if (iter->cpu_file == RING_BUFFER_ALL_CPUS)
		show_snapshot_main_help(m);
	else
		show_snapshot_percpu_help(m);
}
#else
/* Should never be called */
static inline void print_snapshot_help(struct seq_file *m, struct trace_iterator *iter) { }
#endif

static int s_show(struct seq_file *m, void *v)
{
	struct trace_iterator *iter = v;
	int ret;

	if (iter->ent == NULL) {
		if (iter->tr) {
			seq_printf(m, "# tracer: %s\n", iter->trace->name);
			seq_puts(m, "#\n");
			test_ftrace_alive(m);
		}
		if (iter->snapshot && trace_empty(iter))
			print_snapshot_help(m, iter);
		else if (iter->trace && iter->trace->print_header)
			iter->trace->print_header(m);
		else
			trace_default_header(m);

	} else if (iter->leftover) {
		/*
		 * If we filled the seq_file buffer earlier, we
		 * want to just show it now.
		 */
		ret = trace_print_seq(m, &iter->seq);

		/* ret should this time be zero, but you never know */
		iter->leftover = ret;

	} else {
		print_trace_line(iter);
		ret = trace_print_seq(m, &iter->seq);
		/*
		 * If we overflow the seq_file buffer, then it will
		 * ask us for this data again at start up.
		 * Use that instead.
		 *  ret is 0 if seq_file write succeeded.
		 *        -1 otherwise.
		 */
		iter->leftover = ret;
	}

	return 0;
}

static const struct seq_operations tracer_seq_ops = {
	.start		= s_start,
	.next		= s_next,
	.stop		= s_stop,
	.show		= s_show,
};

static struct trace_iterator *
__tracing_open(struct inode *inode, struct file *file, bool snapshot)
{
	struct trace_cpu *tc = inode->i_private;
	struct trace_array *tr = tc->tr;
	struct trace_iterator *iter;
	int cpu;

	if (tracing_disabled)
		return ERR_PTR(-ENODEV);

	iter = __seq_open_private(file, &tracer_seq_ops, sizeof(*iter));
	if (!iter)
		return ERR_PTR(-ENOMEM);

	iter->buffer_iter = kzalloc(sizeof(*iter->buffer_iter) * num_possible_cpus(),
				    GFP_KERNEL);
	if (!iter->buffer_iter)
		goto release;

	/*
	 * We make a copy of the current tracer to avoid concurrent
	 * changes on it while we are reading.
	 */
	mutex_lock(&trace_types_lock);
	iter->trace = kzalloc(sizeof(*iter->trace), GFP_KERNEL);
	if (!iter->trace)
		goto fail;

	*iter->trace = *tr->current_trace;

	if (!zalloc_cpumask_var(&iter->started, GFP_KERNEL))
		goto fail;

	iter->tr = tr;

#ifdef CONFIG_TRACER_MAX_TRACE
	/* Currently only the top directory has a snapshot */
	if (tr->current_trace->print_max || snapshot)
		iter->trace_buffer = &tr->max_buffer;
	else
#endif
		iter->trace_buffer = &tr->trace_buffer;
	iter->snapshot = snapshot;
	iter->pos = -1;
	mutex_init(&iter->mutex);
	iter->cpu_file = tc->cpu;

	/* Notify the tracer early; before we stop tracing. */
	if (iter->trace && iter->trace->open)
		iter->trace->open(iter);

	/* Annotate start of buffers if we had overruns */
	if (ring_buffer_overruns(iter->trace_buffer->buffer))
		iter->iter_flags |= TRACE_FILE_ANNOTATE;

	/* Output in nanoseconds only if we are using a clock in nanoseconds. */
	if (trace_clocks[trace_clock_id].in_ns)
		iter->iter_flags |= TRACE_FILE_TIME_IN_NS;

	/* stop the trace while dumping if we are not opening "snapshot" */
	if (!iter->snapshot)
		tracing_stop_tr(tr);

	if (iter->cpu_file == RING_BUFFER_ALL_CPUS) {
		for_each_tracing_cpu(cpu) {
			iter->buffer_iter[cpu] =
				ring_buffer_read_prepare(iter->trace_buffer->buffer, cpu);
		}
		ring_buffer_read_prepare_sync();
		for_each_tracing_cpu(cpu) {
			ring_buffer_read_start(iter->buffer_iter[cpu]);
			tracing_iter_reset(iter, cpu);
		}
	} else {
		cpu = iter->cpu_file;
		iter->buffer_iter[cpu] =
			ring_buffer_read_prepare(iter->trace_buffer->buffer, cpu);
		ring_buffer_read_prepare_sync();
		ring_buffer_read_start(iter->buffer_iter[cpu]);
		tracing_iter_reset(iter, cpu);
	}

	tr->ref++;

	mutex_unlock(&trace_types_lock);

	return iter;

 fail:
	mutex_unlock(&trace_types_lock);
	kfree(iter->trace);
	kfree(iter->buffer_iter);
release:
	seq_release_private(inode, file);
	return ERR_PTR(-ENOMEM);
}

int tracing_open_generic(struct inode *inode, struct file *filp)
{
	if (tracing_disabled)
		return -ENODEV;

	filp->private_data = inode->i_private;
	return 0;
}

static int tracing_release(struct inode *inode, struct file *file)
{
	struct seq_file *m = file->private_data;
	struct trace_iterator *iter;
	struct trace_array *tr;
	int cpu;

	if (!(file->f_mode & FMODE_READ))
		return 0;

	iter = m->private;
	tr = iter->tr;

	mutex_lock(&trace_types_lock);

	WARN_ON(!tr->ref);
	tr->ref--;

	for_each_tracing_cpu(cpu) {
		if (iter->buffer_iter[cpu])
			ring_buffer_read_finish(iter->buffer_iter[cpu]);
	}

	if (iter->trace && iter->trace->close)
		iter->trace->close(iter);

	if (!iter->snapshot)
		/* reenable tracing if it was previously enabled */
		tracing_start_tr(tr);
	mutex_unlock(&trace_types_lock);

	mutex_destroy(&iter->mutex);
	free_cpumask_var(iter->started);
	kfree(iter->trace);
	kfree(iter->buffer_iter);
	seq_release_private(inode, file);
	return 0;
}

static int tracing_open(struct inode *inode, struct file *file)
{
	struct trace_iterator *iter;
	int ret = 0;

	/* If this file was open for write, then erase contents */
	if ((file->f_mode & FMODE_WRITE) &&
	    (file->f_flags & O_TRUNC)) {
		struct trace_cpu *tc = inode->i_private;
		struct trace_array *tr = tc->tr;

		if (tc->cpu == RING_BUFFER_ALL_CPUS)
			tracing_reset_online_cpus(&tr->trace_buffer);
		else
			tracing_reset(&tr->trace_buffer, tc->cpu);
	}

	if (file->f_mode & FMODE_READ) {
		iter = __tracing_open(inode, file, false);
		if (IS_ERR(iter))
			ret = PTR_ERR(iter);
		else if (trace_flags & TRACE_ITER_LATENCY_FMT)
			iter->iter_flags |= TRACE_FILE_LAT_FMT;
	}
	return ret;
}

static void *
t_next(struct seq_file *m, void *v, loff_t *pos)
{
	struct tracer *t = v;

	(*pos)++;

	if (t)
		t = t->next;

	return t;
}

static void *t_start(struct seq_file *m, loff_t *pos)
{
	struct tracer *t;
	loff_t l = 0;

	mutex_lock(&trace_types_lock);
	for (t = trace_types; t && l < *pos; t = t_next(m, t, &l))
		;

	return t;
}

static void t_stop(struct seq_file *m, void *p)
{
	mutex_unlock(&trace_types_lock);
}

static int t_show(struct seq_file *m, void *v)
{
	struct tracer *t = v;

	if (!t)
		return 0;

	seq_printf(m, "%s", t->name);
	if (t->next)
		seq_putc(m, ' ');
	else
		seq_putc(m, '\n');

	return 0;
}

static const struct seq_operations show_traces_seq_ops = {
	.start		= t_start,
	.next		= t_next,
	.stop		= t_stop,
	.show		= t_show,
};

static int show_traces_open(struct inode *inode, struct file *file)
{
	if (tracing_disabled)
		return -ENODEV;

	return seq_open(file, &show_traces_seq_ops);
}

static ssize_t
tracing_write_stub(struct file *filp, const char __user *ubuf,
		   size_t count, loff_t *ppos)
{
	return count;
}

static loff_t tracing_seek(struct file *file, loff_t offset, int origin)
{
	if (file->f_mode & FMODE_READ)
		return seq_lseek(file, offset, origin);
	else
		return 0;
}

static const struct file_operations tracing_fops = {
	.open		= tracing_open,
	.read		= seq_read,
	.write		= tracing_write_stub,
	.llseek		= tracing_seek,
	.release	= tracing_release,
};

static const struct file_operations show_traces_fops = {
	.open		= show_traces_open,
	.read		= seq_read,
	.release	= seq_release,
	.llseek		= seq_lseek,
};

/*
 * Only trace on a CPU if the bitmask is set:
 */
static cpumask_var_t tracing_cpumask;

/*
 * The tracer itself will not take this lock, but still we want
 * to provide a consistent cpumask to user-space:
 */
static DEFINE_MUTEX(tracing_cpumask_update_lock);

/*
 * Temporary storage for the character representation of the
 * CPU bitmask (and one more byte for the newline):
 */
static char mask_str[NR_CPUS + 1];

static ssize_t
tracing_cpumask_read(struct file *filp, char __user *ubuf,
		     size_t count, loff_t *ppos)
{
	int len;

	mutex_lock(&tracing_cpumask_update_lock);

	len = cpumask_scnprintf(mask_str, count, tracing_cpumask);
	if (count - len < 2) {
		count = -EINVAL;
		goto out_err;
	}
	len += sprintf(mask_str + len, "\n");
	count = simple_read_from_buffer(ubuf, count, ppos, mask_str, NR_CPUS+1);

out_err:
	mutex_unlock(&tracing_cpumask_update_lock);

	return count;
}

static ssize_t
tracing_cpumask_write(struct file *filp, const char __user *ubuf,
		      size_t count, loff_t *ppos)
{
	struct trace_array *tr = filp->private_data;
	cpumask_var_t tracing_cpumask_new;
	int err, cpu;

	if (!alloc_cpumask_var(&tracing_cpumask_new, GFP_KERNEL))
		return -ENOMEM;

	err = cpumask_parse_user(ubuf, count, tracing_cpumask_new);
	if (err)
		goto err_unlock;

	mutex_lock(&tracing_cpumask_update_lock);

	local_irq_disable();
	arch_spin_lock(&ftrace_max_lock);
	for_each_tracing_cpu(cpu) {
		/*
		 * Increase/decrease the disabled counter if we are
		 * about to flip a bit in the cpumask:
		 */
		if (cpumask_test_cpu(cpu, tracing_cpumask) &&
				!cpumask_test_cpu(cpu, tracing_cpumask_new)) {
			atomic_inc(&per_cpu_ptr(tr->trace_buffer.data, cpu)->disabled);
			ring_buffer_record_disable_cpu(tr->trace_buffer.buffer, cpu);
		}
		if (!cpumask_test_cpu(cpu, tracing_cpumask) &&
				cpumask_test_cpu(cpu, tracing_cpumask_new)) {
			atomic_dec(&per_cpu_ptr(tr->trace_buffer.data, cpu)->disabled);
			ring_buffer_record_enable_cpu(tr->trace_buffer.buffer, cpu);
		}
	}
	arch_spin_unlock(&ftrace_max_lock);
	local_irq_enable();

	cpumask_copy(tracing_cpumask, tracing_cpumask_new);

	mutex_unlock(&tracing_cpumask_update_lock);
	free_cpumask_var(tracing_cpumask_new);

	return count;

err_unlock:
	free_cpumask_var(tracing_cpumask_new);

	return err;
}

static const struct file_operations tracing_cpumask_fops = {
	.open		= tracing_open_generic,
	.read		= tracing_cpumask_read,
	.write		= tracing_cpumask_write,
	.llseek		= generic_file_llseek,
};

static int tracing_trace_options_show(struct seq_file *m, void *v)
{
	struct tracer_opt *trace_opts;
	struct trace_array *tr = m->private;
	u32 tracer_flags;
	int i;

	mutex_lock(&trace_types_lock);
	tracer_flags = tr->current_trace->flags->val;
	trace_opts = tr->current_trace->flags->opts;

	for (i = 0; trace_options[i]; i++) {
		if (trace_flags & (1 << i))
			seq_printf(m, "%s\n", trace_options[i]);
		else
			seq_printf(m, "no%s\n", trace_options[i]);
	}

	for (i = 0; trace_opts[i].name; i++) {
		if (tracer_flags & trace_opts[i].bit)
			seq_printf(m, "%s\n", trace_opts[i].name);
		else
			seq_printf(m, "no%s\n", trace_opts[i].name);
	}
	mutex_unlock(&trace_types_lock);

	return 0;
}

static int __set_tracer_option(struct tracer *trace,
			       struct tracer_flags *tracer_flags,
			       struct tracer_opt *opts, int neg)
{
	int ret;

	ret = trace->set_flag(tracer_flags->val, opts->bit, !neg);
	if (ret)
		return ret;

	if (neg)
		tracer_flags->val &= ~opts->bit;
	else
		tracer_flags->val |= opts->bit;
	return 0;
}

/* Try to assign a tracer specific option */
static int set_tracer_option(struct tracer *trace, char *cmp, int neg)
{
	struct tracer_flags *tracer_flags = trace->flags;
	struct tracer_opt *opts = NULL;
	int i;

	for (i = 0; tracer_flags->opts[i].name; i++) {
		opts = &tracer_flags->opts[i];

		if (strcmp(cmp, opts->name) == 0)
			return __set_tracer_option(trace, trace->flags,
						   opts, neg);
	}

	return -EINVAL;
}

/* Some tracers require overwrite to stay enabled */
int trace_keep_overwrite(struct tracer *tracer, u32 mask, int set)
{
	if (tracer->enabled && (mask & TRACE_ITER_OVERWRITE) && !set)
		return -1;

	return 0;
}

<<<<<<< HEAD
int set_tracer_flag(unsigned int mask, int enabled)
=======
int set_tracer_flag(struct trace_array *tr, unsigned int mask, int enabled)
>>>>>>> f722406f
{
	/* do nothing if flag is already set */
	if (!!(trace_flags & mask) == !!enabled)
		return 0;

	/* Give the tracer a chance to approve the change */
<<<<<<< HEAD
	if (current_trace->flag_changed)
		if (current_trace->flag_changed(current_trace, mask, !!enabled))
=======
	if (tr->current_trace->flag_changed)
		if (tr->current_trace->flag_changed(tr->current_trace, mask, !!enabled))
>>>>>>> f722406f
			return -EINVAL;

	if (enabled)
		trace_flags |= mask;
	else
		trace_flags &= ~mask;

	if (mask == TRACE_ITER_RECORD_CMD)
		trace_event_enable_cmd_record(enabled);

	if (mask == TRACE_ITER_OVERWRITE) {
<<<<<<< HEAD
		ring_buffer_change_overwrite(global_trace.buffer, enabled);
#ifdef CONFIG_TRACER_MAX_TRACE
		ring_buffer_change_overwrite(max_tr.buffer, enabled);
=======
		ring_buffer_change_overwrite(tr->trace_buffer.buffer, enabled);
#ifdef CONFIG_TRACER_MAX_TRACE
		ring_buffer_change_overwrite(tr->max_buffer.buffer, enabled);
>>>>>>> f722406f
#endif
	}

	if (mask == TRACE_ITER_PRINTK)
		trace_printk_start_stop_comm(enabled);

	return 0;
}

static int trace_set_options(struct trace_array *tr, char *option)
{
	char *cmp;
	int neg = 0;
	int ret = -ENODEV;
	int i;

	cmp = strstrip(option);

	if (strncmp(cmp, "no", 2) == 0) {
		neg = 1;
		cmp += 2;
	}

	mutex_lock(&trace_types_lock);

	for (i = 0; trace_options[i]; i++) {
		if (strcmp(cmp, trace_options[i]) == 0) {
<<<<<<< HEAD
			ret = set_tracer_flag(1 << i, !neg);
=======
			ret = set_tracer_flag(tr, 1 << i, !neg);
>>>>>>> f722406f
			break;
		}
	}

	/* If no option could be set, test the specific tracer options */
	if (!trace_options[i])
<<<<<<< HEAD
		ret = set_tracer_option(current_trace, cmp, neg);
=======
		ret = set_tracer_option(tr->current_trace, cmp, neg);
>>>>>>> f722406f

	mutex_unlock(&trace_types_lock);

	return ret;
}

static ssize_t
tracing_trace_options_write(struct file *filp, const char __user *ubuf,
			size_t cnt, loff_t *ppos)
{
	struct seq_file *m = filp->private_data;
	struct trace_array *tr = m->private;
	char buf[64];
	int ret;

	if (cnt >= sizeof(buf))
		return -EINVAL;

	if (copy_from_user(&buf, ubuf, cnt))
		return -EFAULT;

	buf[cnt] = 0;

<<<<<<< HEAD
	ret = trace_set_options(buf);
=======
	ret = trace_set_options(tr, buf);
>>>>>>> f722406f
	if (ret < 0)
		return ret;

	*ppos += cnt;

	return cnt;
}

static int tracing_trace_options_open(struct inode *inode, struct file *file)
{
	if (tracing_disabled)
		return -ENODEV;

	return single_open(file, tracing_trace_options_show, inode->i_private);
}

static const struct file_operations tracing_iter_fops = {
	.open		= tracing_trace_options_open,
	.read		= seq_read,
	.llseek		= seq_lseek,
	.release	= single_release,
	.write		= tracing_trace_options_write,
};

static const char readme_msg[] =
	"tracing mini-HOWTO:\n\n"
	"# echo 0 > tracing_on : quick way to disable tracing\n"
	"# echo 1 > tracing_on : quick way to re-enable tracing\n\n"
	" Important files:\n"
	"  trace\t\t\t- The static contents of the buffer\n"
	"\t\t\t  To clear the buffer write into this file: echo > trace\n"
	"  trace_pipe\t\t- A consuming read to see the contents of the buffer\n"
	"  current_tracer\t- function and latency tracers\n"
	"  available_tracers\t- list of configured tracers for current_tracer\n"
	"  buffer_size_kb\t- view and modify size of per cpu buffer\n"
	"  buffer_total_size_kb  - view total size of all cpu buffers\n\n"
	"  trace_clock\t\t-change the clock used to order events\n"
	"       local:   Per cpu clock but may not be synced across CPUs\n"
	"      global:   Synced across CPUs but slows tracing down.\n"
	"     counter:   Not a clock, but just an increment\n"
	"      uptime:   Jiffy counter from time of boot\n"
	"        perf:   Same clock that perf events use\n"
#ifdef CONFIG_X86_64
	"     x86-tsc:   TSC cycle counter\n"
#endif
	"\n  trace_marker\t\t- Writes into this file writes into the kernel buffer\n"
	"  tracing_cpumask\t- Limit which CPUs to trace\n"
	"  instances\t\t- Make sub-buffers with: mkdir instances/foo\n"
	"\t\t\t  Remove sub-buffer with rmdir\n"
	"  trace_options\t\t- Set format or modify how tracing happens\n"
	"\t\t\t  Disable an option by adding a suffix 'no' to the option name\n"
#ifdef CONFIG_DYNAMIC_FTRACE
	"\n  available_filter_functions - list of functions that can be filtered on\n"
	"  set_ftrace_filter\t- echo function name in here to only trace these functions\n"
	"            accepts: func_full_name, *func_end, func_begin*, *func_middle*\n"
	"            modules: Can select a group via module\n"
	"             Format: :mod:<module-name>\n"
	"             example: echo :mod:ext3 > set_ftrace_filter\n"
	"            triggers: a command to perform when function is hit\n"
	"              Format: <function>:<trigger>[:count]\n"
	"             trigger: traceon, traceoff\n"
	"                      enable_event:<system>:<event>\n"
	"                      disable_event:<system>:<event>\n"
#ifdef CONFIG_STACKTRACE
	"                      stacktrace\n"
#endif
#ifdef CONFIG_TRACER_SNAPSHOT
	"                      snapshot\n"
#endif
	"             example: echo do_fault:traceoff > set_ftrace_filter\n"
	"                      echo do_trap:traceoff:3 > set_ftrace_filter\n"
	"             The first one will disable tracing every time do_fault is hit\n"
	"             The second will disable tracing at most 3 times when do_trap is hit\n"
	"               The first time do trap is hit and it disables tracing, the counter\n"
	"               will decrement to 2. If tracing is already disabled, the counter\n"
	"               will not decrement. It only decrements when the trigger did work\n"
	"             To remove trigger without count:\n"
	"               echo '!<function>:<trigger> > set_ftrace_filter\n"
	"             To remove trigger with a count:\n"
	"               echo '!<function>:<trigger>:0 > set_ftrace_filter\n"
	"  set_ftrace_notrace\t- echo function name in here to never trace.\n"
	"            accepts: func_full_name, *func_end, func_begin*, *func_middle*\n"
	"            modules: Can select a group via module command :mod:\n"
	"            Does not accept triggers\n"
#endif /* CONFIG_DYNAMIC_FTRACE */
#ifdef CONFIG_FUNCTION_TRACER
	"  set_ftrace_pid\t- Write pid(s) to only function trace those pids (function)\n"
#endif
#ifdef CONFIG_FUNCTION_GRAPH_TRACER
	"  set_graph_function\t- Trace the nested calls of a function (function_graph)\n"
	"  max_graph_depth\t- Trace a limited depth of nested calls (0 is unlimited)\n"
#endif
#ifdef CONFIG_TRACER_SNAPSHOT
	"\n  snapshot\t\t- Like 'trace' but shows the content of the static snapshot buffer\n"
	"\t\t\t  Read the contents for more information\n"
#endif
#ifdef CONFIG_STACKTRACE
	"  stack_trace\t\t- Shows the max stack trace when active\n"
	"  stack_max_size\t- Shows current max stack size that was traced\n"
	"\t\t\t  Write into this file to reset the max size (trigger a new trace)\n"
#ifdef CONFIG_DYNAMIC_FTRACE
	"  stack_trace_filter\t- Like set_ftrace_filter but limits what stack_trace traces\n"
#endif
#endif /* CONFIG_STACKTRACE */
;

static ssize_t
tracing_readme_read(struct file *filp, char __user *ubuf,
		       size_t cnt, loff_t *ppos)
{
	return simple_read_from_buffer(ubuf, cnt, ppos,
					readme_msg, strlen(readme_msg));
}

static const struct file_operations tracing_readme_fops = {
	.open		= tracing_open_generic,
	.read		= tracing_readme_read,
	.llseek		= generic_file_llseek,
};

static ssize_t
tracing_saved_cmdlines_read(struct file *file, char __user *ubuf,
				size_t cnt, loff_t *ppos)
{
	char *buf_comm;
	char *file_buf;
	char *buf;
	int len = 0;
	int pid;
	int i;

	file_buf = kmalloc(SAVED_CMDLINES*(16+TASK_COMM_LEN), GFP_KERNEL);
	if (!file_buf)
		return -ENOMEM;

	buf_comm = kmalloc(TASK_COMM_LEN, GFP_KERNEL);
	if (!buf_comm) {
		kfree(file_buf);
		return -ENOMEM;
	}

	buf = file_buf;

	for (i = 0; i < SAVED_CMDLINES; i++) {
		int r;

		pid = map_cmdline_to_pid[i];
		if (pid == -1 || pid == NO_CMDLINE_MAP)
			continue;

		trace_find_cmdline(pid, buf_comm);
		r = sprintf(buf, "%d %s\n", pid, buf_comm);
		buf += r;
		len += r;
	}

	len = simple_read_from_buffer(ubuf, cnt, ppos,
				      file_buf, len);

	kfree(file_buf);
	kfree(buf_comm);

	return len;
}

static const struct file_operations tracing_saved_cmdlines_fops = {
    .open       = tracing_open_generic,
    .read       = tracing_saved_cmdlines_read,
    .llseek	= generic_file_llseek,
};

static ssize_t
tracing_set_trace_read(struct file *filp, char __user *ubuf,
		       size_t cnt, loff_t *ppos)
{
	struct trace_array *tr = filp->private_data;
	char buf[MAX_TRACER_SIZE+2];
	int r;

	mutex_lock(&trace_types_lock);
	r = sprintf(buf, "%s\n", tr->current_trace->name);
	mutex_unlock(&trace_types_lock);

	return simple_read_from_buffer(ubuf, cnt, ppos, buf, r);
}

int tracer_init(struct tracer *t, struct trace_array *tr)
{
	tracing_reset_online_cpus(&tr->trace_buffer);
	return t->init(tr);
}

static void set_buffer_entries(struct trace_buffer *buf, unsigned long val)
{
	int cpu;

	for_each_tracing_cpu(cpu)
		per_cpu_ptr(buf->data, cpu)->entries = val;
}

#ifdef CONFIG_TRACER_MAX_TRACE
/* resize @tr's buffer to the size of @size_tr's entries */
static int resize_buffer_duplicate_size(struct trace_buffer *trace_buf,
					struct trace_buffer *size_buf, int cpu_id)
{
	int cpu, ret = 0;

	if (cpu_id == RING_BUFFER_ALL_CPUS) {
		for_each_tracing_cpu(cpu) {
			ret = ring_buffer_resize(trace_buf->buffer,
				 per_cpu_ptr(size_buf->data, cpu)->entries, cpu);
			if (ret < 0)
				break;
			per_cpu_ptr(trace_buf->data, cpu)->entries =
				per_cpu_ptr(size_buf->data, cpu)->entries;
		}
	} else {
		ret = ring_buffer_resize(trace_buf->buffer,
				 per_cpu_ptr(size_buf->data, cpu_id)->entries, cpu_id);
		if (ret == 0)
			per_cpu_ptr(trace_buf->data, cpu_id)->entries =
				per_cpu_ptr(size_buf->data, cpu_id)->entries;
	}

	return ret;
}
#endif /* CONFIG_TRACER_MAX_TRACE */

static int __tracing_resize_ring_buffer(struct trace_array *tr,
					unsigned long size, int cpu)
{
	int ret;

	/*
	 * If kernel or user changes the size of the ring buffer
	 * we use the size that was given, and we can forget about
	 * expanding it later.
	 */
	ring_buffer_expanded = true;

	/* May be called before buffers are initialized */
	if (!tr->trace_buffer.buffer)
		return 0;

	ret = ring_buffer_resize(tr->trace_buffer.buffer, size, cpu);
	if (ret < 0)
		return ret;

#ifdef CONFIG_TRACER_MAX_TRACE
	if (!(tr->flags & TRACE_ARRAY_FL_GLOBAL) ||
	    !tr->current_trace->use_max_tr)
		goto out;

	ret = ring_buffer_resize(tr->max_buffer.buffer, size, cpu);
	if (ret < 0) {
		int r = resize_buffer_duplicate_size(&tr->trace_buffer,
						     &tr->trace_buffer, cpu);
		if (r < 0) {
			/*
			 * AARGH! We are left with different
			 * size max buffer!!!!
			 * The max buffer is our "snapshot" buffer.
			 * When a tracer needs a snapshot (one of the
			 * latency tracers), it swaps the max buffer
			 * with the saved snap shot. We succeeded to
			 * update the size of the main buffer, but failed to
			 * update the size of the max buffer. But when we tried
			 * to reset the main buffer to the original size, we
			 * failed there too. This is very unlikely to
			 * happen, but if it does, warn and kill all
			 * tracing.
			 */
			WARN_ON(1);
			tracing_disabled = 1;
		}
		return ret;
	}

	if (cpu == RING_BUFFER_ALL_CPUS)
		set_buffer_entries(&tr->max_buffer, size);
	else
		per_cpu_ptr(tr->max_buffer.data, cpu)->entries = size;

 out:
#endif /* CONFIG_TRACER_MAX_TRACE */

	if (cpu == RING_BUFFER_ALL_CPUS)
		set_buffer_entries(&tr->trace_buffer, size);
	else
		per_cpu_ptr(tr->trace_buffer.data, cpu)->entries = size;

	return ret;
}

static ssize_t tracing_resize_ring_buffer(struct trace_array *tr,
					  unsigned long size, int cpu_id)
{
	int ret = size;

	mutex_lock(&trace_types_lock);

	if (cpu_id != RING_BUFFER_ALL_CPUS) {
		/* make sure, this cpu is enabled in the mask */
		if (!cpumask_test_cpu(cpu_id, tracing_buffer_mask)) {
			ret = -EINVAL;
			goto out;
		}
	}

	ret = __tracing_resize_ring_buffer(tr, size, cpu_id);
	if (ret < 0)
		ret = -ENOMEM;

out:
	mutex_unlock(&trace_types_lock);

	return ret;
}


/**
 * tracing_update_buffers - used by tracing facility to expand ring buffers
 *
 * To save on memory when the tracing is never used on a system with it
 * configured in. The ring buffers are set to a minimum size. But once
 * a user starts to use the tracing facility, then they need to grow
 * to their default size.
 *
 * This function is to be called when a tracer is about to be used.
 */
int tracing_update_buffers(void)
{
	int ret = 0;

	mutex_lock(&trace_types_lock);
	if (!ring_buffer_expanded)
		ret = __tracing_resize_ring_buffer(&global_trace, trace_buf_size,
						RING_BUFFER_ALL_CPUS);
	mutex_unlock(&trace_types_lock);

	return ret;
}

struct trace_option_dentry;

static struct trace_option_dentry *
create_trace_option_files(struct trace_array *tr, struct tracer *tracer);

static void
destroy_trace_option_files(struct trace_option_dentry *topts);

static int tracing_set_tracer(const char *buf)
{
	static struct trace_option_dentry *topts;
	struct trace_array *tr = &global_trace;
	struct tracer *t;
#ifdef CONFIG_TRACER_MAX_TRACE
	bool had_max_tr;
#endif
	int ret = 0;

	mutex_lock(&trace_types_lock);

	if (!ring_buffer_expanded) {
		ret = __tracing_resize_ring_buffer(tr, trace_buf_size,
						RING_BUFFER_ALL_CPUS);
		if (ret < 0)
			goto out;
		ret = 0;
	}

	for (t = trace_types; t; t = t->next) {
		if (strcmp(t->name, buf) == 0)
			break;
	}
	if (!t) {
		ret = -EINVAL;
		goto out;
	}
	if (t == tr->current_trace)
		goto out;

	trace_branch_disable();
<<<<<<< HEAD

	current_trace->enabled = false;

	if (current_trace->reset)
		current_trace->reset(tr);
=======
>>>>>>> f722406f

	tr->current_trace->enabled = false;

	if (tr->current_trace->reset)
		tr->current_trace->reset(tr);

	/* Current trace needs to be nop_trace before synchronize_sched */
	tr->current_trace = &nop_trace;

#ifdef CONFIG_TRACER_MAX_TRACE
	had_max_tr = tr->allocated_snapshot;

	if (had_max_tr && !t->use_max_tr) {
		/*
		 * We need to make sure that the update_max_tr sees that
		 * current_trace changed to nop_trace to keep it from
		 * swapping the buffers after we resize it.
		 * The update_max_tr is called from interrupts disabled
		 * so a synchronized_sched() is sufficient.
		 */
		synchronize_sched();
		free_snapshot(tr);
	}
#endif
	destroy_trace_option_files(topts);

	topts = create_trace_option_files(tr, t);

#ifdef CONFIG_TRACER_MAX_TRACE
	if (t->use_max_tr && !had_max_tr) {
		ret = alloc_snapshot(tr);
		if (ret < 0)
			goto out;
	}
#endif

	if (t->init) {
		ret = tracer_init(t, tr);
		if (ret)
			goto out;
	}

<<<<<<< HEAD
	current_trace = t;
	current_trace->enabled = true;
=======
	tr->current_trace = t;
	tr->current_trace->enabled = true;
>>>>>>> f722406f
	trace_branch_enable(tr);
 out:
	mutex_unlock(&trace_types_lock);

	return ret;
}

static ssize_t
tracing_set_trace_write(struct file *filp, const char __user *ubuf,
			size_t cnt, loff_t *ppos)
{
	char buf[MAX_TRACER_SIZE+1];
	int i;
	size_t ret;
	int err;

	ret = cnt;

	if (cnt > MAX_TRACER_SIZE)
		cnt = MAX_TRACER_SIZE;

	if (copy_from_user(&buf, ubuf, cnt))
		return -EFAULT;

	buf[cnt] = 0;

	/* strip ending whitespace. */
	for (i = cnt - 1; i > 0 && isspace(buf[i]); i--)
		buf[i] = 0;

	err = tracing_set_tracer(buf);
	if (err)
		return err;

	*ppos += ret;

	return ret;
}

static ssize_t
tracing_max_lat_read(struct file *filp, char __user *ubuf,
		     size_t cnt, loff_t *ppos)
{
	unsigned long *ptr = filp->private_data;
	char buf[64];
	int r;

	r = snprintf(buf, sizeof(buf), "%ld\n",
		     *ptr == (unsigned long)-1 ? -1 : nsecs_to_usecs(*ptr));
	if (r > sizeof(buf))
		r = sizeof(buf);
	return simple_read_from_buffer(ubuf, cnt, ppos, buf, r);
}

static ssize_t
tracing_max_lat_write(struct file *filp, const char __user *ubuf,
		      size_t cnt, loff_t *ppos)
{
	unsigned long *ptr = filp->private_data;
	unsigned long val;
	int ret;

	ret = kstrtoul_from_user(ubuf, cnt, 10, &val);
	if (ret)
		return ret;

	*ptr = val * 1000;

	return cnt;
}

static int tracing_open_pipe(struct inode *inode, struct file *filp)
{
	struct trace_cpu *tc = inode->i_private;
	struct trace_array *tr = tc->tr;
	struct trace_iterator *iter;
	int ret = 0;

	if (tracing_disabled)
		return -ENODEV;

	mutex_lock(&trace_types_lock);

	/* create a buffer to store the information to pass to userspace */
	iter = kzalloc(sizeof(*iter), GFP_KERNEL);
	if (!iter) {
		ret = -ENOMEM;
		goto out;
	}

	/*
	 * We make a copy of the current tracer to avoid concurrent
	 * changes on it while we are reading.
	 */
	iter->trace = kmalloc(sizeof(*iter->trace), GFP_KERNEL);
	if (!iter->trace) {
		ret = -ENOMEM;
		goto fail;
	}
	*iter->trace = *tr->current_trace;

	if (!alloc_cpumask_var(&iter->started, GFP_KERNEL)) {
		ret = -ENOMEM;
		goto fail;
	}

	/* trace pipe does not show start of buffer */
	cpumask_setall(iter->started);

	if (trace_flags & TRACE_ITER_LATENCY_FMT)
		iter->iter_flags |= TRACE_FILE_LAT_FMT;

	/* Output in nanoseconds only if we are using a clock in nanoseconds. */
	if (trace_clocks[trace_clock_id].in_ns)
		iter->iter_flags |= TRACE_FILE_TIME_IN_NS;

	iter->cpu_file = tc->cpu;
	iter->tr = tc->tr;
	iter->trace_buffer = &tc->tr->trace_buffer;
	mutex_init(&iter->mutex);
	filp->private_data = iter;

	if (iter->trace->pipe_open)
		iter->trace->pipe_open(iter);

	nonseekable_open(inode, filp);
out:
	mutex_unlock(&trace_types_lock);
	return ret;

fail:
	kfree(iter->trace);
	kfree(iter);
	mutex_unlock(&trace_types_lock);
	return ret;
}

static int tracing_release_pipe(struct inode *inode, struct file *file)
{
	struct trace_iterator *iter = file->private_data;

	mutex_lock(&trace_types_lock);

	if (iter->trace->pipe_close)
		iter->trace->pipe_close(iter);

	mutex_unlock(&trace_types_lock);

	free_cpumask_var(iter->started);
	mutex_destroy(&iter->mutex);
	kfree(iter->trace);
	kfree(iter);

	return 0;
}

static unsigned int
trace_poll(struct trace_iterator *iter, struct file *filp, poll_table *poll_table)
{
	/* Iterators are static, they should be filled or empty */
	if (trace_buffer_iter(iter, iter->cpu_file))
		return POLLIN | POLLRDNORM;

	if (trace_flags & TRACE_ITER_BLOCK)
		/*
		 * Always select as readable when in blocking mode
		 */
		return POLLIN | POLLRDNORM;
	else
		return ring_buffer_poll_wait(iter->trace_buffer->buffer, iter->cpu_file,
					     filp, poll_table);
}

static unsigned int
tracing_poll_pipe(struct file *filp, poll_table *poll_table)
{
	struct trace_iterator *iter = filp->private_data;

	return trace_poll(iter, filp, poll_table);
}

/*
 * This is a make-shift waitqueue.
 * A tracer might use this callback on some rare cases:
 *
 *  1) the current tracer might hold the runqueue lock when it wakes up
 *     a reader, hence a deadlock (sched, function, and function graph tracers)
 *  2) the function tracers, trace all functions, we don't want
 *     the overhead of calling wake_up and friends
 *     (and tracing them too)
 *
 *     Anyway, this is really very primitive wakeup.
 */
void poll_wait_pipe(struct trace_iterator *iter)
{
	set_current_state(TASK_INTERRUPTIBLE);
	/* sleep for 100 msecs, and try again. */
	schedule_timeout(HZ / 10);
}

/* Must be called with trace_types_lock mutex held. */
static int tracing_wait_pipe(struct file *filp)
{
	struct trace_iterator *iter = filp->private_data;

	while (trace_empty(iter)) {

		if ((filp->f_flags & O_NONBLOCK)) {
			return -EAGAIN;
		}

		mutex_unlock(&iter->mutex);

		iter->trace->wait_pipe(iter);

		mutex_lock(&iter->mutex);

		if (signal_pending(current))
			return -EINTR;

		/*
		 * We block until we read something and tracing is disabled.
		 * We still block if tracing is disabled, but we have never
		 * read anything. This allows a user to cat this file, and
		 * then enable tracing. But after we have read something,
		 * we give an EOF when tracing is again disabled.
		 *
		 * iter->pos will be 0 if we haven't read anything.
		 */
		if (!tracing_is_enabled() && iter->pos)
			break;
	}

	return 1;
}

/*
 * Consumer reader.
 */
static ssize_t
tracing_read_pipe(struct file *filp, char __user *ubuf,
		  size_t cnt, loff_t *ppos)
{
	struct trace_iterator *iter = filp->private_data;
	struct trace_array *tr = iter->tr;
	ssize_t sret;

	/* return any leftover data */
	sret = trace_seq_to_user(&iter->seq, ubuf, cnt);
	if (sret != -EBUSY)
		return sret;

	trace_seq_init(&iter->seq);

	/* copy the tracer to avoid using a global lock all around */
	mutex_lock(&trace_types_lock);
	if (unlikely(iter->trace->name != tr->current_trace->name))
		*iter->trace = *tr->current_trace;
	mutex_unlock(&trace_types_lock);

	/*
	 * Avoid more than one consumer on a single file descriptor
	 * This is just a matter of traces coherency, the ring buffer itself
	 * is protected.
	 */
	mutex_lock(&iter->mutex);
	if (iter->trace->read) {
		sret = iter->trace->read(iter, filp, ubuf, cnt, ppos);
		if (sret)
			goto out;
	}

waitagain:
	sret = tracing_wait_pipe(filp);
	if (sret <= 0)
		goto out;

	/* stop when tracing is finished */
	if (trace_empty(iter)) {
		sret = 0;
		goto out;
	}

	if (cnt >= PAGE_SIZE)
		cnt = PAGE_SIZE - 1;

	/* reset all but tr, trace, and overruns */
	memset(&iter->seq, 0,
	       sizeof(struct trace_iterator) -
	       offsetof(struct trace_iterator, seq));
	iter->pos = -1;

	trace_event_read_lock();
	trace_access_lock(iter->cpu_file);
	while (trace_find_next_entry_inc(iter) != NULL) {
		enum print_line_t ret;
		int len = iter->seq.len;

		ret = print_trace_line(iter);
		if (ret == TRACE_TYPE_PARTIAL_LINE) {
			/* don't print partial lines */
			iter->seq.len = len;
			break;
		}
		if (ret != TRACE_TYPE_NO_CONSUME)
			trace_consume(iter);

		if (iter->seq.len >= cnt)
			break;

		/*
		 * Setting the full flag means we reached the trace_seq buffer
		 * size and we should leave by partial output condition above.
		 * One of the trace_seq_* functions is not used properly.
		 */
		WARN_ONCE(iter->seq.full, "full flag set for trace type %d",
			  iter->ent->type);
	}
	trace_access_unlock(iter->cpu_file);
	trace_event_read_unlock();

	/* Now copy what we have to the user */
	sret = trace_seq_to_user(&iter->seq, ubuf, cnt);
	if (iter->seq.readpos >= iter->seq.len)
		trace_seq_init(&iter->seq);

	/*
	 * If there was nothing to send to user, in spite of consuming trace
	 * entries, go back to wait for more entries.
	 */
	if (sret == -EBUSY)
		goto waitagain;

out:
	mutex_unlock(&iter->mutex);

	return sret;
}

static void tracing_pipe_buf_release(struct pipe_inode_info *pipe,
				     struct pipe_buffer *buf)
{
	__free_page(buf->page);
}

static void tracing_spd_release_pipe(struct splice_pipe_desc *spd,
				     unsigned int idx)
{
	__free_page(spd->pages[idx]);
}

static const struct pipe_buf_operations tracing_pipe_buf_ops = {
	.can_merge		= 0,
	.map			= generic_pipe_buf_map,
	.unmap			= generic_pipe_buf_unmap,
	.confirm		= generic_pipe_buf_confirm,
	.release		= tracing_pipe_buf_release,
	.steal			= generic_pipe_buf_steal,
	.get			= generic_pipe_buf_get,
};

static size_t
tracing_fill_pipe_page(size_t rem, struct trace_iterator *iter)
{
	size_t count;
	int ret;

	/* Seq buffer is page-sized, exactly what we need. */
	for (;;) {
		count = iter->seq.len;
		ret = print_trace_line(iter);
		count = iter->seq.len - count;
		if (rem < count) {
			rem = 0;
			iter->seq.len -= count;
			break;
		}
		if (ret == TRACE_TYPE_PARTIAL_LINE) {
			iter->seq.len -= count;
			break;
		}

		if (ret != TRACE_TYPE_NO_CONSUME)
			trace_consume(iter);
		rem -= count;
		if (!trace_find_next_entry_inc(iter))	{
			rem = 0;
			iter->ent = NULL;
			break;
		}
	}

	return rem;
}

static ssize_t tracing_splice_read_pipe(struct file *filp,
					loff_t *ppos,
					struct pipe_inode_info *pipe,
					size_t len,
					unsigned int flags)
{
	struct page *pages_def[PIPE_DEF_BUFFERS];
	struct partial_page partial_def[PIPE_DEF_BUFFERS];
	struct trace_iterator *iter = filp->private_data;
	struct splice_pipe_desc spd = {
		.pages		= pages_def,
		.partial	= partial_def,
		.nr_pages	= 0, /* This gets updated below. */
		.nr_pages_max	= PIPE_DEF_BUFFERS,
		.flags		= flags,
		.ops		= &tracing_pipe_buf_ops,
		.spd_release	= tracing_spd_release_pipe,
	};
	struct trace_array *tr = iter->tr;
	ssize_t ret;
	size_t rem;
	unsigned int i;

	if (splice_grow_spd(pipe, &spd))
		return -ENOMEM;

	/* copy the tracer to avoid using a global lock all around */
	mutex_lock(&trace_types_lock);
	if (unlikely(iter->trace->name != tr->current_trace->name))
		*iter->trace = *tr->current_trace;
	mutex_unlock(&trace_types_lock);

	mutex_lock(&iter->mutex);

	if (iter->trace->splice_read) {
		ret = iter->trace->splice_read(iter, filp,
					       ppos, pipe, len, flags);
		if (ret)
			goto out_err;
	}

	ret = tracing_wait_pipe(filp);
	if (ret <= 0)
		goto out_err;

	if (!iter->ent && !trace_find_next_entry_inc(iter)) {
		ret = -EFAULT;
		goto out_err;
	}

	trace_event_read_lock();
	trace_access_lock(iter->cpu_file);

	/* Fill as many pages as possible. */
	for (i = 0, rem = len; i < pipe->buffers && rem; i++) {
		spd.pages[i] = alloc_page(GFP_KERNEL);
		if (!spd.pages[i])
			break;

		rem = tracing_fill_pipe_page(rem, iter);

		/* Copy the data into the page, so we can start over. */
		ret = trace_seq_to_buffer(&iter->seq,
					  page_address(spd.pages[i]),
					  iter->seq.len);
		if (ret < 0) {
			__free_page(spd.pages[i]);
			break;
		}
		spd.partial[i].offset = 0;
		spd.partial[i].len = iter->seq.len;

		trace_seq_init(&iter->seq);
	}

	trace_access_unlock(iter->cpu_file);
	trace_event_read_unlock();
	mutex_unlock(&iter->mutex);

	spd.nr_pages = i;

	ret = splice_to_pipe(pipe, &spd);
out:
	splice_shrink_spd(&spd);
	return ret;

out_err:
	mutex_unlock(&iter->mutex);
	goto out;
}

static ssize_t
tracing_entries_read(struct file *filp, char __user *ubuf,
		     size_t cnt, loff_t *ppos)
{
	struct trace_cpu *tc = filp->private_data;
	struct trace_array *tr = tc->tr;
	char buf[64];
	int r = 0;
	ssize_t ret;

	mutex_lock(&trace_types_lock);

	if (tc->cpu == RING_BUFFER_ALL_CPUS) {
		int cpu, buf_size_same;
		unsigned long size;

		size = 0;
		buf_size_same = 1;
		/* check if all cpu sizes are same */
		for_each_tracing_cpu(cpu) {
			/* fill in the size from first enabled cpu */
			if (size == 0)
				size = per_cpu_ptr(tr->trace_buffer.data, cpu)->entries;
			if (size != per_cpu_ptr(tr->trace_buffer.data, cpu)->entries) {
				buf_size_same = 0;
				break;
			}
		}

		if (buf_size_same) {
			if (!ring_buffer_expanded)
				r = sprintf(buf, "%lu (expanded: %lu)\n",
					    size >> 10,
					    trace_buf_size >> 10);
			else
				r = sprintf(buf, "%lu\n", size >> 10);
		} else
			r = sprintf(buf, "X\n");
	} else
		r = sprintf(buf, "%lu\n", per_cpu_ptr(tr->trace_buffer.data, tc->cpu)->entries >> 10);

	mutex_unlock(&trace_types_lock);

	ret = simple_read_from_buffer(ubuf, cnt, ppos, buf, r);
	return ret;
}

static ssize_t
tracing_entries_write(struct file *filp, const char __user *ubuf,
		      size_t cnt, loff_t *ppos)
{
	struct trace_cpu *tc = filp->private_data;
	unsigned long val;
	int ret;

	ret = kstrtoul_from_user(ubuf, cnt, 10, &val);
	if (ret)
		return ret;

	/* must have at least 1 entry */
	if (!val)
		return -EINVAL;

	/* value is in KB */
	val <<= 10;

	ret = tracing_resize_ring_buffer(tc->tr, val, tc->cpu);
	if (ret < 0)
		return ret;

	*ppos += cnt;

	return cnt;
}

static ssize_t
tracing_total_entries_read(struct file *filp, char __user *ubuf,
				size_t cnt, loff_t *ppos)
{
	struct trace_array *tr = filp->private_data;
	char buf[64];
	int r, cpu;
	unsigned long size = 0, expanded_size = 0;

	mutex_lock(&trace_types_lock);
	for_each_tracing_cpu(cpu) {
		size += per_cpu_ptr(tr->trace_buffer.data, cpu)->entries >> 10;
		if (!ring_buffer_expanded)
			expanded_size += trace_buf_size >> 10;
	}
	if (ring_buffer_expanded)
		r = sprintf(buf, "%lu\n", size);
	else
		r = sprintf(buf, "%lu (expanded: %lu)\n", size, expanded_size);
	mutex_unlock(&trace_types_lock);

	return simple_read_from_buffer(ubuf, cnt, ppos, buf, r);
}

static ssize_t
tracing_free_buffer_write(struct file *filp, const char __user *ubuf,
			  size_t cnt, loff_t *ppos)
{
	/*
	 * There is no need to read what the user has written, this function
	 * is just to make sure that there is no error when "echo" is used
	 */

	*ppos += cnt;

	return cnt;
}

static int
tracing_free_buffer_release(struct inode *inode, struct file *filp)
{
	struct trace_array *tr = inode->i_private;

	/* disable tracing ? */
	if (trace_flags & TRACE_ITER_STOP_ON_FREE)
		tracing_off();
	/* resize the ring buffer to 0 */
	tracing_resize_ring_buffer(tr, 0, RING_BUFFER_ALL_CPUS);

	return 0;
}

static ssize_t
tracing_mark_write(struct file *filp, const char __user *ubuf,
					size_t cnt, loff_t *fpos)
{
	unsigned long addr = (unsigned long)ubuf;
	struct ring_buffer_event *event;
	struct ring_buffer *buffer;
	struct print_entry *entry;
	unsigned long irq_flags;
	struct page *pages[2];
	void *map_page[2];
	int nr_pages = 1;
	ssize_t written;
	int offset;
	int size;
	int len;
	int ret;
	int i;

	if (tracing_disabled)
		return -EINVAL;

	if (!(trace_flags & TRACE_ITER_MARKERS))
		return -EINVAL;

	if (cnt > TRACE_BUF_SIZE)
		cnt = TRACE_BUF_SIZE;

	/*
	 * Userspace is injecting traces into the kernel trace buffer.
	 * We want to be as non intrusive as possible.
	 * To do so, we do not want to allocate any special buffers
	 * or take any locks, but instead write the userspace data
	 * straight into the ring buffer.
	 *
	 * First we need to pin the userspace buffer into memory,
	 * which, most likely it is, because it just referenced it.
	 * But there's no guarantee that it is. By using get_user_pages_fast()
	 * and kmap_atomic/kunmap_atomic() we can get access to the
	 * pages directly. We then write the data directly into the
	 * ring buffer.
	 */
	BUILD_BUG_ON(TRACE_BUF_SIZE >= PAGE_SIZE);

	/* check if we cross pages */
	if ((addr & PAGE_MASK) != ((addr + cnt) & PAGE_MASK))
		nr_pages = 2;

	offset = addr & (PAGE_SIZE - 1);
	addr &= PAGE_MASK;

	ret = get_user_pages_fast(addr, nr_pages, 0, pages);
	if (ret < nr_pages) {
		while (--ret >= 0)
			put_page(pages[ret]);
		written = -EFAULT;
		goto out;
	}

	for (i = 0; i < nr_pages; i++)
		map_page[i] = kmap_atomic(pages[i]);

	local_save_flags(irq_flags);
	size = sizeof(*entry) + cnt + 2; /* possible \n added */
	buffer = global_trace.trace_buffer.buffer;
	event = trace_buffer_lock_reserve(buffer, TRACE_PRINT, size,
					  irq_flags, preempt_count());
	if (!event) {
		/* Ring buffer disabled, return as if not open for write */
		written = -EBADF;
		goto out_unlock;
	}

	entry = ring_buffer_event_data(event);
	entry->ip = _THIS_IP_;

	if (nr_pages == 2) {
		len = PAGE_SIZE - offset;
		memcpy(&entry->buf, map_page[0] + offset, len);
		memcpy(&entry->buf[len], map_page[1], cnt - len);
	} else
		memcpy(&entry->buf, map_page[0] + offset, cnt);

	if (entry->buf[cnt - 1] != '\n') {
		entry->buf[cnt] = '\n';
		entry->buf[cnt + 1] = '\0';
	} else
		entry->buf[cnt] = '\0';

	__buffer_unlock_commit(buffer, event);

	written = cnt;

	*fpos += written;

 out_unlock:
	for (i = 0; i < nr_pages; i++){
		kunmap_atomic(map_page[i]);
		put_page(pages[i]);
	}
 out:
	return written;
}

static int tracing_clock_show(struct seq_file *m, void *v)
{
	struct trace_array *tr = m->private;
	int i;

	for (i = 0; i < ARRAY_SIZE(trace_clocks); i++)
		seq_printf(m,
			"%s%s%s%s", i ? " " : "",
			i == tr->clock_id ? "[" : "", trace_clocks[i].name,
			i == tr->clock_id ? "]" : "");
	seq_putc(m, '\n');

	return 0;
}

static ssize_t tracing_clock_write(struct file *filp, const char __user *ubuf,
				   size_t cnt, loff_t *fpos)
{
	struct seq_file *m = filp->private_data;
	struct trace_array *tr = m->private;
	char buf[64];
	const char *clockstr;
	int i;

	if (cnt >= sizeof(buf))
		return -EINVAL;

	if (copy_from_user(&buf, ubuf, cnt))
		return -EFAULT;

	buf[cnt] = 0;

	clockstr = strstrip(buf);

	for (i = 0; i < ARRAY_SIZE(trace_clocks); i++) {
		if (strcmp(trace_clocks[i].name, clockstr) == 0)
			break;
	}
	if (i == ARRAY_SIZE(trace_clocks))
		return -EINVAL;

	mutex_lock(&trace_types_lock);

	tr->clock_id = i;

	ring_buffer_set_clock(tr->trace_buffer.buffer, trace_clocks[i].func);

	/*
	 * New clock may not be consistent with the previous clock.
	 * Reset the buffer so that it doesn't have incomparable timestamps.
	 */
	tracing_reset_online_cpus(&global_trace.trace_buffer);

#ifdef CONFIG_TRACER_MAX_TRACE
	if (tr->flags & TRACE_ARRAY_FL_GLOBAL && tr->max_buffer.buffer)
		ring_buffer_set_clock(tr->max_buffer.buffer, trace_clocks[i].func);
	tracing_reset_online_cpus(&global_trace.max_buffer);
#endif

	mutex_unlock(&trace_types_lock);

	*fpos += cnt;

	return cnt;
}

static int tracing_clock_open(struct inode *inode, struct file *file)
{
	if (tracing_disabled)
		return -ENODEV;

	return single_open(file, tracing_clock_show, inode->i_private);
}

struct ftrace_buffer_info {
	struct trace_iterator	iter;
	void			*spare;
	unsigned int		read;
};

#ifdef CONFIG_TRACER_SNAPSHOT
static int tracing_snapshot_open(struct inode *inode, struct file *file)
{
	struct trace_cpu *tc = inode->i_private;
	struct trace_iterator *iter;
	struct seq_file *m;
	int ret = 0;

	if (file->f_mode & FMODE_READ) {
		iter = __tracing_open(inode, file, true);
		if (IS_ERR(iter))
			ret = PTR_ERR(iter);
	} else {
		/* Writes still need the seq_file to hold the private data */
		m = kzalloc(sizeof(*m), GFP_KERNEL);
		if (!m)
			return -ENOMEM;
		iter = kzalloc(sizeof(*iter), GFP_KERNEL);
		if (!iter) {
			kfree(m);
			return -ENOMEM;
		}
		iter->tr = tc->tr;
		iter->trace_buffer = &tc->tr->max_buffer;
		iter->cpu_file = tc->cpu;
		m->private = iter;
		file->private_data = m;
	}

	return ret;
}

static ssize_t
tracing_snapshot_write(struct file *filp, const char __user *ubuf, size_t cnt,
		       loff_t *ppos)
{
	struct seq_file *m = filp->private_data;
	struct trace_iterator *iter = m->private;
	struct trace_array *tr = iter->tr;
	unsigned long val;
	int ret;

	ret = tracing_update_buffers();
	if (ret < 0)
		return ret;

	ret = kstrtoul_from_user(ubuf, cnt, 10, &val);
	if (ret)
		return ret;

	mutex_lock(&trace_types_lock);

	if (tr->current_trace->use_max_tr) {
		ret = -EBUSY;
		goto out;
	}

	switch (val) {
	case 0:
		if (iter->cpu_file != RING_BUFFER_ALL_CPUS) {
			ret = -EINVAL;
			break;
		}
		if (tr->allocated_snapshot)
			free_snapshot(tr);
		break;
	case 1:
/* Only allow per-cpu swap if the ring buffer supports it */
#ifndef CONFIG_RING_BUFFER_ALLOW_SWAP
		if (iter->cpu_file != RING_BUFFER_ALL_CPUS) {
			ret = -EINVAL;
			break;
		}
#endif
		if (!tr->allocated_snapshot) {
			ret = alloc_snapshot(tr);
			if (ret < 0)
				break;
		}
		local_irq_disable();
		/* Now, we're going to swap */
		if (iter->cpu_file == RING_BUFFER_ALL_CPUS)
			update_max_tr(tr, current, smp_processor_id());
		else
			update_max_tr_single(tr, current, iter->cpu_file);
		local_irq_enable();
		break;
	default:
		if (tr->allocated_snapshot) {
			if (iter->cpu_file == RING_BUFFER_ALL_CPUS)
				tracing_reset_online_cpus(&tr->max_buffer);
			else
				tracing_reset(&tr->max_buffer, iter->cpu_file);
		}
		break;
	}

	if (ret >= 0) {
		*ppos += cnt;
		ret = cnt;
	}
out:
	mutex_unlock(&trace_types_lock);
	return ret;
}

static int tracing_snapshot_release(struct inode *inode, struct file *file)
{
	struct seq_file *m = file->private_data;

	if (file->f_mode & FMODE_READ)
		return tracing_release(inode, file);

	/* If write only, the seq_file is just a stub */
	if (m)
		kfree(m->private);
	kfree(m);

	return 0;
}

static int tracing_buffers_open(struct inode *inode, struct file *filp);
static ssize_t tracing_buffers_read(struct file *filp, char __user *ubuf,
				    size_t count, loff_t *ppos);
static int tracing_buffers_release(struct inode *inode, struct file *file);
static ssize_t tracing_buffers_splice_read(struct file *file, loff_t *ppos,
		   struct pipe_inode_info *pipe, size_t len, unsigned int flags);

static int snapshot_raw_open(struct inode *inode, struct file *filp)
{
	struct ftrace_buffer_info *info;
	int ret;

	ret = tracing_buffers_open(inode, filp);
	if (ret < 0)
		return ret;

	info = filp->private_data;

	if (info->iter.trace->use_max_tr) {
		tracing_buffers_release(inode, filp);
		return -EBUSY;
	}

	info->iter.snapshot = true;
	info->iter.trace_buffer = &info->iter.tr->max_buffer;

	return ret;
}

#endif /* CONFIG_TRACER_SNAPSHOT */


static const struct file_operations tracing_max_lat_fops = {
	.open		= tracing_open_generic,
	.read		= tracing_max_lat_read,
	.write		= tracing_max_lat_write,
	.llseek		= generic_file_llseek,
};

static const struct file_operations set_tracer_fops = {
	.open		= tracing_open_generic,
	.read		= tracing_set_trace_read,
	.write		= tracing_set_trace_write,
	.llseek		= generic_file_llseek,
};

static const struct file_operations tracing_pipe_fops = {
	.open		= tracing_open_pipe,
	.poll		= tracing_poll_pipe,
	.read		= tracing_read_pipe,
	.splice_read	= tracing_splice_read_pipe,
	.release	= tracing_release_pipe,
	.llseek		= no_llseek,
};

static const struct file_operations tracing_entries_fops = {
	.open		= tracing_open_generic,
	.read		= tracing_entries_read,
	.write		= tracing_entries_write,
	.llseek		= generic_file_llseek,
};

static const struct file_operations tracing_total_entries_fops = {
	.open		= tracing_open_generic,
	.read		= tracing_total_entries_read,
	.llseek		= generic_file_llseek,
};

static const struct file_operations tracing_free_buffer_fops = {
	.write		= tracing_free_buffer_write,
	.release	= tracing_free_buffer_release,
};

static const struct file_operations tracing_mark_fops = {
	.open		= tracing_open_generic,
	.write		= tracing_mark_write,
	.llseek		= generic_file_llseek,
};

static const struct file_operations trace_clock_fops = {
	.open		= tracing_clock_open,
	.read		= seq_read,
	.llseek		= seq_lseek,
	.release	= single_release,
	.write		= tracing_clock_write,
};

#ifdef CONFIG_TRACER_SNAPSHOT
static const struct file_operations snapshot_fops = {
	.open		= tracing_snapshot_open,
	.read		= seq_read,
	.write		= tracing_snapshot_write,
	.llseek		= tracing_seek,
	.release	= tracing_snapshot_release,
};

static const struct file_operations snapshot_raw_fops = {
	.open		= snapshot_raw_open,
	.read		= tracing_buffers_read,
	.release	= tracing_buffers_release,
	.splice_read	= tracing_buffers_splice_read,
	.llseek		= no_llseek,
};

#endif /* CONFIG_TRACER_SNAPSHOT */

static int tracing_buffers_open(struct inode *inode, struct file *filp)
{
	struct trace_cpu *tc = inode->i_private;
	struct trace_array *tr = tc->tr;
	struct ftrace_buffer_info *info;

	if (tracing_disabled)
		return -ENODEV;

	info = kzalloc(sizeof(*info), GFP_KERNEL);
	if (!info)
		return -ENOMEM;

	mutex_lock(&trace_types_lock);

	tr->ref++;

	info->iter.tr		= tr;
	info->iter.cpu_file	= tc->cpu;
	info->iter.trace	= tr->current_trace;
	info->iter.trace_buffer = &tr->trace_buffer;
	info->spare		= NULL;
	/* Force reading ring buffer for first read */
	info->read		= (unsigned int)-1;

	filp->private_data = info;

	mutex_unlock(&trace_types_lock);

	return nonseekable_open(inode, filp);
}

static unsigned int
tracing_buffers_poll(struct file *filp, poll_table *poll_table)
{
	struct ftrace_buffer_info *info = filp->private_data;
	struct trace_iterator *iter = &info->iter;

	return trace_poll(iter, filp, poll_table);
}

static ssize_t
tracing_buffers_read(struct file *filp, char __user *ubuf,
		     size_t count, loff_t *ppos)
{
	struct ftrace_buffer_info *info = filp->private_data;
	struct trace_iterator *iter = &info->iter;
	ssize_t ret;
	ssize_t size;

	if (!count)
		return 0;

	mutex_lock(&trace_types_lock);

#ifdef CONFIG_TRACER_MAX_TRACE
	if (iter->snapshot && iter->tr->current_trace->use_max_tr) {
		size = -EBUSY;
		goto out_unlock;
	}
#endif

	if (!info->spare)
		info->spare = ring_buffer_alloc_read_page(iter->trace_buffer->buffer,
							  iter->cpu_file);
	size = -ENOMEM;
	if (!info->spare)
		goto out_unlock;

	/* Do we have previous read data to read? */
	if (info->read < PAGE_SIZE)
		goto read;

 again:
	trace_access_lock(iter->cpu_file);
	ret = ring_buffer_read_page(iter->trace_buffer->buffer,
				    &info->spare,
				    count,
				    iter->cpu_file, 0);
	trace_access_unlock(iter->cpu_file);

	if (ret < 0) {
		if (trace_empty(iter)) {
			if ((filp->f_flags & O_NONBLOCK)) {
				size = -EAGAIN;
				goto out_unlock;
			}
			mutex_unlock(&trace_types_lock);
			iter->trace->wait_pipe(iter);
			mutex_lock(&trace_types_lock);
			if (signal_pending(current)) {
				size = -EINTR;
				goto out_unlock;
			}
			goto again;
		}
		size = 0;
		goto out_unlock;
	}

	info->read = 0;
 read:
	size = PAGE_SIZE - info->read;
	if (size > count)
		size = count;

	ret = copy_to_user(ubuf, info->spare + info->read, size);
	if (ret == size) {
		size = -EFAULT;
		goto out_unlock;
	}
	size -= ret;

	*ppos += size;
	info->read += size;

 out_unlock:
	mutex_unlock(&trace_types_lock);

	return size;
}

static int tracing_buffers_release(struct inode *inode, struct file *file)
{
	struct ftrace_buffer_info *info = file->private_data;
	struct trace_iterator *iter = &info->iter;

	mutex_lock(&trace_types_lock);

	WARN_ON(!iter->tr->ref);
	iter->tr->ref--;

	if (info->spare)
		ring_buffer_free_read_page(iter->trace_buffer->buffer, info->spare);
	kfree(info);

	mutex_unlock(&trace_types_lock);

	return 0;
}

struct buffer_ref {
	struct ring_buffer	*buffer;
	void			*page;
	int			ref;
};

static void buffer_pipe_buf_release(struct pipe_inode_info *pipe,
				    struct pipe_buffer *buf)
{
	struct buffer_ref *ref = (struct buffer_ref *)buf->private;

	if (--ref->ref)
		return;

	ring_buffer_free_read_page(ref->buffer, ref->page);
	kfree(ref);
	buf->private = 0;
}

static void buffer_pipe_buf_get(struct pipe_inode_info *pipe,
				struct pipe_buffer *buf)
{
	struct buffer_ref *ref = (struct buffer_ref *)buf->private;

	ref->ref++;
}

/* Pipe buffer operations for a buffer. */
static const struct pipe_buf_operations buffer_pipe_buf_ops = {
	.can_merge		= 0,
	.map			= generic_pipe_buf_map,
	.unmap			= generic_pipe_buf_unmap,
	.confirm		= generic_pipe_buf_confirm,
	.release		= buffer_pipe_buf_release,
	.steal			= generic_pipe_buf_steal,
	.get			= buffer_pipe_buf_get,
};

/*
 * Callback from splice_to_pipe(), if we need to release some pages
 * at the end of the spd in case we error'ed out in filling the pipe.
 */
static void buffer_spd_release(struct splice_pipe_desc *spd, unsigned int i)
{
	struct buffer_ref *ref =
		(struct buffer_ref *)spd->partial[i].private;

	if (--ref->ref)
		return;

	ring_buffer_free_read_page(ref->buffer, ref->page);
	kfree(ref);
	spd->partial[i].private = 0;
}

static ssize_t
tracing_buffers_splice_read(struct file *file, loff_t *ppos,
			    struct pipe_inode_info *pipe, size_t len,
			    unsigned int flags)
{
	struct ftrace_buffer_info *info = file->private_data;
	struct trace_iterator *iter = &info->iter;
	struct partial_page partial_def[PIPE_DEF_BUFFERS];
	struct page *pages_def[PIPE_DEF_BUFFERS];
	struct splice_pipe_desc spd = {
		.pages		= pages_def,
		.partial	= partial_def,
		.nr_pages_max	= PIPE_DEF_BUFFERS,
		.flags		= flags,
		.ops		= &buffer_pipe_buf_ops,
		.spd_release	= buffer_spd_release,
	};
	struct buffer_ref *ref;
	int entries, size, i;
	ssize_t ret;

	mutex_lock(&trace_types_lock);

#ifdef CONFIG_TRACER_MAX_TRACE
	if (iter->snapshot && iter->tr->current_trace->use_max_tr) {
		ret = -EBUSY;
		goto out;
	}
#endif

	if (splice_grow_spd(pipe, &spd)) {
		ret = -ENOMEM;
		goto out;
	}

	if (*ppos & (PAGE_SIZE - 1)) {
		ret = -EINVAL;
		goto out;
	}

	if (len & (PAGE_SIZE - 1)) {
		if (len < PAGE_SIZE) {
			ret = -EINVAL;
			goto out;
		}
		len &= PAGE_MASK;
	}

 again:
	trace_access_lock(iter->cpu_file);
	entries = ring_buffer_entries_cpu(iter->trace_buffer->buffer, iter->cpu_file);

	for (i = 0; i < pipe->buffers && len && entries; i++, len -= PAGE_SIZE) {
		struct page *page;
		int r;

		ref = kzalloc(sizeof(*ref), GFP_KERNEL);
		if (!ref)
			break;

		ref->ref = 1;
		ref->buffer = iter->trace_buffer->buffer;
		ref->page = ring_buffer_alloc_read_page(ref->buffer, iter->cpu_file);
		if (!ref->page) {
			kfree(ref);
			break;
		}

		r = ring_buffer_read_page(ref->buffer, &ref->page,
					  len, iter->cpu_file, 1);
		if (r < 0) {
			ring_buffer_free_read_page(ref->buffer, ref->page);
			kfree(ref);
			break;
		}

		/*
		 * zero out any left over data, this is going to
		 * user land.
		 */
		size = ring_buffer_page_len(ref->page);
		if (size < PAGE_SIZE)
			memset(ref->page + size, 0, PAGE_SIZE - size);

		page = virt_to_page(ref->page);

		spd.pages[i] = page;
		spd.partial[i].len = PAGE_SIZE;
		spd.partial[i].offset = 0;
		spd.partial[i].private = (unsigned long)ref;
		spd.nr_pages++;
		*ppos += PAGE_SIZE;

		entries = ring_buffer_entries_cpu(iter->trace_buffer->buffer, iter->cpu_file);
	}

	trace_access_unlock(iter->cpu_file);
	spd.nr_pages = i;

	/* did we read anything? */
	if (!spd.nr_pages) {
		if ((file->f_flags & O_NONBLOCK) || (flags & SPLICE_F_NONBLOCK)) {
			ret = -EAGAIN;
			goto out;
		}
		mutex_unlock(&trace_types_lock);
		iter->trace->wait_pipe(iter);
		mutex_lock(&trace_types_lock);
		if (signal_pending(current)) {
			ret = -EINTR;
			goto out;
		}
		goto again;
	}

	ret = splice_to_pipe(pipe, &spd);
	splice_shrink_spd(&spd);
out:
	mutex_unlock(&trace_types_lock);

	return ret;
}

static const struct file_operations tracing_buffers_fops = {
	.open		= tracing_buffers_open,
	.read		= tracing_buffers_read,
	.poll		= tracing_buffers_poll,
	.release	= tracing_buffers_release,
	.splice_read	= tracing_buffers_splice_read,
	.llseek		= no_llseek,
};

static ssize_t
tracing_stats_read(struct file *filp, char __user *ubuf,
		   size_t count, loff_t *ppos)
{
	struct trace_cpu *tc = filp->private_data;
	struct trace_array *tr = tc->tr;
	struct trace_buffer *trace_buf = &tr->trace_buffer;
	struct trace_seq *s;
	unsigned long cnt;
	unsigned long long t;
	unsigned long usec_rem;
	int cpu = tc->cpu;

	s = kmalloc(sizeof(*s), GFP_KERNEL);
	if (!s)
		return -ENOMEM;

	trace_seq_init(s);

	cnt = ring_buffer_entries_cpu(trace_buf->buffer, cpu);
	trace_seq_printf(s, "entries: %ld\n", cnt);

	cnt = ring_buffer_overrun_cpu(trace_buf->buffer, cpu);
	trace_seq_printf(s, "overrun: %ld\n", cnt);

	cnt = ring_buffer_commit_overrun_cpu(trace_buf->buffer, cpu);
	trace_seq_printf(s, "commit overrun: %ld\n", cnt);

	cnt = ring_buffer_bytes_cpu(trace_buf->buffer, cpu);
	trace_seq_printf(s, "bytes: %ld\n", cnt);

	if (trace_clocks[trace_clock_id].in_ns) {
		/* local or global for trace_clock */
		t = ns2usecs(ring_buffer_oldest_event_ts(trace_buf->buffer, cpu));
		usec_rem = do_div(t, USEC_PER_SEC);
		trace_seq_printf(s, "oldest event ts: %5llu.%06lu\n",
								t, usec_rem);

		t = ns2usecs(ring_buffer_time_stamp(trace_buf->buffer, cpu));
		usec_rem = do_div(t, USEC_PER_SEC);
		trace_seq_printf(s, "now ts: %5llu.%06lu\n", t, usec_rem);
	} else {
		/* counter or tsc mode for trace_clock */
		trace_seq_printf(s, "oldest event ts: %llu\n",
				ring_buffer_oldest_event_ts(trace_buf->buffer, cpu));

		trace_seq_printf(s, "now ts: %llu\n",
				ring_buffer_time_stamp(trace_buf->buffer, cpu));
	}

	cnt = ring_buffer_dropped_events_cpu(trace_buf->buffer, cpu);
	trace_seq_printf(s, "dropped events: %ld\n", cnt);

	cnt = ring_buffer_read_events_cpu(trace_buf->buffer, cpu);
	trace_seq_printf(s, "read events: %ld\n", cnt);

	count = simple_read_from_buffer(ubuf, count, ppos, s->buffer, s->len);

	kfree(s);

	return count;
}

static const struct file_operations tracing_stats_fops = {
	.open		= tracing_open_generic,
	.read		= tracing_stats_read,
	.llseek		= generic_file_llseek,
};

#ifdef CONFIG_DYNAMIC_FTRACE

int __weak ftrace_arch_read_dyn_info(char *buf, int size)
{
	return 0;
}

static ssize_t
tracing_read_dyn_info(struct file *filp, char __user *ubuf,
		  size_t cnt, loff_t *ppos)
{
	static char ftrace_dyn_info_buffer[1024];
	static DEFINE_MUTEX(dyn_info_mutex);
	unsigned long *p = filp->private_data;
	char *buf = ftrace_dyn_info_buffer;
	int size = ARRAY_SIZE(ftrace_dyn_info_buffer);
	int r;

	mutex_lock(&dyn_info_mutex);
	r = sprintf(buf, "%ld ", *p);

	r += ftrace_arch_read_dyn_info(buf+r, (size-1)-r);
	buf[r++] = '\n';

	r = simple_read_from_buffer(ubuf, cnt, ppos, buf, r);

	mutex_unlock(&dyn_info_mutex);

	return r;
}

static const struct file_operations tracing_dyn_info_fops = {
	.open		= tracing_open_generic,
	.read		= tracing_read_dyn_info,
	.llseek		= generic_file_llseek,
};
#endif /* CONFIG_DYNAMIC_FTRACE */

#if defined(CONFIG_TRACER_SNAPSHOT) && defined(CONFIG_DYNAMIC_FTRACE)
static void
ftrace_snapshot(unsigned long ip, unsigned long parent_ip, void **data)
{
	tracing_snapshot();
}

static void
ftrace_count_snapshot(unsigned long ip, unsigned long parent_ip, void **data)
{
	unsigned long *count = (long *)data;

	if (!*count)
		return;

	if (*count != -1)
		(*count)--;

	tracing_snapshot();
}

static int
ftrace_snapshot_print(struct seq_file *m, unsigned long ip,
		      struct ftrace_probe_ops *ops, void *data)
{
	long count = (long)data;

	seq_printf(m, "%ps:", (void *)ip);

	seq_printf(m, "snapshot");

	if (count == -1)
		seq_printf(m, ":unlimited\n");
	else
		seq_printf(m, ":count=%ld\n", count);

	return 0;
}

static struct ftrace_probe_ops snapshot_probe_ops = {
	.func			= ftrace_snapshot,
	.print			= ftrace_snapshot_print,
};

static struct ftrace_probe_ops snapshot_count_probe_ops = {
	.func			= ftrace_count_snapshot,
	.print			= ftrace_snapshot_print,
};

static int
ftrace_trace_snapshot_callback(struct ftrace_hash *hash,
			       char *glob, char *cmd, char *param, int enable)
{
	struct ftrace_probe_ops *ops;
	void *count = (void *)-1;
	char *number;
	int ret;

	/* hash funcs only work with set_ftrace_filter */
	if (!enable)
		return -EINVAL;

	ops = param ? &snapshot_count_probe_ops :  &snapshot_probe_ops;

	if (glob[0] == '!') {
		unregister_ftrace_function_probe_func(glob+1, ops);
		return 0;
	}

	if (!param)
		goto out_reg;

	number = strsep(&param, ":");

	if (!strlen(number))
		goto out_reg;

	/*
	 * We use the callback data field (which is a pointer)
	 * as our counter.
	 */
	ret = kstrtoul(number, 0, (unsigned long *)&count);
	if (ret)
		return ret;

 out_reg:
	ret = register_ftrace_function_probe(glob, ops, count);

	if (ret >= 0)
		alloc_snapshot(&global_trace);

	return ret < 0 ? ret : 0;
}

static struct ftrace_func_command ftrace_snapshot_cmd = {
	.name			= "snapshot",
	.func			= ftrace_trace_snapshot_callback,
};

static int register_snapshot_cmd(void)
{
	return register_ftrace_command(&ftrace_snapshot_cmd);
}
#else
static inline int register_snapshot_cmd(void) { return 0; }
#endif /* defined(CONFIG_TRACER_SNAPSHOT) && defined(CONFIG_DYNAMIC_FTRACE) */

struct dentry *tracing_init_dentry_tr(struct trace_array *tr)
{
	if (tr->dir)
		return tr->dir;

	if (!debugfs_initialized())
		return NULL;

	if (tr->flags & TRACE_ARRAY_FL_GLOBAL)
		tr->dir = debugfs_create_dir("tracing", NULL);

	if (!tr->dir)
		pr_warn_once("Could not create debugfs directory 'tracing'\n");

	return tr->dir;
}

struct dentry *tracing_init_dentry(void)
{
	return tracing_init_dentry_tr(&global_trace);
}

static struct dentry *tracing_dentry_percpu(struct trace_array *tr, int cpu)
{
	struct dentry *d_tracer;

	if (tr->percpu_dir)
		return tr->percpu_dir;

	d_tracer = tracing_init_dentry_tr(tr);
	if (!d_tracer)
		return NULL;

	tr->percpu_dir = debugfs_create_dir("per_cpu", d_tracer);

	WARN_ONCE(!tr->percpu_dir,
		  "Could not create debugfs directory 'per_cpu/%d'\n", cpu);

	return tr->percpu_dir;
}

static void
tracing_init_debugfs_percpu(struct trace_array *tr, long cpu)
{
	struct trace_array_cpu *data = per_cpu_ptr(tr->trace_buffer.data, cpu);
	struct dentry *d_percpu = tracing_dentry_percpu(tr, cpu);
	struct dentry *d_cpu;
	char cpu_dir[30]; /* 30 characters should be more than enough */

	if (!d_percpu)
		return;

	snprintf(cpu_dir, 30, "cpu%ld", cpu);
	d_cpu = debugfs_create_dir(cpu_dir, d_percpu);
	if (!d_cpu) {
		pr_warning("Could not create debugfs '%s' entry\n", cpu_dir);
		return;
	}

	/* per cpu trace_pipe */
	trace_create_file("trace_pipe", 0444, d_cpu,
			(void *)&data->trace_cpu, &tracing_pipe_fops);

	/* per cpu trace */
	trace_create_file("trace", 0644, d_cpu,
			(void *)&data->trace_cpu, &tracing_fops);

	trace_create_file("trace_pipe_raw", 0444, d_cpu,
			(void *)&data->trace_cpu, &tracing_buffers_fops);

	trace_create_file("stats", 0444, d_cpu,
			(void *)&data->trace_cpu, &tracing_stats_fops);

	trace_create_file("buffer_size_kb", 0444, d_cpu,
			(void *)&data->trace_cpu, &tracing_entries_fops);

#ifdef CONFIG_TRACER_SNAPSHOT
	trace_create_file("snapshot", 0644, d_cpu,
			  (void *)&data->trace_cpu, &snapshot_fops);

	trace_create_file("snapshot_raw", 0444, d_cpu,
			(void *)&data->trace_cpu, &snapshot_raw_fops);
#endif
}

#ifdef CONFIG_FTRACE_SELFTEST
/* Let selftest have access to static functions in this file */
#include "trace_selftest.c"
#endif

struct trace_option_dentry {
	struct tracer_opt		*opt;
	struct tracer_flags		*flags;
	struct trace_array		*tr;
	struct dentry			*entry;
};

static ssize_t
trace_options_read(struct file *filp, char __user *ubuf, size_t cnt,
			loff_t *ppos)
{
	struct trace_option_dentry *topt = filp->private_data;
	char *buf;

	if (topt->flags->val & topt->opt->bit)
		buf = "1\n";
	else
		buf = "0\n";

	return simple_read_from_buffer(ubuf, cnt, ppos, buf, 2);
}

static ssize_t
trace_options_write(struct file *filp, const char __user *ubuf, size_t cnt,
			 loff_t *ppos)
{
	struct trace_option_dentry *topt = filp->private_data;
	unsigned long val;
	int ret;

	ret = kstrtoul_from_user(ubuf, cnt, 10, &val);
	if (ret)
		return ret;

	if (val != 0 && val != 1)
		return -EINVAL;

	if (!!(topt->flags->val & topt->opt->bit) != val) {
		mutex_lock(&trace_types_lock);
		ret = __set_tracer_option(topt->tr->current_trace, topt->flags,
					  topt->opt, !val);
		mutex_unlock(&trace_types_lock);
		if (ret)
			return ret;
	}

	*ppos += cnt;

	return cnt;
}


static const struct file_operations trace_options_fops = {
	.open = tracing_open_generic,
	.read = trace_options_read,
	.write = trace_options_write,
	.llseek	= generic_file_llseek,
};

static ssize_t
trace_options_core_read(struct file *filp, char __user *ubuf, size_t cnt,
			loff_t *ppos)
{
	long index = (long)filp->private_data;
	char *buf;

	if (trace_flags & (1 << index))
		buf = "1\n";
	else
		buf = "0\n";

	return simple_read_from_buffer(ubuf, cnt, ppos, buf, 2);
}

static ssize_t
trace_options_core_write(struct file *filp, const char __user *ubuf, size_t cnt,
			 loff_t *ppos)
{
	struct trace_array *tr = &global_trace;
	long index = (long)filp->private_data;
	unsigned long val;
	int ret;

	ret = kstrtoul_from_user(ubuf, cnt, 10, &val);
	if (ret)
		return ret;

	if (val != 0 && val != 1)
		return -EINVAL;

	mutex_lock(&trace_types_lock);
<<<<<<< HEAD
	ret = set_tracer_flag(1 << index, val);
=======
	ret = set_tracer_flag(tr, 1 << index, val);
>>>>>>> f722406f
	mutex_unlock(&trace_types_lock);

	if (ret < 0)
		return ret;

	*ppos += cnt;

	return cnt;
}

static const struct file_operations trace_options_core_fops = {
	.open = tracing_open_generic,
	.read = trace_options_core_read,
	.write = trace_options_core_write,
	.llseek = generic_file_llseek,
};

struct dentry *trace_create_file(const char *name,
				 umode_t mode,
				 struct dentry *parent,
				 void *data,
				 const struct file_operations *fops)
{
	struct dentry *ret;

	ret = debugfs_create_file(name, mode, parent, data, fops);
	if (!ret)
		pr_warning("Could not create debugfs '%s' entry\n", name);

	return ret;
}


static struct dentry *trace_options_init_dentry(struct trace_array *tr)
{
	struct dentry *d_tracer;

	if (tr->options)
		return tr->options;

	d_tracer = tracing_init_dentry_tr(tr);
	if (!d_tracer)
		return NULL;

	tr->options = debugfs_create_dir("options", d_tracer);
	if (!tr->options) {
		pr_warning("Could not create debugfs directory 'options'\n");
		return NULL;
	}

	return tr->options;
}

static void
create_trace_option_file(struct trace_array *tr,
			 struct trace_option_dentry *topt,
			 struct tracer_flags *flags,
			 struct tracer_opt *opt)
{
	struct dentry *t_options;

	t_options = trace_options_init_dentry(tr);
	if (!t_options)
		return;

	topt->flags = flags;
	topt->opt = opt;
	topt->tr = tr;

	topt->entry = trace_create_file(opt->name, 0644, t_options, topt,
				    &trace_options_fops);

}

static struct trace_option_dentry *
create_trace_option_files(struct trace_array *tr, struct tracer *tracer)
{
	struct trace_option_dentry *topts;
	struct tracer_flags *flags;
	struct tracer_opt *opts;
	int cnt;

	if (!tracer)
		return NULL;

	flags = tracer->flags;

	if (!flags || !flags->opts)
		return NULL;

	opts = flags->opts;

	for (cnt = 0; opts[cnt].name; cnt++)
		;

	topts = kcalloc(cnt + 1, sizeof(*topts), GFP_KERNEL);
	if (!topts)
		return NULL;

	for (cnt = 0; opts[cnt].name; cnt++)
		create_trace_option_file(tr, &topts[cnt], flags,
					 &opts[cnt]);

	return topts;
}

static void
destroy_trace_option_files(struct trace_option_dentry *topts)
{
	int cnt;

	if (!topts)
		return;

	for (cnt = 0; topts[cnt].opt; cnt++) {
		if (topts[cnt].entry)
			debugfs_remove(topts[cnt].entry);
	}

	kfree(topts);
}

static struct dentry *
create_trace_option_core_file(struct trace_array *tr,
			      const char *option, long index)
{
	struct dentry *t_options;

	t_options = trace_options_init_dentry(tr);
	if (!t_options)
		return NULL;

	return trace_create_file(option, 0644, t_options, (void *)index,
				    &trace_options_core_fops);
}

static __init void create_trace_options_dir(struct trace_array *tr)
{
	struct dentry *t_options;
	int i;

	t_options = trace_options_init_dentry(tr);
	if (!t_options)
		return;

	for (i = 0; trace_options[i]; i++)
		create_trace_option_core_file(tr, trace_options[i], i);
}

static ssize_t
rb_simple_read(struct file *filp, char __user *ubuf,
	       size_t cnt, loff_t *ppos)
{
	struct trace_array *tr = filp->private_data;
	struct ring_buffer *buffer = tr->trace_buffer.buffer;
	char buf[64];
	int r;

	if (buffer)
		r = ring_buffer_record_is_on(buffer);
	else
		r = 0;

	r = sprintf(buf, "%d\n", r);

	return simple_read_from_buffer(ubuf, cnt, ppos, buf, r);
}

static ssize_t
rb_simple_write(struct file *filp, const char __user *ubuf,
		size_t cnt, loff_t *ppos)
{
	struct trace_array *tr = filp->private_data;
	struct ring_buffer *buffer = tr->trace_buffer.buffer;
	unsigned long val;
	int ret;

	ret = kstrtoul_from_user(ubuf, cnt, 10, &val);
	if (ret)
		return ret;

	if (buffer) {
		mutex_lock(&trace_types_lock);
		if (val) {
			ring_buffer_record_on(buffer);
			if (tr->current_trace->start)
				tr->current_trace->start(tr);
		} else {
			ring_buffer_record_off(buffer);
			if (tr->current_trace->stop)
				tr->current_trace->stop(tr);
		}
		mutex_unlock(&trace_types_lock);
	}

	(*ppos)++;

	return cnt;
}

static const struct file_operations rb_simple_fops = {
	.open		= tracing_open_generic,
	.read		= rb_simple_read,
	.write		= rb_simple_write,
	.llseek		= default_llseek,
};

struct dentry *trace_instance_dir;

static void
init_tracer_debugfs(struct trace_array *tr, struct dentry *d_tracer);

static void init_trace_buffers(struct trace_array *tr, struct trace_buffer *buf)
{
	int cpu;

	for_each_tracing_cpu(cpu) {
		memset(per_cpu_ptr(buf->data, cpu), 0, sizeof(struct trace_array_cpu));
		per_cpu_ptr(buf->data, cpu)->trace_cpu.cpu = cpu;
		per_cpu_ptr(buf->data, cpu)->trace_cpu.tr = tr;
	}
}

static int
allocate_trace_buffer(struct trace_array *tr, struct trace_buffer *buf, int size)
{
	enum ring_buffer_flags rb_flags;

	rb_flags = trace_flags & TRACE_ITER_OVERWRITE ? RB_FL_OVERWRITE : 0;

	buf->buffer = ring_buffer_alloc(size, rb_flags);
	if (!buf->buffer)
		return -ENOMEM;

	buf->data = alloc_percpu(struct trace_array_cpu);
	if (!buf->data) {
		ring_buffer_free(buf->buffer);
		return -ENOMEM;
	}

	init_trace_buffers(tr, buf);

	/* Allocate the first page for all buffers */
	set_buffer_entries(&tr->trace_buffer,
			   ring_buffer_size(tr->trace_buffer.buffer, 0));

	return 0;
}

static int allocate_trace_buffers(struct trace_array *tr, int size)
{
	int ret;

	ret = allocate_trace_buffer(tr, &tr->trace_buffer, size);
	if (ret)
		return ret;

#ifdef CONFIG_TRACER_MAX_TRACE
	ret = allocate_trace_buffer(tr, &tr->max_buffer,
				    allocate_snapshot ? size : 1);
	if (WARN_ON(ret)) {
		ring_buffer_free(tr->trace_buffer.buffer);
		free_percpu(tr->trace_buffer.data);
		return -ENOMEM;
	}
	tr->allocated_snapshot = allocate_snapshot;

	/*
	 * Only the top level trace array gets its snapshot allocated
	 * from the kernel command line.
	 */
	allocate_snapshot = false;
#endif
	return 0;
}

static int new_instance_create(const char *name)
{
	struct trace_array *tr;
	int ret;

	mutex_lock(&trace_types_lock);

	ret = -EEXIST;
	list_for_each_entry(tr, &ftrace_trace_arrays, list) {
		if (tr->name && strcmp(tr->name, name) == 0)
			goto out_unlock;
	}

	ret = -ENOMEM;
	tr = kzalloc(sizeof(*tr), GFP_KERNEL);
	if (!tr)
		goto out_unlock;

	tr->name = kstrdup(name, GFP_KERNEL);
	if (!tr->name)
		goto out_free_tr;

	raw_spin_lock_init(&tr->start_lock);

	tr->current_trace = &nop_trace;

	INIT_LIST_HEAD(&tr->systems);
	INIT_LIST_HEAD(&tr->events);

	if (allocate_trace_buffers(tr, trace_buf_size) < 0)
		goto out_free_tr;

	/* Holder for file callbacks */
	tr->trace_cpu.cpu = RING_BUFFER_ALL_CPUS;
	tr->trace_cpu.tr = tr;

	tr->dir = debugfs_create_dir(name, trace_instance_dir);
	if (!tr->dir)
		goto out_free_tr;

	ret = event_trace_add_tracer(tr->dir, tr);
	if (ret)
		goto out_free_tr;

	init_tracer_debugfs(tr, tr->dir);

	list_add(&tr->list, &ftrace_trace_arrays);

	mutex_unlock(&trace_types_lock);

	return 0;

 out_free_tr:
	if (tr->trace_buffer.buffer)
		ring_buffer_free(tr->trace_buffer.buffer);
	kfree(tr->name);
	kfree(tr);

 out_unlock:
	mutex_unlock(&trace_types_lock);

	return ret;

}

static int instance_delete(const char *name)
{
	struct trace_array *tr;
	int found = 0;
	int ret;

	mutex_lock(&trace_types_lock);

	ret = -ENODEV;
	list_for_each_entry(tr, &ftrace_trace_arrays, list) {
		if (tr->name && strcmp(tr->name, name) == 0) {
			found = 1;
			break;
		}
	}
	if (!found)
		goto out_unlock;

	ret = -EBUSY;
	if (tr->ref)
		goto out_unlock;

	list_del(&tr->list);

	event_trace_del_tracer(tr);
	debugfs_remove_recursive(tr->dir);
	free_percpu(tr->trace_buffer.data);
	ring_buffer_free(tr->trace_buffer.buffer);

	kfree(tr->name);
	kfree(tr);

	ret = 0;

 out_unlock:
	mutex_unlock(&trace_types_lock);

	return ret;
}

static int instance_mkdir (struct inode *inode, struct dentry *dentry, umode_t mode)
{
	struct dentry *parent;
	int ret;

	/* Paranoid: Make sure the parent is the "instances" directory */
	parent = hlist_entry(inode->i_dentry.first, struct dentry, d_alias);
	if (WARN_ON_ONCE(parent != trace_instance_dir))
		return -ENOENT;

	/*
	 * The inode mutex is locked, but debugfs_create_dir() will also
	 * take the mutex. As the instances directory can not be destroyed
	 * or changed in any other way, it is safe to unlock it, and
	 * let the dentry try. If two users try to make the same dir at
	 * the same time, then the new_instance_create() will determine the
	 * winner.
	 */
	mutex_unlock(&inode->i_mutex);

	ret = new_instance_create(dentry->d_iname);

	mutex_lock(&inode->i_mutex);

	return ret;
}

static int instance_rmdir(struct inode *inode, struct dentry *dentry)
{
	struct dentry *parent;
	int ret;

	/* Paranoid: Make sure the parent is the "instances" directory */
	parent = hlist_entry(inode->i_dentry.first, struct dentry, d_alias);
	if (WARN_ON_ONCE(parent != trace_instance_dir))
		return -ENOENT;

	/* The caller did a dget() on dentry */
	mutex_unlock(&dentry->d_inode->i_mutex);

	/*
	 * The inode mutex is locked, but debugfs_create_dir() will also
	 * take the mutex. As the instances directory can not be destroyed
	 * or changed in any other way, it is safe to unlock it, and
	 * let the dentry try. If two users try to make the same dir at
	 * the same time, then the instance_delete() will determine the
	 * winner.
	 */
	mutex_unlock(&inode->i_mutex);

	ret = instance_delete(dentry->d_iname);

	mutex_lock_nested(&inode->i_mutex, I_MUTEX_PARENT);
	mutex_lock(&dentry->d_inode->i_mutex);

	return ret;
}

static const struct inode_operations instance_dir_inode_operations = {
	.lookup		= simple_lookup,
	.mkdir		= instance_mkdir,
	.rmdir		= instance_rmdir,
};

static __init void create_trace_instances(struct dentry *d_tracer)
{
	trace_instance_dir = debugfs_create_dir("instances", d_tracer);
	if (WARN_ON(!trace_instance_dir))
		return;

	/* Hijack the dir inode operations, to allow mkdir */
	trace_instance_dir->d_inode->i_op = &instance_dir_inode_operations;
}

static void
init_tracer_debugfs(struct trace_array *tr, struct dentry *d_tracer)
{
	int cpu;

	trace_create_file("trace_options", 0644, d_tracer,
			  tr, &tracing_iter_fops);

	trace_create_file("trace", 0644, d_tracer,
			(void *)&tr->trace_cpu, &tracing_fops);

	trace_create_file("trace_pipe", 0444, d_tracer,
			(void *)&tr->trace_cpu, &tracing_pipe_fops);

	trace_create_file("buffer_size_kb", 0644, d_tracer,
			(void *)&tr->trace_cpu, &tracing_entries_fops);

	trace_create_file("buffer_total_size_kb", 0444, d_tracer,
			  tr, &tracing_total_entries_fops);

	trace_create_file("free_buffer", 0644, d_tracer,
			  tr, &tracing_free_buffer_fops);

	trace_create_file("trace_marker", 0220, d_tracer,
			  tr, &tracing_mark_fops);

	trace_create_file("trace_clock", 0644, d_tracer, tr,
			  &trace_clock_fops);

	trace_create_file("tracing_on", 0644, d_tracer,
			    tr, &rb_simple_fops);

#ifdef CONFIG_TRACER_SNAPSHOT
	trace_create_file("snapshot", 0644, d_tracer,
			  (void *)&tr->trace_cpu, &snapshot_fops);
#endif

	for_each_tracing_cpu(cpu)
		tracing_init_debugfs_percpu(tr, cpu);

}

static __init int tracer_init_debugfs(void)
{
	struct dentry *d_tracer;

	trace_access_lock_init();

	d_tracer = tracing_init_dentry();
	if (!d_tracer)
		return 0;

	init_tracer_debugfs(&global_trace, d_tracer);

	trace_create_file("tracing_cpumask", 0644, d_tracer,
			&global_trace, &tracing_cpumask_fops);

	trace_create_file("available_tracers", 0444, d_tracer,
			&global_trace, &show_traces_fops);

	trace_create_file("current_tracer", 0644, d_tracer,
			&global_trace, &set_tracer_fops);

#ifdef CONFIG_TRACER_MAX_TRACE
	trace_create_file("tracing_max_latency", 0644, d_tracer,
			&tracing_max_latency, &tracing_max_lat_fops);
#endif

	trace_create_file("tracing_thresh", 0644, d_tracer,
			&tracing_thresh, &tracing_max_lat_fops);

	trace_create_file("README", 0444, d_tracer,
			NULL, &tracing_readme_fops);

	trace_create_file("saved_cmdlines", 0444, d_tracer,
			NULL, &tracing_saved_cmdlines_fops);

#ifdef CONFIG_DYNAMIC_FTRACE
	trace_create_file("dyn_ftrace_total_info", 0444, d_tracer,
			&ftrace_update_tot_cnt, &tracing_dyn_info_fops);
#endif

	create_trace_instances(d_tracer);

	create_trace_options_dir(&global_trace);

	return 0;
}

static int trace_panic_handler(struct notifier_block *this,
			       unsigned long event, void *unused)
{
	if (ftrace_dump_on_oops)
		ftrace_dump(ftrace_dump_on_oops);
	return NOTIFY_OK;
}

static struct notifier_block trace_panic_notifier = {
	.notifier_call  = trace_panic_handler,
	.next           = NULL,
	.priority       = 150   /* priority: INT_MAX >= x >= 0 */
};

static int trace_die_handler(struct notifier_block *self,
			     unsigned long val,
			     void *data)
{
	switch (val) {
	case DIE_OOPS:
		if (ftrace_dump_on_oops)
			ftrace_dump(ftrace_dump_on_oops);
		break;
	default:
		break;
	}
	return NOTIFY_OK;
}

static struct notifier_block trace_die_notifier = {
	.notifier_call = trace_die_handler,
	.priority = 200
};

/*
 * printk is set to max of 1024, we really don't need it that big.
 * Nothing should be printing 1000 characters anyway.
 */
#define TRACE_MAX_PRINT		1000

/*
 * Define here KERN_TRACE so that we have one place to modify
 * it if we decide to change what log level the ftrace dump
 * should be at.
 */
#define KERN_TRACE		KERN_EMERG

void
trace_printk_seq(struct trace_seq *s)
{
	/* Probably should print a warning here. */
	if (s->len >= TRACE_MAX_PRINT)
		s->len = TRACE_MAX_PRINT;

	/* should be zero ended, but we are paranoid. */
	s->buffer[s->len] = 0;

	printk(KERN_TRACE "%s", s->buffer);

	trace_seq_init(s);
}

void trace_init_global_iter(struct trace_iterator *iter)
{
	iter->tr = &global_trace;
	iter->trace = iter->tr->current_trace;
	iter->cpu_file = RING_BUFFER_ALL_CPUS;
	iter->trace_buffer = &global_trace.trace_buffer;
}

void ftrace_dump(enum ftrace_dump_mode oops_dump_mode)
{
	/* use static because iter can be a bit big for the stack */
	static struct trace_iterator iter;
	static atomic_t dump_running;
	unsigned int old_userobj;
	unsigned long flags;
	int cnt = 0, cpu;

	/* Only allow one dump user at a time. */
	if (atomic_inc_return(&dump_running) != 1) {
		atomic_dec(&dump_running);
		return;
	}

	/*
	 * Always turn off tracing when we dump.
	 * We don't need to show trace output of what happens
	 * between multiple crashes.
	 *
	 * If the user does a sysrq-z, then they can re-enable
	 * tracing with echo 1 > tracing_on.
	 */
	tracing_off();

	local_irq_save(flags);

	/* Simulate the iterator */
	trace_init_global_iter(&iter);

	for_each_tracing_cpu(cpu) {
		atomic_inc(&per_cpu_ptr(iter.tr->trace_buffer.data, cpu)->disabled);
	}

	old_userobj = trace_flags & TRACE_ITER_SYM_USEROBJ;

	/* don't look at user memory in panic mode */
	trace_flags &= ~TRACE_ITER_SYM_USEROBJ;

	switch (oops_dump_mode) {
	case DUMP_ALL:
		iter.cpu_file = RING_BUFFER_ALL_CPUS;
		break;
	case DUMP_ORIG:
		iter.cpu_file = raw_smp_processor_id();
		break;
	case DUMP_NONE:
		goto out_enable;
	default:
		printk(KERN_TRACE "Bad dumping mode, switching to all CPUs dump\n");
		iter.cpu_file = RING_BUFFER_ALL_CPUS;
	}

	printk(KERN_TRACE "Dumping ftrace buffer:\n");

	/* Did function tracer already get disabled? */
	if (ftrace_is_dead()) {
		printk("# WARNING: FUNCTION TRACING IS CORRUPTED\n");
		printk("#          MAY BE MISSING FUNCTION EVENTS\n");
	}

	/*
	 * We need to stop all tracing on all CPUS to read the
	 * the next buffer. This is a bit expensive, but is
	 * not done often. We fill all what we can read,
	 * and then release the locks again.
	 */

	while (!trace_empty(&iter)) {

		if (!cnt)
			printk(KERN_TRACE "---------------------------------\n");

		cnt++;

		/* reset all but tr, trace, and overruns */
		memset(&iter.seq, 0,
		       sizeof(struct trace_iterator) -
		       offsetof(struct trace_iterator, seq));
		iter.iter_flags |= TRACE_FILE_LAT_FMT;
		iter.pos = -1;

		if (trace_find_next_entry_inc(&iter) != NULL) {
			int ret;

			ret = print_trace_line(&iter);
			if (ret != TRACE_TYPE_NO_CONSUME)
				trace_consume(&iter);
		}
		touch_nmi_watchdog();

		trace_printk_seq(&iter.seq);
	}

	if (!cnt)
		printk(KERN_TRACE "   (ftrace buffer empty)\n");
	else
		printk(KERN_TRACE "---------------------------------\n");

 out_enable:
	trace_flags |= old_userobj;

	for_each_tracing_cpu(cpu) {
		atomic_dec(&per_cpu_ptr(iter.trace_buffer->data, cpu)->disabled);
	}
 	atomic_dec(&dump_running);
	local_irq_restore(flags);
}
EXPORT_SYMBOL_GPL(ftrace_dump);

__init static int tracer_alloc_buffers(void)
{
	int ring_buf_size;
	int ret = -ENOMEM;


	if (!alloc_cpumask_var(&tracing_buffer_mask, GFP_KERNEL))
		goto out;

	if (!alloc_cpumask_var(&tracing_cpumask, GFP_KERNEL))
		goto out_free_buffer_mask;

	/* Only allocate trace_printk buffers if a trace_printk exists */
	if (__stop___trace_bprintk_fmt != __start___trace_bprintk_fmt)
		/* Must be called before global_trace.buffer is allocated */
		trace_printk_init_buffers();

	/* To save memory, keep the ring buffer size to its minimum */
	if (ring_buffer_expanded)
		ring_buf_size = trace_buf_size;
	else
		ring_buf_size = 1;

	cpumask_copy(tracing_buffer_mask, cpu_possible_mask);
	cpumask_copy(tracing_cpumask, cpu_all_mask);

	raw_spin_lock_init(&global_trace.start_lock);

	/* TODO: make the number of buffers hot pluggable with CPUS */
	if (allocate_trace_buffers(&global_trace, ring_buf_size) < 0) {
		printk(KERN_ERR "tracer: failed to allocate ring buffer!\n");
		WARN_ON(1);
		goto out_free_cpumask;
	}

	if (global_trace.buffer_disabled)
		tracing_off();

	trace_init_cmdlines();

	register_tracer(&nop_trace);

	global_trace.current_trace = &nop_trace;

	/* All seems OK, enable tracing */
	tracing_disabled = 0;

	atomic_notifier_chain_register(&panic_notifier_list,
				       &trace_panic_notifier);

	register_die_notifier(&trace_die_notifier);

	global_trace.flags = TRACE_ARRAY_FL_GLOBAL;

	/* Holder for file callbacks */
	global_trace.trace_cpu.cpu = RING_BUFFER_ALL_CPUS;
	global_trace.trace_cpu.tr = &global_trace;

	INIT_LIST_HEAD(&global_trace.systems);
	INIT_LIST_HEAD(&global_trace.events);
	list_add(&global_trace.list, &ftrace_trace_arrays);

	while (trace_boot_options) {
		char *option;

		option = strsep(&trace_boot_options, ",");
		trace_set_options(&global_trace, option);
	}

	register_snapshot_cmd();

	return 0;

out_free_cpumask:
	free_percpu(global_trace.trace_buffer.data);
#ifdef CONFIG_TRACER_MAX_TRACE
	free_percpu(global_trace.max_buffer.data);
#endif
	free_cpumask_var(tracing_cpumask);
out_free_buffer_mask:
	free_cpumask_var(tracing_buffer_mask);
out:
	return ret;
}

__init static int clear_boot_tracer(void)
{
	/*
	 * The default tracer at boot buffer is an init section.
	 * This function is called in lateinit. If we did not
	 * find the boot tracer, then clear it out, to prevent
	 * later registration from accessing the buffer that is
	 * about to be freed.
	 */
	if (!default_bootup_tracer)
		return 0;

	printk(KERN_INFO "ftrace bootup tracer '%s' not registered.\n",
	       default_bootup_tracer);
	default_bootup_tracer = NULL;

	return 0;
}

early_initcall(tracer_alloc_buffers);
fs_initcall(tracer_init_debugfs);
late_initcall(clear_boot_tracer);<|MERGE_RESOLUTION|>--- conflicted
+++ resolved
@@ -879,15 +879,9 @@
 
 	arch_spin_lock(&ftrace_max_lock);
 
-<<<<<<< HEAD
-	buf = tr->buffer;
-	tr->buffer = max_tr.buffer;
-	max_tr.buffer = buf;
-=======
 	buf = tr->trace_buffer.buffer;
 	tr->trace_buffer.buffer = tr->max_buffer.buffer;
 	tr->max_buffer.buffer = buf;
->>>>>>> f722406f
 
 	__update_max_tr(tr, tsk, cpu);
 	arch_spin_unlock(&ftrace_max_lock);
@@ -3201,24 +3195,15 @@
 	return 0;
 }
 
-<<<<<<< HEAD
-int set_tracer_flag(unsigned int mask, int enabled)
-=======
 int set_tracer_flag(struct trace_array *tr, unsigned int mask, int enabled)
->>>>>>> f722406f
 {
 	/* do nothing if flag is already set */
 	if (!!(trace_flags & mask) == !!enabled)
 		return 0;
 
 	/* Give the tracer a chance to approve the change */
-<<<<<<< HEAD
-	if (current_trace->flag_changed)
-		if (current_trace->flag_changed(current_trace, mask, !!enabled))
-=======
 	if (tr->current_trace->flag_changed)
 		if (tr->current_trace->flag_changed(tr->current_trace, mask, !!enabled))
->>>>>>> f722406f
 			return -EINVAL;
 
 	if (enabled)
@@ -3230,15 +3215,9 @@
 		trace_event_enable_cmd_record(enabled);
 
 	if (mask == TRACE_ITER_OVERWRITE) {
-<<<<<<< HEAD
-		ring_buffer_change_overwrite(global_trace.buffer, enabled);
-#ifdef CONFIG_TRACER_MAX_TRACE
-		ring_buffer_change_overwrite(max_tr.buffer, enabled);
-=======
 		ring_buffer_change_overwrite(tr->trace_buffer.buffer, enabled);
 #ifdef CONFIG_TRACER_MAX_TRACE
 		ring_buffer_change_overwrite(tr->max_buffer.buffer, enabled);
->>>>>>> f722406f
 #endif
 	}
 
@@ -3266,22 +3245,14 @@
 
 	for (i = 0; trace_options[i]; i++) {
 		if (strcmp(cmp, trace_options[i]) == 0) {
-<<<<<<< HEAD
-			ret = set_tracer_flag(1 << i, !neg);
-=======
 			ret = set_tracer_flag(tr, 1 << i, !neg);
->>>>>>> f722406f
 			break;
 		}
 	}
 
 	/* If no option could be set, test the specific tracer options */
 	if (!trace_options[i])
-<<<<<<< HEAD
-		ret = set_tracer_option(current_trace, cmp, neg);
-=======
 		ret = set_tracer_option(tr->current_trace, cmp, neg);
->>>>>>> f722406f
 
 	mutex_unlock(&trace_types_lock);
 
@@ -3305,11 +3276,7 @@
 
 	buf[cnt] = 0;
 
-<<<<<<< HEAD
-	ret = trace_set_options(buf);
-=======
 	ret = trace_set_options(tr, buf);
->>>>>>> f722406f
 	if (ret < 0)
 		return ret;
 
@@ -3693,14 +3660,6 @@
 		goto out;
 
 	trace_branch_disable();
-<<<<<<< HEAD
-
-	current_trace->enabled = false;
-
-	if (current_trace->reset)
-		current_trace->reset(tr);
-=======
->>>>>>> f722406f
 
 	tr->current_trace->enabled = false;
 
@@ -3743,13 +3702,8 @@
 			goto out;
 	}
 
-<<<<<<< HEAD
-	current_trace = t;
-	current_trace->enabled = true;
-=======
 	tr->current_trace = t;
 	tr->current_trace->enabled = true;
->>>>>>> f722406f
 	trace_branch_enable(tr);
  out:
 	mutex_unlock(&trace_types_lock);
@@ -5497,11 +5451,7 @@
 		return -EINVAL;
 
 	mutex_lock(&trace_types_lock);
-<<<<<<< HEAD
-	ret = set_tracer_flag(1 << index, val);
-=======
 	ret = set_tracer_flag(tr, 1 << index, val);
->>>>>>> f722406f
 	mutex_unlock(&trace_types_lock);
 
 	if (ret < 0)
