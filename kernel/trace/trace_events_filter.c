--- conflicted
+++ resolved
@@ -1317,17 +1317,10 @@
 
 	memset(&pred, 0, sizeof(pred));
 	pred.op = op;
-<<<<<<< HEAD
 
 	if (op == OP_AND || op == OP_OR)
 		return &pred;
 
-=======
-
-	if (op == OP_AND || op == OP_OR)
-		return &pred;
-
->>>>>>> dcd6c922
 	if (!operand1 || !operand2) {
 		parse_error(ps, FILT_ERR_MISSING_FIELD, 0);
 		return NULL;
@@ -1962,10 +1955,6 @@
 {
 	int err;
 	struct event_filter *filter;
-<<<<<<< HEAD
-	struct filter_parse_state *ps;
-=======
->>>>>>> dcd6c922
 	struct ftrace_event_call *call;
 
 	mutex_lock(&event_mutex);
@@ -2002,46 +1991,6 @@
 #define CREATE_TRACE_POINTS
 #include "trace_events_filter_test.h"
 
-<<<<<<< HEAD
-static int test_get_filter(char *filter_str, struct ftrace_event_call *call,
-			   struct event_filter **pfilter)
-{
-	struct event_filter *filter;
-	struct filter_parse_state *ps;
-	int err = -ENOMEM;
-
-	filter = __alloc_filter();
-	if (!filter)
-		goto out;
-
-	ps = kzalloc(sizeof(*ps), GFP_KERNEL);
-	if (!ps)
-		goto free_filter;
-
-	parse_init(ps, filter_ops, filter_str);
-	err = filter_parse(ps);
-	if (err)
-		goto free_ps;
-
-	err = replace_preds(call, filter, ps, filter_str, false);
-	if (!err)
-		*pfilter = filter;
-
- free_ps:
-	filter_opstack_clear(ps);
-	postfix_clear(ps);
-	kfree(ps);
-
- free_filter:
-	if (err)
-		__free_filter(filter);
-
- out:
-	return err;
-}
-
-=======
->>>>>>> dcd6c922
 #define DATA_REC(m, va, vb, vc, vd, ve, vf, vg, vh, nvisit) \
 { \
 	.filter = FILTER, \
@@ -2160,21 +2109,13 @@
 		struct test_filter_data_t *d = &test_filter_data[i];
 		int err;
 
-<<<<<<< HEAD
-		err = test_get_filter(d->filter, &event_ftrace_test_filter,
-				      &filter);
-=======
 		err = create_filter(&event_ftrace_test_filter, d->filter,
 				    false, &filter);
->>>>>>> dcd6c922
 		if (err) {
 			printk(KERN_INFO
 			       "Failed to get filter for '%s', err %d\n",
 			       d->filter, err);
-<<<<<<< HEAD
-=======
 			__free_filter(filter);
->>>>>>> dcd6c922
 			break;
 		}
 
