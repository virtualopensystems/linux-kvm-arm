--- conflicted
+++ resolved
@@ -279,16 +279,10 @@
 		goto unlock_tasklist;
 
 	if (seize)
-<<<<<<< HEAD
-		task->ptrace |= PT_SEIZED;
-	if (ns_capable(task_user_ns(task), CAP_SYS_PTRACE))
-		task->ptrace |= PT_PTRACE_CAP;
-=======
 		flags |= PT_SEIZED;
 	if (ns_capable(task_user_ns(task), CAP_SYS_PTRACE))
 		flags |= PT_PTRACE_CAP;
 	task->ptrace = flags;
->>>>>>> e816b57a
 
 	__ptrace_link(task, current);
 
