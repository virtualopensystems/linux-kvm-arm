--- conflicted
+++ resolved
@@ -2150,11 +2150,7 @@
 						sizeof kvm_userspace_mem))
 			goto out;
 
-<<<<<<< HEAD
-		r = kvm_vm_ioctl_set_memory_region(kvm, &kvm_userspace_mem, 1);
-=======
 		r = kvm_vm_ioctl_set_memory_region(kvm, &kvm_userspace_mem, true);
->>>>>>> e11ae1a1
 		break;
 	}
 	case KVM_GET_DIRTY_LOG: {
