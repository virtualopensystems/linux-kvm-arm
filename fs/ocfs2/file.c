/* -*- mode: c; c-basic-offset: 8; -*-
 * vim: noexpandtab sw=8 ts=8 sts=0:
 *
 * file.c
 *
 * File open, close, extend, truncate
 *
 * Copyright (C) 2002, 2004 Oracle.  All rights reserved.
 *
 * This program is free software; you can redistribute it and/or
 * modify it under the terms of the GNU General Public
 * License as published by the Free Software Foundation; either
 * version 2 of the License, or (at your option) any later version.
 *
 * This program is distributed in the hope that it will be useful,
 * but WITHOUT ANY WARRANTY; without even the implied warranty of
 * MERCHANTABILITY or FITNESS FOR A PARTICULAR PURPOSE.  See the GNU
 * General Public License for more details.
 *
 * You should have received a copy of the GNU General Public
 * License along with this program; if not, write to the
 * Free Software Foundation, Inc., 59 Temple Place - Suite 330,
 * Boston, MA 021110-1307, USA.
 */

#include <linux/capability.h>
#include <linux/fs.h>
#include <linux/types.h>
#include <linux/slab.h>
#include <linux/highmem.h>
#include <linux/pagemap.h>
#include <linux/uio.h>
#include <linux/sched.h>
#include <linux/splice.h>
#include <linux/mount.h>
#include <linux/writeback.h>
#include <linux/falloc.h>
#include <linux/quotaops.h>
#include <linux/blkdev.h>

#define MLOG_MASK_PREFIX ML_INODE
#include <cluster/masklog.h>

#include "ocfs2.h"

#include "alloc.h"
#include "aops.h"
#include "dir.h"
#include "dlmglue.h"
#include "extent_map.h"
#include "file.h"
#include "sysfile.h"
#include "inode.h"
#include "ioctl.h"
#include "journal.h"
#include "locks.h"
#include "mmap.h"
#include "suballoc.h"
#include "super.h"
#include "xattr.h"
#include "acl.h"
#include "quota.h"
#include "refcounttree.h"

#include "buffer_head_io.h"

static int ocfs2_init_file_private(struct inode *inode, struct file *file)
{
	struct ocfs2_file_private *fp;

	fp = kzalloc(sizeof(struct ocfs2_file_private), GFP_KERNEL);
	if (!fp)
		return -ENOMEM;

	fp->fp_file = file;
	mutex_init(&fp->fp_mutex);
	ocfs2_file_lock_res_init(&fp->fp_flock, fp);
	file->private_data = fp;

	return 0;
}

static void ocfs2_free_file_private(struct inode *inode, struct file *file)
{
	struct ocfs2_file_private *fp = file->private_data;
	struct ocfs2_super *osb = OCFS2_SB(inode->i_sb);

	if (fp) {
		ocfs2_simple_drop_lockres(osb, &fp->fp_flock);
		ocfs2_lock_res_free(&fp->fp_flock);
		kfree(fp);
		file->private_data = NULL;
	}
}

static int ocfs2_file_open(struct inode *inode, struct file *file)
{
	int status;
	int mode = file->f_flags;
	struct ocfs2_inode_info *oi = OCFS2_I(inode);

	mlog_entry("(0x%p, 0x%p, '%.*s')\n", inode, file,
		   file->f_path.dentry->d_name.len, file->f_path.dentry->d_name.name);

	if (file->f_mode & FMODE_WRITE)
		dquot_initialize(inode);

	spin_lock(&oi->ip_lock);

	/* Check that the inode hasn't been wiped from disk by another
	 * node. If it hasn't then we're safe as long as we hold the
	 * spin lock until our increment of open count. */
	if (OCFS2_I(inode)->ip_flags & OCFS2_INODE_DELETED) {
		spin_unlock(&oi->ip_lock);

		status = -ENOENT;
		goto leave;
	}

	if (mode & O_DIRECT)
		oi->ip_flags |= OCFS2_INODE_OPEN_DIRECT;

	oi->ip_open_count++;
	spin_unlock(&oi->ip_lock);

	status = ocfs2_init_file_private(inode, file);
	if (status) {
		/*
		 * We want to set open count back if we're failing the
		 * open.
		 */
		spin_lock(&oi->ip_lock);
		oi->ip_open_count--;
		spin_unlock(&oi->ip_lock);
	}

leave:
	mlog_exit(status);
	return status;
}

static int ocfs2_file_release(struct inode *inode, struct file *file)
{
	struct ocfs2_inode_info *oi = OCFS2_I(inode);

	mlog_entry("(0x%p, 0x%p, '%.*s')\n", inode, file,
		       file->f_path.dentry->d_name.len,
		       file->f_path.dentry->d_name.name);

	spin_lock(&oi->ip_lock);
	if (!--oi->ip_open_count)
		oi->ip_flags &= ~OCFS2_INODE_OPEN_DIRECT;
	spin_unlock(&oi->ip_lock);

	ocfs2_free_file_private(inode, file);

	mlog_exit(0);

	return 0;
}

static int ocfs2_dir_open(struct inode *inode, struct file *file)
{
	return ocfs2_init_file_private(inode, file);
}

static int ocfs2_dir_release(struct inode *inode, struct file *file)
{
	ocfs2_free_file_private(inode, file);
	return 0;
}

static int ocfs2_sync_file(struct file *file, int datasync)
{
	int err = 0;
	journal_t *journal;
	struct inode *inode = file->f_mapping->host;
	struct ocfs2_super *osb = OCFS2_SB(inode->i_sb);

	mlog_entry("(0x%p, %d, 0x%p, '%.*s')\n", file, datasync,
		   file->f_path.dentry, file->f_path.dentry->d_name.len,
		   file->f_path.dentry->d_name.name);

	if (datasync && !(inode->i_state & I_DIRTY_DATASYNC)) {
		/*
		 * We still have to flush drive's caches to get data to the
		 * platter
		 */
		if (osb->s_mount_opt & OCFS2_MOUNT_BARRIER)
<<<<<<< HEAD
			blkdev_issue_flush(inode->i_sb->s_bdev, GFP_KERNEL,
					   NULL, BLKDEV_IFL_WAIT);
=======
			blkdev_issue_flush(inode->i_sb->s_bdev, GFP_KERNEL, NULL);
>>>>>>> 45f53cc9
		goto bail;
	}

	journal = osb->journal->j_journal;
	err = jbd2_journal_force_commit(journal);

bail:
	mlog_exit(err);

	return (err < 0) ? -EIO : 0;
}

int ocfs2_should_update_atime(struct inode *inode,
			      struct vfsmount *vfsmnt)
{
	struct timespec now;
	struct ocfs2_super *osb = OCFS2_SB(inode->i_sb);

	if (ocfs2_is_hard_readonly(osb) || ocfs2_is_soft_readonly(osb))
		return 0;

	if ((inode->i_flags & S_NOATIME) ||
	    ((inode->i_sb->s_flags & MS_NODIRATIME) && S_ISDIR(inode->i_mode)))
		return 0;

	/*
	 * We can be called with no vfsmnt structure - NFSD will
	 * sometimes do this.
	 *
	 * Note that our action here is different than touch_atime() -
	 * if we can't tell whether this is a noatime mount, then we
	 * don't know whether to trust the value of s_atime_quantum.
	 */
	if (vfsmnt == NULL)
		return 0;

	if ((vfsmnt->mnt_flags & MNT_NOATIME) ||
	    ((vfsmnt->mnt_flags & MNT_NODIRATIME) && S_ISDIR(inode->i_mode)))
		return 0;

	if (vfsmnt->mnt_flags & MNT_RELATIME) {
		if ((timespec_compare(&inode->i_atime, &inode->i_mtime) <= 0) ||
		    (timespec_compare(&inode->i_atime, &inode->i_ctime) <= 0))
			return 1;

		return 0;
	}

	now = CURRENT_TIME;
	if ((now.tv_sec - inode->i_atime.tv_sec <= osb->s_atime_quantum))
		return 0;
	else
		return 1;
}

int ocfs2_update_inode_atime(struct inode *inode,
			     struct buffer_head *bh)
{
	int ret;
	struct ocfs2_super *osb = OCFS2_SB(inode->i_sb);
	handle_t *handle;
	struct ocfs2_dinode *di = (struct ocfs2_dinode *) bh->b_data;

	mlog_entry_void();

	handle = ocfs2_start_trans(osb, OCFS2_INODE_UPDATE_CREDITS);
	if (IS_ERR(handle)) {
		ret = PTR_ERR(handle);
		mlog_errno(ret);
		goto out;
	}

	ret = ocfs2_journal_access_di(handle, INODE_CACHE(inode), bh,
				      OCFS2_JOURNAL_ACCESS_WRITE);
	if (ret) {
		mlog_errno(ret);
		goto out_commit;
	}

	/*
	 * Don't use ocfs2_mark_inode_dirty() here as we don't always
	 * have i_mutex to guard against concurrent changes to other
	 * inode fields.
	 */
	inode->i_atime = CURRENT_TIME;
	di->i_atime = cpu_to_le64(inode->i_atime.tv_sec);
	di->i_atime_nsec = cpu_to_le32(inode->i_atime.tv_nsec);
	ocfs2_journal_dirty(handle, bh);

out_commit:
	ocfs2_commit_trans(OCFS2_SB(inode->i_sb), handle);
out:
	mlog_exit(ret);
	return ret;
}

static int ocfs2_set_inode_size(handle_t *handle,
				struct inode *inode,
				struct buffer_head *fe_bh,
				u64 new_i_size)
{
	int status;

	mlog_entry_void();
	i_size_write(inode, new_i_size);
	inode->i_blocks = ocfs2_inode_sector_count(inode);
	inode->i_ctime = inode->i_mtime = CURRENT_TIME;

	status = ocfs2_mark_inode_dirty(handle, inode, fe_bh);
	if (status < 0) {
		mlog_errno(status);
		goto bail;
	}

bail:
	mlog_exit(status);
	return status;
}

int ocfs2_simple_size_update(struct inode *inode,
			     struct buffer_head *di_bh,
			     u64 new_i_size)
{
	int ret;
	struct ocfs2_super *osb = OCFS2_SB(inode->i_sb);
	handle_t *handle = NULL;

	handle = ocfs2_start_trans(osb, OCFS2_INODE_UPDATE_CREDITS);
	if (IS_ERR(handle)) {
		ret = PTR_ERR(handle);
		mlog_errno(ret);
		goto out;
	}

	ret = ocfs2_set_inode_size(handle, inode, di_bh,
				   new_i_size);
	if (ret < 0)
		mlog_errno(ret);

	ocfs2_commit_trans(osb, handle);
out:
	return ret;
}

static int ocfs2_cow_file_pos(struct inode *inode,
			      struct buffer_head *fe_bh,
			      u64 offset)
{
	int status;
	u32 phys, cpos = offset >> OCFS2_SB(inode->i_sb)->s_clustersize_bits;
	unsigned int num_clusters = 0;
	unsigned int ext_flags = 0;

	/*
	 * If the new offset is aligned to the range of the cluster, there is
	 * no space for ocfs2_zero_range_for_truncate to fill, so no need to
	 * CoW either.
	 */
	if ((offset & (OCFS2_SB(inode->i_sb)->s_clustersize - 1)) == 0)
		return 0;

	status = ocfs2_get_clusters(inode, cpos, &phys,
				    &num_clusters, &ext_flags);
	if (status) {
		mlog_errno(status);
		goto out;
	}

	if (!(ext_flags & OCFS2_EXT_REFCOUNTED))
		goto out;

	return ocfs2_refcount_cow(inode, NULL, fe_bh, cpos, 1, cpos+1);

out:
	return status;
}

static int ocfs2_orphan_for_truncate(struct ocfs2_super *osb,
				     struct inode *inode,
				     struct buffer_head *fe_bh,
				     u64 new_i_size)
{
	int status;
	handle_t *handle;
	struct ocfs2_dinode *di;
	u64 cluster_bytes;

	mlog_entry_void();

	/*
	 * We need to CoW the cluster contains the offset if it is reflinked
	 * since we will call ocfs2_zero_range_for_truncate later which will
	 * write "0" from offset to the end of the cluster.
	 */
	status = ocfs2_cow_file_pos(inode, fe_bh, new_i_size);
	if (status) {
		mlog_errno(status);
		return status;
	}

	/* TODO: This needs to actually orphan the inode in this
	 * transaction. */

	handle = ocfs2_start_trans(osb, OCFS2_INODE_UPDATE_CREDITS);
	if (IS_ERR(handle)) {
		status = PTR_ERR(handle);
		mlog_errno(status);
		goto out;
	}

	status = ocfs2_journal_access_di(handle, INODE_CACHE(inode), fe_bh,
					 OCFS2_JOURNAL_ACCESS_WRITE);
	if (status < 0) {
		mlog_errno(status);
		goto out_commit;
	}

	/*
	 * Do this before setting i_size.
	 */
	cluster_bytes = ocfs2_align_bytes_to_clusters(inode->i_sb, new_i_size);
	status = ocfs2_zero_range_for_truncate(inode, handle, new_i_size,
					       cluster_bytes);
	if (status) {
		mlog_errno(status);
		goto out_commit;
	}

	i_size_write(inode, new_i_size);
	inode->i_ctime = inode->i_mtime = CURRENT_TIME;

	di = (struct ocfs2_dinode *) fe_bh->b_data;
	di->i_size = cpu_to_le64(new_i_size);
	di->i_ctime = di->i_mtime = cpu_to_le64(inode->i_ctime.tv_sec);
	di->i_ctime_nsec = di->i_mtime_nsec = cpu_to_le32(inode->i_ctime.tv_nsec);

	ocfs2_journal_dirty(handle, fe_bh);

out_commit:
	ocfs2_commit_trans(osb, handle);
out:

	mlog_exit(status);
	return status;
}

static int ocfs2_truncate_file(struct inode *inode,
			       struct buffer_head *di_bh,
			       u64 new_i_size)
{
	int status = 0;
	struct ocfs2_dinode *fe = NULL;
	struct ocfs2_super *osb = OCFS2_SB(inode->i_sb);

	mlog_entry("(inode = %llu, new_i_size = %llu\n",
		   (unsigned long long)OCFS2_I(inode)->ip_blkno,
		   (unsigned long long)new_i_size);

	/* We trust di_bh because it comes from ocfs2_inode_lock(), which
	 * already validated it */
	fe = (struct ocfs2_dinode *) di_bh->b_data;

	mlog_bug_on_msg(le64_to_cpu(fe->i_size) != i_size_read(inode),
			"Inode %llu, inode i_size = %lld != di "
			"i_size = %llu, i_flags = 0x%x\n",
			(unsigned long long)OCFS2_I(inode)->ip_blkno,
			i_size_read(inode),
			(unsigned long long)le64_to_cpu(fe->i_size),
			le32_to_cpu(fe->i_flags));

	if (new_i_size > le64_to_cpu(fe->i_size)) {
		mlog(0, "asked to truncate file with size (%llu) to size (%llu)!\n",
		     (unsigned long long)le64_to_cpu(fe->i_size),
		     (unsigned long long)new_i_size);
		status = -EINVAL;
		mlog_errno(status);
		goto bail;
	}

	mlog(0, "inode %llu, i_size = %llu, new_i_size = %llu\n",
	     (unsigned long long)le64_to_cpu(fe->i_blkno),
	     (unsigned long long)le64_to_cpu(fe->i_size),
	     (unsigned long long)new_i_size);

	/* lets handle the simple truncate cases before doing any more
	 * cluster locking. */
	if (new_i_size == le64_to_cpu(fe->i_size))
		goto bail;

	down_write(&OCFS2_I(inode)->ip_alloc_sem);

	ocfs2_resv_discard(&osb->osb_la_resmap,
			   &OCFS2_I(inode)->ip_la_data_resv);

	/*
	 * The inode lock forced other nodes to sync and drop their
	 * pages, which (correctly) happens even if we have a truncate
	 * without allocation change - ocfs2 cluster sizes can be much
	 * greater than page size, so we have to truncate them
	 * anyway.
	 */
	unmap_mapping_range(inode->i_mapping, new_i_size + PAGE_SIZE - 1, 0, 1);
	truncate_inode_pages(inode->i_mapping, new_i_size);

	if (OCFS2_I(inode)->ip_dyn_features & OCFS2_INLINE_DATA_FL) {
		status = ocfs2_truncate_inline(inode, di_bh, new_i_size,
					       i_size_read(inode), 1);
		if (status)
			mlog_errno(status);

		goto bail_unlock_sem;
	}

	/* alright, we're going to need to do a full blown alloc size
	 * change. Orphan the inode so that recovery can complete the
	 * truncate if necessary. This does the task of marking
	 * i_size. */
	status = ocfs2_orphan_for_truncate(osb, inode, di_bh, new_i_size);
	if (status < 0) {
		mlog_errno(status);
		goto bail_unlock_sem;
	}

	status = ocfs2_commit_truncate(osb, inode, di_bh);
	if (status < 0) {
		mlog_errno(status);
		goto bail_unlock_sem;
	}

	/* TODO: orphan dir cleanup here. */
bail_unlock_sem:
	up_write(&OCFS2_I(inode)->ip_alloc_sem);

bail:
	if (!status && OCFS2_I(inode)->ip_clusters == 0)
		status = ocfs2_try_remove_refcount_tree(inode, di_bh);

	mlog_exit(status);
	return status;
}

/*
 * extend file allocation only here.
 * we'll update all the disk stuff, and oip->alloc_size
 *
 * expect stuff to be locked, a transaction started and enough data /
 * metadata reservations in the contexts.
 *
 * Will return -EAGAIN, and a reason if a restart is needed.
 * If passed in, *reason will always be set, even in error.
 */
int ocfs2_add_inode_data(struct ocfs2_super *osb,
			 struct inode *inode,
			 u32 *logical_offset,
			 u32 clusters_to_add,
			 int mark_unwritten,
			 struct buffer_head *fe_bh,
			 handle_t *handle,
			 struct ocfs2_alloc_context *data_ac,
			 struct ocfs2_alloc_context *meta_ac,
			 enum ocfs2_alloc_restarted *reason_ret)
{
	int ret;
	struct ocfs2_extent_tree et;

	ocfs2_init_dinode_extent_tree(&et, INODE_CACHE(inode), fe_bh);
	ret = ocfs2_add_clusters_in_btree(handle, &et, logical_offset,
					  clusters_to_add, mark_unwritten,
					  data_ac, meta_ac, reason_ret);

	return ret;
}

static int __ocfs2_extend_allocation(struct inode *inode, u32 logical_start,
				     u32 clusters_to_add, int mark_unwritten)
{
	int status = 0;
	int restart_func = 0;
	int credits;
	u32 prev_clusters;
	struct buffer_head *bh = NULL;
	struct ocfs2_dinode *fe = NULL;
	handle_t *handle = NULL;
	struct ocfs2_alloc_context *data_ac = NULL;
	struct ocfs2_alloc_context *meta_ac = NULL;
	enum ocfs2_alloc_restarted why;
	struct ocfs2_super *osb = OCFS2_SB(inode->i_sb);
	struct ocfs2_extent_tree et;
	int did_quota = 0;

	mlog_entry("(clusters_to_add = %u)\n", clusters_to_add);

	/*
	 * This function only exists for file systems which don't
	 * support holes.
	 */
	BUG_ON(mark_unwritten && !ocfs2_sparse_alloc(osb));

	status = ocfs2_read_inode_block(inode, &bh);
	if (status < 0) {
		mlog_errno(status);
		goto leave;
	}
	fe = (struct ocfs2_dinode *) bh->b_data;

restart_all:
	BUG_ON(le32_to_cpu(fe->i_clusters) != OCFS2_I(inode)->ip_clusters);

	mlog(0, "extend inode %llu, i_size = %lld, di->i_clusters = %u, "
	     "clusters_to_add = %u\n",
	     (unsigned long long)OCFS2_I(inode)->ip_blkno,
	     (long long)i_size_read(inode), le32_to_cpu(fe->i_clusters),
	     clusters_to_add);
	ocfs2_init_dinode_extent_tree(&et, INODE_CACHE(inode), bh);
	status = ocfs2_lock_allocators(inode, &et, clusters_to_add, 0,
				       &data_ac, &meta_ac);
	if (status) {
		mlog_errno(status);
		goto leave;
	}

	credits = ocfs2_calc_extend_credits(osb->sb, &fe->id2.i_list,
					    clusters_to_add);
	handle = ocfs2_start_trans(osb, credits);
	if (IS_ERR(handle)) {
		status = PTR_ERR(handle);
		handle = NULL;
		mlog_errno(status);
		goto leave;
	}

restarted_transaction:
	status = dquot_alloc_space_nodirty(inode,
			ocfs2_clusters_to_bytes(osb->sb, clusters_to_add));
	if (status)
		goto leave;
	did_quota = 1;

	/* reserve a write to the file entry early on - that we if we
	 * run out of credits in the allocation path, we can still
	 * update i_size. */
	status = ocfs2_journal_access_di(handle, INODE_CACHE(inode), bh,
					 OCFS2_JOURNAL_ACCESS_WRITE);
	if (status < 0) {
		mlog_errno(status);
		goto leave;
	}

	prev_clusters = OCFS2_I(inode)->ip_clusters;

	status = ocfs2_add_inode_data(osb,
				      inode,
				      &logical_start,
				      clusters_to_add,
				      mark_unwritten,
				      bh,
				      handle,
				      data_ac,
				      meta_ac,
				      &why);
	if ((status < 0) && (status != -EAGAIN)) {
		if (status != -ENOSPC)
			mlog_errno(status);
		goto leave;
	}

	ocfs2_journal_dirty(handle, bh);

	spin_lock(&OCFS2_I(inode)->ip_lock);
	clusters_to_add -= (OCFS2_I(inode)->ip_clusters - prev_clusters);
	spin_unlock(&OCFS2_I(inode)->ip_lock);
	/* Release unused quota reservation */
	dquot_free_space(inode,
			ocfs2_clusters_to_bytes(osb->sb, clusters_to_add));
	did_quota = 0;

	if (why != RESTART_NONE && clusters_to_add) {
		if (why == RESTART_META) {
			mlog(0, "restarting function.\n");
			restart_func = 1;
			status = 0;
		} else {
			BUG_ON(why != RESTART_TRANS);

			mlog(0, "restarting transaction.\n");
			/* TODO: This can be more intelligent. */
			credits = ocfs2_calc_extend_credits(osb->sb,
							    &fe->id2.i_list,
							    clusters_to_add);
			status = ocfs2_extend_trans(handle, credits);
			if (status < 0) {
				/* handle still has to be committed at
				 * this point. */
				status = -ENOMEM;
				mlog_errno(status);
				goto leave;
			}
			goto restarted_transaction;
		}
	}

	mlog(0, "fe: i_clusters = %u, i_size=%llu\n",
	     le32_to_cpu(fe->i_clusters),
	     (unsigned long long)le64_to_cpu(fe->i_size));
	mlog(0, "inode: ip_clusters=%u, i_size=%lld\n",
	     OCFS2_I(inode)->ip_clusters, (long long)i_size_read(inode));

leave:
	if (status < 0 && did_quota)
		dquot_free_space(inode,
			ocfs2_clusters_to_bytes(osb->sb, clusters_to_add));
	if (handle) {
		ocfs2_commit_trans(osb, handle);
		handle = NULL;
	}
	if (data_ac) {
		ocfs2_free_alloc_context(data_ac);
		data_ac = NULL;
	}
	if (meta_ac) {
		ocfs2_free_alloc_context(meta_ac);
		meta_ac = NULL;
	}
	if ((!status) && restart_func) {
		restart_func = 0;
		goto restart_all;
	}
	brelse(bh);
	bh = NULL;

	mlog_exit(status);
	return status;
}

/*
 * While a write will already be ordering the data, a truncate will not.
 * Thus, we need to explicitly order the zeroed pages.
 */
static handle_t *ocfs2_zero_start_ordered_transaction(struct inode *inode)
{
	struct ocfs2_super *osb = OCFS2_SB(inode->i_sb);
	handle_t *handle = NULL;
	int ret = 0;

	if (!ocfs2_should_order_data(inode))
		goto out;

	handle = ocfs2_start_trans(osb, OCFS2_INODE_UPDATE_CREDITS);
	if (IS_ERR(handle)) {
		ret = -ENOMEM;
		mlog_errno(ret);
		goto out;
	}

	ret = ocfs2_jbd2_file_inode(handle, inode);
	if (ret < 0)
		mlog_errno(ret);

out:
	if (ret) {
		if (!IS_ERR(handle))
			ocfs2_commit_trans(osb, handle);
		handle = ERR_PTR(ret);
	}
	return handle;
}

/* Some parts of this taken from generic_cont_expand, which turned out
 * to be too fragile to do exactly what we need without us having to
 * worry about recursive locking in ->write_begin() and ->write_end(). */
static int ocfs2_write_zero_page(struct inode *inode, u64 abs_from,
				 u64 abs_to)
{
	struct address_space *mapping = inode->i_mapping;
	struct page *page;
	unsigned long index = abs_from >> PAGE_CACHE_SHIFT;
	handle_t *handle = NULL;
	int ret = 0;
	unsigned zero_from, zero_to, block_start, block_end;

	BUG_ON(abs_from >= abs_to);
	BUG_ON(abs_to > (((u64)index + 1) << PAGE_CACHE_SHIFT));
	BUG_ON(abs_from & (inode->i_blkbits - 1));

	page = find_or_create_page(mapping, index, GFP_NOFS);
	if (!page) {
		ret = -ENOMEM;
		mlog_errno(ret);
		goto out;
	}

	/* Get the offsets within the page that we want to zero */
	zero_from = abs_from & (PAGE_CACHE_SIZE - 1);
	zero_to = abs_to & (PAGE_CACHE_SIZE - 1);
	if (!zero_to)
		zero_to = PAGE_CACHE_SIZE;

	mlog(0,
	     "abs_from = %llu, abs_to = %llu, index = %lu, zero_from = %u, zero_to = %u\n",
	     (unsigned long long)abs_from, (unsigned long long)abs_to,
	     index, zero_from, zero_to);

	/* We know that zero_from is block aligned */
	for (block_start = zero_from; block_start < zero_to;
	     block_start = block_end) {
		block_end = block_start + (1 << inode->i_blkbits);

		/*
		 * block_start is block-aligned.  Bump it by one to force
		 * __block_write_begin and block_commit_write to zero the
		 * whole block.
		 */
		ret = __block_write_begin(page, block_start + 1, 0,
					  ocfs2_get_block);
		if (ret < 0) {
			mlog_errno(ret);
			goto out_unlock;
		}

		if (!handle) {
			handle = ocfs2_zero_start_ordered_transaction(inode);
			if (IS_ERR(handle)) {
				ret = PTR_ERR(handle);
				handle = NULL;
				break;
			}
		}

		/* must not update i_size! */
		ret = block_commit_write(page, block_start + 1,
					 block_start + 1);
		if (ret < 0)
			mlog_errno(ret);
		else
			ret = 0;
	}

	if (handle)
		ocfs2_commit_trans(OCFS2_SB(inode->i_sb), handle);

out_unlock:
	unlock_page(page);
	page_cache_release(page);
out:
	return ret;
}

/*
 * Find the next range to zero.  We do this in terms of bytes because
 * that's what ocfs2_zero_extend() wants, and it is dealing with the
 * pagecache.  We may return multiple extents.
 *
 * zero_start and zero_end are ocfs2_zero_extend()s current idea of what
 * needs to be zeroed.  range_start and range_end return the next zeroing
 * range.  A subsequent call should pass the previous range_end as its
 * zero_start.  If range_end is 0, there's nothing to do.
 *
 * Unwritten extents are skipped over.  Refcounted extents are CoWd.
 */
static int ocfs2_zero_extend_get_range(struct inode *inode,
				       struct buffer_head *di_bh,
				       u64 zero_start, u64 zero_end,
				       u64 *range_start, u64 *range_end)
{
	int rc = 0, needs_cow = 0;
	u32 p_cpos, zero_clusters = 0;
	u32 zero_cpos =
		zero_start >> OCFS2_SB(inode->i_sb)->s_clustersize_bits;
	u32 last_cpos = ocfs2_clusters_for_bytes(inode->i_sb, zero_end);
	unsigned int num_clusters = 0;
	unsigned int ext_flags = 0;

	while (zero_cpos < last_cpos) {
		rc = ocfs2_get_clusters(inode, zero_cpos, &p_cpos,
					&num_clusters, &ext_flags);
		if (rc) {
			mlog_errno(rc);
			goto out;
		}

		if (p_cpos && !(ext_flags & OCFS2_EXT_UNWRITTEN)) {
			zero_clusters = num_clusters;
			if (ext_flags & OCFS2_EXT_REFCOUNTED)
				needs_cow = 1;
			break;
		}

		zero_cpos += num_clusters;
	}
	if (!zero_clusters) {
		*range_end = 0;
		goto out;
	}

	while ((zero_cpos + zero_clusters) < last_cpos) {
		rc = ocfs2_get_clusters(inode, zero_cpos + zero_clusters,
					&p_cpos, &num_clusters,
					&ext_flags);
		if (rc) {
			mlog_errno(rc);
			goto out;
		}

		if (!p_cpos || (ext_flags & OCFS2_EXT_UNWRITTEN))
			break;
		if (ext_flags & OCFS2_EXT_REFCOUNTED)
			needs_cow = 1;
		zero_clusters += num_clusters;
	}
	if ((zero_cpos + zero_clusters) > last_cpos)
		zero_clusters = last_cpos - zero_cpos;

	if (needs_cow) {
		rc = ocfs2_refcount_cow(inode, NULL, di_bh, zero_cpos,
					zero_clusters, UINT_MAX);
		if (rc) {
			mlog_errno(rc);
			goto out;
		}
	}

	*range_start = ocfs2_clusters_to_bytes(inode->i_sb, zero_cpos);
	*range_end = ocfs2_clusters_to_bytes(inode->i_sb,
					     zero_cpos + zero_clusters);

out:
	return rc;
}

/*
 * Zero one range returned from ocfs2_zero_extend_get_range().  The caller
 * has made sure that the entire range needs zeroing.
 */
static int ocfs2_zero_extend_range(struct inode *inode, u64 range_start,
				   u64 range_end)
{
	int rc = 0;
	u64 next_pos;
	u64 zero_pos = range_start;

	mlog(0, "range_start = %llu, range_end = %llu\n",
	     (unsigned long long)range_start,
	     (unsigned long long)range_end);
	BUG_ON(range_start >= range_end);

	while (zero_pos < range_end) {
		next_pos = (zero_pos & PAGE_CACHE_MASK) + PAGE_CACHE_SIZE;
		if (next_pos > range_end)
			next_pos = range_end;
		rc = ocfs2_write_zero_page(inode, zero_pos, next_pos);
		if (rc < 0) {
			mlog_errno(rc);
			break;
		}
		zero_pos = next_pos;

		/*
		 * Very large extends have the potential to lock up
		 * the cpu for extended periods of time.
		 */
		cond_resched();
	}

	return rc;
}

int ocfs2_zero_extend(struct inode *inode, struct buffer_head *di_bh,
		      loff_t zero_to_size)
{
	int ret = 0;
	u64 zero_start, range_start = 0, range_end = 0;
	struct super_block *sb = inode->i_sb;

	zero_start = ocfs2_align_bytes_to_blocks(sb, i_size_read(inode));
	mlog(0, "zero_start %llu for i_size %llu\n",
	     (unsigned long long)zero_start,
	     (unsigned long long)i_size_read(inode));
	while (zero_start < zero_to_size) {
		ret = ocfs2_zero_extend_get_range(inode, di_bh, zero_start,
						  zero_to_size,
						  &range_start,
						  &range_end);
		if (ret) {
			mlog_errno(ret);
			break;
		}
		if (!range_end)
			break;
		/* Trim the ends */
		if (range_start < zero_start)
			range_start = zero_start;
		if (range_end > zero_to_size)
			range_end = zero_to_size;

		ret = ocfs2_zero_extend_range(inode, range_start,
					      range_end);
		if (ret) {
			mlog_errno(ret);
			break;
		}
		zero_start = range_end;
	}

	return ret;
}

int ocfs2_extend_no_holes(struct inode *inode, struct buffer_head *di_bh,
			  u64 new_i_size, u64 zero_to)
{
	int ret;
	u32 clusters_to_add;
	struct ocfs2_inode_info *oi = OCFS2_I(inode);

	/*
	 * Only quota files call this without a bh, and they can't be
	 * refcounted.
	 */
	BUG_ON(!di_bh && (oi->ip_dyn_features & OCFS2_HAS_REFCOUNT_FL));
	BUG_ON(!di_bh && !(oi->ip_flags & OCFS2_INODE_SYSTEM_FILE));

	clusters_to_add = ocfs2_clusters_for_bytes(inode->i_sb, new_i_size);
	if (clusters_to_add < oi->ip_clusters)
		clusters_to_add = 0;
	else
		clusters_to_add -= oi->ip_clusters;

	if (clusters_to_add) {
		ret = __ocfs2_extend_allocation(inode, oi->ip_clusters,
						clusters_to_add, 0);
		if (ret) {
			mlog_errno(ret);
			goto out;
		}
	}

	/*
	 * Call this even if we don't add any clusters to the tree. We
	 * still need to zero the area between the old i_size and the
	 * new i_size.
	 */
	ret = ocfs2_zero_extend(inode, di_bh, zero_to);
	if (ret < 0)
		mlog_errno(ret);

out:
	return ret;
}

static int ocfs2_extend_file(struct inode *inode,
			     struct buffer_head *di_bh,
			     u64 new_i_size)
{
	int ret = 0;
	struct ocfs2_inode_info *oi = OCFS2_I(inode);

	BUG_ON(!di_bh);

	/* setattr sometimes calls us like this. */
	if (new_i_size == 0)
		goto out;

	if (i_size_read(inode) == new_i_size)
		goto out;
	BUG_ON(new_i_size < i_size_read(inode));

	/*
	 * The alloc sem blocks people in read/write from reading our
	 * allocation until we're done changing it. We depend on
	 * i_mutex to block other extend/truncate calls while we're
	 * here.  We even have to hold it for sparse files because there
	 * might be some tail zeroing.
	 */
	down_write(&oi->ip_alloc_sem);

	if (oi->ip_dyn_features & OCFS2_INLINE_DATA_FL) {
		/*
		 * We can optimize small extends by keeping the inodes
		 * inline data.
		 */
		if (ocfs2_size_fits_inline_data(di_bh, new_i_size)) {
			up_write(&oi->ip_alloc_sem);
			goto out_update_size;
		}

		ret = ocfs2_convert_inline_data_to_extents(inode, di_bh);
		if (ret) {
			up_write(&oi->ip_alloc_sem);
			mlog_errno(ret);
			goto out;
		}
	}

	if (ocfs2_sparse_alloc(OCFS2_SB(inode->i_sb)))
		ret = ocfs2_zero_extend(inode, di_bh, new_i_size);
	else
		ret = ocfs2_extend_no_holes(inode, di_bh, new_i_size,
					    new_i_size);

	up_write(&oi->ip_alloc_sem);

	if (ret < 0) {
		mlog_errno(ret);
		goto out;
	}

out_update_size:
	ret = ocfs2_simple_size_update(inode, di_bh, new_i_size);
	if (ret < 0)
		mlog_errno(ret);

out:
	return ret;
}

int ocfs2_setattr(struct dentry *dentry, struct iattr *attr)
{
	int status = 0, size_change;
	struct inode *inode = dentry->d_inode;
	struct super_block *sb = inode->i_sb;
	struct ocfs2_super *osb = OCFS2_SB(sb);
	struct buffer_head *bh = NULL;
	handle_t *handle = NULL;
	struct dquot *transfer_to[MAXQUOTAS] = { };
	int qtype;

	mlog_entry("(0x%p, '%.*s')\n", dentry,
	           dentry->d_name.len, dentry->d_name.name);

	/* ensuring we don't even attempt to truncate a symlink */
	if (S_ISLNK(inode->i_mode))
		attr->ia_valid &= ~ATTR_SIZE;

	if (attr->ia_valid & ATTR_MODE)
		mlog(0, "mode change: %d\n", attr->ia_mode);
	if (attr->ia_valid & ATTR_UID)
		mlog(0, "uid change: %d\n", attr->ia_uid);
	if (attr->ia_valid & ATTR_GID)
		mlog(0, "gid change: %d\n", attr->ia_gid);
	if (attr->ia_valid & ATTR_SIZE)
		mlog(0, "size change...\n");
	if (attr->ia_valid & (ATTR_ATIME | ATTR_MTIME | ATTR_CTIME))
		mlog(0, "time change...\n");

#define OCFS2_VALID_ATTRS (ATTR_ATIME | ATTR_MTIME | ATTR_CTIME | ATTR_SIZE \
			   | ATTR_GID | ATTR_UID | ATTR_MODE)
	if (!(attr->ia_valid & OCFS2_VALID_ATTRS)) {
		mlog(0, "can't handle attrs: 0x%x\n", attr->ia_valid);
		return 0;
	}

	status = inode_change_ok(inode, attr);
	if (status)
		return status;

	if (is_quota_modification(inode, attr))
		dquot_initialize(inode);
	size_change = S_ISREG(inode->i_mode) && attr->ia_valid & ATTR_SIZE;
	if (size_change) {
		status = ocfs2_rw_lock(inode, 1);
		if (status < 0) {
			mlog_errno(status);
			goto bail;
		}
	}

	status = ocfs2_inode_lock(inode, &bh, 1);
	if (status < 0) {
		if (status != -ENOENT)
			mlog_errno(status);
		goto bail_unlock_rw;
	}

	if (size_change && attr->ia_size != i_size_read(inode)) {
		status = inode_newsize_ok(inode, attr->ia_size);
		if (status)
			goto bail_unlock;

		if (i_size_read(inode) > attr->ia_size) {
			if (ocfs2_should_order_data(inode)) {
				status = ocfs2_begin_ordered_truncate(inode,
								      attr->ia_size);
				if (status)
					goto bail_unlock;
			}
			status = ocfs2_truncate_file(inode, bh, attr->ia_size);
		} else
			status = ocfs2_extend_file(inode, bh, attr->ia_size);
		if (status < 0) {
			if (status != -ENOSPC)
				mlog_errno(status);
			status = -ENOSPC;
			goto bail_unlock;
		}
	}

	if ((attr->ia_valid & ATTR_UID && attr->ia_uid != inode->i_uid) ||
	    (attr->ia_valid & ATTR_GID && attr->ia_gid != inode->i_gid)) {
		/*
		 * Gather pointers to quota structures so that allocation /
		 * freeing of quota structures happens here and not inside
		 * dquot_transfer() where we have problems with lock ordering
		 */
		if (attr->ia_valid & ATTR_UID && attr->ia_uid != inode->i_uid
		    && OCFS2_HAS_RO_COMPAT_FEATURE(sb,
		    OCFS2_FEATURE_RO_COMPAT_USRQUOTA)) {
			transfer_to[USRQUOTA] = dqget(sb, attr->ia_uid,
						      USRQUOTA);
			if (!transfer_to[USRQUOTA]) {
				status = -ESRCH;
				goto bail_unlock;
			}
		}
		if (attr->ia_valid & ATTR_GID && attr->ia_gid != inode->i_gid
		    && OCFS2_HAS_RO_COMPAT_FEATURE(sb,
		    OCFS2_FEATURE_RO_COMPAT_GRPQUOTA)) {
			transfer_to[GRPQUOTA] = dqget(sb, attr->ia_gid,
						      GRPQUOTA);
			if (!transfer_to[GRPQUOTA]) {
				status = -ESRCH;
				goto bail_unlock;
			}
		}
		handle = ocfs2_start_trans(osb, OCFS2_INODE_UPDATE_CREDITS +
					   2 * ocfs2_quota_trans_credits(sb));
		if (IS_ERR(handle)) {
			status = PTR_ERR(handle);
			mlog_errno(status);
			goto bail_unlock;
		}
		status = __dquot_transfer(inode, transfer_to);
		if (status < 0)
			goto bail_commit;
	} else {
		handle = ocfs2_start_trans(osb, OCFS2_INODE_UPDATE_CREDITS);
		if (IS_ERR(handle)) {
			status = PTR_ERR(handle);
			mlog_errno(status);
			goto bail_unlock;
		}
	}

	/*
	 * This will intentionally not wind up calling truncate_setsize(),
	 * since all the work for a size change has been done above.
	 * Otherwise, we could get into problems with truncate as
	 * ip_alloc_sem is used there to protect against i_size
	 * changes.
	 *
	 * XXX: this means the conditional below can probably be removed.
	 */
	if ((attr->ia_valid & ATTR_SIZE) &&
	    attr->ia_size != i_size_read(inode)) {
		status = vmtruncate(inode, attr->ia_size);
		if (status) {
			mlog_errno(status);
			goto bail_commit;
		}
	}

	setattr_copy(inode, attr);
	mark_inode_dirty(inode);

	status = ocfs2_mark_inode_dirty(handle, inode, bh);
	if (status < 0)
		mlog_errno(status);

bail_commit:
	ocfs2_commit_trans(osb, handle);
bail_unlock:
	ocfs2_inode_unlock(inode, 1);
bail_unlock_rw:
	if (size_change)
		ocfs2_rw_unlock(inode, 1);
bail:
	brelse(bh);

	/* Release quota pointers in case we acquired them */
	for (qtype = 0; qtype < MAXQUOTAS; qtype++)
		dqput(transfer_to[qtype]);

	if (!status && attr->ia_valid & ATTR_MODE) {
		status = ocfs2_acl_chmod(inode);
		if (status < 0)
			mlog_errno(status);
	}

	mlog_exit(status);
	return status;
}

int ocfs2_getattr(struct vfsmount *mnt,
		  struct dentry *dentry,
		  struct kstat *stat)
{
	struct inode *inode = dentry->d_inode;
	struct super_block *sb = dentry->d_inode->i_sb;
	struct ocfs2_super *osb = sb->s_fs_info;
	int err;

	mlog_entry_void();

	err = ocfs2_inode_revalidate(dentry);
	if (err) {
		if (err != -ENOENT)
			mlog_errno(err);
		goto bail;
	}

	generic_fillattr(inode, stat);

	/* We set the blksize from the cluster size for performance */
	stat->blksize = osb->s_clustersize;

bail:
	mlog_exit(err);

	return err;
}

int ocfs2_permission(struct inode *inode, int mask)
{
	int ret;

	mlog_entry_void();

	ret = ocfs2_inode_lock(inode, NULL, 0);
	if (ret) {
		if (ret != -ENOENT)
			mlog_errno(ret);
		goto out;
	}

	ret = generic_permission(inode, mask, ocfs2_check_acl);

	ocfs2_inode_unlock(inode, 0);
out:
	mlog_exit(ret);
	return ret;
}

static int __ocfs2_write_remove_suid(struct inode *inode,
				     struct buffer_head *bh)
{
	int ret;
	handle_t *handle;
	struct ocfs2_super *osb = OCFS2_SB(inode->i_sb);
	struct ocfs2_dinode *di;

	mlog_entry("(Inode %llu, mode 0%o)\n",
		   (unsigned long long)OCFS2_I(inode)->ip_blkno, inode->i_mode);

	handle = ocfs2_start_trans(osb, OCFS2_INODE_UPDATE_CREDITS);
	if (IS_ERR(handle)) {
		ret = PTR_ERR(handle);
		mlog_errno(ret);
		goto out;
	}

	ret = ocfs2_journal_access_di(handle, INODE_CACHE(inode), bh,
				      OCFS2_JOURNAL_ACCESS_WRITE);
	if (ret < 0) {
		mlog_errno(ret);
		goto out_trans;
	}

	inode->i_mode &= ~S_ISUID;
	if ((inode->i_mode & S_ISGID) && (inode->i_mode & S_IXGRP))
		inode->i_mode &= ~S_ISGID;

	di = (struct ocfs2_dinode *) bh->b_data;
	di->i_mode = cpu_to_le16(inode->i_mode);

	ocfs2_journal_dirty(handle, bh);

out_trans:
	ocfs2_commit_trans(osb, handle);
out:
	mlog_exit(ret);
	return ret;
}

/*
 * Will look for holes and unwritten extents in the range starting at
 * pos for count bytes (inclusive).
 */
static int ocfs2_check_range_for_holes(struct inode *inode, loff_t pos,
				       size_t count)
{
	int ret = 0;
	unsigned int extent_flags;
	u32 cpos, clusters, extent_len, phys_cpos;
	struct super_block *sb = inode->i_sb;

	cpos = pos >> OCFS2_SB(sb)->s_clustersize_bits;
	clusters = ocfs2_clusters_for_bytes(sb, pos + count) - cpos;

	while (clusters) {
		ret = ocfs2_get_clusters(inode, cpos, &phys_cpos, &extent_len,
					 &extent_flags);
		if (ret < 0) {
			mlog_errno(ret);
			goto out;
		}

		if (phys_cpos == 0 || (extent_flags & OCFS2_EXT_UNWRITTEN)) {
			ret = 1;
			break;
		}

		if (extent_len > clusters)
			extent_len = clusters;

		clusters -= extent_len;
		cpos += extent_len;
	}
out:
	return ret;
}

static int ocfs2_write_remove_suid(struct inode *inode)
{
	int ret;
	struct buffer_head *bh = NULL;

	ret = ocfs2_read_inode_block(inode, &bh);
	if (ret < 0) {
		mlog_errno(ret);
		goto out;
	}

	ret =  __ocfs2_write_remove_suid(inode, bh);
out:
	brelse(bh);
	return ret;
}

/*
 * Allocate enough extents to cover the region starting at byte offset
 * start for len bytes. Existing extents are skipped, any extents
 * added are marked as "unwritten".
 */
static int ocfs2_allocate_unwritten_extents(struct inode *inode,
					    u64 start, u64 len)
{
	int ret;
	u32 cpos, phys_cpos, clusters, alloc_size;
	u64 end = start + len;
	struct buffer_head *di_bh = NULL;

	if (OCFS2_I(inode)->ip_dyn_features & OCFS2_INLINE_DATA_FL) {
		ret = ocfs2_read_inode_block(inode, &di_bh);
		if (ret) {
			mlog_errno(ret);
			goto out;
		}

		/*
		 * Nothing to do if the requested reservation range
		 * fits within the inode.
		 */
		if (ocfs2_size_fits_inline_data(di_bh, end))
			goto out;

		ret = ocfs2_convert_inline_data_to_extents(inode, di_bh);
		if (ret) {
			mlog_errno(ret);
			goto out;
		}
	}

	/*
	 * We consider both start and len to be inclusive.
	 */
	cpos = start >> OCFS2_SB(inode->i_sb)->s_clustersize_bits;
	clusters = ocfs2_clusters_for_bytes(inode->i_sb, start + len);
	clusters -= cpos;

	while (clusters) {
		ret = ocfs2_get_clusters(inode, cpos, &phys_cpos,
					 &alloc_size, NULL);
		if (ret) {
			mlog_errno(ret);
			goto out;
		}

		/*
		 * Hole or existing extent len can be arbitrary, so
		 * cap it to our own allocation request.
		 */
		if (alloc_size > clusters)
			alloc_size = clusters;

		if (phys_cpos) {
			/*
			 * We already have an allocation at this
			 * region so we can safely skip it.
			 */
			goto next;
		}

		ret = __ocfs2_extend_allocation(inode, cpos, alloc_size, 1);
		if (ret) {
			if (ret != -ENOSPC)
				mlog_errno(ret);
			goto out;
		}

next:
		cpos += alloc_size;
		clusters -= alloc_size;
	}

	ret = 0;
out:

	brelse(di_bh);
	return ret;
}

/*
 * Truncate a byte range, avoiding pages within partial clusters. This
 * preserves those pages for the zeroing code to write to.
 */
static void ocfs2_truncate_cluster_pages(struct inode *inode, u64 byte_start,
					 u64 byte_len)
{
	struct ocfs2_super *osb = OCFS2_SB(inode->i_sb);
	loff_t start, end;
	struct address_space *mapping = inode->i_mapping;

	start = (loff_t)ocfs2_align_bytes_to_clusters(inode->i_sb, byte_start);
	end = byte_start + byte_len;
	end = end & ~(osb->s_clustersize - 1);

	if (start < end) {
		unmap_mapping_range(mapping, start, end - start, 0);
		truncate_inode_pages_range(mapping, start, end - 1);
	}
}

static int ocfs2_zero_partial_clusters(struct inode *inode,
				       u64 start, u64 len)
{
	int ret = 0;
	u64 tmpend, end = start + len;
	struct ocfs2_super *osb = OCFS2_SB(inode->i_sb);
	unsigned int csize = osb->s_clustersize;
	handle_t *handle;

	/*
	 * The "start" and "end" values are NOT necessarily part of
	 * the range whose allocation is being deleted. Rather, this
	 * is what the user passed in with the request. We must zero
	 * partial clusters here. There's no need to worry about
	 * physical allocation - the zeroing code knows to skip holes.
	 */
	mlog(0, "byte start: %llu, end: %llu\n",
	     (unsigned long long)start, (unsigned long long)end);

	/*
	 * If both edges are on a cluster boundary then there's no
	 * zeroing required as the region is part of the allocation to
	 * be truncated.
	 */
	if ((start & (csize - 1)) == 0 && (end & (csize - 1)) == 0)
		goto out;

	handle = ocfs2_start_trans(osb, OCFS2_INODE_UPDATE_CREDITS);
	if (IS_ERR(handle)) {
		ret = PTR_ERR(handle);
		mlog_errno(ret);
		goto out;
	}

	/*
	 * We want to get the byte offset of the end of the 1st cluster.
	 */
	tmpend = (u64)osb->s_clustersize + (start & ~(osb->s_clustersize - 1));
	if (tmpend > end)
		tmpend = end;

	mlog(0, "1st range: start: %llu, tmpend: %llu\n",
	     (unsigned long long)start, (unsigned long long)tmpend);

	ret = ocfs2_zero_range_for_truncate(inode, handle, start, tmpend);
	if (ret)
		mlog_errno(ret);

	if (tmpend < end) {
		/*
		 * This may make start and end equal, but the zeroing
		 * code will skip any work in that case so there's no
		 * need to catch it up here.
		 */
		start = end & ~(osb->s_clustersize - 1);

		mlog(0, "2nd range: start: %llu, end: %llu\n",
		     (unsigned long long)start, (unsigned long long)end);

		ret = ocfs2_zero_range_for_truncate(inode, handle, start, end);
		if (ret)
			mlog_errno(ret);
	}

	ocfs2_commit_trans(osb, handle);
out:
	return ret;
}

static int ocfs2_find_rec(struct ocfs2_extent_list *el, u32 pos)
{
	int i;
	struct ocfs2_extent_rec *rec = NULL;

	for (i = le16_to_cpu(el->l_next_free_rec) - 1; i >= 0; i--) {

		rec = &el->l_recs[i];

		if (le32_to_cpu(rec->e_cpos) < pos)
			break;
	}

	return i;
}

/*
 * Helper to calculate the punching pos and length in one run, we handle the
 * following three cases in order:
 *
 * - remove the entire record
 * - remove a partial record
 * - no record needs to be removed (hole-punching completed)
*/
static void ocfs2_calc_trunc_pos(struct inode *inode,
				 struct ocfs2_extent_list *el,
				 struct ocfs2_extent_rec *rec,
				 u32 trunc_start, u32 *trunc_cpos,
				 u32 *trunc_len, u32 *trunc_end,
				 u64 *blkno, int *done)
{
	int ret = 0;
	u32 coff, range;

	range = le32_to_cpu(rec->e_cpos) + ocfs2_rec_clusters(el, rec);

	if (le32_to_cpu(rec->e_cpos) >= trunc_start) {
		*trunc_cpos = le32_to_cpu(rec->e_cpos);
		/*
		 * Skip holes if any.
		 */
		if (range < *trunc_end)
			*trunc_end = range;
		*trunc_len = *trunc_end - le32_to_cpu(rec->e_cpos);
		*blkno = le64_to_cpu(rec->e_blkno);
		*trunc_end = le32_to_cpu(rec->e_cpos);
	} else if (range > trunc_start) {
		*trunc_cpos = trunc_start;
		*trunc_len = *trunc_end - trunc_start;
		coff = trunc_start - le32_to_cpu(rec->e_cpos);
		*blkno = le64_to_cpu(rec->e_blkno) +
				ocfs2_clusters_to_blocks(inode->i_sb, coff);
		*trunc_end = trunc_start;
	} else {
		/*
		 * It may have two following possibilities:
		 *
		 * - last record has been removed
		 * - trunc_start was within a hole
		 *
		 * both two cases mean the completion of hole punching.
		 */
		ret = 1;
	}

	*done = ret;
}

static int ocfs2_remove_inode_range(struct inode *inode,
				    struct buffer_head *di_bh, u64 byte_start,
				    u64 byte_len)
{
	int ret = 0, flags = 0, done = 0, i;
	u32 trunc_start, trunc_len, trunc_end, trunc_cpos, phys_cpos;
	u32 cluster_in_el;
	struct ocfs2_super *osb = OCFS2_SB(inode->i_sb);
	struct ocfs2_cached_dealloc_ctxt dealloc;
	struct address_space *mapping = inode->i_mapping;
	struct ocfs2_extent_tree et;
	struct ocfs2_path *path = NULL;
	struct ocfs2_extent_list *el = NULL;
	struct ocfs2_extent_rec *rec = NULL;
	struct ocfs2_dinode *di = (struct ocfs2_dinode *)di_bh->b_data;
	u64 blkno, refcount_loc = le64_to_cpu(di->i_refcount_loc);

	ocfs2_init_dinode_extent_tree(&et, INODE_CACHE(inode), di_bh);
	ocfs2_init_dealloc_ctxt(&dealloc);

	if (byte_len == 0)
		return 0;

	if (OCFS2_I(inode)->ip_dyn_features & OCFS2_INLINE_DATA_FL) {
		ret = ocfs2_truncate_inline(inode, di_bh, byte_start,
					    byte_start + byte_len, 0);
		if (ret) {
			mlog_errno(ret);
			goto out;
		}
		/*
		 * There's no need to get fancy with the page cache
		 * truncate of an inline-data inode. We're talking
		 * about less than a page here, which will be cached
		 * in the dinode buffer anyway.
		 */
		unmap_mapping_range(mapping, 0, 0, 0);
		truncate_inode_pages(mapping, 0);
		goto out;
	}

	/*
	 * For reflinks, we may need to CoW 2 clusters which might be
	 * partially zero'd later, if hole's start and end offset were
	 * within one cluster(means is not exactly aligned to clustersize).
	 */

	if (OCFS2_I(inode)->ip_dyn_features & OCFS2_HAS_REFCOUNT_FL) {

		ret = ocfs2_cow_file_pos(inode, di_bh, byte_start);
		if (ret) {
			mlog_errno(ret);
			goto out;
		}

		ret = ocfs2_cow_file_pos(inode, di_bh, byte_start + byte_len);
		if (ret) {
			mlog_errno(ret);
			goto out;
		}
	}

	trunc_start = ocfs2_clusters_for_bytes(osb->sb, byte_start);
	trunc_end = (byte_start + byte_len) >> osb->s_clustersize_bits;
	cluster_in_el = trunc_end;

	mlog(0, "Inode: %llu, start: %llu, len: %llu, cstart: %u, cend: %u\n",
	     (unsigned long long)OCFS2_I(inode)->ip_blkno,
	     (unsigned long long)byte_start,
	     (unsigned long long)byte_len, trunc_start, trunc_end);

	ret = ocfs2_zero_partial_clusters(inode, byte_start, byte_len);
	if (ret) {
		mlog_errno(ret);
		goto out;
	}

	path = ocfs2_new_path_from_et(&et);
	if (!path) {
		ret = -ENOMEM;
		mlog_errno(ret);
		goto out;
	}

	while (trunc_end > trunc_start) {

		ret = ocfs2_find_path(INODE_CACHE(inode), path,
				      cluster_in_el);
		if (ret) {
			mlog_errno(ret);
			goto out;
		}

		el = path_leaf_el(path);

		i = ocfs2_find_rec(el, trunc_end);
		/*
		 * Need to go to previous extent block.
		 */
		if (i < 0) {
			if (path->p_tree_depth == 0)
				break;

			ret = ocfs2_find_cpos_for_left_leaf(inode->i_sb,
							    path,
							    &cluster_in_el);
			if (ret) {
				mlog_errno(ret);
				goto out;
			}

			/*
			 * We've reached the leftmost extent block,
			 * it's safe to leave.
			 */
			if (cluster_in_el == 0)
				break;

			/*
			 * The 'pos' searched for previous extent block is
			 * always one cluster less than actual trunc_end.
			 */
			trunc_end = cluster_in_el + 1;

			ocfs2_reinit_path(path, 1);

			continue;

		} else
			rec = &el->l_recs[i];

		ocfs2_calc_trunc_pos(inode, el, rec, trunc_start, &trunc_cpos,
				     &trunc_len, &trunc_end, &blkno, &done);
		if (done)
			break;

		flags = rec->e_flags;
		phys_cpos = ocfs2_blocks_to_clusters(inode->i_sb, blkno);

		ret = ocfs2_remove_btree_range(inode, &et, trunc_cpos,
					       phys_cpos, trunc_len, flags,
					       &dealloc, refcount_loc);
		if (ret < 0) {
			mlog_errno(ret);
			goto out;
		}

		cluster_in_el = trunc_end;

		ocfs2_reinit_path(path, 1);
	}

	ocfs2_truncate_cluster_pages(inode, byte_start, byte_len);

out:
	ocfs2_schedule_truncate_log_flush(osb, 1);
	ocfs2_run_deallocs(osb, &dealloc);

	return ret;
}

/*
 * Parts of this function taken from xfs_change_file_space()
 */
static int __ocfs2_change_file_space(struct file *file, struct inode *inode,
				     loff_t f_pos, unsigned int cmd,
				     struct ocfs2_space_resv *sr,
				     int change_size)
{
	int ret;
	s64 llen;
	loff_t size;
	struct ocfs2_super *osb = OCFS2_SB(inode->i_sb);
	struct buffer_head *di_bh = NULL;
	handle_t *handle;
	unsigned long long max_off = inode->i_sb->s_maxbytes;

	if (ocfs2_is_hard_readonly(osb) || ocfs2_is_soft_readonly(osb))
		return -EROFS;

	mutex_lock(&inode->i_mutex);

	/*
	 * This prevents concurrent writes on other nodes
	 */
	ret = ocfs2_rw_lock(inode, 1);
	if (ret) {
		mlog_errno(ret);
		goto out;
	}

	ret = ocfs2_inode_lock(inode, &di_bh, 1);
	if (ret) {
		mlog_errno(ret);
		goto out_rw_unlock;
	}

	if (inode->i_flags & (S_IMMUTABLE|S_APPEND)) {
		ret = -EPERM;
		goto out_inode_unlock;
	}

	switch (sr->l_whence) {
	case 0: /*SEEK_SET*/
		break;
	case 1: /*SEEK_CUR*/
		sr->l_start += f_pos;
		break;
	case 2: /*SEEK_END*/
		sr->l_start += i_size_read(inode);
		break;
	default:
		ret = -EINVAL;
		goto out_inode_unlock;
	}
	sr->l_whence = 0;

	llen = sr->l_len > 0 ? sr->l_len - 1 : sr->l_len;

	if (sr->l_start < 0
	    || sr->l_start > max_off
	    || (sr->l_start + llen) < 0
	    || (sr->l_start + llen) > max_off) {
		ret = -EINVAL;
		goto out_inode_unlock;
	}
	size = sr->l_start + sr->l_len;

	if (cmd == OCFS2_IOC_RESVSP || cmd == OCFS2_IOC_RESVSP64) {
		if (sr->l_len <= 0) {
			ret = -EINVAL;
			goto out_inode_unlock;
		}
	}

	if (file && should_remove_suid(file->f_path.dentry)) {
		ret = __ocfs2_write_remove_suid(inode, di_bh);
		if (ret) {
			mlog_errno(ret);
			goto out_inode_unlock;
		}
	}

	down_write(&OCFS2_I(inode)->ip_alloc_sem);
	switch (cmd) {
	case OCFS2_IOC_RESVSP:
	case OCFS2_IOC_RESVSP64:
		/*
		 * This takes unsigned offsets, but the signed ones we
		 * pass have been checked against overflow above.
		 */
		ret = ocfs2_allocate_unwritten_extents(inode, sr->l_start,
						       sr->l_len);
		break;
	case OCFS2_IOC_UNRESVSP:
	case OCFS2_IOC_UNRESVSP64:
		ret = ocfs2_remove_inode_range(inode, di_bh, sr->l_start,
					       sr->l_len);
		break;
	default:
		ret = -EINVAL;
	}
	up_write(&OCFS2_I(inode)->ip_alloc_sem);
	if (ret) {
		mlog_errno(ret);
		goto out_inode_unlock;
	}

	/*
	 * We update c/mtime for these changes
	 */
	handle = ocfs2_start_trans(osb, OCFS2_INODE_UPDATE_CREDITS);
	if (IS_ERR(handle)) {
		ret = PTR_ERR(handle);
		mlog_errno(ret);
		goto out_inode_unlock;
	}

	if (change_size && i_size_read(inode) < size)
		i_size_write(inode, size);

	inode->i_ctime = inode->i_mtime = CURRENT_TIME;
	ret = ocfs2_mark_inode_dirty(handle, inode, di_bh);
	if (ret < 0)
		mlog_errno(ret);

	ocfs2_commit_trans(osb, handle);

out_inode_unlock:
	brelse(di_bh);
	ocfs2_inode_unlock(inode, 1);
out_rw_unlock:
	ocfs2_rw_unlock(inode, 1);

out:
	mutex_unlock(&inode->i_mutex);
	return ret;
}

int ocfs2_change_file_space(struct file *file, unsigned int cmd,
			    struct ocfs2_space_resv *sr)
{
	struct inode *inode = file->f_path.dentry->d_inode;
	struct ocfs2_super *osb = OCFS2_SB(inode->i_sb);

	if ((cmd == OCFS2_IOC_RESVSP || cmd == OCFS2_IOC_RESVSP64) &&
	    !ocfs2_writes_unwritten_extents(osb))
		return -ENOTTY;
	else if ((cmd == OCFS2_IOC_UNRESVSP || cmd == OCFS2_IOC_UNRESVSP64) &&
		 !ocfs2_sparse_alloc(osb))
		return -ENOTTY;

	if (!S_ISREG(inode->i_mode))
		return -EINVAL;

	if (!(file->f_mode & FMODE_WRITE))
		return -EBADF;

	return __ocfs2_change_file_space(file, inode, file->f_pos, cmd, sr, 0);
}

static long ocfs2_fallocate(struct inode *inode, int mode, loff_t offset,
			    loff_t len)
{
	struct ocfs2_super *osb = OCFS2_SB(inode->i_sb);
	struct ocfs2_space_resv sr;
	int change_size = 1;

	if (!ocfs2_writes_unwritten_extents(osb))
		return -EOPNOTSUPP;

	if (S_ISDIR(inode->i_mode))
		return -ENODEV;

	if (mode & FALLOC_FL_KEEP_SIZE)
		change_size = 0;

	sr.l_whence = 0;
	sr.l_start = (s64)offset;
	sr.l_len = (s64)len;

	return __ocfs2_change_file_space(NULL, inode, offset,
					 OCFS2_IOC_RESVSP64, &sr, change_size);
}

int ocfs2_check_range_for_refcount(struct inode *inode, loff_t pos,
				   size_t count)
{
	int ret = 0;
	unsigned int extent_flags;
	u32 cpos, clusters, extent_len, phys_cpos;
	struct super_block *sb = inode->i_sb;

	if (!ocfs2_refcount_tree(OCFS2_SB(inode->i_sb)) ||
	    !(OCFS2_I(inode)->ip_dyn_features & OCFS2_HAS_REFCOUNT_FL) ||
	    OCFS2_I(inode)->ip_dyn_features & OCFS2_INLINE_DATA_FL)
		return 0;

	cpos = pos >> OCFS2_SB(sb)->s_clustersize_bits;
	clusters = ocfs2_clusters_for_bytes(sb, pos + count) - cpos;

	while (clusters) {
		ret = ocfs2_get_clusters(inode, cpos, &phys_cpos, &extent_len,
					 &extent_flags);
		if (ret < 0) {
			mlog_errno(ret);
			goto out;
		}

		if (phys_cpos && (extent_flags & OCFS2_EXT_REFCOUNTED)) {
			ret = 1;
			break;
		}

		if (extent_len > clusters)
			extent_len = clusters;

		clusters -= extent_len;
		cpos += extent_len;
	}
out:
	return ret;
}

static int ocfs2_prepare_inode_for_refcount(struct inode *inode,
					    struct file *file,
					    loff_t pos, size_t count,
					    int *meta_level)
{
	int ret;
	struct buffer_head *di_bh = NULL;
	u32 cpos = pos >> OCFS2_SB(inode->i_sb)->s_clustersize_bits;
	u32 clusters =
		ocfs2_clusters_for_bytes(inode->i_sb, pos + count) - cpos;

	ret = ocfs2_inode_lock(inode, &di_bh, 1);
	if (ret) {
		mlog_errno(ret);
		goto out;
	}

	*meta_level = 1;

	ret = ocfs2_refcount_cow(inode, file, di_bh, cpos, clusters, UINT_MAX);
	if (ret)
		mlog_errno(ret);
out:
	brelse(di_bh);
	return ret;
}

static int ocfs2_prepare_inode_for_write(struct file *file,
					 loff_t *ppos,
					 size_t count,
					 int appending,
					 int *direct_io,
					 int *has_refcount)
{
	int ret = 0, meta_level = 0;
	struct dentry *dentry = file->f_path.dentry;
	struct inode *inode = dentry->d_inode;
	loff_t saved_pos, end;

	/*
	 * We start with a read level meta lock and only jump to an ex
	 * if we need to make modifications here.
	 */
	for(;;) {
		ret = ocfs2_inode_lock(inode, NULL, meta_level);
		if (ret < 0) {
			meta_level = -1;
			mlog_errno(ret);
			goto out;
		}

		/* Clear suid / sgid if necessary. We do this here
		 * instead of later in the write path because
		 * remove_suid() calls ->setattr without any hint that
		 * we may have already done our cluster locking. Since
		 * ocfs2_setattr() *must* take cluster locks to
		 * proceeed, this will lead us to recursively lock the
		 * inode. There's also the dinode i_size state which
		 * can be lost via setattr during extending writes (we
		 * set inode->i_size at the end of a write. */
		if (should_remove_suid(dentry)) {
			if (meta_level == 0) {
				ocfs2_inode_unlock(inode, meta_level);
				meta_level = 1;
				continue;
			}

			ret = ocfs2_write_remove_suid(inode);
			if (ret < 0) {
				mlog_errno(ret);
				goto out_unlock;
			}
		}

		/* work on a copy of ppos until we're sure that we won't have
		 * to recalculate it due to relocking. */
		if (appending) {
			saved_pos = i_size_read(inode);
			mlog(0, "O_APPEND: inode->i_size=%llu\n", saved_pos);
		} else {
			saved_pos = *ppos;
		}

		end = saved_pos + count;

		ret = ocfs2_check_range_for_refcount(inode, saved_pos, count);
		if (ret == 1) {
			ocfs2_inode_unlock(inode, meta_level);
			meta_level = -1;

			ret = ocfs2_prepare_inode_for_refcount(inode,
							       file,
							       saved_pos,
							       count,
							       &meta_level);
			if (has_refcount)
				*has_refcount = 1;
			if (direct_io)
				*direct_io = 0;
		}

		if (ret < 0) {
			mlog_errno(ret);
			goto out_unlock;
		}

		/*
		 * Skip the O_DIRECT checks if we don't need
		 * them.
		 */
		if (!direct_io || !(*direct_io))
			break;

		/*
		 * There's no sane way to do direct writes to an inode
		 * with inline data.
		 */
		if (OCFS2_I(inode)->ip_dyn_features & OCFS2_INLINE_DATA_FL) {
			*direct_io = 0;
			break;
		}

		/*
		 * Allowing concurrent direct writes means
		 * i_size changes wouldn't be synchronized, so
		 * one node could wind up truncating another
		 * nodes writes.
		 */
		if (end > i_size_read(inode)) {
			*direct_io = 0;
			break;
		}

		/*
		 * We don't fill holes during direct io, so
		 * check for them here. If any are found, the
		 * caller will have to retake some cluster
		 * locks and initiate the io as buffered.
		 */
		ret = ocfs2_check_range_for_holes(inode, saved_pos, count);
		if (ret == 1) {
			*direct_io = 0;
			ret = 0;
		} else if (ret < 0)
			mlog_errno(ret);
		break;
	}

	if (appending)
		*ppos = saved_pos;

out_unlock:
	if (meta_level >= 0)
		ocfs2_inode_unlock(inode, meta_level);

out:
	return ret;
}

static ssize_t ocfs2_file_aio_write(struct kiocb *iocb,
				    const struct iovec *iov,
				    unsigned long nr_segs,
				    loff_t pos)
{
	int ret, direct_io, appending, rw_level, have_alloc_sem  = 0;
	int can_do_direct, has_refcount = 0;
	ssize_t written = 0;
	size_t ocount;		/* original count */
	size_t count;		/* after file limit checks */
	loff_t old_size, *ppos = &iocb->ki_pos;
	u32 old_clusters;
	struct file *file = iocb->ki_filp;
	struct inode *inode = file->f_path.dentry->d_inode;
	struct ocfs2_super *osb = OCFS2_SB(inode->i_sb);
	int full_coherency = !(osb->s_mount_opt &
			       OCFS2_MOUNT_COHERENCY_BUFFERED);

	mlog_entry("(0x%p, %u, '%.*s')\n", file,
		   (unsigned int)nr_segs,
		   file->f_path.dentry->d_name.len,
		   file->f_path.dentry->d_name.name);

	if (iocb->ki_left == 0)
		return 0;

	vfs_check_frozen(inode->i_sb, SB_FREEZE_WRITE);

	appending = file->f_flags & O_APPEND ? 1 : 0;
	direct_io = file->f_flags & O_DIRECT ? 1 : 0;

	mutex_lock(&inode->i_mutex);

relock:
	/* to match setattr's i_mutex -> i_alloc_sem -> rw_lock ordering */
	if (direct_io) {
		down_read(&inode->i_alloc_sem);
		have_alloc_sem = 1;
	}

	/*
	 * Concurrent O_DIRECT writes are allowed with
	 * mount_option "coherency=buffered".
	 */
	rw_level = (!direct_io || full_coherency);

	ret = ocfs2_rw_lock(inode, rw_level);
	if (ret < 0) {
		mlog_errno(ret);
		goto out_sems;
	}

	/*
	 * O_DIRECT writes with "coherency=full" need to take EX cluster
	 * inode_lock to guarantee coherency.
	 */
	if (direct_io && full_coherency) {
		/*
		 * We need to take and drop the inode lock to force
		 * other nodes to drop their caches.  Buffered I/O
		 * already does this in write_begin().
		 */
		ret = ocfs2_inode_lock(inode, NULL, 1);
		if (ret < 0) {
			mlog_errno(ret);
			goto out_sems;
		}

		ocfs2_inode_unlock(inode, 1);
	}

	can_do_direct = direct_io;
	ret = ocfs2_prepare_inode_for_write(file, ppos,
					    iocb->ki_left, appending,
					    &can_do_direct, &has_refcount);
	if (ret < 0) {
		mlog_errno(ret);
		goto out;
	}

	/*
	 * We can't complete the direct I/O as requested, fall back to
	 * buffered I/O.
	 */
	if (direct_io && !can_do_direct) {
		ocfs2_rw_unlock(inode, rw_level);
		up_read(&inode->i_alloc_sem);

		have_alloc_sem = 0;
		rw_level = -1;

		direct_io = 0;
		goto relock;
	}

	/*
	 * To later detect whether a journal commit for sync writes is
	 * necessary, we sample i_size, and cluster count here.
	 */
	old_size = i_size_read(inode);
	old_clusters = OCFS2_I(inode)->ip_clusters;

	/* communicate with ocfs2_dio_end_io */
	ocfs2_iocb_set_rw_locked(iocb, rw_level);

	ret = generic_segment_checks(iov, &nr_segs, &ocount,
				     VERIFY_READ);
	if (ret)
		goto out_dio;

	count = ocount;
	ret = generic_write_checks(file, ppos, &count,
				   S_ISBLK(inode->i_mode));
	if (ret)
		goto out_dio;

	if (direct_io) {
		written = generic_file_direct_write(iocb, iov, &nr_segs, *ppos,
						    ppos, count, ocount);
		if (written < 0) {
<<<<<<< HEAD
			/*
			 * direct write may have instantiated a few
			 * blocks outside i_size. Trim these off again.
			 * Don't need i_size_read because we hold i_mutex.
			 *
			 * XXX(truncate): this looks buggy because ocfs2 did not
			 * actually implement ->truncate.  Take a look at
			 * the new truncate sequence and update this accordingly
			 */
			if (*ppos + count > inode->i_size)
				truncate_setsize(inode, inode->i_size);
=======
>>>>>>> 45f53cc9
			ret = written;
			goto out_dio;
		}
	} else {
		current->backing_dev_info = file->f_mapping->backing_dev_info;
		written = generic_file_buffered_write(iocb, iov, nr_segs, *ppos,
						      ppos, count, 0);
		current->backing_dev_info = NULL;
	}

out_dio:
	/* buffered aio wouldn't have proper lock coverage today */
	BUG_ON(ret == -EIOCBQUEUED && !(file->f_flags & O_DIRECT));

	if (((file->f_flags & O_DSYNC) && !direct_io) || IS_SYNC(inode) ||
	    ((file->f_flags & O_DIRECT) && !direct_io)) {
		ret = filemap_fdatawrite_range(file->f_mapping, pos,
					       pos + count - 1);
		if (ret < 0)
			written = ret;

		if (!ret && ((old_size != i_size_read(inode)) ||
			     (old_clusters != OCFS2_I(inode)->ip_clusters) ||
			     has_refcount)) {
			ret = jbd2_journal_force_commit(osb->journal->j_journal);
			if (ret < 0)
				written = ret;
		}

		if (!ret)
			ret = filemap_fdatawait_range(file->f_mapping, pos,
						      pos + count - 1);
	}

	/*
	 * deep in g_f_a_w_n()->ocfs2_direct_IO we pass in a ocfs2_dio_end_io
	 * function pointer which is called when o_direct io completes so that
	 * it can unlock our rw lock.  (it's the clustered equivalent of
	 * i_alloc_sem; protects truncate from racing with pending ios).
	 * Unfortunately there are error cases which call end_io and others
	 * that don't.  so we don't have to unlock the rw_lock if either an
	 * async dio is going to do it in the future or an end_io after an
	 * error has already done it.
	 */
	if ((ret == -EIOCBQUEUED) || (!ocfs2_iocb_is_rw_locked(iocb))) {
		rw_level = -1;
		have_alloc_sem = 0;
	}

out:
	if (rw_level != -1)
		ocfs2_rw_unlock(inode, rw_level);

out_sems:
	if (have_alloc_sem)
		up_read(&inode->i_alloc_sem);

	mutex_unlock(&inode->i_mutex);

	if (written)
		ret = written;
	mlog_exit(ret);
	return ret;
}

static int ocfs2_splice_to_file(struct pipe_inode_info *pipe,
				struct file *out,
				struct splice_desc *sd)
{
	int ret;

	ret = ocfs2_prepare_inode_for_write(out, &sd->pos,
					    sd->total_len, 0, NULL, NULL);
	if (ret < 0) {
		mlog_errno(ret);
		return ret;
	}

	return splice_from_pipe_feed(pipe, sd, pipe_to_file);
}

static ssize_t ocfs2_file_splice_write(struct pipe_inode_info *pipe,
				       struct file *out,
				       loff_t *ppos,
				       size_t len,
				       unsigned int flags)
{
	int ret;
	struct address_space *mapping = out->f_mapping;
	struct inode *inode = mapping->host;
	struct splice_desc sd = {
		.total_len = len,
		.flags = flags,
		.pos = *ppos,
		.u.file = out,
	};

	mlog_entry("(0x%p, 0x%p, %u, '%.*s')\n", out, pipe,
		   (unsigned int)len,
		   out->f_path.dentry->d_name.len,
		   out->f_path.dentry->d_name.name);

	if (pipe->inode)
		mutex_lock_nested(&pipe->inode->i_mutex, I_MUTEX_PARENT);

	splice_from_pipe_begin(&sd);
	do {
		ret = splice_from_pipe_next(pipe, &sd);
		if (ret <= 0)
			break;

		mutex_lock_nested(&inode->i_mutex, I_MUTEX_CHILD);
		ret = ocfs2_rw_lock(inode, 1);
		if (ret < 0)
			mlog_errno(ret);
		else {
			ret = ocfs2_splice_to_file(pipe, out, &sd);
			ocfs2_rw_unlock(inode, 1);
		}
		mutex_unlock(&inode->i_mutex);
	} while (ret > 0);
	splice_from_pipe_end(pipe, &sd);

	if (pipe->inode)
		mutex_unlock(&pipe->inode->i_mutex);

	if (sd.num_spliced)
		ret = sd.num_spliced;

	if (ret > 0) {
		unsigned long nr_pages;
		int err;

		nr_pages = (ret + PAGE_CACHE_SIZE - 1) >> PAGE_CACHE_SHIFT;

		err = generic_write_sync(out, *ppos, ret);
		if (err)
			ret = err;
		else
			*ppos += ret;

		balance_dirty_pages_ratelimited_nr(mapping, nr_pages);
	}

	mlog_exit(ret);
	return ret;
}

static ssize_t ocfs2_file_splice_read(struct file *in,
				      loff_t *ppos,
				      struct pipe_inode_info *pipe,
				      size_t len,
				      unsigned int flags)
{
	int ret = 0, lock_level = 0;
	struct inode *inode = in->f_path.dentry->d_inode;

	mlog_entry("(0x%p, 0x%p, %u, '%.*s')\n", in, pipe,
		   (unsigned int)len,
		   in->f_path.dentry->d_name.len,
		   in->f_path.dentry->d_name.name);

	/*
	 * See the comment in ocfs2_file_aio_read()
	 */
	ret = ocfs2_inode_lock_atime(inode, in->f_vfsmnt, &lock_level);
	if (ret < 0) {
		mlog_errno(ret);
		goto bail;
	}
	ocfs2_inode_unlock(inode, lock_level);

	ret = generic_file_splice_read(in, ppos, pipe, len, flags);

bail:
	mlog_exit(ret);
	return ret;
}

static ssize_t ocfs2_file_aio_read(struct kiocb *iocb,
				   const struct iovec *iov,
				   unsigned long nr_segs,
				   loff_t pos)
{
	int ret = 0, rw_level = -1, have_alloc_sem = 0, lock_level = 0;
	struct file *filp = iocb->ki_filp;
	struct inode *inode = filp->f_path.dentry->d_inode;

	mlog_entry("(0x%p, %u, '%.*s')\n", filp,
		   (unsigned int)nr_segs,
		   filp->f_path.dentry->d_name.len,
		   filp->f_path.dentry->d_name.name);

	if (!inode) {
		ret = -EINVAL;
		mlog_errno(ret);
		goto bail;
	}

	/*
	 * buffered reads protect themselves in ->readpage().  O_DIRECT reads
	 * need locks to protect pending reads from racing with truncate.
	 */
	if (filp->f_flags & O_DIRECT) {
		down_read(&inode->i_alloc_sem);
		have_alloc_sem = 1;

		ret = ocfs2_rw_lock(inode, 0);
		if (ret < 0) {
			mlog_errno(ret);
			goto bail;
		}
		rw_level = 0;
		/* communicate with ocfs2_dio_end_io */
		ocfs2_iocb_set_rw_locked(iocb, rw_level);
	}

	/*
	 * We're fine letting folks race truncates and extending
	 * writes with read across the cluster, just like they can
	 * locally. Hence no rw_lock during read.
	 *
	 * Take and drop the meta data lock to update inode fields
	 * like i_size. This allows the checks down below
	 * generic_file_aio_read() a chance of actually working.
	 */
	ret = ocfs2_inode_lock_atime(inode, filp->f_vfsmnt, &lock_level);
	if (ret < 0) {
		mlog_errno(ret);
		goto bail;
	}
	ocfs2_inode_unlock(inode, lock_level);

	ret = generic_file_aio_read(iocb, iov, nr_segs, iocb->ki_pos);
	if (ret == -EINVAL)
		mlog(0, "generic_file_aio_read returned -EINVAL\n");

	/* buffered aio wouldn't have proper lock coverage today */
	BUG_ON(ret == -EIOCBQUEUED && !(filp->f_flags & O_DIRECT));

	/* see ocfs2_file_aio_write */
	if (ret == -EIOCBQUEUED || !ocfs2_iocb_is_rw_locked(iocb)) {
		rw_level = -1;
		have_alloc_sem = 0;
	}

bail:
	if (have_alloc_sem)
		up_read(&inode->i_alloc_sem);
	if (rw_level != -1)
		ocfs2_rw_unlock(inode, rw_level);
	mlog_exit(ret);

	return ret;
}

const struct inode_operations ocfs2_file_iops = {
	.setattr	= ocfs2_setattr,
	.getattr	= ocfs2_getattr,
	.permission	= ocfs2_permission,
	.setxattr	= generic_setxattr,
	.getxattr	= generic_getxattr,
	.listxattr	= ocfs2_listxattr,
	.removexattr	= generic_removexattr,
	.fallocate	= ocfs2_fallocate,
	.fiemap		= ocfs2_fiemap,
};

const struct inode_operations ocfs2_special_file_iops = {
	.setattr	= ocfs2_setattr,
	.getattr	= ocfs2_getattr,
	.permission	= ocfs2_permission,
};

/*
 * Other than ->lock, keep ocfs2_fops and ocfs2_dops in sync with
 * ocfs2_fops_no_plocks and ocfs2_dops_no_plocks!
 */
const struct file_operations ocfs2_fops = {
	.llseek		= generic_file_llseek,
	.read		= do_sync_read,
	.write		= do_sync_write,
	.mmap		= ocfs2_mmap,
	.fsync		= ocfs2_sync_file,
	.release	= ocfs2_file_release,
	.open		= ocfs2_file_open,
	.aio_read	= ocfs2_file_aio_read,
	.aio_write	= ocfs2_file_aio_write,
	.unlocked_ioctl	= ocfs2_ioctl,
#ifdef CONFIG_COMPAT
	.compat_ioctl   = ocfs2_compat_ioctl,
#endif
	.lock		= ocfs2_lock,
	.flock		= ocfs2_flock,
	.splice_read	= ocfs2_file_splice_read,
	.splice_write	= ocfs2_file_splice_write,
};

const struct file_operations ocfs2_dops = {
	.llseek		= generic_file_llseek,
	.read		= generic_read_dir,
	.readdir	= ocfs2_readdir,
	.fsync		= ocfs2_sync_file,
	.release	= ocfs2_dir_release,
	.open		= ocfs2_dir_open,
	.unlocked_ioctl	= ocfs2_ioctl,
#ifdef CONFIG_COMPAT
	.compat_ioctl   = ocfs2_compat_ioctl,
#endif
	.lock		= ocfs2_lock,
	.flock		= ocfs2_flock,
};

/*
 * POSIX-lockless variants of our file_operations.
 *
 * These will be used if the underlying cluster stack does not support
 * posix file locking, if the user passes the "localflocks" mount
 * option, or if we have a local-only fs.
 *
 * ocfs2_flock is in here because all stacks handle UNIX file locks,
 * so we still want it in the case of no stack support for
 * plocks. Internally, it will do the right thing when asked to ignore
 * the cluster.
 */
const struct file_operations ocfs2_fops_no_plocks = {
	.llseek		= generic_file_llseek,
	.read		= do_sync_read,
	.write		= do_sync_write,
	.mmap		= ocfs2_mmap,
	.fsync		= ocfs2_sync_file,
	.release	= ocfs2_file_release,
	.open		= ocfs2_file_open,
	.aio_read	= ocfs2_file_aio_read,
	.aio_write	= ocfs2_file_aio_write,
	.unlocked_ioctl	= ocfs2_ioctl,
#ifdef CONFIG_COMPAT
	.compat_ioctl   = ocfs2_compat_ioctl,
#endif
	.flock		= ocfs2_flock,
	.splice_read	= ocfs2_file_splice_read,
	.splice_write	= ocfs2_file_splice_write,
};

const struct file_operations ocfs2_dops_no_plocks = {
	.llseek		= generic_file_llseek,
	.read		= generic_read_dir,
	.readdir	= ocfs2_readdir,
	.fsync		= ocfs2_sync_file,
	.release	= ocfs2_dir_release,
	.open		= ocfs2_dir_open,
	.unlocked_ioctl	= ocfs2_ioctl,
#ifdef CONFIG_COMPAT
	.compat_ioctl   = ocfs2_compat_ioctl,
#endif
	.flock		= ocfs2_flock,
};<|MERGE_RESOLUTION|>--- conflicted
+++ resolved
@@ -187,12 +187,7 @@
 		 * platter
 		 */
 		if (osb->s_mount_opt & OCFS2_MOUNT_BARRIER)
-<<<<<<< HEAD
-			blkdev_issue_flush(inode->i_sb->s_bdev, GFP_KERNEL,
-					   NULL, BLKDEV_IFL_WAIT);
-=======
 			blkdev_issue_flush(inode->i_sb->s_bdev, GFP_KERNEL, NULL);
->>>>>>> 45f53cc9
 		goto bail;
 	}
 
@@ -2333,20 +2328,6 @@
 		written = generic_file_direct_write(iocb, iov, &nr_segs, *ppos,
 						    ppos, count, ocount);
 		if (written < 0) {
-<<<<<<< HEAD
-			/*
-			 * direct write may have instantiated a few
-			 * blocks outside i_size. Trim these off again.
-			 * Don't need i_size_read because we hold i_mutex.
-			 *
-			 * XXX(truncate): this looks buggy because ocfs2 did not
-			 * actually implement ->truncate.  Take a look at
-			 * the new truncate sequence and update this accordingly
-			 */
-			if (*ppos + count > inode->i_size)
-				truncate_setsize(inode, inode->i_size);
-=======
->>>>>>> 45f53cc9
 			ret = written;
 			goto out_dio;
 		}
