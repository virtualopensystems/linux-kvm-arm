/* -*- mode: c; c-basic-offset: 8; -*-
 * vim: noexpandtab sw=8 ts=8 sts=0:
 *
 * file.c
 *
 * File open, close, extend, truncate
 *
 * Copyright (C) 2002, 2004 Oracle.  All rights reserved.
 *
 * This program is free software; you can redistribute it and/or
 * modify it under the terms of the GNU General Public
 * License as published by the Free Software Foundation; either
 * version 2 of the License, or (at your option) any later version.
 *
 * This program is distributed in the hope that it will be useful,
 * but WITHOUT ANY WARRANTY; without even the implied warranty of
 * MERCHANTABILITY or FITNESS FOR A PARTICULAR PURPOSE.  See the GNU
 * General Public License for more details.
 *
 * You should have received a copy of the GNU General Public
 * License along with this program; if not, write to the
 * Free Software Foundation, Inc., 59 Temple Place - Suite 330,
 * Boston, MA 021110-1307, USA.
 */

#include <linux/capability.h>
#include <linux/fs.h>
#include <linux/types.h>
#include <linux/slab.h>
#include <linux/highmem.h>
#include <linux/pagemap.h>
#include <linux/uio.h>
#include <linux/sched.h>
#include <linux/splice.h>
#include <linux/mount.h>
#include <linux/writeback.h>
#include <linux/falloc.h>
#include <linux/quotaops.h>
#include <linux/blkdev.h>

#define MLOG_MASK_PREFIX ML_INODE
#include <cluster/masklog.h>

#include "ocfs2.h"

#include "alloc.h"
#include "aops.h"
#include "dir.h"
#include "dlmglue.h"
#include "extent_map.h"
#include "file.h"
#include "sysfile.h"
#include "inode.h"
#include "ioctl.h"
#include "journal.h"
#include "locks.h"
#include "mmap.h"
#include "suballoc.h"
#include "super.h"
#include "xattr.h"
#include "acl.h"
#include "quota.h"
#include "refcounttree.h"

#include "buffer_head_io.h"

static int ocfs2_sync_inode(struct inode *inode)
{
	filemap_fdatawrite(inode->i_mapping);
	return sync_mapping_buffers(inode->i_mapping);
}

static int ocfs2_init_file_private(struct inode *inode, struct file *file)
{
	struct ocfs2_file_private *fp;

	fp = kzalloc(sizeof(struct ocfs2_file_private), GFP_KERNEL);
	if (!fp)
		return -ENOMEM;

	fp->fp_file = file;
	mutex_init(&fp->fp_mutex);
	ocfs2_file_lock_res_init(&fp->fp_flock, fp);
	file->private_data = fp;

	return 0;
}

static void ocfs2_free_file_private(struct inode *inode, struct file *file)
{
	struct ocfs2_file_private *fp = file->private_data;
	struct ocfs2_super *osb = OCFS2_SB(inode->i_sb);

	if (fp) {
		ocfs2_simple_drop_lockres(osb, &fp->fp_flock);
		ocfs2_lock_res_free(&fp->fp_flock);
		kfree(fp);
		file->private_data = NULL;
	}
}

static int ocfs2_file_open(struct inode *inode, struct file *file)
{
	int status;
	int mode = file->f_flags;
	struct ocfs2_inode_info *oi = OCFS2_I(inode);

	mlog_entry("(0x%p, 0x%p, '%.*s')\n", inode, file,
		   file->f_path.dentry->d_name.len, file->f_path.dentry->d_name.name);

	if (file->f_mode & FMODE_WRITE)
		dquot_initialize(inode);

	spin_lock(&oi->ip_lock);

	/* Check that the inode hasn't been wiped from disk by another
	 * node. If it hasn't then we're safe as long as we hold the
	 * spin lock until our increment of open count. */
	if (OCFS2_I(inode)->ip_flags & OCFS2_INODE_DELETED) {
		spin_unlock(&oi->ip_lock);

		status = -ENOENT;
		goto leave;
	}

	if (mode & O_DIRECT)
		oi->ip_flags |= OCFS2_INODE_OPEN_DIRECT;

	oi->ip_open_count++;
	spin_unlock(&oi->ip_lock);

	status = ocfs2_init_file_private(inode, file);
	if (status) {
		/*
		 * We want to set open count back if we're failing the
		 * open.
		 */
		spin_lock(&oi->ip_lock);
		oi->ip_open_count--;
		spin_unlock(&oi->ip_lock);
	}

leave:
	mlog_exit(status);
	return status;
}

static int ocfs2_file_release(struct inode *inode, struct file *file)
{
	struct ocfs2_inode_info *oi = OCFS2_I(inode);

	mlog_entry("(0x%p, 0x%p, '%.*s')\n", inode, file,
		       file->f_path.dentry->d_name.len,
		       file->f_path.dentry->d_name.name);

	spin_lock(&oi->ip_lock);
	if (!--oi->ip_open_count)
		oi->ip_flags &= ~OCFS2_INODE_OPEN_DIRECT;
	spin_unlock(&oi->ip_lock);

	ocfs2_free_file_private(inode, file);

	mlog_exit(0);

	return 0;
}

static int ocfs2_dir_open(struct inode *inode, struct file *file)
{
	return ocfs2_init_file_private(inode, file);
}

static int ocfs2_dir_release(struct inode *inode, struct file *file)
{
	ocfs2_free_file_private(inode, file);
	return 0;
}

static int ocfs2_sync_file(struct file *file, int datasync)
{
	int err = 0;
	journal_t *journal;
	struct dentry *dentry = file->f_path.dentry;
	struct inode *inode = file->f_mapping->host;
	struct ocfs2_super *osb = OCFS2_SB(inode->i_sb);

	mlog_entry("(0x%p, 0x%p, %d, '%.*s')\n", file, dentry, datasync,
		   dentry->d_name.len, dentry->d_name.name);

	err = ocfs2_sync_inode(dentry->d_inode);
	if (err)
		goto bail;

	if (datasync && !(inode->i_state & I_DIRTY_DATASYNC)) {
		/*
		 * We still have to flush drive's caches to get data to the
		 * platter
		 */
		if (osb->s_mount_opt & OCFS2_MOUNT_BARRIER)
			blkdev_issue_flush(inode->i_sb->s_bdev, GFP_KERNEL,
					   NULL, BLKDEV_IFL_WAIT);
		goto bail;
	}

	journal = osb->journal->j_journal;
	err = jbd2_journal_force_commit(journal);

bail:
	mlog_exit(err);

	return (err < 0) ? -EIO : 0;
}

int ocfs2_should_update_atime(struct inode *inode,
			      struct vfsmount *vfsmnt)
{
	struct timespec now;
	struct ocfs2_super *osb = OCFS2_SB(inode->i_sb);

	if (ocfs2_is_hard_readonly(osb) || ocfs2_is_soft_readonly(osb))
		return 0;

	if ((inode->i_flags & S_NOATIME) ||
	    ((inode->i_sb->s_flags & MS_NODIRATIME) && S_ISDIR(inode->i_mode)))
		return 0;

	/*
	 * We can be called with no vfsmnt structure - NFSD will
	 * sometimes do this.
	 *
	 * Note that our action here is different than touch_atime() -
	 * if we can't tell whether this is a noatime mount, then we
	 * don't know whether to trust the value of s_atime_quantum.
	 */
	if (vfsmnt == NULL)
		return 0;

	if ((vfsmnt->mnt_flags & MNT_NOATIME) ||
	    ((vfsmnt->mnt_flags & MNT_NODIRATIME) && S_ISDIR(inode->i_mode)))
		return 0;

	if (vfsmnt->mnt_flags & MNT_RELATIME) {
		if ((timespec_compare(&inode->i_atime, &inode->i_mtime) <= 0) ||
		    (timespec_compare(&inode->i_atime, &inode->i_ctime) <= 0))
			return 1;

		return 0;
	}

	now = CURRENT_TIME;
	if ((now.tv_sec - inode->i_atime.tv_sec <= osb->s_atime_quantum))
		return 0;
	else
		return 1;
}

int ocfs2_update_inode_atime(struct inode *inode,
			     struct buffer_head *bh)
{
	int ret;
	struct ocfs2_super *osb = OCFS2_SB(inode->i_sb);
	handle_t *handle;
	struct ocfs2_dinode *di = (struct ocfs2_dinode *) bh->b_data;

	mlog_entry_void();

	handle = ocfs2_start_trans(osb, OCFS2_INODE_UPDATE_CREDITS);
	if (IS_ERR(handle)) {
		ret = PTR_ERR(handle);
		mlog_errno(ret);
		goto out;
	}

	ret = ocfs2_journal_access_di(handle, INODE_CACHE(inode), bh,
				      OCFS2_JOURNAL_ACCESS_WRITE);
	if (ret) {
		mlog_errno(ret);
		goto out_commit;
	}

	/*
	 * Don't use ocfs2_mark_inode_dirty() here as we don't always
	 * have i_mutex to guard against concurrent changes to other
	 * inode fields.
	 */
	inode->i_atime = CURRENT_TIME;
	di->i_atime = cpu_to_le64(inode->i_atime.tv_sec);
	di->i_atime_nsec = cpu_to_le32(inode->i_atime.tv_nsec);
	ocfs2_journal_dirty(handle, bh);

out_commit:
	ocfs2_commit_trans(OCFS2_SB(inode->i_sb), handle);
out:
	mlog_exit(ret);
	return ret;
}

static int ocfs2_set_inode_size(handle_t *handle,
				struct inode *inode,
				struct buffer_head *fe_bh,
				u64 new_i_size)
{
	int status;

	mlog_entry_void();
	i_size_write(inode, new_i_size);
	inode->i_blocks = ocfs2_inode_sector_count(inode);
	inode->i_ctime = inode->i_mtime = CURRENT_TIME;

	status = ocfs2_mark_inode_dirty(handle, inode, fe_bh);
	if (status < 0) {
		mlog_errno(status);
		goto bail;
	}

bail:
	mlog_exit(status);
	return status;
}

int ocfs2_simple_size_update(struct inode *inode,
			     struct buffer_head *di_bh,
			     u64 new_i_size)
{
	int ret;
	struct ocfs2_super *osb = OCFS2_SB(inode->i_sb);
	handle_t *handle = NULL;

	handle = ocfs2_start_trans(osb, OCFS2_INODE_UPDATE_CREDITS);
	if (IS_ERR(handle)) {
		ret = PTR_ERR(handle);
		mlog_errno(ret);
		goto out;
	}

	ret = ocfs2_set_inode_size(handle, inode, di_bh,
				   new_i_size);
	if (ret < 0)
		mlog_errno(ret);

	ocfs2_commit_trans(osb, handle);
out:
	return ret;
}

static int ocfs2_cow_file_pos(struct inode *inode,
			      struct buffer_head *fe_bh,
			      u64 offset)
{
	int status;
	u32 phys, cpos = offset >> OCFS2_SB(inode->i_sb)->s_clustersize_bits;
	unsigned int num_clusters = 0;
	unsigned int ext_flags = 0;

	/*
	 * If the new offset is aligned to the range of the cluster, there is
	 * no space for ocfs2_zero_range_for_truncate to fill, so no need to
	 * CoW either.
	 */
	if ((offset & (OCFS2_SB(inode->i_sb)->s_clustersize - 1)) == 0)
		return 0;

	status = ocfs2_get_clusters(inode, cpos, &phys,
				    &num_clusters, &ext_flags);
	if (status) {
		mlog_errno(status);
		goto out;
	}

	if (!(ext_flags & OCFS2_EXT_REFCOUNTED))
		goto out;

	return ocfs2_refcount_cow(inode, fe_bh, cpos, 1, cpos+1);

out:
	return status;
}

static int ocfs2_orphan_for_truncate(struct ocfs2_super *osb,
				     struct inode *inode,
				     struct buffer_head *fe_bh,
				     u64 new_i_size)
{
	int status;
	handle_t *handle;
	struct ocfs2_dinode *di;
	u64 cluster_bytes;

	mlog_entry_void();

	/*
	 * We need to CoW the cluster contains the offset if it is reflinked
	 * since we will call ocfs2_zero_range_for_truncate later which will
	 * write "0" from offset to the end of the cluster.
	 */
	status = ocfs2_cow_file_pos(inode, fe_bh, new_i_size);
	if (status) {
		mlog_errno(status);
		return status;
	}

	/* TODO: This needs to actually orphan the inode in this
	 * transaction. */

	handle = ocfs2_start_trans(osb, OCFS2_INODE_UPDATE_CREDITS);
	if (IS_ERR(handle)) {
		status = PTR_ERR(handle);
		mlog_errno(status);
		goto out;
	}

	status = ocfs2_journal_access_di(handle, INODE_CACHE(inode), fe_bh,
					 OCFS2_JOURNAL_ACCESS_WRITE);
	if (status < 0) {
		mlog_errno(status);
		goto out_commit;
	}

	/*
	 * Do this before setting i_size.
	 */
	cluster_bytes = ocfs2_align_bytes_to_clusters(inode->i_sb, new_i_size);
	status = ocfs2_zero_range_for_truncate(inode, handle, new_i_size,
					       cluster_bytes);
	if (status) {
		mlog_errno(status);
		goto out_commit;
	}

	i_size_write(inode, new_i_size);
	inode->i_ctime = inode->i_mtime = CURRENT_TIME;

	di = (struct ocfs2_dinode *) fe_bh->b_data;
	di->i_size = cpu_to_le64(new_i_size);
	di->i_ctime = di->i_mtime = cpu_to_le64(inode->i_ctime.tv_sec);
	di->i_ctime_nsec = di->i_mtime_nsec = cpu_to_le32(inode->i_ctime.tv_nsec);

	ocfs2_journal_dirty(handle, fe_bh);

out_commit:
	ocfs2_commit_trans(osb, handle);
out:

	mlog_exit(status);
	return status;
}

static int ocfs2_truncate_file(struct inode *inode,
			       struct buffer_head *di_bh,
			       u64 new_i_size)
{
	int status = 0;
	struct ocfs2_dinode *fe = NULL;
	struct ocfs2_super *osb = OCFS2_SB(inode->i_sb);

	mlog_entry("(inode = %llu, new_i_size = %llu\n",
		   (unsigned long long)OCFS2_I(inode)->ip_blkno,
		   (unsigned long long)new_i_size);

	/* We trust di_bh because it comes from ocfs2_inode_lock(), which
	 * already validated it */
	fe = (struct ocfs2_dinode *) di_bh->b_data;

	mlog_bug_on_msg(le64_to_cpu(fe->i_size) != i_size_read(inode),
			"Inode %llu, inode i_size = %lld != di "
			"i_size = %llu, i_flags = 0x%x\n",
			(unsigned long long)OCFS2_I(inode)->ip_blkno,
			i_size_read(inode),
			(unsigned long long)le64_to_cpu(fe->i_size),
			le32_to_cpu(fe->i_flags));

	if (new_i_size > le64_to_cpu(fe->i_size)) {
		mlog(0, "asked to truncate file with size (%llu) to size (%llu)!\n",
		     (unsigned long long)le64_to_cpu(fe->i_size),
		     (unsigned long long)new_i_size);
		status = -EINVAL;
		mlog_errno(status);
		goto bail;
	}

	mlog(0, "inode %llu, i_size = %llu, new_i_size = %llu\n",
	     (unsigned long long)le64_to_cpu(fe->i_blkno),
	     (unsigned long long)le64_to_cpu(fe->i_size),
	     (unsigned long long)new_i_size);

	/* lets handle the simple truncate cases before doing any more
	 * cluster locking. */
	if (new_i_size == le64_to_cpu(fe->i_size))
		goto bail;

	down_write(&OCFS2_I(inode)->ip_alloc_sem);

	ocfs2_resv_discard(&osb->osb_la_resmap,
			   &OCFS2_I(inode)->ip_la_data_resv);

	/*
	 * The inode lock forced other nodes to sync and drop their
	 * pages, which (correctly) happens even if we have a truncate
	 * without allocation change - ocfs2 cluster sizes can be much
	 * greater than page size, so we have to truncate them
	 * anyway.
	 */
	unmap_mapping_range(inode->i_mapping, new_i_size + PAGE_SIZE - 1, 0, 1);
	truncate_inode_pages(inode->i_mapping, new_i_size);

	if (OCFS2_I(inode)->ip_dyn_features & OCFS2_INLINE_DATA_FL) {
		status = ocfs2_truncate_inline(inode, di_bh, new_i_size,
					       i_size_read(inode), 1);
		if (status)
			mlog_errno(status);

		goto bail_unlock_sem;
	}

	/* alright, we're going to need to do a full blown alloc size
	 * change. Orphan the inode so that recovery can complete the
	 * truncate if necessary. This does the task of marking
	 * i_size. */
	status = ocfs2_orphan_for_truncate(osb, inode, di_bh, new_i_size);
	if (status < 0) {
		mlog_errno(status);
		goto bail_unlock_sem;
	}

	status = ocfs2_commit_truncate(osb, inode, di_bh);
	if (status < 0) {
		mlog_errno(status);
		goto bail_unlock_sem;
	}

	/* TODO: orphan dir cleanup here. */
bail_unlock_sem:
	up_write(&OCFS2_I(inode)->ip_alloc_sem);

bail:
	if (!status && OCFS2_I(inode)->ip_clusters == 0)
		status = ocfs2_try_remove_refcount_tree(inode, di_bh);

	mlog_exit(status);
	return status;
}

/*
 * extend file allocation only here.
 * we'll update all the disk stuff, and oip->alloc_size
 *
 * expect stuff to be locked, a transaction started and enough data /
 * metadata reservations in the contexts.
 *
 * Will return -EAGAIN, and a reason if a restart is needed.
 * If passed in, *reason will always be set, even in error.
 */
int ocfs2_add_inode_data(struct ocfs2_super *osb,
			 struct inode *inode,
			 u32 *logical_offset,
			 u32 clusters_to_add,
			 int mark_unwritten,
			 struct buffer_head *fe_bh,
			 handle_t *handle,
			 struct ocfs2_alloc_context *data_ac,
			 struct ocfs2_alloc_context *meta_ac,
			 enum ocfs2_alloc_restarted *reason_ret)
{
	int ret;
	struct ocfs2_extent_tree et;

	ocfs2_init_dinode_extent_tree(&et, INODE_CACHE(inode), fe_bh);
	ret = ocfs2_add_clusters_in_btree(handle, &et, logical_offset,
					  clusters_to_add, mark_unwritten,
					  data_ac, meta_ac, reason_ret);

	return ret;
}

static int __ocfs2_extend_allocation(struct inode *inode, u32 logical_start,
				     u32 clusters_to_add, int mark_unwritten)
{
	int status = 0;
	int restart_func = 0;
	int credits;
	u32 prev_clusters;
	struct buffer_head *bh = NULL;
	struct ocfs2_dinode *fe = NULL;
	handle_t *handle = NULL;
	struct ocfs2_alloc_context *data_ac = NULL;
	struct ocfs2_alloc_context *meta_ac = NULL;
	enum ocfs2_alloc_restarted why;
	struct ocfs2_super *osb = OCFS2_SB(inode->i_sb);
	struct ocfs2_extent_tree et;
	int did_quota = 0;

	mlog_entry("(clusters_to_add = %u)\n", clusters_to_add);

	/*
	 * This function only exists for file systems which don't
	 * support holes.
	 */
	BUG_ON(mark_unwritten && !ocfs2_sparse_alloc(osb));

	status = ocfs2_read_inode_block(inode, &bh);
	if (status < 0) {
		mlog_errno(status);
		goto leave;
	}
	fe = (struct ocfs2_dinode *) bh->b_data;

restart_all:
	BUG_ON(le32_to_cpu(fe->i_clusters) != OCFS2_I(inode)->ip_clusters);

	mlog(0, "extend inode %llu, i_size = %lld, di->i_clusters = %u, "
	     "clusters_to_add = %u\n",
	     (unsigned long long)OCFS2_I(inode)->ip_blkno,
	     (long long)i_size_read(inode), le32_to_cpu(fe->i_clusters),
	     clusters_to_add);
	ocfs2_init_dinode_extent_tree(&et, INODE_CACHE(inode), bh);
	status = ocfs2_lock_allocators(inode, &et, clusters_to_add, 0,
				       &data_ac, &meta_ac);
	if (status) {
		mlog_errno(status);
		goto leave;
	}

	credits = ocfs2_calc_extend_credits(osb->sb, &fe->id2.i_list,
					    clusters_to_add);
	handle = ocfs2_start_trans(osb, credits);
	if (IS_ERR(handle)) {
		status = PTR_ERR(handle);
		handle = NULL;
		mlog_errno(status);
		goto leave;
	}

restarted_transaction:
	status = dquot_alloc_space_nodirty(inode,
			ocfs2_clusters_to_bytes(osb->sb, clusters_to_add));
	if (status)
		goto leave;
	did_quota = 1;

	/* reserve a write to the file entry early on - that we if we
	 * run out of credits in the allocation path, we can still
	 * update i_size. */
	status = ocfs2_journal_access_di(handle, INODE_CACHE(inode), bh,
					 OCFS2_JOURNAL_ACCESS_WRITE);
	if (status < 0) {
		mlog_errno(status);
		goto leave;
	}

	prev_clusters = OCFS2_I(inode)->ip_clusters;

	status = ocfs2_add_inode_data(osb,
				      inode,
				      &logical_start,
				      clusters_to_add,
				      mark_unwritten,
				      bh,
				      handle,
				      data_ac,
				      meta_ac,
				      &why);
	if ((status < 0) && (status != -EAGAIN)) {
		if (status != -ENOSPC)
			mlog_errno(status);
		goto leave;
	}

	ocfs2_journal_dirty(handle, bh);

	spin_lock(&OCFS2_I(inode)->ip_lock);
	clusters_to_add -= (OCFS2_I(inode)->ip_clusters - prev_clusters);
	spin_unlock(&OCFS2_I(inode)->ip_lock);
	/* Release unused quota reservation */
	dquot_free_space(inode,
			ocfs2_clusters_to_bytes(osb->sb, clusters_to_add));
	did_quota = 0;

	if (why != RESTART_NONE && clusters_to_add) {
		if (why == RESTART_META) {
			mlog(0, "restarting function.\n");
			restart_func = 1;
			status = 0;
		} else {
			BUG_ON(why != RESTART_TRANS);

			mlog(0, "restarting transaction.\n");
			/* TODO: This can be more intelligent. */
			credits = ocfs2_calc_extend_credits(osb->sb,
							    &fe->id2.i_list,
							    clusters_to_add);
			status = ocfs2_extend_trans(handle, credits);
			if (status < 0) {
				/* handle still has to be committed at
				 * this point. */
				status = -ENOMEM;
				mlog_errno(status);
				goto leave;
			}
			goto restarted_transaction;
		}
	}

	mlog(0, "fe: i_clusters = %u, i_size=%llu\n",
	     le32_to_cpu(fe->i_clusters),
	     (unsigned long long)le64_to_cpu(fe->i_size));
	mlog(0, "inode: ip_clusters=%u, i_size=%lld\n",
	     OCFS2_I(inode)->ip_clusters, (long long)i_size_read(inode));

leave:
	if (status < 0 && did_quota)
		dquot_free_space(inode,
			ocfs2_clusters_to_bytes(osb->sb, clusters_to_add));
	if (handle) {
		ocfs2_commit_trans(osb, handle);
		handle = NULL;
	}
	if (data_ac) {
		ocfs2_free_alloc_context(data_ac);
		data_ac = NULL;
	}
	if (meta_ac) {
		ocfs2_free_alloc_context(meta_ac);
		meta_ac = NULL;
	}
	if ((!status) && restart_func) {
		restart_func = 0;
		goto restart_all;
	}
	brelse(bh);
	bh = NULL;

	mlog_exit(status);
	return status;
}

/*
 * While a write will already be ordering the data, a truncate will not.
 * Thus, we need to explicitly order the zeroed pages.
 */
static handle_t *ocfs2_zero_start_ordered_transaction(struct inode *inode)
{
	struct ocfs2_super *osb = OCFS2_SB(inode->i_sb);
	handle_t *handle = NULL;
	int ret = 0;

	if (!ocfs2_should_order_data(inode))
		goto out;

	handle = ocfs2_start_trans(osb, OCFS2_INODE_UPDATE_CREDITS);
	if (IS_ERR(handle)) {
		ret = -ENOMEM;
		mlog_errno(ret);
		goto out;
	}

	ret = ocfs2_jbd2_file_inode(handle, inode);
	if (ret < 0)
		mlog_errno(ret);

out:
	if (ret) {
		if (!IS_ERR(handle))
			ocfs2_commit_trans(osb, handle);
		handle = ERR_PTR(ret);
	}
	return handle;
}

/* Some parts of this taken from generic_cont_expand, which turned out
 * to be too fragile to do exactly what we need without us having to
 * worry about recursive locking in ->write_begin() and ->write_end(). */
static int ocfs2_write_zero_page(struct inode *inode, u64 abs_from,
				 u64 abs_to)
{
	struct address_space *mapping = inode->i_mapping;
	struct page *page;
	unsigned long index = abs_from >> PAGE_CACHE_SHIFT;
	handle_t *handle = NULL;
	int ret = 0;
	unsigned zero_from, zero_to, block_start, block_end;

	BUG_ON(abs_from >= abs_to);
	BUG_ON(abs_to > (((u64)index + 1) << PAGE_CACHE_SHIFT));
	BUG_ON(abs_from & (inode->i_blkbits - 1));

	page = find_or_create_page(mapping, index, GFP_NOFS);
	if (!page) {
		ret = -ENOMEM;
		mlog_errno(ret);
		goto out;
	}

	/* Get the offsets within the page that we want to zero */
	zero_from = abs_from & (PAGE_CACHE_SIZE - 1);
	zero_to = abs_to & (PAGE_CACHE_SIZE - 1);
	if (!zero_to)
		zero_to = PAGE_CACHE_SIZE;

	mlog(0,
	     "abs_from = %llu, abs_to = %llu, index = %lu, zero_from = %u, zero_to = %u\n",
	     (unsigned long long)abs_from, (unsigned long long)abs_to,
	     index, zero_from, zero_to);

	/* We know that zero_from is block aligned */
	for (block_start = zero_from; block_start < zero_to;
	     block_start = block_end) {
		block_end = block_start + (1 << inode->i_blkbits);

		/*
		 * block_start is block-aligned.  Bump it by one to
		 * force ocfs2_{prepare,commit}_write() to zero the
		 * whole block.
		 */
		ret = ocfs2_prepare_write_nolock(inode, page,
						 block_start + 1,
						 block_start + 1);
		if (ret < 0) {
			mlog_errno(ret);
			goto out_unlock;
		}

		if (!handle) {
			handle = ocfs2_zero_start_ordered_transaction(inode);
			if (IS_ERR(handle)) {
				ret = PTR_ERR(handle);
				handle = NULL;
				break;
			}
		}

		/* must not update i_size! */
		ret = block_commit_write(page, block_start + 1,
					 block_start + 1);
		if (ret < 0)
			mlog_errno(ret);
		else
			ret = 0;
	}

	if (handle)
		ocfs2_commit_trans(OCFS2_SB(inode->i_sb), handle);

out_unlock:
	unlock_page(page);
	page_cache_release(page);
out:
	return ret;
}

/*
 * Find the next range to zero.  We do this in terms of bytes because
 * that's what ocfs2_zero_extend() wants, and it is dealing with the
 * pagecache.  We may return multiple extents.
 *
 * zero_start and zero_end are ocfs2_zero_extend()s current idea of what
 * needs to be zeroed.  range_start and range_end return the next zeroing
 * range.  A subsequent call should pass the previous range_end as its
 * zero_start.  If range_end is 0, there's nothing to do.
 *
 * Unwritten extents are skipped over.  Refcounted extents are CoWd.
 */
static int ocfs2_zero_extend_get_range(struct inode *inode,
				       struct buffer_head *di_bh,
				       u64 zero_start, u64 zero_end,
				       u64 *range_start, u64 *range_end)
{
	int rc = 0, needs_cow = 0;
	u32 p_cpos, zero_clusters = 0;
	u32 zero_cpos =
		zero_start >> OCFS2_SB(inode->i_sb)->s_clustersize_bits;
	u32 last_cpos = ocfs2_clusters_for_bytes(inode->i_sb, zero_end);
	unsigned int num_clusters = 0;
	unsigned int ext_flags = 0;

	while (zero_cpos < last_cpos) {
		rc = ocfs2_get_clusters(inode, zero_cpos, &p_cpos,
					&num_clusters, &ext_flags);
		if (rc) {
			mlog_errno(rc);
<<<<<<< HEAD
			goto out;
		}

		if (p_cpos && !(ext_flags & OCFS2_EXT_UNWRITTEN)) {
			zero_clusters = num_clusters;
			if (ext_flags & OCFS2_EXT_REFCOUNTED)
				needs_cow = 1;
			break;
		}

		zero_cpos += num_clusters;
	}
	if (!zero_clusters) {
		*range_end = 0;
		goto out;
	}

	while ((zero_cpos + zero_clusters) < last_cpos) {
		rc = ocfs2_get_clusters(inode, zero_cpos + zero_clusters,
					&p_cpos, &num_clusters,
					&ext_flags);
		if (rc) {
			mlog_errno(rc);
			goto out;
		}

		if (!p_cpos || (ext_flags & OCFS2_EXT_UNWRITTEN))
			break;
		if (ext_flags & OCFS2_EXT_REFCOUNTED)
			needs_cow = 1;
		zero_clusters += num_clusters;
	}
	if ((zero_cpos + zero_clusters) > last_cpos)
		zero_clusters = last_cpos - zero_cpos;

	if (needs_cow) {
		rc = ocfs2_refcount_cow(inode, di_bh, zero_cpos, zero_clusters,
					UINT_MAX);
		if (rc) {
			mlog_errno(rc);
=======
>>>>>>> 062c1825
			goto out;
		}
	}

<<<<<<< HEAD
=======
		if (p_cpos && !(ext_flags & OCFS2_EXT_UNWRITTEN)) {
			zero_clusters = num_clusters;
			if (ext_flags & OCFS2_EXT_REFCOUNTED)
				needs_cow = 1;
			break;
		}

		zero_cpos += num_clusters;
	}
	if (!zero_clusters) {
		*range_end = 0;
		goto out;
	}

	while ((zero_cpos + zero_clusters) < last_cpos) {
		rc = ocfs2_get_clusters(inode, zero_cpos + zero_clusters,
					&p_cpos, &num_clusters,
					&ext_flags);
		if (rc) {
			mlog_errno(rc);
			goto out;
		}

		if (!p_cpos || (ext_flags & OCFS2_EXT_UNWRITTEN))
			break;
		if (ext_flags & OCFS2_EXT_REFCOUNTED)
			needs_cow = 1;
		zero_clusters += num_clusters;
	}
	if ((zero_cpos + zero_clusters) > last_cpos)
		zero_clusters = last_cpos - zero_cpos;

	if (needs_cow) {
		rc = ocfs2_refcount_cow(inode, di_bh, zero_cpos, zero_clusters,
					UINT_MAX);
		if (rc) {
			mlog_errno(rc);
			goto out;
		}
	}

>>>>>>> 062c1825
	*range_start = ocfs2_clusters_to_bytes(inode->i_sb, zero_cpos);
	*range_end = ocfs2_clusters_to_bytes(inode->i_sb,
					     zero_cpos + zero_clusters);

out:
	return rc;
}

/*
 * Zero one range returned from ocfs2_zero_extend_get_range().  The caller
 * has made sure that the entire range needs zeroing.
 */
static int ocfs2_zero_extend_range(struct inode *inode, u64 range_start,
				   u64 range_end)
{
	int rc = 0;
	u64 next_pos;
	u64 zero_pos = range_start;

	mlog(0, "range_start = %llu, range_end = %llu\n",
	     (unsigned long long)range_start,
	     (unsigned long long)range_end);
	BUG_ON(range_start >= range_end);

	while (zero_pos < range_end) {
		next_pos = (zero_pos & PAGE_CACHE_MASK) + PAGE_CACHE_SIZE;
		if (next_pos > range_end)
			next_pos = range_end;
		rc = ocfs2_write_zero_page(inode, zero_pos, next_pos);
		if (rc < 0) {
			mlog_errno(rc);
			break;
		}
		zero_pos = next_pos;

		/*
		 * Very large extends have the potential to lock up
		 * the cpu for extended periods of time.
		 */
		cond_resched();
	}

	return rc;
}

int ocfs2_zero_extend(struct inode *inode, struct buffer_head *di_bh,
		      loff_t zero_to_size)
{
	int ret = 0;
	u64 zero_start, range_start = 0, range_end = 0;
	struct super_block *sb = inode->i_sb;

	zero_start = ocfs2_align_bytes_to_blocks(sb, i_size_read(inode));
	mlog(0, "zero_start %llu for i_size %llu\n",
	     (unsigned long long)zero_start,
	     (unsigned long long)i_size_read(inode));
	while (zero_start < zero_to_size) {
		ret = ocfs2_zero_extend_get_range(inode, di_bh, zero_start,
						  zero_to_size,
						  &range_start,
						  &range_end);
		if (ret) {
			mlog_errno(ret);
			break;
		}
		if (!range_end)
			break;
		/* Trim the ends */
		if (range_start < zero_start)
			range_start = zero_start;
		if (range_end > zero_to_size)
			range_end = zero_to_size;

		ret = ocfs2_zero_extend_range(inode, range_start,
					      range_end);
		if (ret) {
			mlog_errno(ret);
			break;
		}
		zero_start = range_end;
	}

	return ret;
}

int ocfs2_extend_no_holes(struct inode *inode, struct buffer_head *di_bh,
			  u64 new_i_size, u64 zero_to)
{
	int ret;
	u32 clusters_to_add;
	struct ocfs2_inode_info *oi = OCFS2_I(inode);

	/*
	 * Only quota files call this without a bh, and they can't be
	 * refcounted.
	 */
	BUG_ON(!di_bh && (oi->ip_dyn_features & OCFS2_HAS_REFCOUNT_FL));
	BUG_ON(!di_bh && !(oi->ip_flags & OCFS2_INODE_SYSTEM_FILE));

	clusters_to_add = ocfs2_clusters_for_bytes(inode->i_sb, new_i_size);
	if (clusters_to_add < oi->ip_clusters)
		clusters_to_add = 0;
	else
		clusters_to_add -= oi->ip_clusters;

	if (clusters_to_add) {
		ret = __ocfs2_extend_allocation(inode, oi->ip_clusters,
						clusters_to_add, 0);
		if (ret) {
			mlog_errno(ret);
			goto out;
		}
	}

	/*
	 * Call this even if we don't add any clusters to the tree. We
	 * still need to zero the area between the old i_size and the
	 * new i_size.
	 */
	ret = ocfs2_zero_extend(inode, di_bh, zero_to);
	if (ret < 0)
		mlog_errno(ret);

out:
	return ret;
}

static int ocfs2_extend_file(struct inode *inode,
			     struct buffer_head *di_bh,
			     u64 new_i_size)
{
	int ret = 0;
	struct ocfs2_inode_info *oi = OCFS2_I(inode);

	BUG_ON(!di_bh);

	/* setattr sometimes calls us like this. */
	if (new_i_size == 0)
		goto out;

	if (i_size_read(inode) == new_i_size)
		goto out;
	BUG_ON(new_i_size < i_size_read(inode));

	/*
	 * The alloc sem blocks people in read/write from reading our
	 * allocation until we're done changing it. We depend on
	 * i_mutex to block other extend/truncate calls while we're
	 * here.  We even have to hold it for sparse files because there
	 * might be some tail zeroing.
	 */
	down_write(&oi->ip_alloc_sem);

	if (oi->ip_dyn_features & OCFS2_INLINE_DATA_FL) {
		/*
		 * We can optimize small extends by keeping the inodes
		 * inline data.
		 */
		if (ocfs2_size_fits_inline_data(di_bh, new_i_size)) {
			up_write(&oi->ip_alloc_sem);
			goto out_update_size;
		}

		ret = ocfs2_convert_inline_data_to_extents(inode, di_bh);
		if (ret) {
			up_write(&oi->ip_alloc_sem);
			mlog_errno(ret);
			goto out;
		}
	}

	if (ocfs2_sparse_alloc(OCFS2_SB(inode->i_sb)))
		ret = ocfs2_zero_extend(inode, di_bh, new_i_size);
	else
		ret = ocfs2_extend_no_holes(inode, di_bh, new_i_size,
					    new_i_size);

	up_write(&oi->ip_alloc_sem);

	if (ret < 0) {
		mlog_errno(ret);
		goto out;
	}

out_update_size:
	ret = ocfs2_simple_size_update(inode, di_bh, new_i_size);
	if (ret < 0)
		mlog_errno(ret);

out:
	return ret;
}

int ocfs2_setattr(struct dentry *dentry, struct iattr *attr)
{
	int status = 0, size_change;
	struct inode *inode = dentry->d_inode;
	struct super_block *sb = inode->i_sb;
	struct ocfs2_super *osb = OCFS2_SB(sb);
	struct buffer_head *bh = NULL;
	handle_t *handle = NULL;
	struct dquot *transfer_to[MAXQUOTAS] = { };
	int qtype;

	mlog_entry("(0x%p, '%.*s')\n", dentry,
	           dentry->d_name.len, dentry->d_name.name);

	/* ensuring we don't even attempt to truncate a symlink */
	if (S_ISLNK(inode->i_mode))
		attr->ia_valid &= ~ATTR_SIZE;

	if (attr->ia_valid & ATTR_MODE)
		mlog(0, "mode change: %d\n", attr->ia_mode);
	if (attr->ia_valid & ATTR_UID)
		mlog(0, "uid change: %d\n", attr->ia_uid);
	if (attr->ia_valid & ATTR_GID)
		mlog(0, "gid change: %d\n", attr->ia_gid);
	if (attr->ia_valid & ATTR_SIZE)
		mlog(0, "size change...\n");
	if (attr->ia_valid & (ATTR_ATIME | ATTR_MTIME | ATTR_CTIME))
		mlog(0, "time change...\n");

#define OCFS2_VALID_ATTRS (ATTR_ATIME | ATTR_MTIME | ATTR_CTIME | ATTR_SIZE \
			   | ATTR_GID | ATTR_UID | ATTR_MODE)
	if (!(attr->ia_valid & OCFS2_VALID_ATTRS)) {
		mlog(0, "can't handle attrs: 0x%x\n", attr->ia_valid);
		return 0;
	}

	status = inode_change_ok(inode, attr);
	if (status)
		return status;

	if (is_quota_modification(inode, attr))
		dquot_initialize(inode);
	size_change = S_ISREG(inode->i_mode) && attr->ia_valid & ATTR_SIZE;
	if (size_change) {
		status = ocfs2_rw_lock(inode, 1);
		if (status < 0) {
			mlog_errno(status);
			goto bail;
		}
	}

	status = ocfs2_inode_lock(inode, &bh, 1);
	if (status < 0) {
		if (status != -ENOENT)
			mlog_errno(status);
		goto bail_unlock_rw;
	}

	if (size_change && attr->ia_size != i_size_read(inode)) {
		status = inode_newsize_ok(inode, attr->ia_size);
		if (status)
			goto bail_unlock;

		if (i_size_read(inode) > attr->ia_size) {
			if (ocfs2_should_order_data(inode)) {
				status = ocfs2_begin_ordered_truncate(inode,
								      attr->ia_size);
				if (status)
					goto bail_unlock;
			}
			status = ocfs2_truncate_file(inode, bh, attr->ia_size);
		} else
			status = ocfs2_extend_file(inode, bh, attr->ia_size);
		if (status < 0) {
			if (status != -ENOSPC)
				mlog_errno(status);
			status = -ENOSPC;
			goto bail_unlock;
		}
	}

	if ((attr->ia_valid & ATTR_UID && attr->ia_uid != inode->i_uid) ||
	    (attr->ia_valid & ATTR_GID && attr->ia_gid != inode->i_gid)) {
		/*
		 * Gather pointers to quota structures so that allocation /
		 * freeing of quota structures happens here and not inside
		 * dquot_transfer() where we have problems with lock ordering
		 */
		if (attr->ia_valid & ATTR_UID && attr->ia_uid != inode->i_uid
		    && OCFS2_HAS_RO_COMPAT_FEATURE(sb,
		    OCFS2_FEATURE_RO_COMPAT_USRQUOTA)) {
			transfer_to[USRQUOTA] = dqget(sb, attr->ia_uid,
						      USRQUOTA);
			if (!transfer_to[USRQUOTA]) {
				status = -ESRCH;
				goto bail_unlock;
			}
		}
		if (attr->ia_valid & ATTR_GID && attr->ia_gid != inode->i_gid
		    && OCFS2_HAS_RO_COMPAT_FEATURE(sb,
		    OCFS2_FEATURE_RO_COMPAT_GRPQUOTA)) {
			transfer_to[GRPQUOTA] = dqget(sb, attr->ia_gid,
						      GRPQUOTA);
			if (!transfer_to[GRPQUOTA]) {
				status = -ESRCH;
				goto bail_unlock;
			}
		}
		handle = ocfs2_start_trans(osb, OCFS2_INODE_UPDATE_CREDITS +
					   2 * ocfs2_quota_trans_credits(sb));
		if (IS_ERR(handle)) {
			status = PTR_ERR(handle);
			mlog_errno(status);
			goto bail_unlock;
		}
		status = __dquot_transfer(inode, transfer_to);
		if (status < 0)
			goto bail_commit;
	} else {
		handle = ocfs2_start_trans(osb, OCFS2_INODE_UPDATE_CREDITS);
		if (IS_ERR(handle)) {
			status = PTR_ERR(handle);
			mlog_errno(status);
			goto bail_unlock;
		}
	}

	/*
	 * This will intentionally not wind up calling truncate_setsize(),
	 * since all the work for a size change has been done above.
	 * Otherwise, we could get into problems with truncate as
	 * ip_alloc_sem is used there to protect against i_size
	 * changes.
	 *
	 * XXX: this means the conditional below can probably be removed.
	 */
	if ((attr->ia_valid & ATTR_SIZE) &&
	    attr->ia_size != i_size_read(inode)) {
		status = vmtruncate(inode, attr->ia_size);
		if (status) {
			mlog_errno(status);
			goto bail_commit;
		}
	}

	setattr_copy(inode, attr);
	mark_inode_dirty(inode);

	status = ocfs2_mark_inode_dirty(handle, inode, bh);
	if (status < 0)
		mlog_errno(status);

bail_commit:
	ocfs2_commit_trans(osb, handle);
bail_unlock:
	ocfs2_inode_unlock(inode, 1);
bail_unlock_rw:
	if (size_change)
		ocfs2_rw_unlock(inode, 1);
bail:
	brelse(bh);

	/* Release quota pointers in case we acquired them */
	for (qtype = 0; qtype < MAXQUOTAS; qtype++)
		dqput(transfer_to[qtype]);

	if (!status && attr->ia_valid & ATTR_MODE) {
		status = ocfs2_acl_chmod(inode);
		if (status < 0)
			mlog_errno(status);
	}

	mlog_exit(status);
	return status;
}

int ocfs2_getattr(struct vfsmount *mnt,
		  struct dentry *dentry,
		  struct kstat *stat)
{
	struct inode *inode = dentry->d_inode;
	struct super_block *sb = dentry->d_inode->i_sb;
	struct ocfs2_super *osb = sb->s_fs_info;
	int err;

	mlog_entry_void();

	err = ocfs2_inode_revalidate(dentry);
	if (err) {
		if (err != -ENOENT)
			mlog_errno(err);
		goto bail;
	}

	generic_fillattr(inode, stat);

	/* We set the blksize from the cluster size for performance */
	stat->blksize = osb->s_clustersize;

bail:
	mlog_exit(err);

	return err;
}

int ocfs2_permission(struct inode *inode, int mask)
{
	int ret;

	mlog_entry_void();

	ret = ocfs2_inode_lock(inode, NULL, 0);
	if (ret) {
		if (ret != -ENOENT)
			mlog_errno(ret);
		goto out;
	}

	ret = generic_permission(inode, mask, ocfs2_check_acl);

	ocfs2_inode_unlock(inode, 0);
out:
	mlog_exit(ret);
	return ret;
}

static int __ocfs2_write_remove_suid(struct inode *inode,
				     struct buffer_head *bh)
{
	int ret;
	handle_t *handle;
	struct ocfs2_super *osb = OCFS2_SB(inode->i_sb);
	struct ocfs2_dinode *di;

	mlog_entry("(Inode %llu, mode 0%o)\n",
		   (unsigned long long)OCFS2_I(inode)->ip_blkno, inode->i_mode);

	handle = ocfs2_start_trans(osb, OCFS2_INODE_UPDATE_CREDITS);
	if (IS_ERR(handle)) {
		ret = PTR_ERR(handle);
		mlog_errno(ret);
		goto out;
	}

	ret = ocfs2_journal_access_di(handle, INODE_CACHE(inode), bh,
				      OCFS2_JOURNAL_ACCESS_WRITE);
	if (ret < 0) {
		mlog_errno(ret);
		goto out_trans;
	}

	inode->i_mode &= ~S_ISUID;
	if ((inode->i_mode & S_ISGID) && (inode->i_mode & S_IXGRP))
		inode->i_mode &= ~S_ISGID;

	di = (struct ocfs2_dinode *) bh->b_data;
	di->i_mode = cpu_to_le16(inode->i_mode);

	ocfs2_journal_dirty(handle, bh);

out_trans:
	ocfs2_commit_trans(osb, handle);
out:
	mlog_exit(ret);
	return ret;
}

/*
 * Will look for holes and unwritten extents in the range starting at
 * pos for count bytes (inclusive).
 */
static int ocfs2_check_range_for_holes(struct inode *inode, loff_t pos,
				       size_t count)
{
	int ret = 0;
	unsigned int extent_flags;
	u32 cpos, clusters, extent_len, phys_cpos;
	struct super_block *sb = inode->i_sb;

	cpos = pos >> OCFS2_SB(sb)->s_clustersize_bits;
	clusters = ocfs2_clusters_for_bytes(sb, pos + count) - cpos;

	while (clusters) {
		ret = ocfs2_get_clusters(inode, cpos, &phys_cpos, &extent_len,
					 &extent_flags);
		if (ret < 0) {
			mlog_errno(ret);
			goto out;
		}

		if (phys_cpos == 0 || (extent_flags & OCFS2_EXT_UNWRITTEN)) {
			ret = 1;
			break;
		}

		if (extent_len > clusters)
			extent_len = clusters;

		clusters -= extent_len;
		cpos += extent_len;
	}
out:
	return ret;
}

static int ocfs2_write_remove_suid(struct inode *inode)
{
	int ret;
	struct buffer_head *bh = NULL;

	ret = ocfs2_read_inode_block(inode, &bh);
	if (ret < 0) {
		mlog_errno(ret);
		goto out;
	}

	ret =  __ocfs2_write_remove_suid(inode, bh);
out:
	brelse(bh);
	return ret;
}

/*
 * Allocate enough extents to cover the region starting at byte offset
 * start for len bytes. Existing extents are skipped, any extents
 * added are marked as "unwritten".
 */
static int ocfs2_allocate_unwritten_extents(struct inode *inode,
					    u64 start, u64 len)
{
	int ret;
	u32 cpos, phys_cpos, clusters, alloc_size;
	u64 end = start + len;
	struct buffer_head *di_bh = NULL;

	if (OCFS2_I(inode)->ip_dyn_features & OCFS2_INLINE_DATA_FL) {
		ret = ocfs2_read_inode_block(inode, &di_bh);
		if (ret) {
			mlog_errno(ret);
			goto out;
		}

		/*
		 * Nothing to do if the requested reservation range
		 * fits within the inode.
		 */
		if (ocfs2_size_fits_inline_data(di_bh, end))
			goto out;

		ret = ocfs2_convert_inline_data_to_extents(inode, di_bh);
		if (ret) {
			mlog_errno(ret);
			goto out;
		}
	}

	/*
	 * We consider both start and len to be inclusive.
	 */
	cpos = start >> OCFS2_SB(inode->i_sb)->s_clustersize_bits;
	clusters = ocfs2_clusters_for_bytes(inode->i_sb, start + len);
	clusters -= cpos;

	while (clusters) {
		ret = ocfs2_get_clusters(inode, cpos, &phys_cpos,
					 &alloc_size, NULL);
		if (ret) {
			mlog_errno(ret);
			goto out;
		}

		/*
		 * Hole or existing extent len can be arbitrary, so
		 * cap it to our own allocation request.
		 */
		if (alloc_size > clusters)
			alloc_size = clusters;

		if (phys_cpos) {
			/*
			 * We already have an allocation at this
			 * region so we can safely skip it.
			 */
			goto next;
		}

		ret = __ocfs2_extend_allocation(inode, cpos, alloc_size, 1);
		if (ret) {
			if (ret != -ENOSPC)
				mlog_errno(ret);
			goto out;
		}

next:
		cpos += alloc_size;
		clusters -= alloc_size;
	}

	ret = 0;
out:

	brelse(di_bh);
	return ret;
}

/*
 * Truncate a byte range, avoiding pages within partial clusters. This
 * preserves those pages for the zeroing code to write to.
 */
static void ocfs2_truncate_cluster_pages(struct inode *inode, u64 byte_start,
					 u64 byte_len)
{
	struct ocfs2_super *osb = OCFS2_SB(inode->i_sb);
	loff_t start, end;
	struct address_space *mapping = inode->i_mapping;

	start = (loff_t)ocfs2_align_bytes_to_clusters(inode->i_sb, byte_start);
	end = byte_start + byte_len;
	end = end & ~(osb->s_clustersize - 1);

	if (start < end) {
		unmap_mapping_range(mapping, start, end - start, 0);
		truncate_inode_pages_range(mapping, start, end - 1);
	}
}

static int ocfs2_zero_partial_clusters(struct inode *inode,
				       u64 start, u64 len)
{
	int ret = 0;
	u64 tmpend, end = start + len;
	struct ocfs2_super *osb = OCFS2_SB(inode->i_sb);
	unsigned int csize = osb->s_clustersize;
	handle_t *handle;

	/*
	 * The "start" and "end" values are NOT necessarily part of
	 * the range whose allocation is being deleted. Rather, this
	 * is what the user passed in with the request. We must zero
	 * partial clusters here. There's no need to worry about
	 * physical allocation - the zeroing code knows to skip holes.
	 */
	mlog(0, "byte start: %llu, end: %llu\n",
	     (unsigned long long)start, (unsigned long long)end);

	/*
	 * If both edges are on a cluster boundary then there's no
	 * zeroing required as the region is part of the allocation to
	 * be truncated.
	 */
	if ((start & (csize - 1)) == 0 && (end & (csize - 1)) == 0)
		goto out;

	handle = ocfs2_start_trans(osb, OCFS2_INODE_UPDATE_CREDITS);
	if (IS_ERR(handle)) {
		ret = PTR_ERR(handle);
		mlog_errno(ret);
		goto out;
	}

	/*
	 * We want to get the byte offset of the end of the 1st cluster.
	 */
	tmpend = (u64)osb->s_clustersize + (start & ~(osb->s_clustersize - 1));
	if (tmpend > end)
		tmpend = end;

	mlog(0, "1st range: start: %llu, tmpend: %llu\n",
	     (unsigned long long)start, (unsigned long long)tmpend);

	ret = ocfs2_zero_range_for_truncate(inode, handle, start, tmpend);
	if (ret)
		mlog_errno(ret);

	if (tmpend < end) {
		/*
		 * This may make start and end equal, but the zeroing
		 * code will skip any work in that case so there's no
		 * need to catch it up here.
		 */
		start = end & ~(osb->s_clustersize - 1);

		mlog(0, "2nd range: start: %llu, end: %llu\n",
		     (unsigned long long)start, (unsigned long long)end);

		ret = ocfs2_zero_range_for_truncate(inode, handle, start, end);
		if (ret)
			mlog_errno(ret);
	}

	ocfs2_commit_trans(osb, handle);
out:
	return ret;
}

static int ocfs2_find_rec(struct ocfs2_extent_list *el, u32 pos)
{
	int i;
	struct ocfs2_extent_rec *rec = NULL;

	for (i = le16_to_cpu(el->l_next_free_rec) - 1; i >= 0; i--) {

		rec = &el->l_recs[i];

		if (le32_to_cpu(rec->e_cpos) < pos)
			break;
	}

	return i;
}

/*
 * Helper to calculate the punching pos and length in one run, we handle the
 * following three cases in order:
 *
 * - remove the entire record
 * - remove a partial record
 * - no record needs to be removed (hole-punching completed)
*/
static void ocfs2_calc_trunc_pos(struct inode *inode,
				 struct ocfs2_extent_list *el,
				 struct ocfs2_extent_rec *rec,
				 u32 trunc_start, u32 *trunc_cpos,
				 u32 *trunc_len, u32 *trunc_end,
				 u64 *blkno, int *done)
{
	int ret = 0;
	u32 coff, range;

	range = le32_to_cpu(rec->e_cpos) + ocfs2_rec_clusters(el, rec);

	if (le32_to_cpu(rec->e_cpos) >= trunc_start) {
		*trunc_cpos = le32_to_cpu(rec->e_cpos);
		/*
		 * Skip holes if any.
		 */
		if (range < *trunc_end)
			*trunc_end = range;
		*trunc_len = *trunc_end - le32_to_cpu(rec->e_cpos);
		*blkno = le64_to_cpu(rec->e_blkno);
		*trunc_end = le32_to_cpu(rec->e_cpos);
	} else if (range > trunc_start) {
		*trunc_cpos = trunc_start;
		*trunc_len = *trunc_end - trunc_start;
		coff = trunc_start - le32_to_cpu(rec->e_cpos);
		*blkno = le64_to_cpu(rec->e_blkno) +
				ocfs2_clusters_to_blocks(inode->i_sb, coff);
		*trunc_end = trunc_start;
	} else {
		/*
		 * It may have two following possibilities:
		 *
		 * - last record has been removed
		 * - trunc_start was within a hole
		 *
		 * both two cases mean the completion of hole punching.
		 */
		ret = 1;
	}

	*done = ret;
}

static int ocfs2_remove_inode_range(struct inode *inode,
				    struct buffer_head *di_bh, u64 byte_start,
				    u64 byte_len)
{
	int ret = 0, flags = 0, done = 0, i;
	u32 trunc_start, trunc_len, trunc_end, trunc_cpos, phys_cpos;
	u32 cluster_in_el;
	struct ocfs2_super *osb = OCFS2_SB(inode->i_sb);
	struct ocfs2_cached_dealloc_ctxt dealloc;
	struct address_space *mapping = inode->i_mapping;
	struct ocfs2_extent_tree et;
	struct ocfs2_path *path = NULL;
	struct ocfs2_extent_list *el = NULL;
	struct ocfs2_extent_rec *rec = NULL;
	struct ocfs2_dinode *di = (struct ocfs2_dinode *)di_bh->b_data;
	u64 blkno, refcount_loc = le64_to_cpu(di->i_refcount_loc);

	ocfs2_init_dinode_extent_tree(&et, INODE_CACHE(inode), di_bh);
	ocfs2_init_dealloc_ctxt(&dealloc);

	if (byte_len == 0)
		return 0;

	if (OCFS2_I(inode)->ip_dyn_features & OCFS2_INLINE_DATA_FL) {
		ret = ocfs2_truncate_inline(inode, di_bh, byte_start,
					    byte_start + byte_len, 0);
		if (ret) {
			mlog_errno(ret);
			goto out;
		}
		/*
		 * There's no need to get fancy with the page cache
		 * truncate of an inline-data inode. We're talking
		 * about less than a page here, which will be cached
		 * in the dinode buffer anyway.
		 */
		unmap_mapping_range(mapping, 0, 0, 0);
		truncate_inode_pages(mapping, 0);
		goto out;
	}

	/*
	 * For reflinks, we may need to CoW 2 clusters which might be
	 * partially zero'd later, if hole's start and end offset were
	 * within one cluster(means is not exactly aligned to clustersize).
	 */

	if (OCFS2_I(inode)->ip_dyn_features & OCFS2_HAS_REFCOUNT_FL) {

		ret = ocfs2_cow_file_pos(inode, di_bh, byte_start);
		if (ret) {
			mlog_errno(ret);
			goto out;
		}

		ret = ocfs2_cow_file_pos(inode, di_bh, byte_start + byte_len);
		if (ret) {
			mlog_errno(ret);
			goto out;
		}
	}

	trunc_start = ocfs2_clusters_for_bytes(osb->sb, byte_start);
	trunc_end = (byte_start + byte_len) >> osb->s_clustersize_bits;
	cluster_in_el = trunc_end;

	mlog(0, "Inode: %llu, start: %llu, len: %llu, cstart: %u, cend: %u\n",
	     (unsigned long long)OCFS2_I(inode)->ip_blkno,
	     (unsigned long long)byte_start,
	     (unsigned long long)byte_len, trunc_start, trunc_end);

	ret = ocfs2_zero_partial_clusters(inode, byte_start, byte_len);
	if (ret) {
		mlog_errno(ret);
		goto out;
	}

	path = ocfs2_new_path_from_et(&et);
	if (!path) {
		ret = -ENOMEM;
		mlog_errno(ret);
		goto out;
	}

	while (trunc_end > trunc_start) {

		ret = ocfs2_find_path(INODE_CACHE(inode), path,
				      cluster_in_el);
		if (ret) {
			mlog_errno(ret);
			goto out;
		}

		el = path_leaf_el(path);

		i = ocfs2_find_rec(el, trunc_end);
		/*
		 * Need to go to previous extent block.
		 */
		if (i < 0) {
			if (path->p_tree_depth == 0)
				break;

			ret = ocfs2_find_cpos_for_left_leaf(inode->i_sb,
							    path,
							    &cluster_in_el);
			if (ret) {
				mlog_errno(ret);
				goto out;
			}

			/*
			 * We've reached the leftmost extent block,
			 * it's safe to leave.
			 */
			if (cluster_in_el == 0)
				break;

			/*
			 * The 'pos' searched for previous extent block is
			 * always one cluster less than actual trunc_end.
			 */
			trunc_end = cluster_in_el + 1;

			ocfs2_reinit_path(path, 1);

			continue;

		} else
			rec = &el->l_recs[i];

		ocfs2_calc_trunc_pos(inode, el, rec, trunc_start, &trunc_cpos,
				     &trunc_len, &trunc_end, &blkno, &done);
		if (done)
			break;

		flags = rec->e_flags;
		phys_cpos = ocfs2_blocks_to_clusters(inode->i_sb, blkno);

		ret = ocfs2_remove_btree_range(inode, &et, trunc_cpos,
					       phys_cpos, trunc_len, flags,
					       &dealloc, refcount_loc);
		if (ret < 0) {
			mlog_errno(ret);
			goto out;
		}

		cluster_in_el = trunc_end;

		ocfs2_reinit_path(path, 1);
	}

	ocfs2_truncate_cluster_pages(inode, byte_start, byte_len);

out:
	ocfs2_schedule_truncate_log_flush(osb, 1);
	ocfs2_run_deallocs(osb, &dealloc);

	return ret;
}

/*
 * Parts of this function taken from xfs_change_file_space()
 */
static int __ocfs2_change_file_space(struct file *file, struct inode *inode,
				     loff_t f_pos, unsigned int cmd,
				     struct ocfs2_space_resv *sr,
				     int change_size)
{
	int ret;
	s64 llen;
	loff_t size;
	struct ocfs2_super *osb = OCFS2_SB(inode->i_sb);
	struct buffer_head *di_bh = NULL;
	handle_t *handle;
	unsigned long long max_off = inode->i_sb->s_maxbytes;

	if (ocfs2_is_hard_readonly(osb) || ocfs2_is_soft_readonly(osb))
		return -EROFS;

	mutex_lock(&inode->i_mutex);

	/*
	 * This prevents concurrent writes on other nodes
	 */
	ret = ocfs2_rw_lock(inode, 1);
	if (ret) {
		mlog_errno(ret);
		goto out;
	}

	ret = ocfs2_inode_lock(inode, &di_bh, 1);
	if (ret) {
		mlog_errno(ret);
		goto out_rw_unlock;
	}

	if (inode->i_flags & (S_IMMUTABLE|S_APPEND)) {
		ret = -EPERM;
		goto out_inode_unlock;
	}

	switch (sr->l_whence) {
	case 0: /*SEEK_SET*/
		break;
	case 1: /*SEEK_CUR*/
		sr->l_start += f_pos;
		break;
	case 2: /*SEEK_END*/
		sr->l_start += i_size_read(inode);
		break;
	default:
		ret = -EINVAL;
		goto out_inode_unlock;
	}
	sr->l_whence = 0;

	llen = sr->l_len > 0 ? sr->l_len - 1 : sr->l_len;

	if (sr->l_start < 0
	    || sr->l_start > max_off
	    || (sr->l_start + llen) < 0
	    || (sr->l_start + llen) > max_off) {
		ret = -EINVAL;
		goto out_inode_unlock;
	}
	size = sr->l_start + sr->l_len;

	if (cmd == OCFS2_IOC_RESVSP || cmd == OCFS2_IOC_RESVSP64) {
		if (sr->l_len <= 0) {
			ret = -EINVAL;
			goto out_inode_unlock;
		}
	}

	if (file && should_remove_suid(file->f_path.dentry)) {
		ret = __ocfs2_write_remove_suid(inode, di_bh);
		if (ret) {
			mlog_errno(ret);
			goto out_inode_unlock;
		}
	}

	down_write(&OCFS2_I(inode)->ip_alloc_sem);
	switch (cmd) {
	case OCFS2_IOC_RESVSP:
	case OCFS2_IOC_RESVSP64:
		/*
		 * This takes unsigned offsets, but the signed ones we
		 * pass have been checked against overflow above.
		 */
		ret = ocfs2_allocate_unwritten_extents(inode, sr->l_start,
						       sr->l_len);
		break;
	case OCFS2_IOC_UNRESVSP:
	case OCFS2_IOC_UNRESVSP64:
		ret = ocfs2_remove_inode_range(inode, di_bh, sr->l_start,
					       sr->l_len);
		break;
	default:
		ret = -EINVAL;
	}
	up_write(&OCFS2_I(inode)->ip_alloc_sem);
	if (ret) {
		mlog_errno(ret);
		goto out_inode_unlock;
	}

	/*
	 * We update c/mtime for these changes
	 */
	handle = ocfs2_start_trans(osb, OCFS2_INODE_UPDATE_CREDITS);
	if (IS_ERR(handle)) {
		ret = PTR_ERR(handle);
		mlog_errno(ret);
		goto out_inode_unlock;
	}

	if (change_size && i_size_read(inode) < size)
		i_size_write(inode, size);

	inode->i_ctime = inode->i_mtime = CURRENT_TIME;
	ret = ocfs2_mark_inode_dirty(handle, inode, di_bh);
	if (ret < 0)
		mlog_errno(ret);

	ocfs2_commit_trans(osb, handle);

out_inode_unlock:
	brelse(di_bh);
	ocfs2_inode_unlock(inode, 1);
out_rw_unlock:
	ocfs2_rw_unlock(inode, 1);

out:
	mutex_unlock(&inode->i_mutex);
	return ret;
}

int ocfs2_change_file_space(struct file *file, unsigned int cmd,
			    struct ocfs2_space_resv *sr)
{
	struct inode *inode = file->f_path.dentry->d_inode;
	struct ocfs2_super *osb = OCFS2_SB(inode->i_sb);

	if ((cmd == OCFS2_IOC_RESVSP || cmd == OCFS2_IOC_RESVSP64) &&
	    !ocfs2_writes_unwritten_extents(osb))
		return -ENOTTY;
	else if ((cmd == OCFS2_IOC_UNRESVSP || cmd == OCFS2_IOC_UNRESVSP64) &&
		 !ocfs2_sparse_alloc(osb))
		return -ENOTTY;

	if (!S_ISREG(inode->i_mode))
		return -EINVAL;

	if (!(file->f_mode & FMODE_WRITE))
		return -EBADF;

	return __ocfs2_change_file_space(file, inode, file->f_pos, cmd, sr, 0);
}

static long ocfs2_fallocate(struct inode *inode, int mode, loff_t offset,
			    loff_t len)
{
	struct ocfs2_super *osb = OCFS2_SB(inode->i_sb);
	struct ocfs2_space_resv sr;
	int change_size = 1;

	if (!ocfs2_writes_unwritten_extents(osb))
		return -EOPNOTSUPP;

	if (S_ISDIR(inode->i_mode))
		return -ENODEV;

	if (mode & FALLOC_FL_KEEP_SIZE)
		change_size = 0;

	sr.l_whence = 0;
	sr.l_start = (s64)offset;
	sr.l_len = (s64)len;

	return __ocfs2_change_file_space(NULL, inode, offset,
					 OCFS2_IOC_RESVSP64, &sr, change_size);
}

int ocfs2_check_range_for_refcount(struct inode *inode, loff_t pos,
				   size_t count)
{
	int ret = 0;
	unsigned int extent_flags;
	u32 cpos, clusters, extent_len, phys_cpos;
	struct super_block *sb = inode->i_sb;

	if (!ocfs2_refcount_tree(OCFS2_SB(inode->i_sb)) ||
	    !(OCFS2_I(inode)->ip_dyn_features & OCFS2_HAS_REFCOUNT_FL) ||
	    OCFS2_I(inode)->ip_dyn_features & OCFS2_INLINE_DATA_FL)
		return 0;

	cpos = pos >> OCFS2_SB(sb)->s_clustersize_bits;
	clusters = ocfs2_clusters_for_bytes(sb, pos + count) - cpos;

	while (clusters) {
		ret = ocfs2_get_clusters(inode, cpos, &phys_cpos, &extent_len,
					 &extent_flags);
		if (ret < 0) {
			mlog_errno(ret);
			goto out;
		}

		if (phys_cpos && (extent_flags & OCFS2_EXT_REFCOUNTED)) {
			ret = 1;
			break;
		}

		if (extent_len > clusters)
			extent_len = clusters;

		clusters -= extent_len;
		cpos += extent_len;
	}
out:
	return ret;
}

static int ocfs2_prepare_inode_for_refcount(struct inode *inode,
					    loff_t pos, size_t count,
					    int *meta_level)
{
	int ret;
	struct buffer_head *di_bh = NULL;
	u32 cpos = pos >> OCFS2_SB(inode->i_sb)->s_clustersize_bits;
	u32 clusters =
		ocfs2_clusters_for_bytes(inode->i_sb, pos + count) - cpos;

	ret = ocfs2_inode_lock(inode, &di_bh, 1);
	if (ret) {
		mlog_errno(ret);
		goto out;
	}

	*meta_level = 1;

	ret = ocfs2_refcount_cow(inode, di_bh, cpos, clusters, UINT_MAX);
	if (ret)
		mlog_errno(ret);
out:
	brelse(di_bh);
	return ret;
}

static int ocfs2_prepare_inode_for_write(struct dentry *dentry,
					 loff_t *ppos,
					 size_t count,
					 int appending,
					 int *direct_io,
					 int *has_refcount)
{
	int ret = 0, meta_level = 0;
	struct inode *inode = dentry->d_inode;
	loff_t saved_pos, end;

	/*
	 * We start with a read level meta lock and only jump to an ex
	 * if we need to make modifications here.
	 */
	for(;;) {
		ret = ocfs2_inode_lock(inode, NULL, meta_level);
		if (ret < 0) {
			meta_level = -1;
			mlog_errno(ret);
			goto out;
		}

		/* Clear suid / sgid if necessary. We do this here
		 * instead of later in the write path because
		 * remove_suid() calls ->setattr without any hint that
		 * we may have already done our cluster locking. Since
		 * ocfs2_setattr() *must* take cluster locks to
		 * proceeed, this will lead us to recursively lock the
		 * inode. There's also the dinode i_size state which
		 * can be lost via setattr during extending writes (we
		 * set inode->i_size at the end of a write. */
		if (should_remove_suid(dentry)) {
			if (meta_level == 0) {
				ocfs2_inode_unlock(inode, meta_level);
				meta_level = 1;
				continue;
			}

			ret = ocfs2_write_remove_suid(inode);
			if (ret < 0) {
				mlog_errno(ret);
				goto out_unlock;
			}
		}

		/* work on a copy of ppos until we're sure that we won't have
		 * to recalculate it due to relocking. */
		if (appending) {
			saved_pos = i_size_read(inode);
			mlog(0, "O_APPEND: inode->i_size=%llu\n", saved_pos);
		} else {
			saved_pos = *ppos;
		}

		end = saved_pos + count;

		ret = ocfs2_check_range_for_refcount(inode, saved_pos, count);
		if (ret == 1) {
			ocfs2_inode_unlock(inode, meta_level);
			meta_level = -1;

			ret = ocfs2_prepare_inode_for_refcount(inode,
							       saved_pos,
							       count,
							       &meta_level);
			if (has_refcount)
				*has_refcount = 1;
			if (direct_io)
				*direct_io = 0;
		}

		if (ret < 0) {
			mlog_errno(ret);
			goto out_unlock;
		}

		/*
		 * Skip the O_DIRECT checks if we don't need
		 * them.
		 */
		if (!direct_io || !(*direct_io))
			break;

		/*
		 * There's no sane way to do direct writes to an inode
		 * with inline data.
		 */
		if (OCFS2_I(inode)->ip_dyn_features & OCFS2_INLINE_DATA_FL) {
			*direct_io = 0;
			break;
		}

		/*
		 * Allowing concurrent direct writes means
		 * i_size changes wouldn't be synchronized, so
		 * one node could wind up truncating another
		 * nodes writes.
		 */
		if (end > i_size_read(inode)) {
			*direct_io = 0;
			break;
		}

		/*
		 * We don't fill holes during direct io, so
		 * check for them here. If any are found, the
		 * caller will have to retake some cluster
		 * locks and initiate the io as buffered.
		 */
		ret = ocfs2_check_range_for_holes(inode, saved_pos, count);
		if (ret == 1) {
			*direct_io = 0;
			ret = 0;
		} else if (ret < 0)
			mlog_errno(ret);
		break;
	}

	if (appending)
		*ppos = saved_pos;

out_unlock:
	if (meta_level >= 0)
		ocfs2_inode_unlock(inode, meta_level);

out:
	return ret;
}

static ssize_t ocfs2_file_aio_write(struct kiocb *iocb,
				    const struct iovec *iov,
				    unsigned long nr_segs,
				    loff_t pos)
{
	int ret, direct_io, appending, rw_level, have_alloc_sem  = 0;
	int can_do_direct, has_refcount = 0;
	ssize_t written = 0;
	size_t ocount;		/* original count */
	size_t count;		/* after file limit checks */
	loff_t old_size, *ppos = &iocb->ki_pos;
	u32 old_clusters;
	struct file *file = iocb->ki_filp;
	struct inode *inode = file->f_path.dentry->d_inode;
	struct ocfs2_super *osb = OCFS2_SB(inode->i_sb);

	mlog_entry("(0x%p, %u, '%.*s')\n", file,
		   (unsigned int)nr_segs,
		   file->f_path.dentry->d_name.len,
		   file->f_path.dentry->d_name.name);

	if (iocb->ki_left == 0)
		return 0;

	vfs_check_frozen(inode->i_sb, SB_FREEZE_WRITE);

	appending = file->f_flags & O_APPEND ? 1 : 0;
	direct_io = file->f_flags & O_DIRECT ? 1 : 0;

	mutex_lock(&inode->i_mutex);

relock:
	/* to match setattr's i_mutex -> i_alloc_sem -> rw_lock ordering */
	if (direct_io) {
		down_read(&inode->i_alloc_sem);
		have_alloc_sem = 1;
	}

	/* concurrent O_DIRECT writes are allowed */
	rw_level = !direct_io;
	ret = ocfs2_rw_lock(inode, rw_level);
	if (ret < 0) {
		mlog_errno(ret);
		goto out_sems;
	}

	can_do_direct = direct_io;
	ret = ocfs2_prepare_inode_for_write(file->f_path.dentry, ppos,
					    iocb->ki_left, appending,
					    &can_do_direct, &has_refcount);
	if (ret < 0) {
		mlog_errno(ret);
		goto out;
	}

	/*
	 * We can't complete the direct I/O as requested, fall back to
	 * buffered I/O.
	 */
	if (direct_io && !can_do_direct) {
		ocfs2_rw_unlock(inode, rw_level);
		up_read(&inode->i_alloc_sem);

		have_alloc_sem = 0;
		rw_level = -1;

		direct_io = 0;
		goto relock;
	}

	/*
	 * To later detect whether a journal commit for sync writes is
	 * necessary, we sample i_size, and cluster count here.
	 */
	old_size = i_size_read(inode);
	old_clusters = OCFS2_I(inode)->ip_clusters;

	/* communicate with ocfs2_dio_end_io */
	ocfs2_iocb_set_rw_locked(iocb, rw_level);

	ret = generic_segment_checks(iov, &nr_segs, &ocount,
				     VERIFY_READ);
	if (ret)
		goto out_dio;

	count = ocount;
	ret = generic_write_checks(file, ppos, &count,
				   S_ISBLK(inode->i_mode));
	if (ret)
		goto out_dio;

	if (direct_io) {
		written = generic_file_direct_write(iocb, iov, &nr_segs, *ppos,
						    ppos, count, ocount);
		if (written < 0) {
			/*
			 * direct write may have instantiated a few
			 * blocks outside i_size. Trim these off again.
			 * Don't need i_size_read because we hold i_mutex.
			 *
			 * XXX(truncate): this looks buggy because ocfs2 did not
			 * actually implement ->truncate.  Take a look at
			 * the new truncate sequence and update this accordingly
			 */
			if (*ppos + count > inode->i_size)
				truncate_setsize(inode, inode->i_size);
			ret = written;
			goto out_dio;
		}
	} else {
		current->backing_dev_info = file->f_mapping->backing_dev_info;
		written = generic_file_buffered_write(iocb, iov, nr_segs, *ppos,
						      ppos, count, 0);
		current->backing_dev_info = NULL;
	}

out_dio:
	/* buffered aio wouldn't have proper lock coverage today */
	BUG_ON(ret == -EIOCBQUEUED && !(file->f_flags & O_DIRECT));

	if (((file->f_flags & O_DSYNC) && !direct_io) || IS_SYNC(inode) ||
<<<<<<< HEAD
	    ((file->f_flags & O_DIRECT) && has_refcount)) {
=======
	    ((file->f_flags & O_DIRECT) && !direct_io)) {
>>>>>>> 062c1825
		ret = filemap_fdatawrite_range(file->f_mapping, pos,
					       pos + count - 1);
		if (ret < 0)
			written = ret;

		if (!ret && ((old_size != i_size_read(inode)) ||
			     (old_clusters != OCFS2_I(inode)->ip_clusters) ||
			     has_refcount)) {
			ret = jbd2_journal_force_commit(osb->journal->j_journal);
			if (ret < 0)
				written = ret;
		}

		if (!ret)
			ret = filemap_fdatawait_range(file->f_mapping, pos,
						      pos + count - 1);
	}

	/*
	 * deep in g_f_a_w_n()->ocfs2_direct_IO we pass in a ocfs2_dio_end_io
	 * function pointer which is called when o_direct io completes so that
	 * it can unlock our rw lock.  (it's the clustered equivalent of
	 * i_alloc_sem; protects truncate from racing with pending ios).
	 * Unfortunately there are error cases which call end_io and others
	 * that don't.  so we don't have to unlock the rw_lock if either an
	 * async dio is going to do it in the future or an end_io after an
	 * error has already done it.
	 */
	if ((ret == -EIOCBQUEUED) || (!ocfs2_iocb_is_rw_locked(iocb))) {
		rw_level = -1;
		have_alloc_sem = 0;
	}

out:
	if (rw_level != -1)
		ocfs2_rw_unlock(inode, rw_level);

out_sems:
	if (have_alloc_sem)
		up_read(&inode->i_alloc_sem);

	mutex_unlock(&inode->i_mutex);

	if (written)
		ret = written;
	mlog_exit(ret);
	return ret;
}

static int ocfs2_splice_to_file(struct pipe_inode_info *pipe,
				struct file *out,
				struct splice_desc *sd)
{
	int ret;

	ret = ocfs2_prepare_inode_for_write(out->f_path.dentry,	&sd->pos,
					    sd->total_len, 0, NULL, NULL);
	if (ret < 0) {
		mlog_errno(ret);
		return ret;
	}

	return splice_from_pipe_feed(pipe, sd, pipe_to_file);
}

static ssize_t ocfs2_file_splice_write(struct pipe_inode_info *pipe,
				       struct file *out,
				       loff_t *ppos,
				       size_t len,
				       unsigned int flags)
{
	int ret;
	struct address_space *mapping = out->f_mapping;
	struct inode *inode = mapping->host;
	struct splice_desc sd = {
		.total_len = len,
		.flags = flags,
		.pos = *ppos,
		.u.file = out,
	};

	mlog_entry("(0x%p, 0x%p, %u, '%.*s')\n", out, pipe,
		   (unsigned int)len,
		   out->f_path.dentry->d_name.len,
		   out->f_path.dentry->d_name.name);

	if (pipe->inode)
		mutex_lock_nested(&pipe->inode->i_mutex, I_MUTEX_PARENT);

	splice_from_pipe_begin(&sd);
	do {
		ret = splice_from_pipe_next(pipe, &sd);
		if (ret <= 0)
			break;

		mutex_lock_nested(&inode->i_mutex, I_MUTEX_CHILD);
		ret = ocfs2_rw_lock(inode, 1);
		if (ret < 0)
			mlog_errno(ret);
		else {
			ret = ocfs2_splice_to_file(pipe, out, &sd);
			ocfs2_rw_unlock(inode, 1);
		}
		mutex_unlock(&inode->i_mutex);
	} while (ret > 0);
	splice_from_pipe_end(pipe, &sd);

	if (pipe->inode)
		mutex_unlock(&pipe->inode->i_mutex);

	if (sd.num_spliced)
		ret = sd.num_spliced;

	if (ret > 0) {
		unsigned long nr_pages;
		int err;

		nr_pages = (ret + PAGE_CACHE_SIZE - 1) >> PAGE_CACHE_SHIFT;

		err = generic_write_sync(out, *ppos, ret);
		if (err)
			ret = err;
		else
			*ppos += ret;

		balance_dirty_pages_ratelimited_nr(mapping, nr_pages);
	}

	mlog_exit(ret);
	return ret;
}

static ssize_t ocfs2_file_splice_read(struct file *in,
				      loff_t *ppos,
				      struct pipe_inode_info *pipe,
				      size_t len,
				      unsigned int flags)
{
	int ret = 0, lock_level = 0;
	struct inode *inode = in->f_path.dentry->d_inode;

	mlog_entry("(0x%p, 0x%p, %u, '%.*s')\n", in, pipe,
		   (unsigned int)len,
		   in->f_path.dentry->d_name.len,
		   in->f_path.dentry->d_name.name);

	/*
	 * See the comment in ocfs2_file_aio_read()
	 */
	ret = ocfs2_inode_lock_atime(inode, in->f_vfsmnt, &lock_level);
	if (ret < 0) {
		mlog_errno(ret);
		goto bail;
	}
	ocfs2_inode_unlock(inode, lock_level);

	ret = generic_file_splice_read(in, ppos, pipe, len, flags);

bail:
	mlog_exit(ret);
	return ret;
}

static ssize_t ocfs2_file_aio_read(struct kiocb *iocb,
				   const struct iovec *iov,
				   unsigned long nr_segs,
				   loff_t pos)
{
	int ret = 0, rw_level = -1, have_alloc_sem = 0, lock_level = 0;
	struct file *filp = iocb->ki_filp;
	struct inode *inode = filp->f_path.dentry->d_inode;

	mlog_entry("(0x%p, %u, '%.*s')\n", filp,
		   (unsigned int)nr_segs,
		   filp->f_path.dentry->d_name.len,
		   filp->f_path.dentry->d_name.name);

	if (!inode) {
		ret = -EINVAL;
		mlog_errno(ret);
		goto bail;
	}

	/*
	 * buffered reads protect themselves in ->readpage().  O_DIRECT reads
	 * need locks to protect pending reads from racing with truncate.
	 */
	if (filp->f_flags & O_DIRECT) {
		down_read(&inode->i_alloc_sem);
		have_alloc_sem = 1;

		ret = ocfs2_rw_lock(inode, 0);
		if (ret < 0) {
			mlog_errno(ret);
			goto bail;
		}
		rw_level = 0;
		/* communicate with ocfs2_dio_end_io */
		ocfs2_iocb_set_rw_locked(iocb, rw_level);
	}

	/*
	 * We're fine letting folks race truncates and extending
	 * writes with read across the cluster, just like they can
	 * locally. Hence no rw_lock during read.
	 *
	 * Take and drop the meta data lock to update inode fields
	 * like i_size. This allows the checks down below
	 * generic_file_aio_read() a chance of actually working.
	 */
	ret = ocfs2_inode_lock_atime(inode, filp->f_vfsmnt, &lock_level);
	if (ret < 0) {
		mlog_errno(ret);
		goto bail;
	}
	ocfs2_inode_unlock(inode, lock_level);

	ret = generic_file_aio_read(iocb, iov, nr_segs, iocb->ki_pos);
	if (ret == -EINVAL)
		mlog(0, "generic_file_aio_read returned -EINVAL\n");

	/* buffered aio wouldn't have proper lock coverage today */
	BUG_ON(ret == -EIOCBQUEUED && !(filp->f_flags & O_DIRECT));

	/* see ocfs2_file_aio_write */
	if (ret == -EIOCBQUEUED || !ocfs2_iocb_is_rw_locked(iocb)) {
		rw_level = -1;
		have_alloc_sem = 0;
	}

bail:
	if (have_alloc_sem)
		up_read(&inode->i_alloc_sem);
	if (rw_level != -1)
		ocfs2_rw_unlock(inode, rw_level);
	mlog_exit(ret);

	return ret;
}

const struct inode_operations ocfs2_file_iops = {
	.setattr	= ocfs2_setattr,
	.getattr	= ocfs2_getattr,
	.permission	= ocfs2_permission,
	.setxattr	= generic_setxattr,
	.getxattr	= generic_getxattr,
	.listxattr	= ocfs2_listxattr,
	.removexattr	= generic_removexattr,
	.fallocate	= ocfs2_fallocate,
	.fiemap		= ocfs2_fiemap,
};

const struct inode_operations ocfs2_special_file_iops = {
	.setattr	= ocfs2_setattr,
	.getattr	= ocfs2_getattr,
	.permission	= ocfs2_permission,
};

/*
 * Other than ->lock, keep ocfs2_fops and ocfs2_dops in sync with
 * ocfs2_fops_no_plocks and ocfs2_dops_no_plocks!
 */
const struct file_operations ocfs2_fops = {
	.llseek		= generic_file_llseek,
	.read		= do_sync_read,
	.write		= do_sync_write,
	.mmap		= ocfs2_mmap,
	.fsync		= ocfs2_sync_file,
	.release	= ocfs2_file_release,
	.open		= ocfs2_file_open,
	.aio_read	= ocfs2_file_aio_read,
	.aio_write	= ocfs2_file_aio_write,
	.unlocked_ioctl	= ocfs2_ioctl,
#ifdef CONFIG_COMPAT
	.compat_ioctl   = ocfs2_compat_ioctl,
#endif
	.lock		= ocfs2_lock,
	.flock		= ocfs2_flock,
	.splice_read	= ocfs2_file_splice_read,
	.splice_write	= ocfs2_file_splice_write,
};

const struct file_operations ocfs2_dops = {
	.llseek		= generic_file_llseek,
	.read		= generic_read_dir,
	.readdir	= ocfs2_readdir,
	.fsync		= ocfs2_sync_file,
	.release	= ocfs2_dir_release,
	.open		= ocfs2_dir_open,
	.unlocked_ioctl	= ocfs2_ioctl,
#ifdef CONFIG_COMPAT
	.compat_ioctl   = ocfs2_compat_ioctl,
#endif
	.lock		= ocfs2_lock,
	.flock		= ocfs2_flock,
};

/*
 * POSIX-lockless variants of our file_operations.
 *
 * These will be used if the underlying cluster stack does not support
 * posix file locking, if the user passes the "localflocks" mount
 * option, or if we have a local-only fs.
 *
 * ocfs2_flock is in here because all stacks handle UNIX file locks,
 * so we still want it in the case of no stack support for
 * plocks. Internally, it will do the right thing when asked to ignore
 * the cluster.
 */
const struct file_operations ocfs2_fops_no_plocks = {
	.llseek		= generic_file_llseek,
	.read		= do_sync_read,
	.write		= do_sync_write,
	.mmap		= ocfs2_mmap,
	.fsync		= ocfs2_sync_file,
	.release	= ocfs2_file_release,
	.open		= ocfs2_file_open,
	.aio_read	= ocfs2_file_aio_read,
	.aio_write	= ocfs2_file_aio_write,
	.unlocked_ioctl	= ocfs2_ioctl,
#ifdef CONFIG_COMPAT
	.compat_ioctl   = ocfs2_compat_ioctl,
#endif
	.flock		= ocfs2_flock,
	.splice_read	= ocfs2_file_splice_read,
	.splice_write	= ocfs2_file_splice_write,
};

const struct file_operations ocfs2_dops_no_plocks = {
	.llseek		= generic_file_llseek,
	.read		= generic_read_dir,
	.readdir	= ocfs2_readdir,
	.fsync		= ocfs2_sync_file,
	.release	= ocfs2_dir_release,
	.open		= ocfs2_dir_open,
	.unlocked_ioctl	= ocfs2_ioctl,
#ifdef CONFIG_COMPAT
	.compat_ioctl   = ocfs2_compat_ioctl,
#endif
	.flock		= ocfs2_flock,
};<|MERGE_RESOLUTION|>--- conflicted
+++ resolved
@@ -877,7 +877,6 @@
 					&num_clusters, &ext_flags);
 		if (rc) {
 			mlog_errno(rc);
-<<<<<<< HEAD
 			goto out;
 		}
 
@@ -918,56 +917,10 @@
 					UINT_MAX);
 		if (rc) {
 			mlog_errno(rc);
-=======
->>>>>>> 062c1825
 			goto out;
 		}
 	}
 
-<<<<<<< HEAD
-=======
-		if (p_cpos && !(ext_flags & OCFS2_EXT_UNWRITTEN)) {
-			zero_clusters = num_clusters;
-			if (ext_flags & OCFS2_EXT_REFCOUNTED)
-				needs_cow = 1;
-			break;
-		}
-
-		zero_cpos += num_clusters;
-	}
-	if (!zero_clusters) {
-		*range_end = 0;
-		goto out;
-	}
-
-	while ((zero_cpos + zero_clusters) < last_cpos) {
-		rc = ocfs2_get_clusters(inode, zero_cpos + zero_clusters,
-					&p_cpos, &num_clusters,
-					&ext_flags);
-		if (rc) {
-			mlog_errno(rc);
-			goto out;
-		}
-
-		if (!p_cpos || (ext_flags & OCFS2_EXT_UNWRITTEN))
-			break;
-		if (ext_flags & OCFS2_EXT_REFCOUNTED)
-			needs_cow = 1;
-		zero_clusters += num_clusters;
-	}
-	if ((zero_cpos + zero_clusters) > last_cpos)
-		zero_clusters = last_cpos - zero_cpos;
-
-	if (needs_cow) {
-		rc = ocfs2_refcount_cow(inode, di_bh, zero_cpos, zero_clusters,
-					UINT_MAX);
-		if (rc) {
-			mlog_errno(rc);
-			goto out;
-		}
-	}
-
->>>>>>> 062c1825
 	*range_start = ocfs2_clusters_to_bytes(inode->i_sb, zero_cpos);
 	*range_end = ocfs2_clusters_to_bytes(inode->i_sb,
 					     zero_cpos + zero_clusters);
@@ -2385,11 +2338,7 @@
 	BUG_ON(ret == -EIOCBQUEUED && !(file->f_flags & O_DIRECT));
 
 	if (((file->f_flags & O_DSYNC) && !direct_io) || IS_SYNC(inode) ||
-<<<<<<< HEAD
-	    ((file->f_flags & O_DIRECT) && has_refcount)) {
-=======
 	    ((file->f_flags & O_DIRECT) && !direct_io)) {
->>>>>>> 062c1825
 		ret = filemap_fdatawrite_range(file->f_mapping, pos,
 					       pos + count - 1);
 		if (ret < 0)
