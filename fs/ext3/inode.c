/*
 *  linux/fs/ext3/inode.c
 *
 * Copyright (C) 1992, 1993, 1994, 1995
 * Remy Card (card@masi.ibp.fr)
 * Laboratoire MASI - Institut Blaise Pascal
 * Universite Pierre et Marie Curie (Paris VI)
 *
 *  from
 *
 *  linux/fs/minix/inode.c
 *
 *  Copyright (C) 1991, 1992  Linus Torvalds
 *
 *  Goal-directed block allocation by Stephen Tweedie
 *	(sct@redhat.com), 1993, 1998
 *  Big-endian to little-endian byte-swapping/bitmaps by
 *        David S. Miller (davem@caip.rutgers.edu), 1995
 *  64-bit file support on 64-bit platforms by Jakub Jelinek
 *	(jj@sunsite.ms.mff.cuni.cz)
 *
 *  Assorted race fixes, rewrite of ext3_get_block() by Al Viro, 2000
 */

#include <linux/fs.h>
#include <linux/time.h>
#include <linux/ext3_jbd.h>
#include <linux/jbd.h>
#include <linux/highuid.h>
#include <linux/pagemap.h>
#include <linux/quotaops.h>
#include <linux/string.h>
#include <linux/buffer_head.h>
#include <linux/writeback.h>
#include <linux/mpage.h>
#include <linux/uio.h>
#include <linux/bio.h>
#include <linux/fiemap.h>
#include <linux/namei.h>
#include <trace/events/ext3.h>
#include "xattr.h"
#include "acl.h"

static int ext3_writepage_trans_blocks(struct inode *inode);
static int ext3_block_truncate_page(struct inode *inode, loff_t from);

/*
 * Test whether an inode is a fast symlink.
 */
static int ext3_inode_is_fast_symlink(struct inode *inode)
{
	int ea_blocks = EXT3_I(inode)->i_file_acl ?
		(inode->i_sb->s_blocksize >> 9) : 0;

	return (S_ISLNK(inode->i_mode) && inode->i_blocks - ea_blocks == 0);
}

/*
 * The ext3 forget function must perform a revoke if we are freeing data
 * which has been journaled.  Metadata (eg. indirect blocks) must be
 * revoked in all cases.
 *
 * "bh" may be NULL: a metadata block may have been freed from memory
 * but there may still be a record of it in the journal, and that record
 * still needs to be revoked.
 */
int ext3_forget(handle_t *handle, int is_metadata, struct inode *inode,
			struct buffer_head *bh, ext3_fsblk_t blocknr)
{
	int err;

	might_sleep();

	trace_ext3_forget(inode, is_metadata, blocknr);
	BUFFER_TRACE(bh, "enter");

	jbd_debug(4, "forgetting bh %p: is_metadata = %d, mode %o, "
		  "data mode %lx\n",
		  bh, is_metadata, inode->i_mode,
		  test_opt(inode->i_sb, DATA_FLAGS));

	/* Never use the revoke function if we are doing full data
	 * journaling: there is no need to, and a V1 superblock won't
	 * support it.  Otherwise, only skip the revoke on un-journaled
	 * data blocks. */

	if (test_opt(inode->i_sb, DATA_FLAGS) == EXT3_MOUNT_JOURNAL_DATA ||
	    (!is_metadata && !ext3_should_journal_data(inode))) {
		if (bh) {
			BUFFER_TRACE(bh, "call journal_forget");
			return ext3_journal_forget(handle, bh);
		}
		return 0;
	}

	/*
	 * data!=journal && (is_metadata || should_journal_data(inode))
	 */
	BUFFER_TRACE(bh, "call ext3_journal_revoke");
	err = ext3_journal_revoke(handle, blocknr, bh);
	if (err)
		ext3_abort(inode->i_sb, __func__,
			   "error %d when attempting revoke", err);
	BUFFER_TRACE(bh, "exit");
	return err;
}

/*
 * Work out how many blocks we need to proceed with the next chunk of a
 * truncate transaction.
 */
static unsigned long blocks_for_truncate(struct inode *inode)
{
	unsigned long needed;

	needed = inode->i_blocks >> (inode->i_sb->s_blocksize_bits - 9);

	/* Give ourselves just enough room to cope with inodes in which
	 * i_blocks is corrupt: we've seen disk corruptions in the past
	 * which resulted in random data in an inode which looked enough
	 * like a regular file for ext3 to try to delete it.  Things
	 * will go a bit crazy if that happens, but at least we should
	 * try not to panic the whole kernel. */
	if (needed < 2)
		needed = 2;

	/* But we need to bound the transaction so we don't overflow the
	 * journal. */
	if (needed > EXT3_MAX_TRANS_DATA)
		needed = EXT3_MAX_TRANS_DATA;

	return EXT3_DATA_TRANS_BLOCKS(inode->i_sb) + needed;
}

/*
 * Truncate transactions can be complex and absolutely huge.  So we need to
 * be able to restart the transaction at a conventient checkpoint to make
 * sure we don't overflow the journal.
 *
 * start_transaction gets us a new handle for a truncate transaction,
 * and extend_transaction tries to extend the existing one a bit.  If
 * extend fails, we need to propagate the failure up and restart the
 * transaction in the top-level truncate loop. --sct
 */
static handle_t *start_transaction(struct inode *inode)
{
	handle_t *result;

	result = ext3_journal_start(inode, blocks_for_truncate(inode));
	if (!IS_ERR(result))
		return result;

	ext3_std_error(inode->i_sb, PTR_ERR(result));
	return result;
}

/*
 * Try to extend this transaction for the purposes of truncation.
 *
 * Returns 0 if we managed to create more room.  If we can't create more
 * room, and the transaction must be restarted we return 1.
 */
static int try_to_extend_transaction(handle_t *handle, struct inode *inode)
{
	if (handle->h_buffer_credits > EXT3_RESERVE_TRANS_BLOCKS)
		return 0;
	if (!ext3_journal_extend(handle, blocks_for_truncate(inode)))
		return 0;
	return 1;
}

/*
 * Restart the transaction associated with *handle.  This does a commit,
 * so before we call here everything must be consistently dirtied against
 * this transaction.
 */
static int truncate_restart_transaction(handle_t *handle, struct inode *inode)
{
	int ret;

	jbd_debug(2, "restarting handle %p\n", handle);
	/*
	 * Drop truncate_mutex to avoid deadlock with ext3_get_blocks_handle
	 * At this moment, get_block can be called only for blocks inside
	 * i_size since page cache has been already dropped and writes are
	 * blocked by i_mutex. So we can safely drop the truncate_mutex.
	 */
	mutex_unlock(&EXT3_I(inode)->truncate_mutex);
	ret = ext3_journal_restart(handle, blocks_for_truncate(inode));
	mutex_lock(&EXT3_I(inode)->truncate_mutex);
	return ret;
}

/*
 * Called at inode eviction from icache
 */
void ext3_evict_inode (struct inode *inode)
{
	struct ext3_inode_info *ei = EXT3_I(inode);
	struct ext3_block_alloc_info *rsv;
	handle_t *handle;
	int want_delete = 0;

	trace_ext3_evict_inode(inode);
	if (!inode->i_nlink && !is_bad_inode(inode)) {
		dquot_initialize(inode);
		want_delete = 1;
	}

	/*
	 * When journalling data dirty buffers are tracked only in the journal.
	 * So although mm thinks everything is clean and ready for reaping the
	 * inode might still have some pages to write in the running
	 * transaction or waiting to be checkpointed. Thus calling
	 * journal_invalidatepage() (via truncate_inode_pages()) to discard
	 * these buffers can cause data loss. Also even if we did not discard
	 * these buffers, we would have no way to find them after the inode
	 * is reaped and thus user could see stale data if he tries to read
	 * them before the transaction is checkpointed. So be careful and
	 * force everything to disk here... We use ei->i_datasync_tid to
	 * store the newest transaction containing inode's data.
	 *
	 * Note that directories do not have this problem because they don't
	 * use page cache.
	 *
	 * The s_journal check handles the case when ext3_get_journal() fails
	 * and puts the journal inode.
	 */
	if (inode->i_nlink && ext3_should_journal_data(inode) &&
	    EXT3_SB(inode->i_sb)->s_journal &&
	    (S_ISLNK(inode->i_mode) || S_ISREG(inode->i_mode))) {
		tid_t commit_tid = atomic_read(&ei->i_datasync_tid);
		journal_t *journal = EXT3_SB(inode->i_sb)->s_journal;

		log_start_commit(journal, commit_tid);
		log_wait_commit(journal, commit_tid);
		filemap_write_and_wait(&inode->i_data);
	}
	truncate_inode_pages(&inode->i_data, 0);

	ext3_discard_reservation(inode);
	rsv = ei->i_block_alloc_info;
	ei->i_block_alloc_info = NULL;
	if (unlikely(rsv))
		kfree(rsv);

	if (!want_delete)
		goto no_delete;

	handle = start_transaction(inode);
	if (IS_ERR(handle)) {
		/*
		 * If we're going to skip the normal cleanup, we still need to
		 * make sure that the in-core orphan linked list is properly
		 * cleaned up.
		 */
		ext3_orphan_del(NULL, inode);
		goto no_delete;
	}

	if (IS_SYNC(inode))
		handle->h_sync = 1;
	inode->i_size = 0;
	if (inode->i_blocks)
		ext3_truncate(inode);
	/*
	 * Kill off the orphan record created when the inode lost the last
	 * link.  Note that ext3_orphan_del() has to be able to cope with the
	 * deletion of a non-existent orphan - ext3_truncate() could
	 * have removed the record.
	 */
	ext3_orphan_del(handle, inode);
	ei->i_dtime = get_seconds();

	/*
	 * One subtle ordering requirement: if anything has gone wrong
	 * (transaction abort, IO errors, whatever), then we can still
	 * do these next steps (the fs will already have been marked as
	 * having errors), but we can't free the inode if the mark_dirty
	 * fails.
	 */
	if (ext3_mark_inode_dirty(handle, inode)) {
		/* If that failed, just dquot_drop() and be done with that */
		dquot_drop(inode);
		end_writeback(inode);
	} else {
		ext3_xattr_delete_inode(handle, inode);
		dquot_free_inode(inode);
		dquot_drop(inode);
		end_writeback(inode);
		ext3_free_inode(handle, inode);
	}
	ext3_journal_stop(handle);
	return;
no_delete:
	end_writeback(inode);
	dquot_drop(inode);
}

typedef struct {
	__le32	*p;
	__le32	key;
	struct buffer_head *bh;
} Indirect;

static inline void add_chain(Indirect *p, struct buffer_head *bh, __le32 *v)
{
	p->key = *(p->p = v);
	p->bh = bh;
}

static int verify_chain(Indirect *from, Indirect *to)
{
	while (from <= to && from->key == *from->p)
		from++;
	return (from > to);
}

/**
 *	ext3_block_to_path - parse the block number into array of offsets
 *	@inode: inode in question (we are only interested in its superblock)
 *	@i_block: block number to be parsed
 *	@offsets: array to store the offsets in
 *      @boundary: set this non-zero if the referred-to block is likely to be
 *             followed (on disk) by an indirect block.
 *
 *	To store the locations of file's data ext3 uses a data structure common
 *	for UNIX filesystems - tree of pointers anchored in the inode, with
 *	data blocks at leaves and indirect blocks in intermediate nodes.
 *	This function translates the block number into path in that tree -
 *	return value is the path length and @offsets[n] is the offset of
 *	pointer to (n+1)th node in the nth one. If @block is out of range
 *	(negative or too large) warning is printed and zero returned.
 *
 *	Note: function doesn't find node addresses, so no IO is needed. All
 *	we need to know is the capacity of indirect blocks (taken from the
 *	inode->i_sb).
 */

/*
 * Portability note: the last comparison (check that we fit into triple
 * indirect block) is spelled differently, because otherwise on an
 * architecture with 32-bit longs and 8Kb pages we might get into trouble
 * if our filesystem had 8Kb blocks. We might use long long, but that would
 * kill us on x86. Oh, well, at least the sign propagation does not matter -
 * i_block would have to be negative in the very beginning, so we would not
 * get there at all.
 */

static int ext3_block_to_path(struct inode *inode,
			long i_block, int offsets[4], int *boundary)
{
	int ptrs = EXT3_ADDR_PER_BLOCK(inode->i_sb);
	int ptrs_bits = EXT3_ADDR_PER_BLOCK_BITS(inode->i_sb);
	const long direct_blocks = EXT3_NDIR_BLOCKS,
		indirect_blocks = ptrs,
		double_blocks = (1 << (ptrs_bits * 2));
	int n = 0;
	int final = 0;

	if (i_block < 0) {
		ext3_warning (inode->i_sb, "ext3_block_to_path", "block < 0");
	} else if (i_block < direct_blocks) {
		offsets[n++] = i_block;
		final = direct_blocks;
	} else if ( (i_block -= direct_blocks) < indirect_blocks) {
		offsets[n++] = EXT3_IND_BLOCK;
		offsets[n++] = i_block;
		final = ptrs;
	} else if ((i_block -= indirect_blocks) < double_blocks) {
		offsets[n++] = EXT3_DIND_BLOCK;
		offsets[n++] = i_block >> ptrs_bits;
		offsets[n++] = i_block & (ptrs - 1);
		final = ptrs;
	} else if (((i_block -= double_blocks) >> (ptrs_bits * 2)) < ptrs) {
		offsets[n++] = EXT3_TIND_BLOCK;
		offsets[n++] = i_block >> (ptrs_bits * 2);
		offsets[n++] = (i_block >> ptrs_bits) & (ptrs - 1);
		offsets[n++] = i_block & (ptrs - 1);
		final = ptrs;
	} else {
		ext3_warning(inode->i_sb, "ext3_block_to_path", "block > big");
	}
	if (boundary)
		*boundary = final - 1 - (i_block & (ptrs - 1));
	return n;
}

/**
 *	ext3_get_branch - read the chain of indirect blocks leading to data
 *	@inode: inode in question
 *	@depth: depth of the chain (1 - direct pointer, etc.)
 *	@offsets: offsets of pointers in inode/indirect blocks
 *	@chain: place to store the result
 *	@err: here we store the error value
 *
 *	Function fills the array of triples <key, p, bh> and returns %NULL
 *	if everything went OK or the pointer to the last filled triple
 *	(incomplete one) otherwise. Upon the return chain[i].key contains
 *	the number of (i+1)-th block in the chain (as it is stored in memory,
 *	i.e. little-endian 32-bit), chain[i].p contains the address of that
 *	number (it points into struct inode for i==0 and into the bh->b_data
 *	for i>0) and chain[i].bh points to the buffer_head of i-th indirect
 *	block for i>0 and NULL for i==0. In other words, it holds the block
 *	numbers of the chain, addresses they were taken from (and where we can
 *	verify that chain did not change) and buffer_heads hosting these
 *	numbers.
 *
 *	Function stops when it stumbles upon zero pointer (absent block)
 *		(pointer to last triple returned, *@err == 0)
 *	or when it gets an IO error reading an indirect block
 *		(ditto, *@err == -EIO)
 *	or when it notices that chain had been changed while it was reading
 *		(ditto, *@err == -EAGAIN)
 *	or when it reads all @depth-1 indirect blocks successfully and finds
 *	the whole chain, all way to the data (returns %NULL, *err == 0).
 */
static Indirect *ext3_get_branch(struct inode *inode, int depth, int *offsets,
				 Indirect chain[4], int *err)
{
	struct super_block *sb = inode->i_sb;
	Indirect *p = chain;
	struct buffer_head *bh;

	*err = 0;
	/* i_data is not going away, no lock needed */
	add_chain (chain, NULL, EXT3_I(inode)->i_data + *offsets);
	if (!p->key)
		goto no_block;
	while (--depth) {
		bh = sb_bread(sb, le32_to_cpu(p->key));
		if (!bh)
			goto failure;
		/* Reader: pointers */
		if (!verify_chain(chain, p))
			goto changed;
		add_chain(++p, bh, (__le32*)bh->b_data + *++offsets);
		/* Reader: end */
		if (!p->key)
			goto no_block;
	}
	return NULL;

changed:
	brelse(bh);
	*err = -EAGAIN;
	goto no_block;
failure:
	*err = -EIO;
no_block:
	return p;
}

/**
 *	ext3_find_near - find a place for allocation with sufficient locality
 *	@inode: owner
 *	@ind: descriptor of indirect block.
 *
 *	This function returns the preferred place for block allocation.
 *	It is used when heuristic for sequential allocation fails.
 *	Rules are:
 *	  + if there is a block to the left of our position - allocate near it.
 *	  + if pointer will live in indirect block - allocate near that block.
 *	  + if pointer will live in inode - allocate in the same
 *	    cylinder group.
 *
 * In the latter case we colour the starting block by the callers PID to
 * prevent it from clashing with concurrent allocations for a different inode
 * in the same block group.   The PID is used here so that functionally related
 * files will be close-by on-disk.
 *
 *	Caller must make sure that @ind is valid and will stay that way.
 */
static ext3_fsblk_t ext3_find_near(struct inode *inode, Indirect *ind)
{
	struct ext3_inode_info *ei = EXT3_I(inode);
	__le32 *start = ind->bh ? (__le32*) ind->bh->b_data : ei->i_data;
	__le32 *p;
	ext3_fsblk_t bg_start;
	ext3_grpblk_t colour;

	/* Try to find previous block */
	for (p = ind->p - 1; p >= start; p--) {
		if (*p)
			return le32_to_cpu(*p);
	}

	/* No such thing, so let's try location of indirect block */
	if (ind->bh)
		return ind->bh->b_blocknr;

	/*
	 * It is going to be referred to from the inode itself? OK, just put it
	 * into the same cylinder group then.
	 */
	bg_start = ext3_group_first_block_no(inode->i_sb, ei->i_block_group);
	colour = (current->pid % 16) *
			(EXT3_BLOCKS_PER_GROUP(inode->i_sb) / 16);
	return bg_start + colour;
}

/**
 *	ext3_find_goal - find a preferred place for allocation.
 *	@inode: owner
 *	@block:  block we want
 *	@partial: pointer to the last triple within a chain
 *
 *	Normally this function find the preferred place for block allocation,
 *	returns it.
 */

static ext3_fsblk_t ext3_find_goal(struct inode *inode, long block,
				   Indirect *partial)
{
	struct ext3_block_alloc_info *block_i;

	block_i =  EXT3_I(inode)->i_block_alloc_info;

	/*
	 * try the heuristic for sequential allocation,
	 * failing that at least try to get decent locality.
	 */
	if (block_i && (block == block_i->last_alloc_logical_block + 1)
		&& (block_i->last_alloc_physical_block != 0)) {
		return block_i->last_alloc_physical_block + 1;
	}

	return ext3_find_near(inode, partial);
}

/**
 *	ext3_blks_to_allocate - Look up the block map and count the number
 *	of direct blocks need to be allocated for the given branch.
 *
 *	@branch: chain of indirect blocks
 *	@k: number of blocks need for indirect blocks
 *	@blks: number of data blocks to be mapped.
 *	@blocks_to_boundary:  the offset in the indirect block
 *
 *	return the total number of blocks to be allocate, including the
 *	direct and indirect blocks.
 */
static int ext3_blks_to_allocate(Indirect *branch, int k, unsigned long blks,
		int blocks_to_boundary)
{
	unsigned long count = 0;

	/*
	 * Simple case, [t,d]Indirect block(s) has not allocated yet
	 * then it's clear blocks on that path have not allocated
	 */
	if (k > 0) {
		/* right now we don't handle cross boundary allocation */
		if (blks < blocks_to_boundary + 1)
			count += blks;
		else
			count += blocks_to_boundary + 1;
		return count;
	}

	count++;
	while (count < blks && count <= blocks_to_boundary &&
		le32_to_cpu(*(branch[0].p + count)) == 0) {
		count++;
	}
	return count;
}

/**
 *	ext3_alloc_blocks - multiple allocate blocks needed for a branch
 *	@handle: handle for this transaction
 *	@inode: owner
 *	@goal: preferred place for allocation
 *	@indirect_blks: the number of blocks need to allocate for indirect
 *			blocks
 *	@blks:	number of blocks need to allocated for direct blocks
 *	@new_blocks: on return it will store the new block numbers for
 *	the indirect blocks(if needed) and the first direct block,
 *	@err: here we store the error value
 *
 *	return the number of direct blocks allocated
 */
static int ext3_alloc_blocks(handle_t *handle, struct inode *inode,
			ext3_fsblk_t goal, int indirect_blks, int blks,
			ext3_fsblk_t new_blocks[4], int *err)
{
	int target, i;
	unsigned long count = 0;
	int index = 0;
	ext3_fsblk_t current_block = 0;
	int ret = 0;

	/*
	 * Here we try to allocate the requested multiple blocks at once,
	 * on a best-effort basis.
	 * To build a branch, we should allocate blocks for
	 * the indirect blocks(if not allocated yet), and at least
	 * the first direct block of this branch.  That's the
	 * minimum number of blocks need to allocate(required)
	 */
	target = blks + indirect_blks;

	while (1) {
		count = target;
		/* allocating blocks for indirect blocks and direct blocks */
		current_block = ext3_new_blocks(handle,inode,goal,&count,err);
		if (*err)
			goto failed_out;

		target -= count;
		/* allocate blocks for indirect blocks */
		while (index < indirect_blks && count) {
			new_blocks[index++] = current_block++;
			count--;
		}

		if (count > 0)
			break;
	}

	/* save the new block number for the first direct block */
	new_blocks[index] = current_block;

	/* total number of blocks allocated for direct blocks */
	ret = count;
	*err = 0;
	return ret;
failed_out:
	for (i = 0; i <index; i++)
		ext3_free_blocks(handle, inode, new_blocks[i], 1);
	return ret;
}

/**
 *	ext3_alloc_branch - allocate and set up a chain of blocks.
 *	@handle: handle for this transaction
 *	@inode: owner
 *	@indirect_blks: number of allocated indirect blocks
 *	@blks: number of allocated direct blocks
 *	@goal: preferred place for allocation
 *	@offsets: offsets (in the blocks) to store the pointers to next.
 *	@branch: place to store the chain in.
 *
 *	This function allocates blocks, zeroes out all but the last one,
 *	links them into chain and (if we are synchronous) writes them to disk.
 *	In other words, it prepares a branch that can be spliced onto the
 *	inode. It stores the information about that chain in the branch[], in
 *	the same format as ext3_get_branch() would do. We are calling it after
 *	we had read the existing part of chain and partial points to the last
 *	triple of that (one with zero ->key). Upon the exit we have the same
 *	picture as after the successful ext3_get_block(), except that in one
 *	place chain is disconnected - *branch->p is still zero (we did not
 *	set the last link), but branch->key contains the number that should
 *	be placed into *branch->p to fill that gap.
 *
 *	If allocation fails we free all blocks we've allocated (and forget
 *	their buffer_heads) and return the error value the from failed
 *	ext3_alloc_block() (normally -ENOSPC). Otherwise we set the chain
 *	as described above and return 0.
 */
static int ext3_alloc_branch(handle_t *handle, struct inode *inode,
			int indirect_blks, int *blks, ext3_fsblk_t goal,
			int *offsets, Indirect *branch)
{
	int blocksize = inode->i_sb->s_blocksize;
	int i, n = 0;
	int err = 0;
	struct buffer_head *bh;
	int num;
	ext3_fsblk_t new_blocks[4];
	ext3_fsblk_t current_block;

	num = ext3_alloc_blocks(handle, inode, goal, indirect_blks,
				*blks, new_blocks, &err);
	if (err)
		return err;

	branch[0].key = cpu_to_le32(new_blocks[0]);
	/*
	 * metadata blocks and data blocks are allocated.
	 */
	for (n = 1; n <= indirect_blks;  n++) {
		/*
		 * Get buffer_head for parent block, zero it out
		 * and set the pointer to new one, then send
		 * parent to disk.
		 */
		bh = sb_getblk(inode->i_sb, new_blocks[n-1]);
		branch[n].bh = bh;
		lock_buffer(bh);
		BUFFER_TRACE(bh, "call get_create_access");
		err = ext3_journal_get_create_access(handle, bh);
		if (err) {
			unlock_buffer(bh);
			brelse(bh);
			goto failed;
		}

		memset(bh->b_data, 0, blocksize);
		branch[n].p = (__le32 *) bh->b_data + offsets[n];
		branch[n].key = cpu_to_le32(new_blocks[n]);
		*branch[n].p = branch[n].key;
		if ( n == indirect_blks) {
			current_block = new_blocks[n];
			/*
			 * End of chain, update the last new metablock of
			 * the chain to point to the new allocated
			 * data blocks numbers
			 */
			for (i=1; i < num; i++)
				*(branch[n].p + i) = cpu_to_le32(++current_block);
		}
		BUFFER_TRACE(bh, "marking uptodate");
		set_buffer_uptodate(bh);
		unlock_buffer(bh);

		BUFFER_TRACE(bh, "call ext3_journal_dirty_metadata");
		err = ext3_journal_dirty_metadata(handle, bh);
		if (err)
			goto failed;
	}
	*blks = num;
	return err;
failed:
	/* Allocation failed, free what we already allocated */
	for (i = 1; i <= n ; i++) {
		BUFFER_TRACE(branch[i].bh, "call journal_forget");
		ext3_journal_forget(handle, branch[i].bh);
	}
	for (i = 0; i <indirect_blks; i++)
		ext3_free_blocks(handle, inode, new_blocks[i], 1);

	ext3_free_blocks(handle, inode, new_blocks[i], num);

	return err;
}

/**
 * ext3_splice_branch - splice the allocated branch onto inode.
 * @handle: handle for this transaction
 * @inode: owner
 * @block: (logical) number of block we are adding
 * @where: location of missing link
 * @num:   number of indirect blocks we are adding
 * @blks:  number of direct blocks we are adding
 *
 * This function fills the missing link and does all housekeeping needed in
 * inode (->i_blocks, etc.). In case of success we end up with the full
 * chain to new block and return 0.
 */
static int ext3_splice_branch(handle_t *handle, struct inode *inode,
			long block, Indirect *where, int num, int blks)
{
	int i;
	int err = 0;
	struct ext3_block_alloc_info *block_i;
	ext3_fsblk_t current_block;
	struct ext3_inode_info *ei = EXT3_I(inode);

	block_i = ei->i_block_alloc_info;
	/*
	 * If we're splicing into a [td]indirect block (as opposed to the
	 * inode) then we need to get write access to the [td]indirect block
	 * before the splice.
	 */
	if (where->bh) {
		BUFFER_TRACE(where->bh, "get_write_access");
		err = ext3_journal_get_write_access(handle, where->bh);
		if (err)
			goto err_out;
	}
	/* That's it */

	*where->p = where->key;

	/*
	 * Update the host buffer_head or inode to point to more just allocated
	 * direct blocks blocks
	 */
	if (num == 0 && blks > 1) {
		current_block = le32_to_cpu(where->key) + 1;
		for (i = 1; i < blks; i++)
			*(where->p + i ) = cpu_to_le32(current_block++);
	}

	/*
	 * update the most recently allocated logical & physical block
	 * in i_block_alloc_info, to assist find the proper goal block for next
	 * allocation
	 */
	if (block_i) {
		block_i->last_alloc_logical_block = block + blks - 1;
		block_i->last_alloc_physical_block =
				le32_to_cpu(where[num].key) + blks - 1;
	}

	/* We are done with atomic stuff, now do the rest of housekeeping */

	inode->i_ctime = CURRENT_TIME_SEC;
	ext3_mark_inode_dirty(handle, inode);
	/* ext3_mark_inode_dirty already updated i_sync_tid */
	atomic_set(&ei->i_datasync_tid, handle->h_transaction->t_tid);

	/* had we spliced it onto indirect block? */
	if (where->bh) {
		/*
		 * If we spliced it onto an indirect block, we haven't
		 * altered the inode.  Note however that if it is being spliced
		 * onto an indirect block at the very end of the file (the
		 * file is growing) then we *will* alter the inode to reflect
		 * the new i_size.  But that is not done here - it is done in
		 * generic_commit_write->__mark_inode_dirty->ext3_dirty_inode.
		 */
		jbd_debug(5, "splicing indirect only\n");
		BUFFER_TRACE(where->bh, "call ext3_journal_dirty_metadata");
		err = ext3_journal_dirty_metadata(handle, where->bh);
		if (err)
			goto err_out;
	} else {
		/*
		 * OK, we spliced it into the inode itself on a direct block.
		 * Inode was dirtied above.
		 */
		jbd_debug(5, "splicing direct\n");
	}
	return err;

err_out:
	for (i = 1; i <= num; i++) {
		BUFFER_TRACE(where[i].bh, "call journal_forget");
		ext3_journal_forget(handle, where[i].bh);
		ext3_free_blocks(handle,inode,le32_to_cpu(where[i-1].key),1);
	}
	ext3_free_blocks(handle, inode, le32_to_cpu(where[num].key), blks);

	return err;
}

/*
 * Allocation strategy is simple: if we have to allocate something, we will
 * have to go the whole way to leaf. So let's do it before attaching anything
 * to tree, set linkage between the newborn blocks, write them if sync is
 * required, recheck the path, free and repeat if check fails, otherwise
 * set the last missing link (that will protect us from any truncate-generated
 * removals - all blocks on the path are immune now) and possibly force the
 * write on the parent block.
 * That has a nice additional property: no special recovery from the failed
 * allocations is needed - we simply release blocks and do not touch anything
 * reachable from inode.
 *
 * `handle' can be NULL if create == 0.
 *
 * The BKL may not be held on entry here.  Be sure to take it early.
 * return > 0, # of blocks mapped or allocated.
 * return = 0, if plain lookup failed.
 * return < 0, error case.
 */
int ext3_get_blocks_handle(handle_t *handle, struct inode *inode,
		sector_t iblock, unsigned long maxblocks,
		struct buffer_head *bh_result,
		int create)
{
	int err = -EIO;
	int offsets[4];
	Indirect chain[4];
	Indirect *partial;
	ext3_fsblk_t goal;
	int indirect_blks;
	int blocks_to_boundary = 0;
	int depth;
	struct ext3_inode_info *ei = EXT3_I(inode);
	int count = 0;
	ext3_fsblk_t first_block = 0;


	trace_ext3_get_blocks_enter(inode, iblock, maxblocks, create);
	J_ASSERT(handle != NULL || create == 0);
	depth = ext3_block_to_path(inode,iblock,offsets,&blocks_to_boundary);

	if (depth == 0)
		goto out;

	partial = ext3_get_branch(inode, depth, offsets, chain, &err);

	/* Simplest case - block found, no allocation needed */
	if (!partial) {
		first_block = le32_to_cpu(chain[depth - 1].key);
		clear_buffer_new(bh_result);
		count++;
		/*map more blocks*/
		while (count < maxblocks && count <= blocks_to_boundary) {
			ext3_fsblk_t blk;

			if (!verify_chain(chain, chain + depth - 1)) {
				/*
				 * Indirect block might be removed by
				 * truncate while we were reading it.
				 * Handling of that case: forget what we've
				 * got now. Flag the err as EAGAIN, so it
				 * will reread.
				 */
				err = -EAGAIN;
				count = 0;
				break;
			}
			blk = le32_to_cpu(*(chain[depth-1].p + count));

			if (blk == first_block + count)
				count++;
			else
				break;
		}
		if (err != -EAGAIN)
			goto got_it;
	}

	/* Next simple case - plain lookup or failed read of indirect block */
	if (!create || err == -EIO)
		goto cleanup;

	/*
	 * Block out ext3_truncate while we alter the tree
	 */
	mutex_lock(&ei->truncate_mutex);

	/*
	 * If the indirect block is missing while we are reading
	 * the chain(ext3_get_branch() returns -EAGAIN err), or
	 * if the chain has been changed after we grab the semaphore,
	 * (either because another process truncated this branch, or
	 * another get_block allocated this branch) re-grab the chain to see if
	 * the request block has been allocated or not.
	 *
	 * Since we already block the truncate/other get_block
	 * at this point, we will have the current copy of the chain when we
	 * splice the branch into the tree.
	 */
	if (err == -EAGAIN || !verify_chain(chain, partial)) {
		while (partial > chain) {
			brelse(partial->bh);
			partial--;
		}
		partial = ext3_get_branch(inode, depth, offsets, chain, &err);
		if (!partial) {
			count++;
			mutex_unlock(&ei->truncate_mutex);
			if (err)
				goto cleanup;
			clear_buffer_new(bh_result);
			goto got_it;
		}
	}

	/*
	 * Okay, we need to do block allocation.  Lazily initialize the block
	 * allocation info here if necessary
	*/
	if (S_ISREG(inode->i_mode) && (!ei->i_block_alloc_info))
		ext3_init_block_alloc_info(inode);

	goal = ext3_find_goal(inode, iblock, partial);

	/* the number of blocks need to allocate for [d,t]indirect blocks */
	indirect_blks = (chain + depth) - partial - 1;

	/*
	 * Next look up the indirect map to count the totoal number of
	 * direct blocks to allocate for this branch.
	 */
	count = ext3_blks_to_allocate(partial, indirect_blks,
					maxblocks, blocks_to_boundary);
	err = ext3_alloc_branch(handle, inode, indirect_blks, &count, goal,
				offsets + (partial - chain), partial);

	/*
	 * The ext3_splice_branch call will free and forget any buffers
	 * on the new chain if there is a failure, but that risks using
	 * up transaction credits, especially for bitmaps where the
	 * credits cannot be returned.  Can we handle this somehow?  We
	 * may need to return -EAGAIN upwards in the worst case.  --sct
	 */
	if (!err)
		err = ext3_splice_branch(handle, inode, iblock,
					partial, indirect_blks, count);
	mutex_unlock(&ei->truncate_mutex);
	if (err)
		goto cleanup;

	set_buffer_new(bh_result);
got_it:
	map_bh(bh_result, inode->i_sb, le32_to_cpu(chain[depth-1].key));
	if (count > blocks_to_boundary)
		set_buffer_boundary(bh_result);
	err = count;
	/* Clean up and exit */
	partial = chain + depth - 1;	/* the whole chain */
cleanup:
	while (partial > chain) {
		BUFFER_TRACE(partial->bh, "call brelse");
		brelse(partial->bh);
		partial--;
	}
	BUFFER_TRACE(bh_result, "returned");
out:
	trace_ext3_get_blocks_exit(inode, iblock,
				   depth ? le32_to_cpu(chain[depth-1].key) : 0,
				   count, err);
	return err;
}

/* Maximum number of blocks we map for direct IO at once. */
#define DIO_MAX_BLOCKS 4096
/*
 * Number of credits we need for writing DIO_MAX_BLOCKS:
 * We need sb + group descriptor + bitmap + inode -> 4
 * For B blocks with A block pointers per block we need:
 * 1 (triple ind.) + (B/A/A + 2) (doubly ind.) + (B/A + 2) (indirect).
 * If we plug in 4096 for B and 256 for A (for 1KB block size), we get 25.
 */
#define DIO_CREDITS 25

static int ext3_get_block(struct inode *inode, sector_t iblock,
			struct buffer_head *bh_result, int create)
{
	handle_t *handle = ext3_journal_current_handle();
	int ret = 0, started = 0;
	unsigned max_blocks = bh_result->b_size >> inode->i_blkbits;

	if (create && !handle) {	/* Direct IO write... */
		if (max_blocks > DIO_MAX_BLOCKS)
			max_blocks = DIO_MAX_BLOCKS;
		handle = ext3_journal_start(inode, DIO_CREDITS +
				EXT3_MAXQUOTAS_TRANS_BLOCKS(inode->i_sb));
		if (IS_ERR(handle)) {
			ret = PTR_ERR(handle);
			goto out;
		}
		started = 1;
	}

	ret = ext3_get_blocks_handle(handle, inode, iblock,
					max_blocks, bh_result, create);
	if (ret > 0) {
		bh_result->b_size = (ret << inode->i_blkbits);
		ret = 0;
	}
	if (started)
		ext3_journal_stop(handle);
out:
	return ret;
}

int ext3_fiemap(struct inode *inode, struct fiemap_extent_info *fieinfo,
		u64 start, u64 len)
{
	return generic_block_fiemap(inode, fieinfo, start, len,
				    ext3_get_block);
}

/*
 * `handle' can be NULL if create is zero
 */
struct buffer_head *ext3_getblk(handle_t *handle, struct inode *inode,
				long block, int create, int *errp)
{
	struct buffer_head dummy;
	int fatal = 0, err;

	J_ASSERT(handle != NULL || create == 0);

	dummy.b_state = 0;
	dummy.b_blocknr = -1000;
	buffer_trace_init(&dummy.b_history);
	err = ext3_get_blocks_handle(handle, inode, block, 1,
					&dummy, create);
	/*
	 * ext3_get_blocks_handle() returns number of blocks
	 * mapped. 0 in case of a HOLE.
	 */
	if (err > 0) {
		if (err > 1)
			WARN_ON(1);
		err = 0;
	}
	*errp = err;
	if (!err && buffer_mapped(&dummy)) {
		struct buffer_head *bh;
		bh = sb_getblk(inode->i_sb, dummy.b_blocknr);
		if (!bh) {
			*errp = -EIO;
			goto err;
		}
		if (buffer_new(&dummy)) {
			J_ASSERT(create != 0);
			J_ASSERT(handle != NULL);

			/*
			 * Now that we do not always journal data, we should
			 * keep in mind whether this should always journal the
			 * new buffer as metadata.  For now, regular file
			 * writes use ext3_get_block instead, so it's not a
			 * problem.
			 */
			lock_buffer(bh);
			BUFFER_TRACE(bh, "call get_create_access");
			fatal = ext3_journal_get_create_access(handle, bh);
			if (!fatal && !buffer_uptodate(bh)) {
				memset(bh->b_data,0,inode->i_sb->s_blocksize);
				set_buffer_uptodate(bh);
			}
			unlock_buffer(bh);
			BUFFER_TRACE(bh, "call ext3_journal_dirty_metadata");
			err = ext3_journal_dirty_metadata(handle, bh);
			if (!fatal)
				fatal = err;
		} else {
			BUFFER_TRACE(bh, "not a new buffer");
		}
		if (fatal) {
			*errp = fatal;
			brelse(bh);
			bh = NULL;
		}
		return bh;
	}
err:
	return NULL;
}

struct buffer_head *ext3_bread(handle_t *handle, struct inode *inode,
			       int block, int create, int *err)
{
	struct buffer_head * bh;

	bh = ext3_getblk(handle, inode, block, create, err);
	if (!bh)
		return bh;
	if (bh_uptodate_or_lock(bh))
		return bh;
<<<<<<< HEAD
	ll_rw_block(READ | REQ_META | REQ_PRIO, 1, &bh);
=======
	get_bh(bh);
	bh->b_end_io = end_buffer_read_sync;
	submit_bh(READ | REQ_META | REQ_PRIO, bh);
>>>>>>> dcd6c922
	wait_on_buffer(bh);
	if (buffer_uptodate(bh))
		return bh;
	put_bh(bh);
	*err = -EIO;
	return NULL;
}

static int walk_page_buffers(	handle_t *handle,
				struct buffer_head *head,
				unsigned from,
				unsigned to,
				int *partial,
				int (*fn)(	handle_t *handle,
						struct buffer_head *bh))
{
	struct buffer_head *bh;
	unsigned block_start, block_end;
	unsigned blocksize = head->b_size;
	int err, ret = 0;
	struct buffer_head *next;

	for (	bh = head, block_start = 0;
		ret == 0 && (bh != head || !block_start);
		block_start = block_end, bh = next)
	{
		next = bh->b_this_page;
		block_end = block_start + blocksize;
		if (block_end <= from || block_start >= to) {
			if (partial && !buffer_uptodate(bh))
				*partial = 1;
			continue;
		}
		err = (*fn)(handle, bh);
		if (!ret)
			ret = err;
	}
	return ret;
}

/*
 * To preserve ordering, it is essential that the hole instantiation and
 * the data write be encapsulated in a single transaction.  We cannot
 * close off a transaction and start a new one between the ext3_get_block()
 * and the commit_write().  So doing the journal_start at the start of
 * prepare_write() is the right place.
 *
 * Also, this function can nest inside ext3_writepage() ->
 * block_write_full_page(). In that case, we *know* that ext3_writepage()
 * has generated enough buffer credits to do the whole page.  So we won't
 * block on the journal in that case, which is good, because the caller may
 * be PF_MEMALLOC.
 *
 * By accident, ext3 can be reentered when a transaction is open via
 * quota file writes.  If we were to commit the transaction while thus
 * reentered, there can be a deadlock - we would be holding a quota
 * lock, and the commit would never complete if another thread had a
 * transaction open and was blocking on the quota lock - a ranking
 * violation.
 *
 * So what we do is to rely on the fact that journal_stop/journal_start
 * will _not_ run commit under these circumstances because handle->h_ref
 * is elevated.  We'll still have enough credits for the tiny quotafile
 * write.
 */
static int do_journal_get_write_access(handle_t *handle,
					struct buffer_head *bh)
{
	int dirty = buffer_dirty(bh);
	int ret;

	if (!buffer_mapped(bh) || buffer_freed(bh))
		return 0;
	/*
	 * __block_prepare_write() could have dirtied some buffers. Clean
	 * the dirty bit as jbd2_journal_get_write_access() could complain
	 * otherwise about fs integrity issues. Setting of the dirty bit
	 * by __block_prepare_write() isn't a real problem here as we clear
	 * the bit before releasing a page lock and thus writeback cannot
	 * ever write the buffer.
	 */
	if (dirty)
		clear_buffer_dirty(bh);
	ret = ext3_journal_get_write_access(handle, bh);
	if (!ret && dirty)
		ret = ext3_journal_dirty_metadata(handle, bh);
	return ret;
}

/*
 * Truncate blocks that were not used by write. We have to truncate the
 * pagecache as well so that corresponding buffers get properly unmapped.
 */
static void ext3_truncate_failed_write(struct inode *inode)
{
	truncate_inode_pages(inode->i_mapping, inode->i_size);
	ext3_truncate(inode);
}

/*
 * Truncate blocks that were not used by direct IO write. We have to zero out
 * the last file block as well because direct IO might have written to it.
 */
static void ext3_truncate_failed_direct_write(struct inode *inode)
{
	ext3_block_truncate_page(inode, inode->i_size);
	ext3_truncate(inode);
}

static int ext3_write_begin(struct file *file, struct address_space *mapping,
				loff_t pos, unsigned len, unsigned flags,
				struct page **pagep, void **fsdata)
{
	struct inode *inode = mapping->host;
	int ret;
	handle_t *handle;
	int retries = 0;
	struct page *page;
	pgoff_t index;
	unsigned from, to;
	/* Reserve one block more for addition to orphan list in case
	 * we allocate blocks but write fails for some reason */
	int needed_blocks = ext3_writepage_trans_blocks(inode) + 1;

	trace_ext3_write_begin(inode, pos, len, flags);

	index = pos >> PAGE_CACHE_SHIFT;
	from = pos & (PAGE_CACHE_SIZE - 1);
	to = from + len;

retry:
	page = grab_cache_page_write_begin(mapping, index, flags);
	if (!page)
		return -ENOMEM;
	*pagep = page;

	handle = ext3_journal_start(inode, needed_blocks);
	if (IS_ERR(handle)) {
		unlock_page(page);
		page_cache_release(page);
		ret = PTR_ERR(handle);
		goto out;
	}
	ret = __block_write_begin(page, pos, len, ext3_get_block);
	if (ret)
		goto write_begin_failed;

	if (ext3_should_journal_data(inode)) {
		ret = walk_page_buffers(handle, page_buffers(page),
				from, to, NULL, do_journal_get_write_access);
	}
write_begin_failed:
	if (ret) {
		/*
		 * block_write_begin may have instantiated a few blocks
		 * outside i_size.  Trim these off again. Don't need
		 * i_size_read because we hold i_mutex.
		 *
		 * Add inode to orphan list in case we crash before truncate
		 * finishes. Do this only if ext3_can_truncate() agrees so
		 * that orphan processing code is happy.
		 */
		if (pos + len > inode->i_size && ext3_can_truncate(inode))
			ext3_orphan_add(handle, inode);
		ext3_journal_stop(handle);
		unlock_page(page);
		page_cache_release(page);
		if (pos + len > inode->i_size)
			ext3_truncate_failed_write(inode);
	}
	if (ret == -ENOSPC && ext3_should_retry_alloc(inode->i_sb, &retries))
		goto retry;
out:
	return ret;
}


int ext3_journal_dirty_data(handle_t *handle, struct buffer_head *bh)
{
	int err = journal_dirty_data(handle, bh);
	if (err)
		ext3_journal_abort_handle(__func__, __func__,
						bh, handle, err);
	return err;
}

/* For ordered writepage and write_end functions */
static int journal_dirty_data_fn(handle_t *handle, struct buffer_head *bh)
{
	/*
	 * Write could have mapped the buffer but it didn't copy the data in
	 * yet. So avoid filing such buffer into a transaction.
	 */
	if (buffer_mapped(bh) && buffer_uptodate(bh))
		return ext3_journal_dirty_data(handle, bh);
	return 0;
}

/* For write_end() in data=journal mode */
static int write_end_fn(handle_t *handle, struct buffer_head *bh)
{
	if (!buffer_mapped(bh) || buffer_freed(bh))
		return 0;
	set_buffer_uptodate(bh);
	return ext3_journal_dirty_metadata(handle, bh);
}

/*
 * This is nasty and subtle: ext3_write_begin() could have allocated blocks
 * for the whole page but later we failed to copy the data in. Update inode
 * size according to what we managed to copy. The rest is going to be
 * truncated in write_end function.
 */
static void update_file_sizes(struct inode *inode, loff_t pos, unsigned copied)
{
	/* What matters to us is i_disksize. We don't write i_size anywhere */
	if (pos + copied > inode->i_size)
		i_size_write(inode, pos + copied);
	if (pos + copied > EXT3_I(inode)->i_disksize) {
		EXT3_I(inode)->i_disksize = pos + copied;
		mark_inode_dirty(inode);
	}
}

/*
 * We need to pick up the new inode size which generic_commit_write gave us
 * `file' can be NULL - eg, when called from page_symlink().
 *
 * ext3 never places buffers on inode->i_mapping->private_list.  metadata
 * buffers are managed internally.
 */
static int ext3_ordered_write_end(struct file *file,
				struct address_space *mapping,
				loff_t pos, unsigned len, unsigned copied,
				struct page *page, void *fsdata)
{
	handle_t *handle = ext3_journal_current_handle();
	struct inode *inode = file->f_mapping->host;
	unsigned from, to;
	int ret = 0, ret2;

	trace_ext3_ordered_write_end(inode, pos, len, copied);
	copied = block_write_end(file, mapping, pos, len, copied, page, fsdata);

	from = pos & (PAGE_CACHE_SIZE - 1);
	to = from + copied;
	ret = walk_page_buffers(handle, page_buffers(page),
		from, to, NULL, journal_dirty_data_fn);

	if (ret == 0)
		update_file_sizes(inode, pos, copied);
	/*
	 * There may be allocated blocks outside of i_size because
	 * we failed to copy some data. Prepare for truncate.
	 */
	if (pos + len > inode->i_size && ext3_can_truncate(inode))
		ext3_orphan_add(handle, inode);
	ret2 = ext3_journal_stop(handle);
	if (!ret)
		ret = ret2;
	unlock_page(page);
	page_cache_release(page);

	if (pos + len > inode->i_size)
		ext3_truncate_failed_write(inode);
	return ret ? ret : copied;
}

static int ext3_writeback_write_end(struct file *file,
				struct address_space *mapping,
				loff_t pos, unsigned len, unsigned copied,
				struct page *page, void *fsdata)
{
	handle_t *handle = ext3_journal_current_handle();
	struct inode *inode = file->f_mapping->host;
	int ret;

	trace_ext3_writeback_write_end(inode, pos, len, copied);
	copied = block_write_end(file, mapping, pos, len, copied, page, fsdata);
	update_file_sizes(inode, pos, copied);
	/*
	 * There may be allocated blocks outside of i_size because
	 * we failed to copy some data. Prepare for truncate.
	 */
	if (pos + len > inode->i_size && ext3_can_truncate(inode))
		ext3_orphan_add(handle, inode);
	ret = ext3_journal_stop(handle);
	unlock_page(page);
	page_cache_release(page);

	if (pos + len > inode->i_size)
		ext3_truncate_failed_write(inode);
	return ret ? ret : copied;
}

static int ext3_journalled_write_end(struct file *file,
				struct address_space *mapping,
				loff_t pos, unsigned len, unsigned copied,
				struct page *page, void *fsdata)
{
	handle_t *handle = ext3_journal_current_handle();
	struct inode *inode = mapping->host;
	struct ext3_inode_info *ei = EXT3_I(inode);
	int ret = 0, ret2;
	int partial = 0;
	unsigned from, to;

	trace_ext3_journalled_write_end(inode, pos, len, copied);
	from = pos & (PAGE_CACHE_SIZE - 1);
	to = from + len;

	if (copied < len) {
		if (!PageUptodate(page))
			copied = 0;
		page_zero_new_buffers(page, from + copied, to);
		to = from + copied;
	}

	ret = walk_page_buffers(handle, page_buffers(page), from,
				to, &partial, write_end_fn);
	if (!partial)
		SetPageUptodate(page);

	if (pos + copied > inode->i_size)
		i_size_write(inode, pos + copied);
	/*
	 * There may be allocated blocks outside of i_size because
	 * we failed to copy some data. Prepare for truncate.
	 */
	if (pos + len > inode->i_size && ext3_can_truncate(inode))
		ext3_orphan_add(handle, inode);
	ext3_set_inode_state(inode, EXT3_STATE_JDATA);
	atomic_set(&ei->i_datasync_tid, handle->h_transaction->t_tid);
	if (inode->i_size > ei->i_disksize) {
		ei->i_disksize = inode->i_size;
		ret2 = ext3_mark_inode_dirty(handle, inode);
		if (!ret)
			ret = ret2;
	}

	ret2 = ext3_journal_stop(handle);
	if (!ret)
		ret = ret2;
	unlock_page(page);
	page_cache_release(page);

	if (pos + len > inode->i_size)
		ext3_truncate_failed_write(inode);
	return ret ? ret : copied;
}

/*
 * bmap() is special.  It gets used by applications such as lilo and by
 * the swapper to find the on-disk block of a specific piece of data.
 *
 * Naturally, this is dangerous if the block concerned is still in the
 * journal.  If somebody makes a swapfile on an ext3 data-journaling
 * filesystem and enables swap, then they may get a nasty shock when the
 * data getting swapped to that swapfile suddenly gets overwritten by
 * the original zero's written out previously to the journal and
 * awaiting writeback in the kernel's buffer cache.
 *
 * So, if we see any bmap calls here on a modified, data-journaled file,
 * take extra steps to flush any blocks which might be in the cache.
 */
static sector_t ext3_bmap(struct address_space *mapping, sector_t block)
{
	struct inode *inode = mapping->host;
	journal_t *journal;
	int err;

	if (ext3_test_inode_state(inode, EXT3_STATE_JDATA)) {
		/*
		 * This is a REALLY heavyweight approach, but the use of
		 * bmap on dirty files is expected to be extremely rare:
		 * only if we run lilo or swapon on a freshly made file
		 * do we expect this to happen.
		 *
		 * (bmap requires CAP_SYS_RAWIO so this does not
		 * represent an unprivileged user DOS attack --- we'd be
		 * in trouble if mortal users could trigger this path at
		 * will.)
		 *
		 * NB. EXT3_STATE_JDATA is not set on files other than
		 * regular files.  If somebody wants to bmap a directory
		 * or symlink and gets confused because the buffer
		 * hasn't yet been flushed to disk, they deserve
		 * everything they get.
		 */

		ext3_clear_inode_state(inode, EXT3_STATE_JDATA);
		journal = EXT3_JOURNAL(inode);
		journal_lock_updates(journal);
		err = journal_flush(journal);
		journal_unlock_updates(journal);

		if (err)
			return 0;
	}

	return generic_block_bmap(mapping,block,ext3_get_block);
}

static int bget_one(handle_t *handle, struct buffer_head *bh)
{
	get_bh(bh);
	return 0;
}

static int bput_one(handle_t *handle, struct buffer_head *bh)
{
	put_bh(bh);
	return 0;
}

static int buffer_unmapped(handle_t *handle, struct buffer_head *bh)
{
	return !buffer_mapped(bh);
}

/*
 * Note that we always start a transaction even if we're not journalling
 * data.  This is to preserve ordering: any hole instantiation within
 * __block_write_full_page -> ext3_get_block() should be journalled
 * along with the data so we don't crash and then get metadata which
 * refers to old data.
 *
 * In all journalling modes block_write_full_page() will start the I/O.
 *
 * Problem:
 *
 *	ext3_writepage() -> kmalloc() -> __alloc_pages() -> page_launder() ->
 *		ext3_writepage()
 *
 * Similar for:
 *
 *	ext3_file_write() -> generic_file_write() -> __alloc_pages() -> ...
 *
 * Same applies to ext3_get_block().  We will deadlock on various things like
 * lock_journal and i_truncate_mutex.
 *
 * Setting PF_MEMALLOC here doesn't work - too many internal memory
 * allocations fail.
 *
 * 16May01: If we're reentered then journal_current_handle() will be
 *	    non-zero. We simply *return*.
 *
 * 1 July 2001: @@@ FIXME:
 *   In journalled data mode, a data buffer may be metadata against the
 *   current transaction.  But the same file is part of a shared mapping
 *   and someone does a writepage() on it.
 *
 *   We will move the buffer onto the async_data list, but *after* it has
 *   been dirtied. So there's a small window where we have dirty data on
 *   BJ_Metadata.
 *
 *   Note that this only applies to the last partial page in the file.  The
 *   bit which block_write_full_page() uses prepare/commit for.  (That's
 *   broken code anyway: it's wrong for msync()).
 *
 *   It's a rare case: affects the final partial page, for journalled data
 *   where the file is subject to bith write() and writepage() in the same
 *   transction.  To fix it we'll need a custom block_write_full_page().
 *   We'll probably need that anyway for journalling writepage() output.
 *
 * We don't honour synchronous mounts for writepage().  That would be
 * disastrous.  Any write() or metadata operation will sync the fs for
 * us.
 *
 * AKPM2: if all the page's buffers are mapped to disk and !data=journal,
 * we don't need to open a transaction here.
 */
static int ext3_ordered_writepage(struct page *page,
				struct writeback_control *wbc)
{
	struct inode *inode = page->mapping->host;
	struct buffer_head *page_bufs;
	handle_t *handle = NULL;
	int ret = 0;
	int err;

	J_ASSERT(PageLocked(page));
	/*
	 * We don't want to warn for emergency remount. The condition is
	 * ordered to avoid dereferencing inode->i_sb in non-error case to
	 * avoid slow-downs.
	 */
	WARN_ON_ONCE(IS_RDONLY(inode) &&
		     !(EXT3_SB(inode->i_sb)->s_mount_state & EXT3_ERROR_FS));

	/*
	 * We give up here if we're reentered, because it might be for a
	 * different filesystem.
	 */
	if (ext3_journal_current_handle())
		goto out_fail;

	trace_ext3_ordered_writepage(page);
	if (!page_has_buffers(page)) {
		create_empty_buffers(page, inode->i_sb->s_blocksize,
				(1 << BH_Dirty)|(1 << BH_Uptodate));
		page_bufs = page_buffers(page);
	} else {
		page_bufs = page_buffers(page);
		if (!walk_page_buffers(NULL, page_bufs, 0, PAGE_CACHE_SIZE,
				       NULL, buffer_unmapped)) {
			/* Provide NULL get_block() to catch bugs if buffers
			 * weren't really mapped */
			return block_write_full_page(page, NULL, wbc);
		}
	}
	handle = ext3_journal_start(inode, ext3_writepage_trans_blocks(inode));

	if (IS_ERR(handle)) {
		ret = PTR_ERR(handle);
		goto out_fail;
	}

	walk_page_buffers(handle, page_bufs, 0,
			PAGE_CACHE_SIZE, NULL, bget_one);

	ret = block_write_full_page(page, ext3_get_block, wbc);

	/*
	 * The page can become unlocked at any point now, and
	 * truncate can then come in and change things.  So we
	 * can't touch *page from now on.  But *page_bufs is
	 * safe due to elevated refcount.
	 */

	/*
	 * And attach them to the current transaction.  But only if
	 * block_write_full_page() succeeded.  Otherwise they are unmapped,
	 * and generally junk.
	 */
	if (ret == 0) {
		err = walk_page_buffers(handle, page_bufs, 0, PAGE_CACHE_SIZE,
					NULL, journal_dirty_data_fn);
		if (!ret)
			ret = err;
	}
	walk_page_buffers(handle, page_bufs, 0,
			PAGE_CACHE_SIZE, NULL, bput_one);
	err = ext3_journal_stop(handle);
	if (!ret)
		ret = err;
	return ret;

out_fail:
	redirty_page_for_writepage(wbc, page);
	unlock_page(page);
	return ret;
}

static int ext3_writeback_writepage(struct page *page,
				struct writeback_control *wbc)
{
	struct inode *inode = page->mapping->host;
	handle_t *handle = NULL;
	int ret = 0;
	int err;

	J_ASSERT(PageLocked(page));
	/*
	 * We don't want to warn for emergency remount. The condition is
	 * ordered to avoid dereferencing inode->i_sb in non-error case to
	 * avoid slow-downs.
	 */
	WARN_ON_ONCE(IS_RDONLY(inode) &&
		     !(EXT3_SB(inode->i_sb)->s_mount_state & EXT3_ERROR_FS));

	if (ext3_journal_current_handle())
		goto out_fail;

	trace_ext3_writeback_writepage(page);
	if (page_has_buffers(page)) {
		if (!walk_page_buffers(NULL, page_buffers(page), 0,
				      PAGE_CACHE_SIZE, NULL, buffer_unmapped)) {
			/* Provide NULL get_block() to catch bugs if buffers
			 * weren't really mapped */
			return block_write_full_page(page, NULL, wbc);
		}
	}

	handle = ext3_journal_start(inode, ext3_writepage_trans_blocks(inode));
	if (IS_ERR(handle)) {
		ret = PTR_ERR(handle);
		goto out_fail;
	}

	ret = block_write_full_page(page, ext3_get_block, wbc);

	err = ext3_journal_stop(handle);
	if (!ret)
		ret = err;
	return ret;

out_fail:
	redirty_page_for_writepage(wbc, page);
	unlock_page(page);
	return ret;
}

static int ext3_journalled_writepage(struct page *page,
				struct writeback_control *wbc)
{
	struct inode *inode = page->mapping->host;
	handle_t *handle = NULL;
	int ret = 0;
	int err;

	J_ASSERT(PageLocked(page));
	/*
	 * We don't want to warn for emergency remount. The condition is
	 * ordered to avoid dereferencing inode->i_sb in non-error case to
	 * avoid slow-downs.
	 */
	WARN_ON_ONCE(IS_RDONLY(inode) &&
		     !(EXT3_SB(inode->i_sb)->s_mount_state & EXT3_ERROR_FS));

	if (ext3_journal_current_handle())
		goto no_write;

	trace_ext3_journalled_writepage(page);
	handle = ext3_journal_start(inode, ext3_writepage_trans_blocks(inode));
	if (IS_ERR(handle)) {
		ret = PTR_ERR(handle);
		goto no_write;
	}

	if (!page_has_buffers(page) || PageChecked(page)) {
		/*
		 * It's mmapped pagecache.  Add buffers and journal it.  There
		 * doesn't seem much point in redirtying the page here.
		 */
		ClearPageChecked(page);
		ret = __block_write_begin(page, 0, PAGE_CACHE_SIZE,
					  ext3_get_block);
		if (ret != 0) {
			ext3_journal_stop(handle);
			goto out_unlock;
		}
		ret = walk_page_buffers(handle, page_buffers(page), 0,
			PAGE_CACHE_SIZE, NULL, do_journal_get_write_access);

		err = walk_page_buffers(handle, page_buffers(page), 0,
				PAGE_CACHE_SIZE, NULL, write_end_fn);
		if (ret == 0)
			ret = err;
		ext3_set_inode_state(inode, EXT3_STATE_JDATA);
		atomic_set(&EXT3_I(inode)->i_datasync_tid,
			   handle->h_transaction->t_tid);
		unlock_page(page);
	} else {
		/*
		 * It may be a page full of checkpoint-mode buffers.  We don't
		 * really know unless we go poke around in the buffer_heads.
		 * But block_write_full_page will do the right thing.
		 */
		ret = block_write_full_page(page, ext3_get_block, wbc);
	}
	err = ext3_journal_stop(handle);
	if (!ret)
		ret = err;
out:
	return ret;

no_write:
	redirty_page_for_writepage(wbc, page);
out_unlock:
	unlock_page(page);
	goto out;
}

static int ext3_readpage(struct file *file, struct page *page)
{
	trace_ext3_readpage(page);
	return mpage_readpage(page, ext3_get_block);
}

static int
ext3_readpages(struct file *file, struct address_space *mapping,
		struct list_head *pages, unsigned nr_pages)
{
	return mpage_readpages(mapping, pages, nr_pages, ext3_get_block);
}

static void ext3_invalidatepage(struct page *page, unsigned long offset)
{
	journal_t *journal = EXT3_JOURNAL(page->mapping->host);

	trace_ext3_invalidatepage(page, offset);

	/*
	 * If it's a full truncate we just forget about the pending dirtying
	 */
	if (offset == 0)
		ClearPageChecked(page);

	journal_invalidatepage(journal, page, offset);
}

static int ext3_releasepage(struct page *page, gfp_t wait)
{
	journal_t *journal = EXT3_JOURNAL(page->mapping->host);

	trace_ext3_releasepage(page);
	WARN_ON(PageChecked(page));
	if (!page_has_buffers(page))
		return 0;
	return journal_try_to_free_buffers(journal, page, wait);
}

/*
 * If the O_DIRECT write will extend the file then add this inode to the
 * orphan list.  So recovery will truncate it back to the original size
 * if the machine crashes during the write.
 *
 * If the O_DIRECT write is intantiating holes inside i_size and the machine
 * crashes then stale disk data _may_ be exposed inside the file. But current
 * VFS code falls back into buffered path in that case so we are safe.
 */
static ssize_t ext3_direct_IO(int rw, struct kiocb *iocb,
			const struct iovec *iov, loff_t offset,
			unsigned long nr_segs)
{
	struct file *file = iocb->ki_filp;
	struct inode *inode = file->f_mapping->host;
	struct ext3_inode_info *ei = EXT3_I(inode);
	handle_t *handle;
	ssize_t ret;
	int orphan = 0;
	size_t count = iov_length(iov, nr_segs);
	int retries = 0;

	trace_ext3_direct_IO_enter(inode, offset, iov_length(iov, nr_segs), rw);

	if (rw == WRITE) {
		loff_t final_size = offset + count;

		if (final_size > inode->i_size) {
			/* Credits for sb + inode write */
			handle = ext3_journal_start(inode, 2);
			if (IS_ERR(handle)) {
				ret = PTR_ERR(handle);
				goto out;
			}
			ret = ext3_orphan_add(handle, inode);
			if (ret) {
				ext3_journal_stop(handle);
				goto out;
			}
			orphan = 1;
			ei->i_disksize = inode->i_size;
			ext3_journal_stop(handle);
		}
	}

retry:
	ret = blockdev_direct_IO(rw, iocb, inode, iov, offset, nr_segs,
				 ext3_get_block);
	/*
	 * In case of error extending write may have instantiated a few
	 * blocks outside i_size. Trim these off again.
	 */
	if (unlikely((rw & WRITE) && ret < 0)) {
		loff_t isize = i_size_read(inode);
		loff_t end = offset + iov_length(iov, nr_segs);

		if (end > isize)
			ext3_truncate_failed_direct_write(inode);
	}
	if (ret == -ENOSPC && ext3_should_retry_alloc(inode->i_sb, &retries))
		goto retry;

	if (orphan) {
		int err;

		/* Credits for sb + inode write */
		handle = ext3_journal_start(inode, 2);
		if (IS_ERR(handle)) {
			/* This is really bad luck. We've written the data
			 * but cannot extend i_size. Truncate allocated blocks
			 * and pretend the write failed... */
			ext3_truncate_failed_direct_write(inode);
			ret = PTR_ERR(handle);
			goto out;
		}
		if (inode->i_nlink)
			ext3_orphan_del(handle, inode);
		if (ret > 0) {
			loff_t end = offset + ret;
			if (end > inode->i_size) {
				ei->i_disksize = end;
				i_size_write(inode, end);
				/*
				 * We're going to return a positive `ret'
				 * here due to non-zero-length I/O, so there's
				 * no way of reporting error returns from
				 * ext3_mark_inode_dirty() to userspace.  So
				 * ignore it.
				 */
				ext3_mark_inode_dirty(handle, inode);
			}
		}
		err = ext3_journal_stop(handle);
		if (ret == 0)
			ret = err;
	}
out:
	trace_ext3_direct_IO_exit(inode, offset,
				iov_length(iov, nr_segs), rw, ret);
	return ret;
}

/*
 * Pages can be marked dirty completely asynchronously from ext3's journalling
 * activity.  By filemap_sync_pte(), try_to_unmap_one(), etc.  We cannot do
 * much here because ->set_page_dirty is called under VFS locks.  The page is
 * not necessarily locked.
 *
 * We cannot just dirty the page and leave attached buffers clean, because the
 * buffers' dirty state is "definitive".  We cannot just set the buffers dirty
 * or jbddirty because all the journalling code will explode.
 *
 * So what we do is to mark the page "pending dirty" and next time writepage
 * is called, propagate that into the buffers appropriately.
 */
static int ext3_journalled_set_page_dirty(struct page *page)
{
	SetPageChecked(page);
	return __set_page_dirty_nobuffers(page);
}

static const struct address_space_operations ext3_ordered_aops = {
	.readpage		= ext3_readpage,
	.readpages		= ext3_readpages,
	.writepage		= ext3_ordered_writepage,
	.write_begin		= ext3_write_begin,
	.write_end		= ext3_ordered_write_end,
	.bmap			= ext3_bmap,
	.invalidatepage		= ext3_invalidatepage,
	.releasepage		= ext3_releasepage,
	.direct_IO		= ext3_direct_IO,
	.migratepage		= buffer_migrate_page,
	.is_partially_uptodate  = block_is_partially_uptodate,
	.error_remove_page	= generic_error_remove_page,
};

static const struct address_space_operations ext3_writeback_aops = {
	.readpage		= ext3_readpage,
	.readpages		= ext3_readpages,
	.writepage		= ext3_writeback_writepage,
	.write_begin		= ext3_write_begin,
	.write_end		= ext3_writeback_write_end,
	.bmap			= ext3_bmap,
	.invalidatepage		= ext3_invalidatepage,
	.releasepage		= ext3_releasepage,
	.direct_IO		= ext3_direct_IO,
	.migratepage		= buffer_migrate_page,
	.is_partially_uptodate  = block_is_partially_uptodate,
	.error_remove_page	= generic_error_remove_page,
};

static const struct address_space_operations ext3_journalled_aops = {
	.readpage		= ext3_readpage,
	.readpages		= ext3_readpages,
	.writepage		= ext3_journalled_writepage,
	.write_begin		= ext3_write_begin,
	.write_end		= ext3_journalled_write_end,
	.set_page_dirty		= ext3_journalled_set_page_dirty,
	.bmap			= ext3_bmap,
	.invalidatepage		= ext3_invalidatepage,
	.releasepage		= ext3_releasepage,
	.is_partially_uptodate  = block_is_partially_uptodate,
	.error_remove_page	= generic_error_remove_page,
};

void ext3_set_aops(struct inode *inode)
{
	if (ext3_should_order_data(inode))
		inode->i_mapping->a_ops = &ext3_ordered_aops;
	else if (ext3_should_writeback_data(inode))
		inode->i_mapping->a_ops = &ext3_writeback_aops;
	else
		inode->i_mapping->a_ops = &ext3_journalled_aops;
}

/*
 * ext3_block_truncate_page() zeroes out a mapping from file offset `from'
 * up to the end of the block which corresponds to `from'.
 * This required during truncate. We need to physically zero the tail end
 * of that block so it doesn't yield old data if the file is later grown.
 */
static int ext3_block_truncate_page(struct inode *inode, loff_t from)
{
	ext3_fsblk_t index = from >> PAGE_CACHE_SHIFT;
	unsigned offset = from & (PAGE_CACHE_SIZE - 1);
	unsigned blocksize, iblock, length, pos;
	struct page *page;
	handle_t *handle = NULL;
	struct buffer_head *bh;
	int err = 0;

	/* Truncated on block boundary - nothing to do */
	blocksize = inode->i_sb->s_blocksize;
	if ((from & (blocksize - 1)) == 0)
		return 0;

	page = grab_cache_page(inode->i_mapping, index);
	if (!page)
		return -ENOMEM;
	length = blocksize - (offset & (blocksize - 1));
	iblock = index << (PAGE_CACHE_SHIFT - inode->i_sb->s_blocksize_bits);

	if (!page_has_buffers(page))
		create_empty_buffers(page, blocksize, 0);

	/* Find the buffer that contains "offset" */
	bh = page_buffers(page);
	pos = blocksize;
	while (offset >= pos) {
		bh = bh->b_this_page;
		iblock++;
		pos += blocksize;
	}

	err = 0;
	if (buffer_freed(bh)) {
		BUFFER_TRACE(bh, "freed: skip");
		goto unlock;
	}

	if (!buffer_mapped(bh)) {
		BUFFER_TRACE(bh, "unmapped");
		ext3_get_block(inode, iblock, bh, 0);
		/* unmapped? It's a hole - nothing to do */
		if (!buffer_mapped(bh)) {
			BUFFER_TRACE(bh, "still unmapped");
			goto unlock;
		}
	}

	/* Ok, it's mapped. Make sure it's up-to-date */
	if (PageUptodate(page))
		set_buffer_uptodate(bh);

	if (!bh_uptodate_or_lock(bh)) {
		err = bh_submit_read(bh);
		/* Uhhuh. Read error. Complain and punt. */
		if (err)
			goto unlock;
	}

	/* data=writeback mode doesn't need transaction to zero-out data */
	if (!ext3_should_writeback_data(inode)) {
		/* We journal at most one block */
		handle = ext3_journal_start(inode, 1);
		if (IS_ERR(handle)) {
			clear_highpage(page);
			flush_dcache_page(page);
			err = PTR_ERR(handle);
			goto unlock;
		}
	}

	if (ext3_should_journal_data(inode)) {
		BUFFER_TRACE(bh, "get write access");
		err = ext3_journal_get_write_access(handle, bh);
		if (err)
			goto stop;
	}

	zero_user(page, offset, length);
	BUFFER_TRACE(bh, "zeroed end of block");

	err = 0;
	if (ext3_should_journal_data(inode)) {
		err = ext3_journal_dirty_metadata(handle, bh);
	} else {
		if (ext3_should_order_data(inode))
			err = ext3_journal_dirty_data(handle, bh);
		mark_buffer_dirty(bh);
	}
stop:
	if (handle)
		ext3_journal_stop(handle);

unlock:
	unlock_page(page);
	page_cache_release(page);
	return err;
}

/*
 * Probably it should be a library function... search for first non-zero word
 * or memcmp with zero_page, whatever is better for particular architecture.
 * Linus?
 */
static inline int all_zeroes(__le32 *p, __le32 *q)
{
	while (p < q)
		if (*p++)
			return 0;
	return 1;
}

/**
 *	ext3_find_shared - find the indirect blocks for partial truncation.
 *	@inode:	  inode in question
 *	@depth:	  depth of the affected branch
 *	@offsets: offsets of pointers in that branch (see ext3_block_to_path)
 *	@chain:	  place to store the pointers to partial indirect blocks
 *	@top:	  place to the (detached) top of branch
 *
 *	This is a helper function used by ext3_truncate().
 *
 *	When we do truncate() we may have to clean the ends of several
 *	indirect blocks but leave the blocks themselves alive. Block is
 *	partially truncated if some data below the new i_size is referred
 *	from it (and it is on the path to the first completely truncated
 *	data block, indeed).  We have to free the top of that path along
 *	with everything to the right of the path. Since no allocation
 *	past the truncation point is possible until ext3_truncate()
 *	finishes, we may safely do the latter, but top of branch may
 *	require special attention - pageout below the truncation point
 *	might try to populate it.
 *
 *	We atomically detach the top of branch from the tree, store the
 *	block number of its root in *@top, pointers to buffer_heads of
 *	partially truncated blocks - in @chain[].bh and pointers to
 *	their last elements that should not be removed - in
 *	@chain[].p. Return value is the pointer to last filled element
 *	of @chain.
 *
 *	The work left to caller to do the actual freeing of subtrees:
 *		a) free the subtree starting from *@top
 *		b) free the subtrees whose roots are stored in
 *			(@chain[i].p+1 .. end of @chain[i].bh->b_data)
 *		c) free the subtrees growing from the inode past the @chain[0].
 *			(no partially truncated stuff there).  */

static Indirect *ext3_find_shared(struct inode *inode, int depth,
			int offsets[4], Indirect chain[4], __le32 *top)
{
	Indirect *partial, *p;
	int k, err;

	*top = 0;
	/* Make k index the deepest non-null offset + 1 */
	for (k = depth; k > 1 && !offsets[k-1]; k--)
		;
	partial = ext3_get_branch(inode, k, offsets, chain, &err);
	/* Writer: pointers */
	if (!partial)
		partial = chain + k-1;
	/*
	 * If the branch acquired continuation since we've looked at it -
	 * fine, it should all survive and (new) top doesn't belong to us.
	 */
	if (!partial->key && *partial->p)
		/* Writer: end */
		goto no_top;
	for (p=partial; p>chain && all_zeroes((__le32*)p->bh->b_data,p->p); p--)
		;
	/*
	 * OK, we've found the last block that must survive. The rest of our
	 * branch should be detached before unlocking. However, if that rest
	 * of branch is all ours and does not grow immediately from the inode
	 * it's easier to cheat and just decrement partial->p.
	 */
	if (p == chain + k - 1 && p > chain) {
		p->p--;
	} else {
		*top = *p->p;
		/* Nope, don't do this in ext3.  Must leave the tree intact */
#if 0
		*p->p = 0;
#endif
	}
	/* Writer: end */

	while(partial > p) {
		brelse(partial->bh);
		partial--;
	}
no_top:
	return partial;
}

/*
 * Zero a number of block pointers in either an inode or an indirect block.
 * If we restart the transaction we must again get write access to the
 * indirect block for further modification.
 *
 * We release `count' blocks on disk, but (last - first) may be greater
 * than `count' because there can be holes in there.
 */
static void ext3_clear_blocks(handle_t *handle, struct inode *inode,
		struct buffer_head *bh, ext3_fsblk_t block_to_free,
		unsigned long count, __le32 *first, __le32 *last)
{
	__le32 *p;
	if (try_to_extend_transaction(handle, inode)) {
		if (bh) {
			BUFFER_TRACE(bh, "call ext3_journal_dirty_metadata");
			if (ext3_journal_dirty_metadata(handle, bh))
				return;
		}
		ext3_mark_inode_dirty(handle, inode);
		truncate_restart_transaction(handle, inode);
		if (bh) {
			BUFFER_TRACE(bh, "retaking write access");
			if (ext3_journal_get_write_access(handle, bh))
				return;
		}
	}

	/*
	 * Any buffers which are on the journal will be in memory. We find
	 * them on the hash table so journal_revoke() will run journal_forget()
	 * on them.  We've already detached each block from the file, so
	 * bforget() in journal_forget() should be safe.
	 *
	 * AKPM: turn on bforget in journal_forget()!!!
	 */
	for (p = first; p < last; p++) {
		u32 nr = le32_to_cpu(*p);
		if (nr) {
			struct buffer_head *bh;

			*p = 0;
			bh = sb_find_get_block(inode->i_sb, nr);
			ext3_forget(handle, 0, inode, bh, nr);
		}
	}

	ext3_free_blocks(handle, inode, block_to_free, count);
}

/**
 * ext3_free_data - free a list of data blocks
 * @handle:	handle for this transaction
 * @inode:	inode we are dealing with
 * @this_bh:	indirect buffer_head which contains *@first and *@last
 * @first:	array of block numbers
 * @last:	points immediately past the end of array
 *
 * We are freeing all blocks referred from that array (numbers are stored as
 * little-endian 32-bit) and updating @inode->i_blocks appropriately.
 *
 * We accumulate contiguous runs of blocks to free.  Conveniently, if these
 * blocks are contiguous then releasing them at one time will only affect one
 * or two bitmap blocks (+ group descriptor(s) and superblock) and we won't
 * actually use a lot of journal space.
 *
 * @this_bh will be %NULL if @first and @last point into the inode's direct
 * block pointers.
 */
static void ext3_free_data(handle_t *handle, struct inode *inode,
			   struct buffer_head *this_bh,
			   __le32 *first, __le32 *last)
{
	ext3_fsblk_t block_to_free = 0;    /* Starting block # of a run */
	unsigned long count = 0;	    /* Number of blocks in the run */
	__le32 *block_to_free_p = NULL;	    /* Pointer into inode/ind
					       corresponding to
					       block_to_free */
	ext3_fsblk_t nr;		    /* Current block # */
	__le32 *p;			    /* Pointer into inode/ind
					       for current block */
	int err;

	if (this_bh) {				/* For indirect block */
		BUFFER_TRACE(this_bh, "get_write_access");
		err = ext3_journal_get_write_access(handle, this_bh);
		/* Important: if we can't update the indirect pointers
		 * to the blocks, we can't free them. */
		if (err)
			return;
	}

	for (p = first; p < last; p++) {
		nr = le32_to_cpu(*p);
		if (nr) {
			/* accumulate blocks to free if they're contiguous */
			if (count == 0) {
				block_to_free = nr;
				block_to_free_p = p;
				count = 1;
			} else if (nr == block_to_free + count) {
				count++;
			} else {
				ext3_clear_blocks(handle, inode, this_bh,
						  block_to_free,
						  count, block_to_free_p, p);
				block_to_free = nr;
				block_to_free_p = p;
				count = 1;
			}
		}
	}

	if (count > 0)
		ext3_clear_blocks(handle, inode, this_bh, block_to_free,
				  count, block_to_free_p, p);

	if (this_bh) {
		BUFFER_TRACE(this_bh, "call ext3_journal_dirty_metadata");

		/*
		 * The buffer head should have an attached journal head at this
		 * point. However, if the data is corrupted and an indirect
		 * block pointed to itself, it would have been detached when
		 * the block was cleared. Check for this instead of OOPSing.
		 */
		if (bh2jh(this_bh))
			ext3_journal_dirty_metadata(handle, this_bh);
		else
			ext3_error(inode->i_sb, "ext3_free_data",
				   "circular indirect block detected, "
				   "inode=%lu, block=%llu",
				   inode->i_ino,
				   (unsigned long long)this_bh->b_blocknr);
	}
}

/**
 *	ext3_free_branches - free an array of branches
 *	@handle: JBD handle for this transaction
 *	@inode:	inode we are dealing with
 *	@parent_bh: the buffer_head which contains *@first and *@last
 *	@first:	array of block numbers
 *	@last:	pointer immediately past the end of array
 *	@depth:	depth of the branches to free
 *
 *	We are freeing all blocks referred from these branches (numbers are
 *	stored as little-endian 32-bit) and updating @inode->i_blocks
 *	appropriately.
 */
static void ext3_free_branches(handle_t *handle, struct inode *inode,
			       struct buffer_head *parent_bh,
			       __le32 *first, __le32 *last, int depth)
{
	ext3_fsblk_t nr;
	__le32 *p;

	if (is_handle_aborted(handle))
		return;

	if (depth--) {
		struct buffer_head *bh;
		int addr_per_block = EXT3_ADDR_PER_BLOCK(inode->i_sb);
		p = last;
		while (--p >= first) {
			nr = le32_to_cpu(*p);
			if (!nr)
				continue;		/* A hole */

			/* Go read the buffer for the next level down */
			bh = sb_bread(inode->i_sb, nr);

			/*
			 * A read failure? Report error and clear slot
			 * (should be rare).
			 */
			if (!bh) {
				ext3_error(inode->i_sb, "ext3_free_branches",
					   "Read failure, inode=%lu, block="E3FSBLK,
					   inode->i_ino, nr);
				continue;
			}

			/* This zaps the entire block.  Bottom up. */
			BUFFER_TRACE(bh, "free child branches");
			ext3_free_branches(handle, inode, bh,
					   (__le32*)bh->b_data,
					   (__le32*)bh->b_data + addr_per_block,
					   depth);

			/*
			 * Everything below this this pointer has been
			 * released.  Now let this top-of-subtree go.
			 *
			 * We want the freeing of this indirect block to be
			 * atomic in the journal with the updating of the
			 * bitmap block which owns it.  So make some room in
			 * the journal.
			 *
			 * We zero the parent pointer *after* freeing its
			 * pointee in the bitmaps, so if extend_transaction()
			 * for some reason fails to put the bitmap changes and
			 * the release into the same transaction, recovery
			 * will merely complain about releasing a free block,
			 * rather than leaking blocks.
			 */
			if (is_handle_aborted(handle))
				return;
			if (try_to_extend_transaction(handle, inode)) {
				ext3_mark_inode_dirty(handle, inode);
				truncate_restart_transaction(handle, inode);
			}

			/*
			 * We've probably journalled the indirect block several
			 * times during the truncate.  But it's no longer
			 * needed and we now drop it from the transaction via
			 * journal_revoke().
			 *
			 * That's easy if it's exclusively part of this
			 * transaction.  But if it's part of the committing
			 * transaction then journal_forget() will simply
			 * brelse() it.  That means that if the underlying
			 * block is reallocated in ext3_get_block(),
			 * unmap_underlying_metadata() will find this block
			 * and will try to get rid of it.  damn, damn. Thus
			 * we don't allow a block to be reallocated until
			 * a transaction freeing it has fully committed.
			 *
			 * We also have to make sure journal replay after a
			 * crash does not overwrite non-journaled data blocks
			 * with old metadata when the block got reallocated for
			 * data.  Thus we have to store a revoke record for a
			 * block in the same transaction in which we free the
			 * block.
			 */
			ext3_forget(handle, 1, inode, bh, bh->b_blocknr);

			ext3_free_blocks(handle, inode, nr, 1);

			if (parent_bh) {
				/*
				 * The block which we have just freed is
				 * pointed to by an indirect block: journal it
				 */
				BUFFER_TRACE(parent_bh, "get_write_access");
				if (!ext3_journal_get_write_access(handle,
								   parent_bh)){
					*p = 0;
					BUFFER_TRACE(parent_bh,
					"call ext3_journal_dirty_metadata");
					ext3_journal_dirty_metadata(handle,
								    parent_bh);
				}
			}
		}
	} else {
		/* We have reached the bottom of the tree. */
		BUFFER_TRACE(parent_bh, "free data blocks");
		ext3_free_data(handle, inode, parent_bh, first, last);
	}
}

int ext3_can_truncate(struct inode *inode)
{
	if (S_ISREG(inode->i_mode))
		return 1;
	if (S_ISDIR(inode->i_mode))
		return 1;
	if (S_ISLNK(inode->i_mode))
		return !ext3_inode_is_fast_symlink(inode);
	return 0;
}

/*
 * ext3_truncate()
 *
 * We block out ext3_get_block() block instantiations across the entire
 * transaction, and VFS/VM ensures that ext3_truncate() cannot run
 * simultaneously on behalf of the same inode.
 *
 * As we work through the truncate and commit bits of it to the journal there
 * is one core, guiding principle: the file's tree must always be consistent on
 * disk.  We must be able to restart the truncate after a crash.
 *
 * The file's tree may be transiently inconsistent in memory (although it
 * probably isn't), but whenever we close off and commit a journal transaction,
 * the contents of (the filesystem + the journal) must be consistent and
 * restartable.  It's pretty simple, really: bottom up, right to left (although
 * left-to-right works OK too).
 *
 * Note that at recovery time, journal replay occurs *before* the restart of
 * truncate against the orphan inode list.
 *
 * The committed inode has the new, desired i_size (which is the same as
 * i_disksize in this case).  After a crash, ext3_orphan_cleanup() will see
 * that this inode's truncate did not complete and it will again call
 * ext3_truncate() to have another go.  So there will be instantiated blocks
 * to the right of the truncation point in a crashed ext3 filesystem.  But
 * that's fine - as long as they are linked from the inode, the post-crash
 * ext3_truncate() run will find them and release them.
 */
void ext3_truncate(struct inode *inode)
{
	handle_t *handle;
	struct ext3_inode_info *ei = EXT3_I(inode);
	__le32 *i_data = ei->i_data;
	int addr_per_block = EXT3_ADDR_PER_BLOCK(inode->i_sb);
	int offsets[4];
	Indirect chain[4];
	Indirect *partial;
	__le32 nr = 0;
	int n;
	long last_block;
	unsigned blocksize = inode->i_sb->s_blocksize;

	trace_ext3_truncate_enter(inode);

	if (!ext3_can_truncate(inode))
		goto out_notrans;

	if (inode->i_size == 0 && ext3_should_writeback_data(inode))
		ext3_set_inode_state(inode, EXT3_STATE_FLUSH_ON_CLOSE);

	handle = start_transaction(inode);
	if (IS_ERR(handle))
		goto out_notrans;

	last_block = (inode->i_size + blocksize-1)
					>> EXT3_BLOCK_SIZE_BITS(inode->i_sb);
	n = ext3_block_to_path(inode, last_block, offsets, NULL);
	if (n == 0)
		goto out_stop;	/* error */

	/*
	 * OK.  This truncate is going to happen.  We add the inode to the
	 * orphan list, so that if this truncate spans multiple transactions,
	 * and we crash, we will resume the truncate when the filesystem
	 * recovers.  It also marks the inode dirty, to catch the new size.
	 *
	 * Implication: the file must always be in a sane, consistent
	 * truncatable state while each transaction commits.
	 */
	if (ext3_orphan_add(handle, inode))
		goto out_stop;

	/*
	 * The orphan list entry will now protect us from any crash which
	 * occurs before the truncate completes, so it is now safe to propagate
	 * the new, shorter inode size (held for now in i_size) into the
	 * on-disk inode. We do this via i_disksize, which is the value which
	 * ext3 *really* writes onto the disk inode.
	 */
	ei->i_disksize = inode->i_size;

	/*
	 * From here we block out all ext3_get_block() callers who want to
	 * modify the block allocation tree.
	 */
	mutex_lock(&ei->truncate_mutex);

	if (n == 1) {		/* direct blocks */
		ext3_free_data(handle, inode, NULL, i_data+offsets[0],
			       i_data + EXT3_NDIR_BLOCKS);
		goto do_indirects;
	}

	partial = ext3_find_shared(inode, n, offsets, chain, &nr);
	/* Kill the top of shared branch (not detached) */
	if (nr) {
		if (partial == chain) {
			/* Shared branch grows from the inode */
			ext3_free_branches(handle, inode, NULL,
					   &nr, &nr+1, (chain+n-1) - partial);
			*partial->p = 0;
			/*
			 * We mark the inode dirty prior to restart,
			 * and prior to stop.  No need for it here.
			 */
		} else {
			/* Shared branch grows from an indirect block */
			ext3_free_branches(handle, inode, partial->bh,
					partial->p,
					partial->p+1, (chain+n-1) - partial);
		}
	}
	/* Clear the ends of indirect blocks on the shared branch */
	while (partial > chain) {
		ext3_free_branches(handle, inode, partial->bh, partial->p + 1,
				   (__le32*)partial->bh->b_data+addr_per_block,
				   (chain+n-1) - partial);
		BUFFER_TRACE(partial->bh, "call brelse");
		brelse (partial->bh);
		partial--;
	}
do_indirects:
	/* Kill the remaining (whole) subtrees */
	switch (offsets[0]) {
	default:
		nr = i_data[EXT3_IND_BLOCK];
		if (nr) {
			ext3_free_branches(handle, inode, NULL, &nr, &nr+1, 1);
			i_data[EXT3_IND_BLOCK] = 0;
		}
	case EXT3_IND_BLOCK:
		nr = i_data[EXT3_DIND_BLOCK];
		if (nr) {
			ext3_free_branches(handle, inode, NULL, &nr, &nr+1, 2);
			i_data[EXT3_DIND_BLOCK] = 0;
		}
	case EXT3_DIND_BLOCK:
		nr = i_data[EXT3_TIND_BLOCK];
		if (nr) {
			ext3_free_branches(handle, inode, NULL, &nr, &nr+1, 3);
			i_data[EXT3_TIND_BLOCK] = 0;
		}
	case EXT3_TIND_BLOCK:
		;
	}

	ext3_discard_reservation(inode);

	mutex_unlock(&ei->truncate_mutex);
	inode->i_mtime = inode->i_ctime = CURRENT_TIME_SEC;
	ext3_mark_inode_dirty(handle, inode);

	/*
	 * In a multi-transaction truncate, we only make the final transaction
	 * synchronous
	 */
	if (IS_SYNC(inode))
		handle->h_sync = 1;
out_stop:
	/*
	 * If this was a simple ftruncate(), and the file will remain alive
	 * then we need to clear up the orphan record which we created above.
	 * However, if this was a real unlink then we were called by
	 * ext3_evict_inode(), and we allow that function to clean up the
	 * orphan info for us.
	 */
	if (inode->i_nlink)
		ext3_orphan_del(handle, inode);

	ext3_journal_stop(handle);
	trace_ext3_truncate_exit(inode);
	return;
out_notrans:
	/*
	 * Delete the inode from orphan list so that it doesn't stay there
	 * forever and trigger assertion on umount.
	 */
	if (inode->i_nlink)
		ext3_orphan_del(NULL, inode);
	trace_ext3_truncate_exit(inode);
}

static ext3_fsblk_t ext3_get_inode_block(struct super_block *sb,
		unsigned long ino, struct ext3_iloc *iloc)
{
	unsigned long block_group;
	unsigned long offset;
	ext3_fsblk_t block;
	struct ext3_group_desc *gdp;

	if (!ext3_valid_inum(sb, ino)) {
		/*
		 * This error is already checked for in namei.c unless we are
		 * looking at an NFS filehandle, in which case no error
		 * report is needed
		 */
		return 0;
	}

	block_group = (ino - 1) / EXT3_INODES_PER_GROUP(sb);
	gdp = ext3_get_group_desc(sb, block_group, NULL);
	if (!gdp)
		return 0;
	/*
	 * Figure out the offset within the block group inode table
	 */
	offset = ((ino - 1) % EXT3_INODES_PER_GROUP(sb)) *
		EXT3_INODE_SIZE(sb);
	block = le32_to_cpu(gdp->bg_inode_table) +
		(offset >> EXT3_BLOCK_SIZE_BITS(sb));

	iloc->block_group = block_group;
	iloc->offset = offset & (EXT3_BLOCK_SIZE(sb) - 1);
	return block;
}

/*
 * ext3_get_inode_loc returns with an extra refcount against the inode's
 * underlying buffer_head on success. If 'in_mem' is true, we have all
 * data in memory that is needed to recreate the on-disk version of this
 * inode.
 */
static int __ext3_get_inode_loc(struct inode *inode,
				struct ext3_iloc *iloc, int in_mem)
{
	ext3_fsblk_t block;
	struct buffer_head *bh;

	block = ext3_get_inode_block(inode->i_sb, inode->i_ino, iloc);
	if (!block)
		return -EIO;

	bh = sb_getblk(inode->i_sb, block);
	if (!bh) {
		ext3_error (inode->i_sb, "ext3_get_inode_loc",
				"unable to read inode block - "
				"inode=%lu, block="E3FSBLK,
				 inode->i_ino, block);
		return -EIO;
	}
	if (!buffer_uptodate(bh)) {
		lock_buffer(bh);

		/*
		 * If the buffer has the write error flag, we have failed
		 * to write out another inode in the same block.  In this
		 * case, we don't have to read the block because we may
		 * read the old inode data successfully.
		 */
		if (buffer_write_io_error(bh) && !buffer_uptodate(bh))
			set_buffer_uptodate(bh);

		if (buffer_uptodate(bh)) {
			/* someone brought it uptodate while we waited */
			unlock_buffer(bh);
			goto has_buffer;
		}

		/*
		 * If we have all information of the inode in memory and this
		 * is the only valid inode in the block, we need not read the
		 * block.
		 */
		if (in_mem) {
			struct buffer_head *bitmap_bh;
			struct ext3_group_desc *desc;
			int inodes_per_buffer;
			int inode_offset, i;
			int block_group;
			int start;

			block_group = (inode->i_ino - 1) /
					EXT3_INODES_PER_GROUP(inode->i_sb);
			inodes_per_buffer = bh->b_size /
				EXT3_INODE_SIZE(inode->i_sb);
			inode_offset = ((inode->i_ino - 1) %
					EXT3_INODES_PER_GROUP(inode->i_sb));
			start = inode_offset & ~(inodes_per_buffer - 1);

			/* Is the inode bitmap in cache? */
			desc = ext3_get_group_desc(inode->i_sb,
						block_group, NULL);
			if (!desc)
				goto make_io;

			bitmap_bh = sb_getblk(inode->i_sb,
					le32_to_cpu(desc->bg_inode_bitmap));
			if (!bitmap_bh)
				goto make_io;

			/*
			 * If the inode bitmap isn't in cache then the
			 * optimisation may end up performing two reads instead
			 * of one, so skip it.
			 */
			if (!buffer_uptodate(bitmap_bh)) {
				brelse(bitmap_bh);
				goto make_io;
			}
			for (i = start; i < start + inodes_per_buffer; i++) {
				if (i == inode_offset)
					continue;
				if (ext3_test_bit(i, bitmap_bh->b_data))
					break;
			}
			brelse(bitmap_bh);
			if (i == start + inodes_per_buffer) {
				/* all other inodes are free, so skip I/O */
				memset(bh->b_data, 0, bh->b_size);
				set_buffer_uptodate(bh);
				unlock_buffer(bh);
				goto has_buffer;
			}
		}

make_io:
		/*
		 * There are other valid inodes in the buffer, this inode
		 * has in-inode xattrs, or we don't have this inode in memory.
		 * Read the block from disk.
		 */
		trace_ext3_load_inode(inode);
		get_bh(bh);
		bh->b_end_io = end_buffer_read_sync;
		submit_bh(READ | REQ_META | REQ_PRIO, bh);
		wait_on_buffer(bh);
		if (!buffer_uptodate(bh)) {
			ext3_error(inode->i_sb, "ext3_get_inode_loc",
					"unable to read inode block - "
					"inode=%lu, block="E3FSBLK,
					inode->i_ino, block);
			brelse(bh);
			return -EIO;
		}
	}
has_buffer:
	iloc->bh = bh;
	return 0;
}

int ext3_get_inode_loc(struct inode *inode, struct ext3_iloc *iloc)
{
	/* We have all inode data except xattrs in memory here. */
	return __ext3_get_inode_loc(inode, iloc,
		!ext3_test_inode_state(inode, EXT3_STATE_XATTR));
}

void ext3_set_inode_flags(struct inode *inode)
{
	unsigned int flags = EXT3_I(inode)->i_flags;

	inode->i_flags &= ~(S_SYNC|S_APPEND|S_IMMUTABLE|S_NOATIME|S_DIRSYNC);
	if (flags & EXT3_SYNC_FL)
		inode->i_flags |= S_SYNC;
	if (flags & EXT3_APPEND_FL)
		inode->i_flags |= S_APPEND;
	if (flags & EXT3_IMMUTABLE_FL)
		inode->i_flags |= S_IMMUTABLE;
	if (flags & EXT3_NOATIME_FL)
		inode->i_flags |= S_NOATIME;
	if (flags & EXT3_DIRSYNC_FL)
		inode->i_flags |= S_DIRSYNC;
}

/* Propagate flags from i_flags to EXT3_I(inode)->i_flags */
void ext3_get_inode_flags(struct ext3_inode_info *ei)
{
	unsigned int flags = ei->vfs_inode.i_flags;

	ei->i_flags &= ~(EXT3_SYNC_FL|EXT3_APPEND_FL|
			EXT3_IMMUTABLE_FL|EXT3_NOATIME_FL|EXT3_DIRSYNC_FL);
	if (flags & S_SYNC)
		ei->i_flags |= EXT3_SYNC_FL;
	if (flags & S_APPEND)
		ei->i_flags |= EXT3_APPEND_FL;
	if (flags & S_IMMUTABLE)
		ei->i_flags |= EXT3_IMMUTABLE_FL;
	if (flags & S_NOATIME)
		ei->i_flags |= EXT3_NOATIME_FL;
	if (flags & S_DIRSYNC)
		ei->i_flags |= EXT3_DIRSYNC_FL;
}

struct inode *ext3_iget(struct super_block *sb, unsigned long ino)
{
	struct ext3_iloc iloc;
	struct ext3_inode *raw_inode;
	struct ext3_inode_info *ei;
	struct buffer_head *bh;
	struct inode *inode;
	journal_t *journal = EXT3_SB(sb)->s_journal;
	transaction_t *transaction;
	long ret;
	int block;

	inode = iget_locked(sb, ino);
	if (!inode)
		return ERR_PTR(-ENOMEM);
	if (!(inode->i_state & I_NEW))
		return inode;

	ei = EXT3_I(inode);
	ei->i_block_alloc_info = NULL;

	ret = __ext3_get_inode_loc(inode, &iloc, 0);
	if (ret < 0)
		goto bad_inode;
	bh = iloc.bh;
	raw_inode = ext3_raw_inode(&iloc);
	inode->i_mode = le16_to_cpu(raw_inode->i_mode);
	inode->i_uid = (uid_t)le16_to_cpu(raw_inode->i_uid_low);
	inode->i_gid = (gid_t)le16_to_cpu(raw_inode->i_gid_low);
	if(!(test_opt (inode->i_sb, NO_UID32))) {
		inode->i_uid |= le16_to_cpu(raw_inode->i_uid_high) << 16;
		inode->i_gid |= le16_to_cpu(raw_inode->i_gid_high) << 16;
	}
	set_nlink(inode, le16_to_cpu(raw_inode->i_links_count));
	inode->i_size = le32_to_cpu(raw_inode->i_size);
	inode->i_atime.tv_sec = (signed)le32_to_cpu(raw_inode->i_atime);
	inode->i_ctime.tv_sec = (signed)le32_to_cpu(raw_inode->i_ctime);
	inode->i_mtime.tv_sec = (signed)le32_to_cpu(raw_inode->i_mtime);
	inode->i_atime.tv_nsec = inode->i_ctime.tv_nsec = inode->i_mtime.tv_nsec = 0;

	ei->i_state_flags = 0;
	ei->i_dir_start_lookup = 0;
	ei->i_dtime = le32_to_cpu(raw_inode->i_dtime);
	/* We now have enough fields to check if the inode was active or not.
	 * This is needed because nfsd might try to access dead inodes
	 * the test is that same one that e2fsck uses
	 * NeilBrown 1999oct15
	 */
	if (inode->i_nlink == 0) {
		if (inode->i_mode == 0 ||
		    !(EXT3_SB(inode->i_sb)->s_mount_state & EXT3_ORPHAN_FS)) {
			/* this inode is deleted */
			brelse (bh);
			ret = -ESTALE;
			goto bad_inode;
		}
		/* The only unlinked inodes we let through here have
		 * valid i_mode and are being read by the orphan
		 * recovery code: that's fine, we're about to complete
		 * the process of deleting those. */
	}
	inode->i_blocks = le32_to_cpu(raw_inode->i_blocks);
	ei->i_flags = le32_to_cpu(raw_inode->i_flags);
#ifdef EXT3_FRAGMENTS
	ei->i_faddr = le32_to_cpu(raw_inode->i_faddr);
	ei->i_frag_no = raw_inode->i_frag;
	ei->i_frag_size = raw_inode->i_fsize;
#endif
	ei->i_file_acl = le32_to_cpu(raw_inode->i_file_acl);
	if (!S_ISREG(inode->i_mode)) {
		ei->i_dir_acl = le32_to_cpu(raw_inode->i_dir_acl);
	} else {
		inode->i_size |=
			((__u64)le32_to_cpu(raw_inode->i_size_high)) << 32;
	}
	ei->i_disksize = inode->i_size;
	inode->i_generation = le32_to_cpu(raw_inode->i_generation);
	ei->i_block_group = iloc.block_group;
	/*
	 * NOTE! The in-memory inode i_data array is in little-endian order
	 * even on big-endian machines: we do NOT byteswap the block numbers!
	 */
	for (block = 0; block < EXT3_N_BLOCKS; block++)
		ei->i_data[block] = raw_inode->i_block[block];
	INIT_LIST_HEAD(&ei->i_orphan);

	/*
	 * Set transaction id's of transactions that have to be committed
	 * to finish f[data]sync. We set them to currently running transaction
	 * as we cannot be sure that the inode or some of its metadata isn't
	 * part of the transaction - the inode could have been reclaimed and
	 * now it is reread from disk.
	 */
	if (journal) {
		tid_t tid;

		spin_lock(&journal->j_state_lock);
		if (journal->j_running_transaction)
			transaction = journal->j_running_transaction;
		else
			transaction = journal->j_committing_transaction;
		if (transaction)
			tid = transaction->t_tid;
		else
			tid = journal->j_commit_sequence;
		spin_unlock(&journal->j_state_lock);
		atomic_set(&ei->i_sync_tid, tid);
		atomic_set(&ei->i_datasync_tid, tid);
	}

	if (inode->i_ino >= EXT3_FIRST_INO(inode->i_sb) + 1 &&
	    EXT3_INODE_SIZE(inode->i_sb) > EXT3_GOOD_OLD_INODE_SIZE) {
		/*
		 * When mke2fs creates big inodes it does not zero out
		 * the unused bytes above EXT3_GOOD_OLD_INODE_SIZE,
		 * so ignore those first few inodes.
		 */
		ei->i_extra_isize = le16_to_cpu(raw_inode->i_extra_isize);
		if (EXT3_GOOD_OLD_INODE_SIZE + ei->i_extra_isize >
		    EXT3_INODE_SIZE(inode->i_sb)) {
			brelse (bh);
			ret = -EIO;
			goto bad_inode;
		}
		if (ei->i_extra_isize == 0) {
			/* The extra space is currently unused. Use it. */
			ei->i_extra_isize = sizeof(struct ext3_inode) -
					    EXT3_GOOD_OLD_INODE_SIZE;
		} else {
			__le32 *magic = (void *)raw_inode +
					EXT3_GOOD_OLD_INODE_SIZE +
					ei->i_extra_isize;
			if (*magic == cpu_to_le32(EXT3_XATTR_MAGIC))
				 ext3_set_inode_state(inode, EXT3_STATE_XATTR);
		}
	} else
		ei->i_extra_isize = 0;

	if (S_ISREG(inode->i_mode)) {
		inode->i_op = &ext3_file_inode_operations;
		inode->i_fop = &ext3_file_operations;
		ext3_set_aops(inode);
	} else if (S_ISDIR(inode->i_mode)) {
		inode->i_op = &ext3_dir_inode_operations;
		inode->i_fop = &ext3_dir_operations;
	} else if (S_ISLNK(inode->i_mode)) {
		if (ext3_inode_is_fast_symlink(inode)) {
			inode->i_op = &ext3_fast_symlink_inode_operations;
			nd_terminate_link(ei->i_data, inode->i_size,
				sizeof(ei->i_data) - 1);
		} else {
			inode->i_op = &ext3_symlink_inode_operations;
			ext3_set_aops(inode);
		}
	} else {
		inode->i_op = &ext3_special_inode_operations;
		if (raw_inode->i_block[0])
			init_special_inode(inode, inode->i_mode,
			   old_decode_dev(le32_to_cpu(raw_inode->i_block[0])));
		else
			init_special_inode(inode, inode->i_mode,
			   new_decode_dev(le32_to_cpu(raw_inode->i_block[1])));
	}
	brelse (iloc.bh);
	ext3_set_inode_flags(inode);
	unlock_new_inode(inode);
	return inode;

bad_inode:
	iget_failed(inode);
	return ERR_PTR(ret);
}

/*
 * Post the struct inode info into an on-disk inode location in the
 * buffer-cache.  This gobbles the caller's reference to the
 * buffer_head in the inode location struct.
 *
 * The caller must have write access to iloc->bh.
 */
static int ext3_do_update_inode(handle_t *handle,
				struct inode *inode,
				struct ext3_iloc *iloc)
{
	struct ext3_inode *raw_inode = ext3_raw_inode(iloc);
	struct ext3_inode_info *ei = EXT3_I(inode);
	struct buffer_head *bh = iloc->bh;
	int err = 0, rc, block;

again:
	/* we can't allow multiple procs in here at once, its a bit racey */
	lock_buffer(bh);

	/* For fields not not tracking in the in-memory inode,
	 * initialise them to zero for new inodes. */
	if (ext3_test_inode_state(inode, EXT3_STATE_NEW))
		memset(raw_inode, 0, EXT3_SB(inode->i_sb)->s_inode_size);

	ext3_get_inode_flags(ei);
	raw_inode->i_mode = cpu_to_le16(inode->i_mode);
	if(!(test_opt(inode->i_sb, NO_UID32))) {
		raw_inode->i_uid_low = cpu_to_le16(low_16_bits(inode->i_uid));
		raw_inode->i_gid_low = cpu_to_le16(low_16_bits(inode->i_gid));
/*
 * Fix up interoperability with old kernels. Otherwise, old inodes get
 * re-used with the upper 16 bits of the uid/gid intact
 */
		if(!ei->i_dtime) {
			raw_inode->i_uid_high =
				cpu_to_le16(high_16_bits(inode->i_uid));
			raw_inode->i_gid_high =
				cpu_to_le16(high_16_bits(inode->i_gid));
		} else {
			raw_inode->i_uid_high = 0;
			raw_inode->i_gid_high = 0;
		}
	} else {
		raw_inode->i_uid_low =
			cpu_to_le16(fs_high2lowuid(inode->i_uid));
		raw_inode->i_gid_low =
			cpu_to_le16(fs_high2lowgid(inode->i_gid));
		raw_inode->i_uid_high = 0;
		raw_inode->i_gid_high = 0;
	}
	raw_inode->i_links_count = cpu_to_le16(inode->i_nlink);
	raw_inode->i_size = cpu_to_le32(ei->i_disksize);
	raw_inode->i_atime = cpu_to_le32(inode->i_atime.tv_sec);
	raw_inode->i_ctime = cpu_to_le32(inode->i_ctime.tv_sec);
	raw_inode->i_mtime = cpu_to_le32(inode->i_mtime.tv_sec);
	raw_inode->i_blocks = cpu_to_le32(inode->i_blocks);
	raw_inode->i_dtime = cpu_to_le32(ei->i_dtime);
	raw_inode->i_flags = cpu_to_le32(ei->i_flags);
#ifdef EXT3_FRAGMENTS
	raw_inode->i_faddr = cpu_to_le32(ei->i_faddr);
	raw_inode->i_frag = ei->i_frag_no;
	raw_inode->i_fsize = ei->i_frag_size;
#endif
	raw_inode->i_file_acl = cpu_to_le32(ei->i_file_acl);
	if (!S_ISREG(inode->i_mode)) {
		raw_inode->i_dir_acl = cpu_to_le32(ei->i_dir_acl);
	} else {
		raw_inode->i_size_high =
			cpu_to_le32(ei->i_disksize >> 32);
		if (ei->i_disksize > 0x7fffffffULL) {
			struct super_block *sb = inode->i_sb;
			if (!EXT3_HAS_RO_COMPAT_FEATURE(sb,
					EXT3_FEATURE_RO_COMPAT_LARGE_FILE) ||
			    EXT3_SB(sb)->s_es->s_rev_level ==
					cpu_to_le32(EXT3_GOOD_OLD_REV)) {
			       /* If this is the first large file
				* created, add a flag to the superblock.
				*/
				unlock_buffer(bh);
				err = ext3_journal_get_write_access(handle,
						EXT3_SB(sb)->s_sbh);
				if (err)
					goto out_brelse;

				ext3_update_dynamic_rev(sb);
				EXT3_SET_RO_COMPAT_FEATURE(sb,
					EXT3_FEATURE_RO_COMPAT_LARGE_FILE);
				handle->h_sync = 1;
				err = ext3_journal_dirty_metadata(handle,
						EXT3_SB(sb)->s_sbh);
				/* get our lock and start over */
				goto again;
			}
		}
	}
	raw_inode->i_generation = cpu_to_le32(inode->i_generation);
	if (S_ISCHR(inode->i_mode) || S_ISBLK(inode->i_mode)) {
		if (old_valid_dev(inode->i_rdev)) {
			raw_inode->i_block[0] =
				cpu_to_le32(old_encode_dev(inode->i_rdev));
			raw_inode->i_block[1] = 0;
		} else {
			raw_inode->i_block[0] = 0;
			raw_inode->i_block[1] =
				cpu_to_le32(new_encode_dev(inode->i_rdev));
			raw_inode->i_block[2] = 0;
		}
	} else for (block = 0; block < EXT3_N_BLOCKS; block++)
		raw_inode->i_block[block] = ei->i_data[block];

	if (ei->i_extra_isize)
		raw_inode->i_extra_isize = cpu_to_le16(ei->i_extra_isize);

	BUFFER_TRACE(bh, "call ext3_journal_dirty_metadata");
	unlock_buffer(bh);
	rc = ext3_journal_dirty_metadata(handle, bh);
	if (!err)
		err = rc;
	ext3_clear_inode_state(inode, EXT3_STATE_NEW);

	atomic_set(&ei->i_sync_tid, handle->h_transaction->t_tid);
out_brelse:
	brelse (bh);
	ext3_std_error(inode->i_sb, err);
	return err;
}

/*
 * ext3_write_inode()
 *
 * We are called from a few places:
 *
 * - Within generic_file_write() for O_SYNC files.
 *   Here, there will be no transaction running. We wait for any running
 *   trasnaction to commit.
 *
 * - Within sys_sync(), kupdate and such.
 *   We wait on commit, if tol to.
 *
 * - Within prune_icache() (PF_MEMALLOC == true)
 *   Here we simply return.  We can't afford to block kswapd on the
 *   journal commit.
 *
 * In all cases it is actually safe for us to return without doing anything,
 * because the inode has been copied into a raw inode buffer in
 * ext3_mark_inode_dirty().  This is a correctness thing for O_SYNC and for
 * knfsd.
 *
 * Note that we are absolutely dependent upon all inode dirtiers doing the
 * right thing: they *must* call mark_inode_dirty() after dirtying info in
 * which we are interested.
 *
 * It would be a bug for them to not do this.  The code:
 *
 *	mark_inode_dirty(inode)
 *	stuff();
 *	inode->i_size = expr;
 *
 * is in error because a kswapd-driven write_inode() could occur while
 * `stuff()' is running, and the new i_size will be lost.  Plus the inode
 * will no longer be on the superblock's dirty inode list.
 */
int ext3_write_inode(struct inode *inode, struct writeback_control *wbc)
{
	if (current->flags & PF_MEMALLOC)
		return 0;

	if (ext3_journal_current_handle()) {
		jbd_debug(1, "called recursively, non-PF_MEMALLOC!\n");
		dump_stack();
		return -EIO;
	}

	if (wbc->sync_mode != WB_SYNC_ALL)
		return 0;

	return ext3_force_commit(inode->i_sb);
}

/*
 * ext3_setattr()
 *
 * Called from notify_change.
 *
 * We want to trap VFS attempts to truncate the file as soon as
 * possible.  In particular, we want to make sure that when the VFS
 * shrinks i_size, we put the inode on the orphan list and modify
 * i_disksize immediately, so that during the subsequent flushing of
 * dirty pages and freeing of disk blocks, we can guarantee that any
 * commit will leave the blocks being flushed in an unused state on
 * disk.  (On recovery, the inode will get truncated and the blocks will
 * be freed, so we have a strong guarantee that no future commit will
 * leave these blocks visible to the user.)
 *
 * Called with inode->sem down.
 */
int ext3_setattr(struct dentry *dentry, struct iattr *attr)
{
	struct inode *inode = dentry->d_inode;
	int error, rc = 0;
	const unsigned int ia_valid = attr->ia_valid;

	error = inode_change_ok(inode, attr);
	if (error)
		return error;

	if (is_quota_modification(inode, attr))
		dquot_initialize(inode);
	if ((ia_valid & ATTR_UID && attr->ia_uid != inode->i_uid) ||
		(ia_valid & ATTR_GID && attr->ia_gid != inode->i_gid)) {
		handle_t *handle;

		/* (user+group)*(old+new) structure, inode write (sb,
		 * inode block, ? - but truncate inode update has it) */
		handle = ext3_journal_start(inode, EXT3_MAXQUOTAS_INIT_BLOCKS(inode->i_sb)+
					EXT3_MAXQUOTAS_DEL_BLOCKS(inode->i_sb)+3);
		if (IS_ERR(handle)) {
			error = PTR_ERR(handle);
			goto err_out;
		}
		error = dquot_transfer(inode, attr);
		if (error) {
			ext3_journal_stop(handle);
			return error;
		}
		/* Update corresponding info in inode so that everything is in
		 * one transaction */
		if (attr->ia_valid & ATTR_UID)
			inode->i_uid = attr->ia_uid;
		if (attr->ia_valid & ATTR_GID)
			inode->i_gid = attr->ia_gid;
		error = ext3_mark_inode_dirty(handle, inode);
		ext3_journal_stop(handle);
	}

	if (attr->ia_valid & ATTR_SIZE)
		inode_dio_wait(inode);

	if (S_ISREG(inode->i_mode) &&
	    attr->ia_valid & ATTR_SIZE && attr->ia_size < inode->i_size) {
		handle_t *handle;

		handle = ext3_journal_start(inode, 3);
		if (IS_ERR(handle)) {
			error = PTR_ERR(handle);
			goto err_out;
		}

		error = ext3_orphan_add(handle, inode);
		if (error) {
			ext3_journal_stop(handle);
			goto err_out;
		}
		EXT3_I(inode)->i_disksize = attr->ia_size;
		error = ext3_mark_inode_dirty(handle, inode);
		ext3_journal_stop(handle);
		if (error) {
			/* Some hard fs error must have happened. Bail out. */
			ext3_orphan_del(NULL, inode);
			goto err_out;
		}
		rc = ext3_block_truncate_page(inode, attr->ia_size);
		if (rc) {
			/* Cleanup orphan list and exit */
			handle = ext3_journal_start(inode, 3);
			if (IS_ERR(handle)) {
				ext3_orphan_del(NULL, inode);
				goto err_out;
			}
			ext3_orphan_del(handle, inode);
			ext3_journal_stop(handle);
			goto err_out;
		}
	}

	if ((attr->ia_valid & ATTR_SIZE) &&
	    attr->ia_size != i_size_read(inode)) {
		truncate_setsize(inode, attr->ia_size);
		ext3_truncate(inode);
	}

	setattr_copy(inode, attr);
	mark_inode_dirty(inode);

	if (ia_valid & ATTR_MODE)
		rc = ext3_acl_chmod(inode);

err_out:
	ext3_std_error(inode->i_sb, error);
	if (!error)
		error = rc;
	return error;
}


/*
 * How many blocks doth make a writepage()?
 *
 * With N blocks per page, it may be:
 * N data blocks
 * 2 indirect block
 * 2 dindirect
 * 1 tindirect
 * N+5 bitmap blocks (from the above)
 * N+5 group descriptor summary blocks
 * 1 inode block
 * 1 superblock.
 * 2 * EXT3_SINGLEDATA_TRANS_BLOCKS for the quote files
 *
 * 3 * (N + 5) + 2 + 2 * EXT3_SINGLEDATA_TRANS_BLOCKS
 *
 * With ordered or writeback data it's the same, less the N data blocks.
 *
 * If the inode's direct blocks can hold an integral number of pages then a
 * page cannot straddle two indirect blocks, and we can only touch one indirect
 * and dindirect block, and the "5" above becomes "3".
 *
 * This still overestimates under most circumstances.  If we were to pass the
 * start and end offsets in here as well we could do block_to_path() on each
 * block and work out the exact number of indirects which are touched.  Pah.
 */

static int ext3_writepage_trans_blocks(struct inode *inode)
{
	int bpp = ext3_journal_blocks_per_page(inode);
	int indirects = (EXT3_NDIR_BLOCKS % bpp) ? 5 : 3;
	int ret;

	if (ext3_should_journal_data(inode))
		ret = 3 * (bpp + indirects) + 2;
	else
		ret = 2 * (bpp + indirects) + indirects + 2;

#ifdef CONFIG_QUOTA
	/* We know that structure was already allocated during dquot_initialize so
	 * we will be updating only the data blocks + inodes */
	ret += EXT3_MAXQUOTAS_TRANS_BLOCKS(inode->i_sb);
#endif

	return ret;
}

/*
 * The caller must have previously called ext3_reserve_inode_write().
 * Give this, we know that the caller already has write access to iloc->bh.
 */
int ext3_mark_iloc_dirty(handle_t *handle,
		struct inode *inode, struct ext3_iloc *iloc)
{
	int err = 0;

	/* the do_update_inode consumes one bh->b_count */
	get_bh(iloc->bh);

	/* ext3_do_update_inode() does journal_dirty_metadata */
	err = ext3_do_update_inode(handle, inode, iloc);
	put_bh(iloc->bh);
	return err;
}

/*
 * On success, We end up with an outstanding reference count against
 * iloc->bh.  This _must_ be cleaned up later.
 */

int
ext3_reserve_inode_write(handle_t *handle, struct inode *inode,
			 struct ext3_iloc *iloc)
{
	int err = 0;
	if (handle) {
		err = ext3_get_inode_loc(inode, iloc);
		if (!err) {
			BUFFER_TRACE(iloc->bh, "get_write_access");
			err = ext3_journal_get_write_access(handle, iloc->bh);
			if (err) {
				brelse(iloc->bh);
				iloc->bh = NULL;
			}
		}
	}
	ext3_std_error(inode->i_sb, err);
	return err;
}

/*
 * What we do here is to mark the in-core inode as clean with respect to inode
 * dirtiness (it may still be data-dirty).
 * This means that the in-core inode may be reaped by prune_icache
 * without having to perform any I/O.  This is a very good thing,
 * because *any* task may call prune_icache - even ones which
 * have a transaction open against a different journal.
 *
 * Is this cheating?  Not really.  Sure, we haven't written the
 * inode out, but prune_icache isn't a user-visible syncing function.
 * Whenever the user wants stuff synced (sys_sync, sys_msync, sys_fsync)
 * we start and wait on commits.
 *
 * Is this efficient/effective?  Well, we're being nice to the system
 * by cleaning up our inodes proactively so they can be reaped
 * without I/O.  But we are potentially leaving up to five seconds'
 * worth of inodes floating about which prune_icache wants us to
 * write out.  One way to fix that would be to get prune_icache()
 * to do a write_super() to free up some memory.  It has the desired
 * effect.
 */
int ext3_mark_inode_dirty(handle_t *handle, struct inode *inode)
{
	struct ext3_iloc iloc;
	int err;

	might_sleep();
	trace_ext3_mark_inode_dirty(inode, _RET_IP_);
	err = ext3_reserve_inode_write(handle, inode, &iloc);
	if (!err)
		err = ext3_mark_iloc_dirty(handle, inode, &iloc);
	return err;
}

/*
 * ext3_dirty_inode() is called from __mark_inode_dirty()
 *
 * We're really interested in the case where a file is being extended.
 * i_size has been changed by generic_commit_write() and we thus need
 * to include the updated inode in the current transaction.
 *
 * Also, dquot_alloc_space() will always dirty the inode when blocks
 * are allocated to the file.
 *
 * If the inode is marked synchronous, we don't honour that here - doing
 * so would cause a commit on atime updates, which we don't bother doing.
 * We handle synchronous inodes at the highest possible level.
 */
void ext3_dirty_inode(struct inode *inode, int flags)
{
	handle_t *current_handle = ext3_journal_current_handle();
	handle_t *handle;

	handle = ext3_journal_start(inode, 2);
	if (IS_ERR(handle))
		goto out;
	if (current_handle &&
		current_handle->h_transaction != handle->h_transaction) {
		/* This task has a transaction open against a different fs */
		printk(KERN_EMERG "%s: transactions do not match!\n",
		       __func__);
	} else {
		jbd_debug(5, "marking dirty.  outer handle=%p\n",
				current_handle);
		ext3_mark_inode_dirty(handle, inode);
	}
	ext3_journal_stop(handle);
out:
	return;
}

#if 0
/*
 * Bind an inode's backing buffer_head into this transaction, to prevent
 * it from being flushed to disk early.  Unlike
 * ext3_reserve_inode_write, this leaves behind no bh reference and
 * returns no iloc structure, so the caller needs to repeat the iloc
 * lookup to mark the inode dirty later.
 */
static int ext3_pin_inode(handle_t *handle, struct inode *inode)
{
	struct ext3_iloc iloc;

	int err = 0;
	if (handle) {
		err = ext3_get_inode_loc(inode, &iloc);
		if (!err) {
			BUFFER_TRACE(iloc.bh, "get_write_access");
			err = journal_get_write_access(handle, iloc.bh);
			if (!err)
				err = ext3_journal_dirty_metadata(handle,
								  iloc.bh);
			brelse(iloc.bh);
		}
	}
	ext3_std_error(inode->i_sb, err);
	return err;
}
#endif

int ext3_change_inode_journal_flag(struct inode *inode, int val)
{
	journal_t *journal;
	handle_t *handle;
	int err;

	/*
	 * We have to be very careful here: changing a data block's
	 * journaling status dynamically is dangerous.  If we write a
	 * data block to the journal, change the status and then delete
	 * that block, we risk forgetting to revoke the old log record
	 * from the journal and so a subsequent replay can corrupt data.
	 * So, first we make sure that the journal is empty and that
	 * nobody is changing anything.
	 */

	journal = EXT3_JOURNAL(inode);
	if (is_journal_aborted(journal))
		return -EROFS;

	journal_lock_updates(journal);
	journal_flush(journal);

	/*
	 * OK, there are no updates running now, and all cached data is
	 * synced to disk.  We are now in a completely consistent state
	 * which doesn't have anything in the journal, and we know that
	 * no filesystem updates are running, so it is safe to modify
	 * the inode's in-core data-journaling state flag now.
	 */

	if (val)
		EXT3_I(inode)->i_flags |= EXT3_JOURNAL_DATA_FL;
	else
		EXT3_I(inode)->i_flags &= ~EXT3_JOURNAL_DATA_FL;
	ext3_set_aops(inode);

	journal_unlock_updates(journal);

	/* Finally we can mark the inode as dirty. */

	handle = ext3_journal_start(inode, 1);
	if (IS_ERR(handle))
		return PTR_ERR(handle);

	err = ext3_mark_inode_dirty(handle, inode);
	handle->h_sync = 1;
	ext3_journal_stop(handle);
	ext3_std_error(inode->i_sb, err);

	return err;
}<|MERGE_RESOLUTION|>--- conflicted
+++ resolved
@@ -1137,13 +1137,9 @@
 		return bh;
 	if (bh_uptodate_or_lock(bh))
 		return bh;
-<<<<<<< HEAD
-	ll_rw_block(READ | REQ_META | REQ_PRIO, 1, &bh);
-=======
 	get_bh(bh);
 	bh->b_end_io = end_buffer_read_sync;
 	submit_bh(READ | REQ_META | REQ_PRIO, bh);
->>>>>>> dcd6c922
 	wait_on_buffer(bh);
 	if (buffer_uptodate(bh))
 		return bh;
