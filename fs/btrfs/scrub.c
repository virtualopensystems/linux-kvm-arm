/*
 * Copyright (C) 2011 STRATO.  All rights reserved.
 *
 * This program is free software; you can redistribute it and/or
 * modify it under the terms of the GNU General Public
 * License v2 as published by the Free Software Foundation.
 *
 * This program is distributed in the hope that it will be useful,
 * but WITHOUT ANY WARRANTY; without even the implied warranty of
 * MERCHANTABILITY or FITNESS FOR A PARTICULAR PURPOSE.  See the GNU
 * General Public License for more details.
 *
 * You should have received a copy of the GNU General Public
 * License along with this program; if not, write to the
 * Free Software Foundation, Inc., 59 Temple Place - Suite 330,
 * Boston, MA 021110-1307, USA.
 */

#include <linux/blkdev.h>
#include <linux/ratelimit.h>
#include "ctree.h"
#include "volumes.h"
#include "disk-io.h"
#include "ordered-data.h"
#include "transaction.h"
#include "backref.h"
#include "extent_io.h"
#include "check-integrity.h"

/*
 * This is only the first step towards a full-features scrub. It reads all
 * extent and super block and verifies the checksums. In case a bad checksum
 * is found or the extent cannot be read, good data will be written back if
 * any can be found.
 *
 * Future enhancements:
 *  - In case an unrepairable extent is encountered, track which files are
 *    affected and report them
 *  - track and record media errors, throw out bad devices
 *  - add a mode to also read unallocated space
 */

struct scrub_block;
struct scrub_dev;

#define SCRUB_PAGES_PER_BIO	16	/* 64k per bio */
#define SCRUB_BIOS_PER_DEV	16	/* 1 MB per device in flight */
#define SCRUB_MAX_PAGES_PER_BLOCK	16	/* 64k per node/leaf/sector */

struct scrub_page {
	struct scrub_block	*sblock;
	struct page		*page;
	struct btrfs_device	*dev;
	u64			flags;  /* extent flags */
	u64			generation;
	u64			logical;
	u64			physical;
	struct {
		unsigned int	mirror_num:8;
		unsigned int	have_csum:1;
		unsigned int	io_error:1;
	};
	u8			csum[BTRFS_CSUM_SIZE];
};

struct scrub_bio {
	int			index;
	struct scrub_dev	*sdev;
	struct bio		*bio;
	int			err;
	u64			logical;
	u64			physical;
	struct scrub_page	*pagev[SCRUB_PAGES_PER_BIO];
	int			page_count;
	int			next_free;
	struct btrfs_work	work;
};

struct scrub_block {
	struct scrub_page	pagev[SCRUB_MAX_PAGES_PER_BLOCK];
	int			page_count;
	atomic_t		outstanding_pages;
	atomic_t		ref_count; /* free mem on transition to zero */
	struct scrub_dev	*sdev;
	struct {
		unsigned int	header_error:1;
		unsigned int	checksum_error:1;
		unsigned int	no_io_error_seen:1;
		unsigned int	generation_error:1; /* also sets header_error */
	};
};

struct scrub_dev {
	struct scrub_bio	*bios[SCRUB_BIOS_PER_DEV];
	struct btrfs_device	*dev;
	int			first_free;
	int			curr;
	atomic_t		in_flight;
	atomic_t		fixup_cnt;
	spinlock_t		list_lock;
	wait_queue_head_t	list_wait;
	u16			csum_size;
	struct list_head	csum_list;
	atomic_t		cancel_req;
	int			readonly;
	int			pages_per_bio; /* <= SCRUB_PAGES_PER_BIO */
	u32			sectorsize;
	u32			nodesize;
	u32			leafsize;
	/*
	 * statistics
	 */
	struct btrfs_scrub_progress stat;
	spinlock_t		stat_lock;
};

struct scrub_fixup_nodatasum {
	struct scrub_dev	*sdev;
	u64			logical;
	struct btrfs_root	*root;
	struct btrfs_work	work;
	int			mirror_num;
};

struct scrub_warning {
	struct btrfs_path	*path;
	u64			extent_item_size;
	char			*scratch_buf;
	char			*msg_buf;
	const char		*errstr;
	sector_t		sector;
	u64			logical;
	struct btrfs_device	*dev;
	int			msg_bufsize;
	int			scratch_bufsize;
};


static int scrub_handle_errored_block(struct scrub_block *sblock_to_check);
static int scrub_setup_recheck_block(struct scrub_dev *sdev,
				     struct btrfs_mapping_tree *map_tree,
				     u64 length, u64 logical,
				     struct scrub_block *sblock);
static int scrub_recheck_block(struct btrfs_fs_info *fs_info,
			       struct scrub_block *sblock, int is_metadata,
			       int have_csum, u8 *csum, u64 generation,
			       u16 csum_size);
static void scrub_recheck_block_checksum(struct btrfs_fs_info *fs_info,
					 struct scrub_block *sblock,
					 int is_metadata, int have_csum,
					 const u8 *csum, u64 generation,
					 u16 csum_size);
static void scrub_complete_bio_end_io(struct bio *bio, int err);
static int scrub_repair_block_from_good_copy(struct scrub_block *sblock_bad,
					     struct scrub_block *sblock_good,
					     int force_write);
static int scrub_repair_page_from_good_copy(struct scrub_block *sblock_bad,
					    struct scrub_block *sblock_good,
					    int page_num, int force_write);
static int scrub_checksum_data(struct scrub_block *sblock);
static int scrub_checksum_tree_block(struct scrub_block *sblock);
static int scrub_checksum_super(struct scrub_block *sblock);
static void scrub_block_get(struct scrub_block *sblock);
static void scrub_block_put(struct scrub_block *sblock);
static int scrub_add_page_to_bio(struct scrub_dev *sdev,
				 struct scrub_page *spage);
static int scrub_pages(struct scrub_dev *sdev, u64 logical, u64 len,
		       u64 physical, u64 flags, u64 gen, int mirror_num,
		       u8 *csum, int force);
static void scrub_bio_end_io(struct bio *bio, int err);
static void scrub_bio_end_io_worker(struct btrfs_work *work);
static void scrub_block_complete(struct scrub_block *sblock);


static void scrub_free_csums(struct scrub_dev *sdev)
{
	while (!list_empty(&sdev->csum_list)) {
		struct btrfs_ordered_sum *sum;
		sum = list_first_entry(&sdev->csum_list,
				       struct btrfs_ordered_sum, list);
		list_del(&sum->list);
		kfree(sum);
	}
}

static noinline_for_stack void scrub_free_dev(struct scrub_dev *sdev)
{
	int i;

	if (!sdev)
		return;

	/* this can happen when scrub is cancelled */
	if (sdev->curr != -1) {
		struct scrub_bio *sbio = sdev->bios[sdev->curr];

		for (i = 0; i < sbio->page_count; i++) {
			BUG_ON(!sbio->pagev[i]);
			BUG_ON(!sbio->pagev[i]->page);
			scrub_block_put(sbio->pagev[i]->sblock);
		}
		bio_put(sbio->bio);
	}

	for (i = 0; i < SCRUB_BIOS_PER_DEV; ++i) {
		struct scrub_bio *sbio = sdev->bios[i];

		if (!sbio)
			break;
		kfree(sbio);
	}

	scrub_free_csums(sdev);
	kfree(sdev);
}

static noinline_for_stack
struct scrub_dev *scrub_setup_dev(struct btrfs_device *dev)
{
	struct scrub_dev *sdev;
	int		i;
	struct btrfs_fs_info *fs_info = dev->dev_root->fs_info;
	int pages_per_bio;

	pages_per_bio = min_t(int, SCRUB_PAGES_PER_BIO,
			      bio_get_nr_vecs(dev->bdev));
	sdev = kzalloc(sizeof(*sdev), GFP_NOFS);
	if (!sdev)
		goto nomem;
	sdev->dev = dev;
	sdev->pages_per_bio = pages_per_bio;
	sdev->curr = -1;
	for (i = 0; i < SCRUB_BIOS_PER_DEV; ++i) {
		struct scrub_bio *sbio;

		sbio = kzalloc(sizeof(*sbio), GFP_NOFS);
		if (!sbio)
			goto nomem;
		sdev->bios[i] = sbio;

		sbio->index = i;
		sbio->sdev = sdev;
		sbio->page_count = 0;
		sbio->work.func = scrub_bio_end_io_worker;

		if (i != SCRUB_BIOS_PER_DEV-1)
			sdev->bios[i]->next_free = i + 1;
		else
			sdev->bios[i]->next_free = -1;
	}
	sdev->first_free = 0;
	sdev->nodesize = dev->dev_root->nodesize;
	sdev->leafsize = dev->dev_root->leafsize;
	sdev->sectorsize = dev->dev_root->sectorsize;
	atomic_set(&sdev->in_flight, 0);
	atomic_set(&sdev->fixup_cnt, 0);
	atomic_set(&sdev->cancel_req, 0);
	sdev->csum_size = btrfs_super_csum_size(fs_info->super_copy);
	INIT_LIST_HEAD(&sdev->csum_list);

	spin_lock_init(&sdev->list_lock);
	spin_lock_init(&sdev->stat_lock);
	init_waitqueue_head(&sdev->list_wait);
	return sdev;

nomem:
	scrub_free_dev(sdev);
	return ERR_PTR(-ENOMEM);
}

static int scrub_print_warning_inode(u64 inum, u64 offset, u64 root, void *ctx)
{
	u64 isize;
	u32 nlink;
	int ret;
	int i;
	struct extent_buffer *eb;
	struct btrfs_inode_item *inode_item;
	struct scrub_warning *swarn = ctx;
	struct btrfs_fs_info *fs_info = swarn->dev->dev_root->fs_info;
	struct inode_fs_paths *ipath = NULL;
	struct btrfs_root *local_root;
	struct btrfs_key root_key;

	root_key.objectid = root;
	root_key.type = BTRFS_ROOT_ITEM_KEY;
	root_key.offset = (u64)-1;
	local_root = btrfs_read_fs_root_no_name(fs_info, &root_key);
	if (IS_ERR(local_root)) {
		ret = PTR_ERR(local_root);
		goto err;
	}

	ret = inode_item_info(inum, 0, local_root, swarn->path);
	if (ret) {
		btrfs_release_path(swarn->path);
		goto err;
	}

	eb = swarn->path->nodes[0];
	inode_item = btrfs_item_ptr(eb, swarn->path->slots[0],
					struct btrfs_inode_item);
	isize = btrfs_inode_size(eb, inode_item);
	nlink = btrfs_inode_nlink(eb, inode_item);
	btrfs_release_path(swarn->path);

	ipath = init_ipath(4096, local_root, swarn->path);
	if (IS_ERR(ipath)) {
		ret = PTR_ERR(ipath);
		ipath = NULL;
		goto err;
	}
	ret = paths_from_inode(inum, ipath);

	if (ret < 0)
		goto err;

	/*
	 * we deliberately ignore the bit ipath might have been too small to
	 * hold all of the paths here
	 */
	for (i = 0; i < ipath->fspath->elem_cnt; ++i)
		printk(KERN_WARNING "btrfs: %s at logical %llu on dev "
			"%s, sector %llu, root %llu, inode %llu, offset %llu, "
			"length %llu, links %u (path: %s)\n", swarn->errstr,
			swarn->logical, swarn->dev->name,
			(unsigned long long)swarn->sector, root, inum, offset,
			min(isize - offset, (u64)PAGE_SIZE), nlink,
			(char *)(unsigned long)ipath->fspath->val[i]);

	free_ipath(ipath);
	return 0;

err:
	printk(KERN_WARNING "btrfs: %s at logical %llu on dev "
		"%s, sector %llu, root %llu, inode %llu, offset %llu: path "
		"resolving failed with ret=%d\n", swarn->errstr,
		swarn->logical, swarn->dev->name,
		(unsigned long long)swarn->sector, root, inum, offset, ret);

	free_ipath(ipath);
	return 0;
}

static void scrub_print_warning(const char *errstr, struct scrub_block *sblock)
{
	struct btrfs_device *dev = sblock->sdev->dev;
	struct btrfs_fs_info *fs_info = dev->dev_root->fs_info;
	struct btrfs_path *path;
	struct btrfs_key found_key;
	struct extent_buffer *eb;
	struct btrfs_extent_item *ei;
	struct scrub_warning swarn;
	u32 item_size;
	int ret;
	u64 ref_root;
	u8 ref_level;
	unsigned long ptr = 0;
	const int bufsize = 4096;
	u64 extent_item_pos;

	path = btrfs_alloc_path();

	swarn.scratch_buf = kmalloc(bufsize, GFP_NOFS);
	swarn.msg_buf = kmalloc(bufsize, GFP_NOFS);
	BUG_ON(sblock->page_count < 1);
	swarn.sector = (sblock->pagev[0].physical) >> 9;
	swarn.logical = sblock->pagev[0].logical;
	swarn.errstr = errstr;
	swarn.dev = dev;
	swarn.msg_bufsize = bufsize;
	swarn.scratch_bufsize = bufsize;

	if (!path || !swarn.scratch_buf || !swarn.msg_buf)
		goto out;

	ret = extent_from_logical(fs_info, swarn.logical, path, &found_key);
	if (ret < 0)
		goto out;

	extent_item_pos = swarn.logical - found_key.objectid;
	swarn.extent_item_size = found_key.offset;

	eb = path->nodes[0];
	ei = btrfs_item_ptr(eb, path->slots[0], struct btrfs_extent_item);
	item_size = btrfs_item_size_nr(eb, path->slots[0]);
	btrfs_release_path(path);

	if (ret & BTRFS_EXTENT_FLAG_TREE_BLOCK) {
		do {
			ret = tree_backref_for_extent(&ptr, eb, ei, item_size,
							&ref_root, &ref_level);
			printk(KERN_WARNING
				"btrfs: %s at logical %llu on dev %s, "
				"sector %llu: metadata %s (level %d) in tree "
				"%llu\n", errstr, swarn.logical, dev->name,
				(unsigned long long)swarn.sector,
				ref_level ? "node" : "leaf",
				ret < 0 ? -1 : ref_level,
				ret < 0 ? -1 : ref_root);
		} while (ret != 1);
	} else {
		swarn.path = path;
		iterate_extent_inodes(fs_info, found_key.objectid,
					extent_item_pos, 1,
					scrub_print_warning_inode, &swarn);
	}

out:
	btrfs_free_path(path);
	kfree(swarn.scratch_buf);
	kfree(swarn.msg_buf);
}

static int scrub_fixup_readpage(u64 inum, u64 offset, u64 root, void *ctx)
{
	struct page *page = NULL;
	unsigned long index;
	struct scrub_fixup_nodatasum *fixup = ctx;
	int ret;
	int corrected = 0;
	struct btrfs_key key;
	struct inode *inode = NULL;
	u64 end = offset + PAGE_SIZE - 1;
	struct btrfs_root *local_root;

	key.objectid = root;
	key.type = BTRFS_ROOT_ITEM_KEY;
	key.offset = (u64)-1;
	local_root = btrfs_read_fs_root_no_name(fixup->root->fs_info, &key);
	if (IS_ERR(local_root))
		return PTR_ERR(local_root);

	key.type = BTRFS_INODE_ITEM_KEY;
	key.objectid = inum;
	key.offset = 0;
	inode = btrfs_iget(fixup->root->fs_info->sb, &key, local_root, NULL);
	if (IS_ERR(inode))
		return PTR_ERR(inode);

	index = offset >> PAGE_CACHE_SHIFT;

	page = find_or_create_page(inode->i_mapping, index, GFP_NOFS);
	if (!page) {
		ret = -ENOMEM;
		goto out;
	}

	if (PageUptodate(page)) {
		struct btrfs_mapping_tree *map_tree;
		if (PageDirty(page)) {
			/*
			 * we need to write the data to the defect sector. the
			 * data that was in that sector is not in memory,
			 * because the page was modified. we must not write the
			 * modified page to that sector.
			 *
			 * TODO: what could be done here: wait for the delalloc
			 *       runner to write out that page (might involve
			 *       COW) and see whether the sector is still
			 *       referenced afterwards.
			 *
			 * For the meantime, we'll treat this error
			 * incorrectable, although there is a chance that a
			 * later scrub will find the bad sector again and that
			 * there's no dirty page in memory, then.
			 */
			ret = -EIO;
			goto out;
		}
		map_tree = &BTRFS_I(inode)->root->fs_info->mapping_tree;
		ret = repair_io_failure(map_tree, offset, PAGE_SIZE,
					fixup->logical, page,
					fixup->mirror_num);
		unlock_page(page);
		corrected = !ret;
	} else {
		/*
		 * we need to get good data first. the general readpage path
		 * will call repair_io_failure for us, we just have to make
		 * sure we read the bad mirror.
		 */
		ret = set_extent_bits(&BTRFS_I(inode)->io_tree, offset, end,
					EXTENT_DAMAGED, GFP_NOFS);
		if (ret) {
			/* set_extent_bits should give proper error */
			WARN_ON(ret > 0);
			if (ret > 0)
				ret = -EFAULT;
			goto out;
		}

		ret = extent_read_full_page(&BTRFS_I(inode)->io_tree, page,
						btrfs_get_extent,
						fixup->mirror_num);
		wait_on_page_locked(page);

		corrected = !test_range_bit(&BTRFS_I(inode)->io_tree, offset,
						end, EXTENT_DAMAGED, 0, NULL);
		if (!corrected)
			clear_extent_bits(&BTRFS_I(inode)->io_tree, offset, end,
						EXTENT_DAMAGED, GFP_NOFS);
	}

out:
	if (page)
		put_page(page);
	if (inode)
		iput(inode);

	if (ret < 0)
		return ret;

	if (ret == 0 && corrected) {
		/*
		 * we only need to call readpage for one of the inodes belonging
		 * to this extent. so make iterate_extent_inodes stop
		 */
		return 1;
	}

	return -EIO;
}

static void scrub_fixup_nodatasum(struct btrfs_work *work)
{
	int ret;
	struct scrub_fixup_nodatasum *fixup;
	struct scrub_dev *sdev;
	struct btrfs_trans_handle *trans = NULL;
	struct btrfs_fs_info *fs_info;
	struct btrfs_path *path;
	int uncorrectable = 0;

	fixup = container_of(work, struct scrub_fixup_nodatasum, work);
	sdev = fixup->sdev;
	fs_info = fixup->root->fs_info;

	path = btrfs_alloc_path();
	if (!path) {
		spin_lock(&sdev->stat_lock);
		++sdev->stat.malloc_errors;
		spin_unlock(&sdev->stat_lock);
		uncorrectable = 1;
		goto out;
	}

	trans = btrfs_join_transaction(fixup->root);
	if (IS_ERR(trans)) {
		uncorrectable = 1;
		goto out;
	}

	/*
	 * the idea is to trigger a regular read through the standard path. we
	 * read a page from the (failed) logical address by specifying the
	 * corresponding copynum of the failed sector. thus, that readpage is
	 * expected to fail.
	 * that is the point where on-the-fly error correction will kick in
	 * (once it's finished) and rewrite the failed sector if a good copy
	 * can be found.
	 */
	ret = iterate_inodes_from_logical(fixup->logical, fixup->root->fs_info,
						path, scrub_fixup_readpage,
						fixup);
	if (ret < 0) {
		uncorrectable = 1;
		goto out;
	}
	WARN_ON(ret != 1);

	spin_lock(&sdev->stat_lock);
	++sdev->stat.corrected_errors;
	spin_unlock(&sdev->stat_lock);

out:
	if (trans && !IS_ERR(trans))
		btrfs_end_transaction(trans, fixup->root);
	if (uncorrectable) {
		spin_lock(&sdev->stat_lock);
		++sdev->stat.uncorrectable_errors;
		spin_unlock(&sdev->stat_lock);
		printk_ratelimited(KERN_ERR
			"btrfs: unable to fixup (nodatasum) error at logical %llu on dev %s\n",
			(unsigned long long)fixup->logical, sdev->dev->name);
	}

	btrfs_free_path(path);
	kfree(fixup);

	/* see caller why we're pretending to be paused in the scrub counters */
	mutex_lock(&fs_info->scrub_lock);
	atomic_dec(&fs_info->scrubs_running);
	atomic_dec(&fs_info->scrubs_paused);
	mutex_unlock(&fs_info->scrub_lock);
	atomic_dec(&sdev->fixup_cnt);
	wake_up(&fs_info->scrub_pause_wait);
	wake_up(&sdev->list_wait);
}

/*
 * scrub_handle_errored_block gets called when either verification of the
 * pages failed or the bio failed to read, e.g. with EIO. In the latter
 * case, this function handles all pages in the bio, even though only one
 * may be bad.
 * The goal of this function is to repair the errored block by using the
 * contents of one of the mirrors.
 */
static int scrub_handle_errored_block(struct scrub_block *sblock_to_check)
{
	struct scrub_dev *sdev = sblock_to_check->sdev;
	struct btrfs_fs_info *fs_info;
	u64 length;
	u64 logical;
	u64 generation;
	unsigned int failed_mirror_index;
	unsigned int is_metadata;
	unsigned int have_csum;
	u8 *csum;
	struct scrub_block *sblocks_for_recheck; /* holds one for each mirror */
	struct scrub_block *sblock_bad;
	int ret;
	int mirror_index;
	int page_num;
	int success;
	static DEFINE_RATELIMIT_STATE(_rs, DEFAULT_RATELIMIT_INTERVAL,
				      DEFAULT_RATELIMIT_BURST);

	BUG_ON(sblock_to_check->page_count < 1);
	fs_info = sdev->dev->dev_root->fs_info;
	length = sblock_to_check->page_count * PAGE_SIZE;
	logical = sblock_to_check->pagev[0].logical;
	generation = sblock_to_check->pagev[0].generation;
	BUG_ON(sblock_to_check->pagev[0].mirror_num < 1);
	failed_mirror_index = sblock_to_check->pagev[0].mirror_num - 1;
	is_metadata = !(sblock_to_check->pagev[0].flags &
			BTRFS_EXTENT_FLAG_DATA);
	have_csum = sblock_to_check->pagev[0].have_csum;
	csum = sblock_to_check->pagev[0].csum;

	/*
	 * read all mirrors one after the other. This includes to
	 * re-read the extent or metadata block that failed (that was
	 * the cause that this fixup code is called) another time,
	 * page by page this time in order to know which pages
	 * caused I/O errors and which ones are good (for all mirrors).
	 * It is the goal to handle the situation when more than one
	 * mirror contains I/O errors, but the errors do not
	 * overlap, i.e. the data can be repaired by selecting the
	 * pages from those mirrors without I/O error on the
	 * particular pages. One example (with blocks >= 2 * PAGE_SIZE)
	 * would be that mirror #1 has an I/O error on the first page,
	 * the second page is good, and mirror #2 has an I/O error on
	 * the second page, but the first page is good.
	 * Then the first page of the first mirror can be repaired by
	 * taking the first page of the second mirror, and the
	 * second page of the second mirror can be repaired by
	 * copying the contents of the 2nd page of the 1st mirror.
	 * One more note: if the pages of one mirror contain I/O
	 * errors, the checksum cannot be verified. In order to get
	 * the best data for repairing, the first attempt is to find
	 * a mirror without I/O errors and with a validated checksum.
	 * Only if this is not possible, the pages are picked from
	 * mirrors with I/O errors without considering the checksum.
	 * If the latter is the case, at the end, the checksum of the
	 * repaired area is verified in order to correctly maintain
	 * the statistics.
	 */

	sblocks_for_recheck = kzalloc(BTRFS_MAX_MIRRORS *
				     sizeof(*sblocks_for_recheck),
				     GFP_NOFS);
	if (!sblocks_for_recheck) {
		spin_lock(&sdev->stat_lock);
		sdev->stat.malloc_errors++;
		sdev->stat.read_errors++;
		sdev->stat.uncorrectable_errors++;
		spin_unlock(&sdev->stat_lock);
		btrfs_dev_stat_inc_and_print(sdev->dev,
					     BTRFS_DEV_STAT_READ_ERRS);
		goto out;
	}

	/* setup the context, map the logical blocks and alloc the pages */
	ret = scrub_setup_recheck_block(sdev, &fs_info->mapping_tree, length,
					logical, sblocks_for_recheck);
	if (ret) {
		spin_lock(&sdev->stat_lock);
		sdev->stat.read_errors++;
		sdev->stat.uncorrectable_errors++;
		spin_unlock(&sdev->stat_lock);
		btrfs_dev_stat_inc_and_print(sdev->dev,
					     BTRFS_DEV_STAT_READ_ERRS);
		goto out;
	}
	BUG_ON(failed_mirror_index >= BTRFS_MAX_MIRRORS);
	sblock_bad = sblocks_for_recheck + failed_mirror_index;

	/* build and submit the bios for the failed mirror, check checksums */
	ret = scrub_recheck_block(fs_info, sblock_bad, is_metadata, have_csum,
				  csum, generation, sdev->csum_size);
	if (ret) {
		spin_lock(&sdev->stat_lock);
		sdev->stat.read_errors++;
		sdev->stat.uncorrectable_errors++;
		spin_unlock(&sdev->stat_lock);
		btrfs_dev_stat_inc_and_print(sdev->dev,
					     BTRFS_DEV_STAT_READ_ERRS);
		goto out;
	}

	if (!sblock_bad->header_error && !sblock_bad->checksum_error &&
	    sblock_bad->no_io_error_seen) {
		/*
		 * the error disappeared after reading page by page, or
		 * the area was part of a huge bio and other parts of the
		 * bio caused I/O errors, or the block layer merged several
		 * read requests into one and the error is caused by a
		 * different bio (usually one of the two latter cases is
		 * the cause)
		 */
		spin_lock(&sdev->stat_lock);
		sdev->stat.unverified_errors++;
		spin_unlock(&sdev->stat_lock);

		goto out;
	}

	if (!sblock_bad->no_io_error_seen) {
		spin_lock(&sdev->stat_lock);
		sdev->stat.read_errors++;
		spin_unlock(&sdev->stat_lock);
		if (__ratelimit(&_rs))
			scrub_print_warning("i/o error", sblock_to_check);
		btrfs_dev_stat_inc_and_print(sdev->dev,
					     BTRFS_DEV_STAT_READ_ERRS);
	} else if (sblock_bad->checksum_error) {
		spin_lock(&sdev->stat_lock);
		sdev->stat.csum_errors++;
		spin_unlock(&sdev->stat_lock);
		if (__ratelimit(&_rs))
			scrub_print_warning("checksum error", sblock_to_check);
		btrfs_dev_stat_inc_and_print(sdev->dev,
					     BTRFS_DEV_STAT_CORRUPTION_ERRS);
	} else if (sblock_bad->header_error) {
		spin_lock(&sdev->stat_lock);
		sdev->stat.verify_errors++;
		spin_unlock(&sdev->stat_lock);
		if (__ratelimit(&_rs))
			scrub_print_warning("checksum/header error",
					    sblock_to_check);
		if (sblock_bad->generation_error)
			btrfs_dev_stat_inc_and_print(sdev->dev,
				BTRFS_DEV_STAT_GENERATION_ERRS);
		else
			btrfs_dev_stat_inc_and_print(sdev->dev,
				BTRFS_DEV_STAT_CORRUPTION_ERRS);
	}

	if (sdev->readonly)
		goto did_not_correct_error;

	if (!is_metadata && !have_csum) {
		struct scrub_fixup_nodatasum *fixup_nodatasum;

		/*
		 * !is_metadata and !have_csum, this means that the data
		 * might not be COW'ed, that it might be modified
		 * concurrently. The general strategy to work on the
		 * commit root does not help in the case when COW is not
		 * used.
		 */
		fixup_nodatasum = kzalloc(sizeof(*fixup_nodatasum), GFP_NOFS);
		if (!fixup_nodatasum)
			goto did_not_correct_error;
		fixup_nodatasum->sdev = sdev;
		fixup_nodatasum->logical = logical;
		fixup_nodatasum->root = fs_info->extent_root;
		fixup_nodatasum->mirror_num = failed_mirror_index + 1;
		/*
		 * increment scrubs_running to prevent cancel requests from
		 * completing as long as a fixup worker is running. we must also
		 * increment scrubs_paused to prevent deadlocking on pause
		 * requests used for transactions commits (as the worker uses a
		 * transaction context). it is safe to regard the fixup worker
		 * as paused for all matters practical. effectively, we only
		 * avoid cancellation requests from completing.
		 */
		mutex_lock(&fs_info->scrub_lock);
		atomic_inc(&fs_info->scrubs_running);
		atomic_inc(&fs_info->scrubs_paused);
		mutex_unlock(&fs_info->scrub_lock);
		atomic_inc(&sdev->fixup_cnt);
		fixup_nodatasum->work.func = scrub_fixup_nodatasum;
		btrfs_queue_worker(&fs_info->scrub_workers,
				   &fixup_nodatasum->work);
		goto out;
	}

	/*
	 * now build and submit the bios for the other mirrors, check
	 * checksums
	 */
	for (mirror_index = 0;
	     mirror_index < BTRFS_MAX_MIRRORS &&
	     sblocks_for_recheck[mirror_index].page_count > 0;
	     mirror_index++) {
		if (mirror_index == failed_mirror_index)
			continue;

		/* build and submit the bios, check checksums */
		ret = scrub_recheck_block(fs_info,
					  sblocks_for_recheck + mirror_index,
					  is_metadata, have_csum, csum,
					  generation, sdev->csum_size);
		if (ret)
			goto did_not_correct_error;
	}

	/*
	 * first try to pick the mirror which is completely without I/O
	 * errors and also does not have a checksum error.
	 * If one is found, and if a checksum is present, the full block
	 * that is known to contain an error is rewritten. Afterwards
	 * the block is known to be corrected.
	 * If a mirror is found which is completely correct, and no
	 * checksum is present, only those pages are rewritten that had
	 * an I/O error in the block to be repaired, since it cannot be
	 * determined, which copy of the other pages is better (and it
	 * could happen otherwise that a correct page would be
	 * overwritten by a bad one).
	 */
	for (mirror_index = 0;
	     mirror_index < BTRFS_MAX_MIRRORS &&
	     sblocks_for_recheck[mirror_index].page_count > 0;
	     mirror_index++) {
		struct scrub_block *sblock_other = sblocks_for_recheck +
						   mirror_index;

		if (!sblock_other->header_error &&
		    !sblock_other->checksum_error &&
		    sblock_other->no_io_error_seen) {
			int force_write = is_metadata || have_csum;

			ret = scrub_repair_block_from_good_copy(sblock_bad,
								sblock_other,
								force_write);
			if (0 == ret)
				goto corrected_error;
		}
	}

	/*
	 * in case of I/O errors in the area that is supposed to be
	 * repaired, continue by picking good copies of those pages.
	 * Select the good pages from mirrors to rewrite bad pages from
	 * the area to fix. Afterwards verify the checksum of the block
	 * that is supposed to be repaired. This verification step is
	 * only done for the purpose of statistic counting and for the
	 * final scrub report, whether errors remain.
	 * A perfect algorithm could make use of the checksum and try
	 * all possible combinations of pages from the different mirrors
	 * until the checksum verification succeeds. For example, when
	 * the 2nd page of mirror #1 faces I/O errors, and the 2nd page
	 * of mirror #2 is readable but the final checksum test fails,
	 * then the 2nd page of mirror #3 could be tried, whether now
	 * the final checksum succeedes. But this would be a rare
	 * exception and is therefore not implemented. At least it is
	 * avoided that the good copy is overwritten.
	 * A more useful improvement would be to pick the sectors
	 * without I/O error based on sector sizes (512 bytes on legacy
	 * disks) instead of on PAGE_SIZE. Then maybe 512 byte of one
	 * mirror could be repaired by taking 512 byte of a different
	 * mirror, even if other 512 byte sectors in the same PAGE_SIZE
	 * area are unreadable.
	 */

	/* can only fix I/O errors from here on */
	if (sblock_bad->no_io_error_seen)
		goto did_not_correct_error;

	success = 1;
	for (page_num = 0; page_num < sblock_bad->page_count; page_num++) {
		struct scrub_page *page_bad = sblock_bad->pagev + page_num;

		if (!page_bad->io_error)
			continue;

		for (mirror_index = 0;
		     mirror_index < BTRFS_MAX_MIRRORS &&
		     sblocks_for_recheck[mirror_index].page_count > 0;
		     mirror_index++) {
			struct scrub_block *sblock_other = sblocks_for_recheck +
							   mirror_index;
			struct scrub_page *page_other = sblock_other->pagev +
							page_num;

			if (!page_other->io_error) {
				ret = scrub_repair_page_from_good_copy(
					sblock_bad, sblock_other, page_num, 0);
				if (0 == ret) {
					page_bad->io_error = 0;
					break; /* succeeded for this page */
				}
			}
		}

		if (page_bad->io_error) {
			/* did not find a mirror to copy the page from */
			success = 0;
		}
	}

	if (success) {
		if (is_metadata || have_csum) {
			/*
			 * need to verify the checksum now that all
			 * sectors on disk are repaired (the write
			 * request for data to be repaired is on its way).
			 * Just be lazy and use scrub_recheck_block()
			 * which re-reads the data before the checksum
			 * is verified, but most likely the data comes out
			 * of the page cache.
			 */
			ret = scrub_recheck_block(fs_info, sblock_bad,
						  is_metadata, have_csum, csum,
						  generation, sdev->csum_size);
			if (!ret && !sblock_bad->header_error &&
			    !sblock_bad->checksum_error &&
			    sblock_bad->no_io_error_seen)
				goto corrected_error;
			else
				goto did_not_correct_error;
		} else {
corrected_error:
			spin_lock(&sdev->stat_lock);
			sdev->stat.corrected_errors++;
			spin_unlock(&sdev->stat_lock);
			printk_ratelimited(KERN_ERR
				"btrfs: fixed up error at logical %llu on dev %s\n",
				(unsigned long long)logical, sdev->dev->name);
		}
	} else {
did_not_correct_error:
		spin_lock(&sdev->stat_lock);
		sdev->stat.uncorrectable_errors++;
		spin_unlock(&sdev->stat_lock);
		printk_ratelimited(KERN_ERR
			"btrfs: unable to fixup (regular) error at logical %llu on dev %s\n",
			(unsigned long long)logical, sdev->dev->name);
	}

out:
	if (sblocks_for_recheck) {
		for (mirror_index = 0; mirror_index < BTRFS_MAX_MIRRORS;
		     mirror_index++) {
			struct scrub_block *sblock = sblocks_for_recheck +
						     mirror_index;
			int page_index;

			for (page_index = 0; page_index < SCRUB_PAGES_PER_BIO;
			     page_index++)
				if (sblock->pagev[page_index].page)
					__free_page(
						sblock->pagev[page_index].page);
		}
		kfree(sblocks_for_recheck);
	}

	return 0;
}

static int scrub_setup_recheck_block(struct scrub_dev *sdev,
				     struct btrfs_mapping_tree *map_tree,
				     u64 length, u64 logical,
				     struct scrub_block *sblocks_for_recheck)
{
	int page_index;
	int mirror_index;
	int ret;

	/*
	 * note: the three members sdev, ref_count and outstanding_pages
	 * are not used (and not set) in the blocks that are used for
	 * the recheck procedure
	 */

	page_index = 0;
	while (length > 0) {
		u64 sublen = min_t(u64, length, PAGE_SIZE);
		u64 mapped_length = sublen;
		struct btrfs_bio *bbio = NULL;

		/*
		 * with a length of PAGE_SIZE, each returned stripe
		 * represents one mirror
		 */
		ret = btrfs_map_block(map_tree, WRITE, logical, &mapped_length,
				      &bbio, 0);
		if (ret || !bbio || mapped_length < sublen) {
			kfree(bbio);
			return -EIO;
		}

		BUG_ON(page_index >= SCRUB_PAGES_PER_BIO);
		for (mirror_index = 0; mirror_index < (int)bbio->num_stripes;
		     mirror_index++) {
			struct scrub_block *sblock;
			struct scrub_page *page;

			if (mirror_index >= BTRFS_MAX_MIRRORS)
				continue;

			sblock = sblocks_for_recheck + mirror_index;
			page = sblock->pagev + page_index;
			page->logical = logical;
			page->physical = bbio->stripes[mirror_index].physical;
<<<<<<< HEAD
			/* for missing devices, bdev is NULL */
			page->bdev = bbio->stripes[mirror_index].dev->bdev;
=======
			/* for missing devices, dev->bdev is NULL */
			page->dev = bbio->stripes[mirror_index].dev;
>>>>>>> cfaf0251
			page->mirror_num = mirror_index + 1;
			page->page = alloc_page(GFP_NOFS);
			if (!page->page) {
				spin_lock(&sdev->stat_lock);
				sdev->stat.malloc_errors++;
				spin_unlock(&sdev->stat_lock);
				return -ENOMEM;
			}
			sblock->page_count++;
		}
		kfree(bbio);
		length -= sublen;
		logical += sublen;
		page_index++;
	}

	return 0;
}

/*
 * this function will check the on disk data for checksum errors, header
 * errors and read I/O errors. If any I/O errors happen, the exact pages
 * which are errored are marked as being bad. The goal is to enable scrub
 * to take those pages that are not errored from all the mirrors so that
 * the pages that are errored in the just handled mirror can be repaired.
 */
static int scrub_recheck_block(struct btrfs_fs_info *fs_info,
			       struct scrub_block *sblock, int is_metadata,
			       int have_csum, u8 *csum, u64 generation,
			       u16 csum_size)
{
	int page_num;

	sblock->no_io_error_seen = 1;
	sblock->header_error = 0;
	sblock->checksum_error = 0;

	for (page_num = 0; page_num < sblock->page_count; page_num++) {
		struct bio *bio;
		int ret;
		struct scrub_page *page = sblock->pagev + page_num;
		DECLARE_COMPLETION_ONSTACK(complete);

<<<<<<< HEAD
		if (page->bdev == NULL) {
=======
		if (page->dev->bdev == NULL) {
>>>>>>> cfaf0251
			page->io_error = 1;
			sblock->no_io_error_seen = 0;
			continue;
		}

		BUG_ON(!page->page);
		bio = bio_alloc(GFP_NOFS, 1);
		if (!bio)
			return -EIO;
		bio->bi_bdev = page->dev->bdev;
		bio->bi_sector = page->physical >> 9;
		bio->bi_end_io = scrub_complete_bio_end_io;
		bio->bi_private = &complete;

		ret = bio_add_page(bio, page->page, PAGE_SIZE, 0);
		if (PAGE_SIZE != ret) {
			bio_put(bio);
			return -EIO;
		}
		btrfsic_submit_bio(READ, bio);

		/* this will also unplug the queue */
		wait_for_completion(&complete);

		page->io_error = !test_bit(BIO_UPTODATE, &bio->bi_flags);
		if (!test_bit(BIO_UPTODATE, &bio->bi_flags))
			sblock->no_io_error_seen = 0;
		bio_put(bio);
	}

	if (sblock->no_io_error_seen)
		scrub_recheck_block_checksum(fs_info, sblock, is_metadata,
					     have_csum, csum, generation,
					     csum_size);

	return 0;
}

static void scrub_recheck_block_checksum(struct btrfs_fs_info *fs_info,
					 struct scrub_block *sblock,
					 int is_metadata, int have_csum,
					 const u8 *csum, u64 generation,
					 u16 csum_size)
{
	int page_num;
	u8 calculated_csum[BTRFS_CSUM_SIZE];
	u32 crc = ~(u32)0;
	struct btrfs_root *root = fs_info->extent_root;
	void *mapped_buffer;

	BUG_ON(!sblock->pagev[0].page);
	if (is_metadata) {
		struct btrfs_header *h;

		mapped_buffer = kmap_atomic(sblock->pagev[0].page);
		h = (struct btrfs_header *)mapped_buffer;

		if (sblock->pagev[0].logical != le64_to_cpu(h->bytenr) ||
		    memcmp(h->fsid, fs_info->fsid, BTRFS_UUID_SIZE) ||
		    memcmp(h->chunk_tree_uuid, fs_info->chunk_tree_uuid,
			   BTRFS_UUID_SIZE)) {
			sblock->header_error = 1;
		} else if (generation != le64_to_cpu(h->generation)) {
			sblock->header_error = 1;
			sblock->generation_error = 1;
		}
		csum = h->csum;
	} else {
		if (!have_csum)
			return;

		mapped_buffer = kmap_atomic(sblock->pagev[0].page);
	}

	for (page_num = 0;;) {
		if (page_num == 0 && is_metadata)
			crc = btrfs_csum_data(root,
				((u8 *)mapped_buffer) + BTRFS_CSUM_SIZE,
				crc, PAGE_SIZE - BTRFS_CSUM_SIZE);
		else
			crc = btrfs_csum_data(root, mapped_buffer, crc,
					      PAGE_SIZE);

		kunmap_atomic(mapped_buffer);
		page_num++;
		if (page_num >= sblock->page_count)
			break;
		BUG_ON(!sblock->pagev[page_num].page);

		mapped_buffer = kmap_atomic(sblock->pagev[page_num].page);
	}

	btrfs_csum_final(crc, calculated_csum);
	if (memcmp(calculated_csum, csum, csum_size))
		sblock->checksum_error = 1;
}

static void scrub_complete_bio_end_io(struct bio *bio, int err)
{
	complete((struct completion *)bio->bi_private);
}

static int scrub_repair_block_from_good_copy(struct scrub_block *sblock_bad,
					     struct scrub_block *sblock_good,
					     int force_write)
{
	int page_num;
	int ret = 0;

	for (page_num = 0; page_num < sblock_bad->page_count; page_num++) {
		int ret_sub;

		ret_sub = scrub_repair_page_from_good_copy(sblock_bad,
							   sblock_good,
							   page_num,
							   force_write);
		if (ret_sub)
			ret = ret_sub;
	}

	return ret;
}

static int scrub_repair_page_from_good_copy(struct scrub_block *sblock_bad,
					    struct scrub_block *sblock_good,
					    int page_num, int force_write)
{
	struct scrub_page *page_bad = sblock_bad->pagev + page_num;
	struct scrub_page *page_good = sblock_good->pagev + page_num;

	BUG_ON(sblock_bad->pagev[page_num].page == NULL);
	BUG_ON(sblock_good->pagev[page_num].page == NULL);
	if (force_write || sblock_bad->header_error ||
	    sblock_bad->checksum_error || page_bad->io_error) {
		struct bio *bio;
		int ret;
		DECLARE_COMPLETION_ONSTACK(complete);

		bio = bio_alloc(GFP_NOFS, 1);
		if (!bio)
			return -EIO;
		bio->bi_bdev = page_bad->dev->bdev;
		bio->bi_sector = page_bad->physical >> 9;
		bio->bi_end_io = scrub_complete_bio_end_io;
		bio->bi_private = &complete;

		ret = bio_add_page(bio, page_good->page, PAGE_SIZE, 0);
		if (PAGE_SIZE != ret) {
			bio_put(bio);
			return -EIO;
		}
		btrfsic_submit_bio(WRITE, bio);

		/* this will also unplug the queue */
		wait_for_completion(&complete);
		if (!bio_flagged(bio, BIO_UPTODATE)) {
			btrfs_dev_stat_inc_and_print(page_bad->dev,
				BTRFS_DEV_STAT_WRITE_ERRS);
			bio_put(bio);
			return -EIO;
		}
		bio_put(bio);
	}

	return 0;
}

static void scrub_checksum(struct scrub_block *sblock)
{
	u64 flags;
	int ret;

	BUG_ON(sblock->page_count < 1);
	flags = sblock->pagev[0].flags;
	ret = 0;
	if (flags & BTRFS_EXTENT_FLAG_DATA)
		ret = scrub_checksum_data(sblock);
	else if (flags & BTRFS_EXTENT_FLAG_TREE_BLOCK)
		ret = scrub_checksum_tree_block(sblock);
	else if (flags & BTRFS_EXTENT_FLAG_SUPER)
		(void)scrub_checksum_super(sblock);
	else
		WARN_ON(1);
	if (ret)
		scrub_handle_errored_block(sblock);
}

static int scrub_checksum_data(struct scrub_block *sblock)
{
	struct scrub_dev *sdev = sblock->sdev;
	u8 csum[BTRFS_CSUM_SIZE];
	u8 *on_disk_csum;
	struct page *page;
	void *buffer;
	u32 crc = ~(u32)0;
	int fail = 0;
	struct btrfs_root *root = sdev->dev->dev_root;
	u64 len;
	int index;

	BUG_ON(sblock->page_count < 1);
	if (!sblock->pagev[0].have_csum)
		return 0;

	on_disk_csum = sblock->pagev[0].csum;
	page = sblock->pagev[0].page;
	buffer = kmap_atomic(page);

	len = sdev->sectorsize;
	index = 0;
	for (;;) {
		u64 l = min_t(u64, len, PAGE_SIZE);

		crc = btrfs_csum_data(root, buffer, crc, l);
		kunmap_atomic(buffer);
		len -= l;
		if (len == 0)
			break;
		index++;
		BUG_ON(index >= sblock->page_count);
		BUG_ON(!sblock->pagev[index].page);
		page = sblock->pagev[index].page;
		buffer = kmap_atomic(page);
	}

	btrfs_csum_final(crc, csum);
	if (memcmp(csum, on_disk_csum, sdev->csum_size))
		fail = 1;

	return fail;
}

static int scrub_checksum_tree_block(struct scrub_block *sblock)
{
	struct scrub_dev *sdev = sblock->sdev;
	struct btrfs_header *h;
	struct btrfs_root *root = sdev->dev->dev_root;
	struct btrfs_fs_info *fs_info = root->fs_info;
	u8 calculated_csum[BTRFS_CSUM_SIZE];
	u8 on_disk_csum[BTRFS_CSUM_SIZE];
	struct page *page;
	void *mapped_buffer;
	u64 mapped_size;
	void *p;
	u32 crc = ~(u32)0;
	int fail = 0;
	int crc_fail = 0;
	u64 len;
	int index;

	BUG_ON(sblock->page_count < 1);
	page = sblock->pagev[0].page;
	mapped_buffer = kmap_atomic(page);
	h = (struct btrfs_header *)mapped_buffer;
	memcpy(on_disk_csum, h->csum, sdev->csum_size);

	/*
	 * we don't use the getter functions here, as we
	 * a) don't have an extent buffer and
	 * b) the page is already kmapped
	 */

	if (sblock->pagev[0].logical != le64_to_cpu(h->bytenr))
		++fail;

	if (sblock->pagev[0].generation != le64_to_cpu(h->generation))
		++fail;

	if (memcmp(h->fsid, fs_info->fsid, BTRFS_UUID_SIZE))
		++fail;

	if (memcmp(h->chunk_tree_uuid, fs_info->chunk_tree_uuid,
		   BTRFS_UUID_SIZE))
		++fail;

	BUG_ON(sdev->nodesize != sdev->leafsize);
	len = sdev->nodesize - BTRFS_CSUM_SIZE;
	mapped_size = PAGE_SIZE - BTRFS_CSUM_SIZE;
	p = ((u8 *)mapped_buffer) + BTRFS_CSUM_SIZE;
	index = 0;
	for (;;) {
		u64 l = min_t(u64, len, mapped_size);

		crc = btrfs_csum_data(root, p, crc, l);
		kunmap_atomic(mapped_buffer);
		len -= l;
		if (len == 0)
			break;
		index++;
		BUG_ON(index >= sblock->page_count);
		BUG_ON(!sblock->pagev[index].page);
		page = sblock->pagev[index].page;
		mapped_buffer = kmap_atomic(page);
		mapped_size = PAGE_SIZE;
		p = mapped_buffer;
	}

	btrfs_csum_final(crc, calculated_csum);
	if (memcmp(calculated_csum, on_disk_csum, sdev->csum_size))
		++crc_fail;

	return fail || crc_fail;
}

static int scrub_checksum_super(struct scrub_block *sblock)
{
	struct btrfs_super_block *s;
	struct scrub_dev *sdev = sblock->sdev;
	struct btrfs_root *root = sdev->dev->dev_root;
	struct btrfs_fs_info *fs_info = root->fs_info;
	u8 calculated_csum[BTRFS_CSUM_SIZE];
	u8 on_disk_csum[BTRFS_CSUM_SIZE];
	struct page *page;
	void *mapped_buffer;
	u64 mapped_size;
	void *p;
	u32 crc = ~(u32)0;
	int fail_gen = 0;
	int fail_cor = 0;
	u64 len;
	int index;

	BUG_ON(sblock->page_count < 1);
	page = sblock->pagev[0].page;
	mapped_buffer = kmap_atomic(page);
	s = (struct btrfs_super_block *)mapped_buffer;
	memcpy(on_disk_csum, s->csum, sdev->csum_size);

	if (sblock->pagev[0].logical != le64_to_cpu(s->bytenr))
		++fail_cor;

	if (sblock->pagev[0].generation != le64_to_cpu(s->generation))
		++fail_gen;

	if (memcmp(s->fsid, fs_info->fsid, BTRFS_UUID_SIZE))
		++fail_cor;

	len = BTRFS_SUPER_INFO_SIZE - BTRFS_CSUM_SIZE;
	mapped_size = PAGE_SIZE - BTRFS_CSUM_SIZE;
	p = ((u8 *)mapped_buffer) + BTRFS_CSUM_SIZE;
	index = 0;
	for (;;) {
		u64 l = min_t(u64, len, mapped_size);

		crc = btrfs_csum_data(root, p, crc, l);
		kunmap_atomic(mapped_buffer);
		len -= l;
		if (len == 0)
			break;
		index++;
		BUG_ON(index >= sblock->page_count);
		BUG_ON(!sblock->pagev[index].page);
		page = sblock->pagev[index].page;
		mapped_buffer = kmap_atomic(page);
		mapped_size = PAGE_SIZE;
		p = mapped_buffer;
	}

	btrfs_csum_final(crc, calculated_csum);
	if (memcmp(calculated_csum, on_disk_csum, sdev->csum_size))
		++fail_cor;

	if (fail_cor + fail_gen) {
		/*
		 * if we find an error in a super block, we just report it.
		 * They will get written with the next transaction commit
		 * anyway
		 */
		spin_lock(&sdev->stat_lock);
		++sdev->stat.super_errors;
		spin_unlock(&sdev->stat_lock);
		if (fail_cor)
			btrfs_dev_stat_inc_and_print(sdev->dev,
				BTRFS_DEV_STAT_CORRUPTION_ERRS);
		else
			btrfs_dev_stat_inc_and_print(sdev->dev,
				BTRFS_DEV_STAT_GENERATION_ERRS);
	}

	return fail_cor + fail_gen;
}

static void scrub_block_get(struct scrub_block *sblock)
{
	atomic_inc(&sblock->ref_count);
}

static void scrub_block_put(struct scrub_block *sblock)
{
	if (atomic_dec_and_test(&sblock->ref_count)) {
		int i;

		for (i = 0; i < sblock->page_count; i++)
			if (sblock->pagev[i].page)
				__free_page(sblock->pagev[i].page);
		kfree(sblock);
	}
}

static void scrub_submit(struct scrub_dev *sdev)
{
	struct scrub_bio *sbio;

	if (sdev->curr == -1)
		return;

	sbio = sdev->bios[sdev->curr];
	sdev->curr = -1;
	atomic_inc(&sdev->in_flight);

	btrfsic_submit_bio(READ, sbio->bio);
}

static int scrub_add_page_to_bio(struct scrub_dev *sdev,
				 struct scrub_page *spage)
{
	struct scrub_block *sblock = spage->sblock;
	struct scrub_bio *sbio;
	int ret;

again:
	/*
	 * grab a fresh bio or wait for one to become available
	 */
	while (sdev->curr == -1) {
		spin_lock(&sdev->list_lock);
		sdev->curr = sdev->first_free;
		if (sdev->curr != -1) {
			sdev->first_free = sdev->bios[sdev->curr]->next_free;
			sdev->bios[sdev->curr]->next_free = -1;
			sdev->bios[sdev->curr]->page_count = 0;
			spin_unlock(&sdev->list_lock);
		} else {
			spin_unlock(&sdev->list_lock);
			wait_event(sdev->list_wait, sdev->first_free != -1);
		}
	}
	sbio = sdev->bios[sdev->curr];
	if (sbio->page_count == 0) {
		struct bio *bio;

		sbio->physical = spage->physical;
		sbio->logical = spage->logical;
		bio = sbio->bio;
		if (!bio) {
			bio = bio_alloc(GFP_NOFS, sdev->pages_per_bio);
			if (!bio)
				return -ENOMEM;
			sbio->bio = bio;
		}

		bio->bi_private = sbio;
		bio->bi_end_io = scrub_bio_end_io;
		bio->bi_bdev = sdev->dev->bdev;
		bio->bi_sector = spage->physical >> 9;
		sbio->err = 0;
	} else if (sbio->physical + sbio->page_count * PAGE_SIZE !=
		   spage->physical ||
		   sbio->logical + sbio->page_count * PAGE_SIZE !=
		   spage->logical) {
		scrub_submit(sdev);
		goto again;
	}

	sbio->pagev[sbio->page_count] = spage;
	ret = bio_add_page(sbio->bio, spage->page, PAGE_SIZE, 0);
	if (ret != PAGE_SIZE) {
		if (sbio->page_count < 1) {
			bio_put(sbio->bio);
			sbio->bio = NULL;
			return -EIO;
		}
		scrub_submit(sdev);
		goto again;
	}

	scrub_block_get(sblock); /* one for the added page */
	atomic_inc(&sblock->outstanding_pages);
	sbio->page_count++;
	if (sbio->page_count == sdev->pages_per_bio)
		scrub_submit(sdev);

	return 0;
}

static int scrub_pages(struct scrub_dev *sdev, u64 logical, u64 len,
		       u64 physical, u64 flags, u64 gen, int mirror_num,
		       u8 *csum, int force)
{
	struct scrub_block *sblock;
	int index;

	sblock = kzalloc(sizeof(*sblock), GFP_NOFS);
	if (!sblock) {
		spin_lock(&sdev->stat_lock);
		sdev->stat.malloc_errors++;
		spin_unlock(&sdev->stat_lock);
		return -ENOMEM;
	}

	/* one ref inside this function, plus one for each page later on */
	atomic_set(&sblock->ref_count, 1);
	sblock->sdev = sdev;
	sblock->no_io_error_seen = 1;

	for (index = 0; len > 0; index++) {
		struct scrub_page *spage = sblock->pagev + index;
		u64 l = min_t(u64, len, PAGE_SIZE);

		BUG_ON(index >= SCRUB_MAX_PAGES_PER_BLOCK);
		spage->page = alloc_page(GFP_NOFS);
		if (!spage->page) {
			spin_lock(&sdev->stat_lock);
			sdev->stat.malloc_errors++;
			spin_unlock(&sdev->stat_lock);
			while (index > 0) {
				index--;
				__free_page(sblock->pagev[index].page);
			}
			kfree(sblock);
			return -ENOMEM;
		}
		spage->sblock = sblock;
		spage->dev = sdev->dev;
		spage->flags = flags;
		spage->generation = gen;
		spage->logical = logical;
		spage->physical = physical;
		spage->mirror_num = mirror_num;
		if (csum) {
			spage->have_csum = 1;
			memcpy(spage->csum, csum, sdev->csum_size);
		} else {
			spage->have_csum = 0;
		}
		sblock->page_count++;
		len -= l;
		logical += l;
		physical += l;
	}

	BUG_ON(sblock->page_count == 0);
	for (index = 0; index < sblock->page_count; index++) {
		struct scrub_page *spage = sblock->pagev + index;
		int ret;

		ret = scrub_add_page_to_bio(sdev, spage);
		if (ret) {
			scrub_block_put(sblock);
			return ret;
		}
	}

	if (force)
		scrub_submit(sdev);

	/* last one frees, either here or in bio completion for last page */
	scrub_block_put(sblock);
	return 0;
}

static void scrub_bio_end_io(struct bio *bio, int err)
{
	struct scrub_bio *sbio = bio->bi_private;
	struct scrub_dev *sdev = sbio->sdev;
	struct btrfs_fs_info *fs_info = sdev->dev->dev_root->fs_info;

	sbio->err = err;
	sbio->bio = bio;

	btrfs_queue_worker(&fs_info->scrub_workers, &sbio->work);
}

static void scrub_bio_end_io_worker(struct btrfs_work *work)
{
	struct scrub_bio *sbio = container_of(work, struct scrub_bio, work);
	struct scrub_dev *sdev = sbio->sdev;
	int i;

	BUG_ON(sbio->page_count > SCRUB_PAGES_PER_BIO);
	if (sbio->err) {
		for (i = 0; i < sbio->page_count; i++) {
			struct scrub_page *spage = sbio->pagev[i];

			spage->io_error = 1;
			spage->sblock->no_io_error_seen = 0;
		}
	}

	/* now complete the scrub_block items that have all pages completed */
	for (i = 0; i < sbio->page_count; i++) {
		struct scrub_page *spage = sbio->pagev[i];
		struct scrub_block *sblock = spage->sblock;

		if (atomic_dec_and_test(&sblock->outstanding_pages))
			scrub_block_complete(sblock);
		scrub_block_put(sblock);
	}

	if (sbio->err) {
		/* what is this good for??? */
		sbio->bio->bi_flags &= ~(BIO_POOL_MASK - 1);
		sbio->bio->bi_flags |= 1 << BIO_UPTODATE;
		sbio->bio->bi_phys_segments = 0;
		sbio->bio->bi_idx = 0;

		for (i = 0; i < sbio->page_count; i++) {
			struct bio_vec *bi;
			bi = &sbio->bio->bi_io_vec[i];
			bi->bv_offset = 0;
			bi->bv_len = PAGE_SIZE;
		}
	}

	bio_put(sbio->bio);
	sbio->bio = NULL;
	spin_lock(&sdev->list_lock);
	sbio->next_free = sdev->first_free;
	sdev->first_free = sbio->index;
	spin_unlock(&sdev->list_lock);
	atomic_dec(&sdev->in_flight);
	wake_up(&sdev->list_wait);
}

static void scrub_block_complete(struct scrub_block *sblock)
{
	if (!sblock->no_io_error_seen)
		scrub_handle_errored_block(sblock);
	else
		scrub_checksum(sblock);
}

static int scrub_find_csum(struct scrub_dev *sdev, u64 logical, u64 len,
			   u8 *csum)
{
	struct btrfs_ordered_sum *sum = NULL;
	int ret = 0;
	unsigned long i;
	unsigned long num_sectors;

	while (!list_empty(&sdev->csum_list)) {
		sum = list_first_entry(&sdev->csum_list,
				       struct btrfs_ordered_sum, list);
		if (sum->bytenr > logical)
			return 0;
		if (sum->bytenr + sum->len > logical)
			break;

		++sdev->stat.csum_discards;
		list_del(&sum->list);
		kfree(sum);
		sum = NULL;
	}
	if (!sum)
		return 0;

	num_sectors = sum->len / sdev->sectorsize;
	for (i = 0; i < num_sectors; ++i) {
		if (sum->sums[i].bytenr == logical) {
			memcpy(csum, &sum->sums[i].sum, sdev->csum_size);
			ret = 1;
			break;
		}
	}
	if (ret && i == num_sectors - 1) {
		list_del(&sum->list);
		kfree(sum);
	}
	return ret;
}

/* scrub extent tries to collect up to 64 kB for each bio */
static int scrub_extent(struct scrub_dev *sdev, u64 logical, u64 len,
			u64 physical, u64 flags, u64 gen, int mirror_num)
{
	int ret;
	u8 csum[BTRFS_CSUM_SIZE];
	u32 blocksize;

	if (flags & BTRFS_EXTENT_FLAG_DATA) {
		blocksize = sdev->sectorsize;
		spin_lock(&sdev->stat_lock);
		sdev->stat.data_extents_scrubbed++;
		sdev->stat.data_bytes_scrubbed += len;
		spin_unlock(&sdev->stat_lock);
	} else if (flags & BTRFS_EXTENT_FLAG_TREE_BLOCK) {
		BUG_ON(sdev->nodesize != sdev->leafsize);
		blocksize = sdev->nodesize;
		spin_lock(&sdev->stat_lock);
		sdev->stat.tree_extents_scrubbed++;
		sdev->stat.tree_bytes_scrubbed += len;
		spin_unlock(&sdev->stat_lock);
	} else {
		blocksize = sdev->sectorsize;
		BUG_ON(1);
	}

	while (len) {
		u64 l = min_t(u64, len, blocksize);
		int have_csum = 0;

		if (flags & BTRFS_EXTENT_FLAG_DATA) {
			/* push csums to sbio */
			have_csum = scrub_find_csum(sdev, logical, l, csum);
			if (have_csum == 0)
				++sdev->stat.no_csum;
		}
		ret = scrub_pages(sdev, logical, l, physical, flags, gen,
				  mirror_num, have_csum ? csum : NULL, 0);
		if (ret)
			return ret;
		len -= l;
		logical += l;
		physical += l;
	}
	return 0;
}

static noinline_for_stack int scrub_stripe(struct scrub_dev *sdev,
	struct map_lookup *map, int num, u64 base, u64 length)
{
	struct btrfs_path *path;
	struct btrfs_fs_info *fs_info = sdev->dev->dev_root->fs_info;
	struct btrfs_root *root = fs_info->extent_root;
	struct btrfs_root *csum_root = fs_info->csum_root;
	struct btrfs_extent_item *extent;
	struct blk_plug plug;
	u64 flags;
	int ret;
	int slot;
	int i;
	u64 nstripes;
	struct extent_buffer *l;
	struct btrfs_key key;
	u64 physical;
	u64 logical;
	u64 generation;
	int mirror_num;
	struct reada_control *reada1;
	struct reada_control *reada2;
	struct btrfs_key key_start;
	struct btrfs_key key_end;

	u64 increment = map->stripe_len;
	u64 offset;

	nstripes = length;
	offset = 0;
	do_div(nstripes, map->stripe_len);
	if (map->type & BTRFS_BLOCK_GROUP_RAID0) {
		offset = map->stripe_len * num;
		increment = map->stripe_len * map->num_stripes;
		mirror_num = 1;
	} else if (map->type & BTRFS_BLOCK_GROUP_RAID10) {
		int factor = map->num_stripes / map->sub_stripes;
		offset = map->stripe_len * (num / map->sub_stripes);
		increment = map->stripe_len * factor;
		mirror_num = num % map->sub_stripes + 1;
	} else if (map->type & BTRFS_BLOCK_GROUP_RAID1) {
		increment = map->stripe_len;
		mirror_num = num % map->num_stripes + 1;
	} else if (map->type & BTRFS_BLOCK_GROUP_DUP) {
		increment = map->stripe_len;
		mirror_num = num % map->num_stripes + 1;
	} else {
		increment = map->stripe_len;
		mirror_num = 1;
	}

	path = btrfs_alloc_path();
	if (!path)
		return -ENOMEM;

	/*
	 * work on commit root. The related disk blocks are static as
	 * long as COW is applied. This means, it is save to rewrite
	 * them to repair disk errors without any race conditions
	 */
	path->search_commit_root = 1;
	path->skip_locking = 1;

	/*
	 * trigger the readahead for extent tree csum tree and wait for
	 * completion. During readahead, the scrub is officially paused
	 * to not hold off transaction commits
	 */
	logical = base + offset;

	wait_event(sdev->list_wait,
		   atomic_read(&sdev->in_flight) == 0);
	atomic_inc(&fs_info->scrubs_paused);
	wake_up(&fs_info->scrub_pause_wait);

	/* FIXME it might be better to start readahead at commit root */
	key_start.objectid = logical;
	key_start.type = BTRFS_EXTENT_ITEM_KEY;
	key_start.offset = (u64)0;
	key_end.objectid = base + offset + nstripes * increment;
	key_end.type = BTRFS_EXTENT_ITEM_KEY;
	key_end.offset = (u64)0;
	reada1 = btrfs_reada_add(root, &key_start, &key_end);

	key_start.objectid = BTRFS_EXTENT_CSUM_OBJECTID;
	key_start.type = BTRFS_EXTENT_CSUM_KEY;
	key_start.offset = logical;
	key_end.objectid = BTRFS_EXTENT_CSUM_OBJECTID;
	key_end.type = BTRFS_EXTENT_CSUM_KEY;
	key_end.offset = base + offset + nstripes * increment;
	reada2 = btrfs_reada_add(csum_root, &key_start, &key_end);

	if (!IS_ERR(reada1))
		btrfs_reada_wait(reada1);
	if (!IS_ERR(reada2))
		btrfs_reada_wait(reada2);

	mutex_lock(&fs_info->scrub_lock);
	while (atomic_read(&fs_info->scrub_pause_req)) {
		mutex_unlock(&fs_info->scrub_lock);
		wait_event(fs_info->scrub_pause_wait,
		   atomic_read(&fs_info->scrub_pause_req) == 0);
		mutex_lock(&fs_info->scrub_lock);
	}
	atomic_dec(&fs_info->scrubs_paused);
	mutex_unlock(&fs_info->scrub_lock);
	wake_up(&fs_info->scrub_pause_wait);

	/*
	 * collect all data csums for the stripe to avoid seeking during
	 * the scrub. This might currently (crc32) end up to be about 1MB
	 */
	blk_start_plug(&plug);

	/*
	 * now find all extents for each stripe and scrub them
	 */
	logical = base + offset;
	physical = map->stripes[num].physical;
	ret = 0;
	for (i = 0; i < nstripes; ++i) {
		/*
		 * canceled?
		 */
		if (atomic_read(&fs_info->scrub_cancel_req) ||
		    atomic_read(&sdev->cancel_req)) {
			ret = -ECANCELED;
			goto out;
		}
		/*
		 * check to see if we have to pause
		 */
		if (atomic_read(&fs_info->scrub_pause_req)) {
			/* push queued extents */
			scrub_submit(sdev);
			wait_event(sdev->list_wait,
				   atomic_read(&sdev->in_flight) == 0);
			atomic_inc(&fs_info->scrubs_paused);
			wake_up(&fs_info->scrub_pause_wait);
			mutex_lock(&fs_info->scrub_lock);
			while (atomic_read(&fs_info->scrub_pause_req)) {
				mutex_unlock(&fs_info->scrub_lock);
				wait_event(fs_info->scrub_pause_wait,
				   atomic_read(&fs_info->scrub_pause_req) == 0);
				mutex_lock(&fs_info->scrub_lock);
			}
			atomic_dec(&fs_info->scrubs_paused);
			mutex_unlock(&fs_info->scrub_lock);
			wake_up(&fs_info->scrub_pause_wait);
		}

		ret = btrfs_lookup_csums_range(csum_root, logical,
					       logical + map->stripe_len - 1,
					       &sdev->csum_list, 1);
		if (ret)
			goto out;

		key.objectid = logical;
		key.type = BTRFS_EXTENT_ITEM_KEY;
		key.offset = (u64)0;

		ret = btrfs_search_slot(NULL, root, &key, path, 0, 0);
		if (ret < 0)
			goto out;
		if (ret > 0) {
			ret = btrfs_previous_item(root, path, 0,
						  BTRFS_EXTENT_ITEM_KEY);
			if (ret < 0)
				goto out;
			if (ret > 0) {
				/* there's no smaller item, so stick with the
				 * larger one */
				btrfs_release_path(path);
				ret = btrfs_search_slot(NULL, root, &key,
							path, 0, 0);
				if (ret < 0)
					goto out;
			}
		}

		while (1) {
			l = path->nodes[0];
			slot = path->slots[0];
			if (slot >= btrfs_header_nritems(l)) {
				ret = btrfs_next_leaf(root, path);
				if (ret == 0)
					continue;
				if (ret < 0)
					goto out;

				break;
			}
			btrfs_item_key_to_cpu(l, &key, slot);

			if (key.objectid + key.offset <= logical)
				goto next;

			if (key.objectid >= logical + map->stripe_len)
				break;

			if (btrfs_key_type(&key) != BTRFS_EXTENT_ITEM_KEY)
				goto next;

			extent = btrfs_item_ptr(l, slot,
						struct btrfs_extent_item);
			flags = btrfs_extent_flags(l, extent);
			generation = btrfs_extent_generation(l, extent);

			if (key.objectid < logical &&
			    (flags & BTRFS_EXTENT_FLAG_TREE_BLOCK)) {
				printk(KERN_ERR
				       "btrfs scrub: tree block %llu spanning "
				       "stripes, ignored. logical=%llu\n",
				       (unsigned long long)key.objectid,
				       (unsigned long long)logical);
				goto next;
			}

			/*
			 * trim extent to this stripe
			 */
			if (key.objectid < logical) {
				key.offset -= logical - key.objectid;
				key.objectid = logical;
			}
			if (key.objectid + key.offset >
			    logical + map->stripe_len) {
				key.offset = logical + map->stripe_len -
					     key.objectid;
			}

			ret = scrub_extent(sdev, key.objectid, key.offset,
					   key.objectid - logical + physical,
					   flags, generation, mirror_num);
			if (ret)
				goto out;

next:
			path->slots[0]++;
		}
		btrfs_release_path(path);
		logical += increment;
		physical += map->stripe_len;
		spin_lock(&sdev->stat_lock);
		sdev->stat.last_physical = physical;
		spin_unlock(&sdev->stat_lock);
	}
	/* push queued extents */
	scrub_submit(sdev);

out:
	blk_finish_plug(&plug);
	btrfs_free_path(path);
	return ret < 0 ? ret : 0;
}

static noinline_for_stack int scrub_chunk(struct scrub_dev *sdev,
	u64 chunk_tree, u64 chunk_objectid, u64 chunk_offset, u64 length,
	u64 dev_offset)
{
	struct btrfs_mapping_tree *map_tree =
		&sdev->dev->dev_root->fs_info->mapping_tree;
	struct map_lookup *map;
	struct extent_map *em;
	int i;
	int ret = -EINVAL;

	read_lock(&map_tree->map_tree.lock);
	em = lookup_extent_mapping(&map_tree->map_tree, chunk_offset, 1);
	read_unlock(&map_tree->map_tree.lock);

	if (!em)
		return -EINVAL;

	map = (struct map_lookup *)em->bdev;
	if (em->start != chunk_offset)
		goto out;

	if (em->len < length)
		goto out;

	for (i = 0; i < map->num_stripes; ++i) {
		if (map->stripes[i].dev == sdev->dev &&
		    map->stripes[i].physical == dev_offset) {
			ret = scrub_stripe(sdev, map, i, chunk_offset, length);
			if (ret)
				goto out;
		}
	}
out:
	free_extent_map(em);

	return ret;
}

static noinline_for_stack
int scrub_enumerate_chunks(struct scrub_dev *sdev, u64 start, u64 end)
{
	struct btrfs_dev_extent *dev_extent = NULL;
	struct btrfs_path *path;
	struct btrfs_root *root = sdev->dev->dev_root;
	struct btrfs_fs_info *fs_info = root->fs_info;
	u64 length;
	u64 chunk_tree;
	u64 chunk_objectid;
	u64 chunk_offset;
	int ret;
	int slot;
	struct extent_buffer *l;
	struct btrfs_key key;
	struct btrfs_key found_key;
	struct btrfs_block_group_cache *cache;

	path = btrfs_alloc_path();
	if (!path)
		return -ENOMEM;

	path->reada = 2;
	path->search_commit_root = 1;
	path->skip_locking = 1;

	key.objectid = sdev->dev->devid;
	key.offset = 0ull;
	key.type = BTRFS_DEV_EXTENT_KEY;


	while (1) {
		ret = btrfs_search_slot(NULL, root, &key, path, 0, 0);
		if (ret < 0)
			break;
		if (ret > 0) {
			if (path->slots[0] >=
			    btrfs_header_nritems(path->nodes[0])) {
				ret = btrfs_next_leaf(root, path);
				if (ret)
					break;
			}
		}

		l = path->nodes[0];
		slot = path->slots[0];

		btrfs_item_key_to_cpu(l, &found_key, slot);

		if (found_key.objectid != sdev->dev->devid)
			break;

		if (btrfs_key_type(&found_key) != BTRFS_DEV_EXTENT_KEY)
			break;

		if (found_key.offset >= end)
			break;

		if (found_key.offset < key.offset)
			break;

		dev_extent = btrfs_item_ptr(l, slot, struct btrfs_dev_extent);
		length = btrfs_dev_extent_length(l, dev_extent);

		if (found_key.offset + length <= start) {
			key.offset = found_key.offset + length;
			btrfs_release_path(path);
			continue;
		}

		chunk_tree = btrfs_dev_extent_chunk_tree(l, dev_extent);
		chunk_objectid = btrfs_dev_extent_chunk_objectid(l, dev_extent);
		chunk_offset = btrfs_dev_extent_chunk_offset(l, dev_extent);

		/*
		 * get a reference on the corresponding block group to prevent
		 * the chunk from going away while we scrub it
		 */
		cache = btrfs_lookup_block_group(fs_info, chunk_offset);
		if (!cache) {
			ret = -ENOENT;
			break;
		}
		ret = scrub_chunk(sdev, chunk_tree, chunk_objectid,
				  chunk_offset, length, found_key.offset);
		btrfs_put_block_group(cache);
		if (ret)
			break;

		key.offset = found_key.offset + length;
		btrfs_release_path(path);
	}

	btrfs_free_path(path);

	/*
	 * ret can still be 1 from search_slot or next_leaf,
	 * that's not an error
	 */
	return ret < 0 ? ret : 0;
}

static noinline_for_stack int scrub_supers(struct scrub_dev *sdev)
{
	int	i;
	u64	bytenr;
	u64	gen;
	int	ret;
	struct btrfs_device *device = sdev->dev;
	struct btrfs_root *root = device->dev_root;

	if (root->fs_info->fs_state & BTRFS_SUPER_FLAG_ERROR)
		return -EIO;

	gen = root->fs_info->last_trans_committed;

	for (i = 0; i < BTRFS_SUPER_MIRROR_MAX; i++) {
		bytenr = btrfs_sb_offset(i);
		if (bytenr + BTRFS_SUPER_INFO_SIZE > device->total_bytes)
			break;

		ret = scrub_pages(sdev, bytenr, BTRFS_SUPER_INFO_SIZE, bytenr,
				     BTRFS_EXTENT_FLAG_SUPER, gen, i, NULL, 1);
		if (ret)
			return ret;
	}
	wait_event(sdev->list_wait, atomic_read(&sdev->in_flight) == 0);

	return 0;
}

/*
 * get a reference count on fs_info->scrub_workers. start worker if necessary
 */
static noinline_for_stack int scrub_workers_get(struct btrfs_root *root)
{
	struct btrfs_fs_info *fs_info = root->fs_info;
	int ret = 0;

	mutex_lock(&fs_info->scrub_lock);
	if (fs_info->scrub_workers_refcnt == 0) {
		btrfs_init_workers(&fs_info->scrub_workers, "scrub",
			   fs_info->thread_pool_size, &fs_info->generic_worker);
		fs_info->scrub_workers.idle_thresh = 4;
		ret = btrfs_start_workers(&fs_info->scrub_workers);
		if (ret)
			goto out;
	}
	++fs_info->scrub_workers_refcnt;
out:
	mutex_unlock(&fs_info->scrub_lock);

	return ret;
}

static noinline_for_stack void scrub_workers_put(struct btrfs_root *root)
{
	struct btrfs_fs_info *fs_info = root->fs_info;

	mutex_lock(&fs_info->scrub_lock);
	if (--fs_info->scrub_workers_refcnt == 0)
		btrfs_stop_workers(&fs_info->scrub_workers);
	WARN_ON(fs_info->scrub_workers_refcnt < 0);
	mutex_unlock(&fs_info->scrub_lock);
}


int btrfs_scrub_dev(struct btrfs_root *root, u64 devid, u64 start, u64 end,
		    struct btrfs_scrub_progress *progress, int readonly)
{
	struct scrub_dev *sdev;
	struct btrfs_fs_info *fs_info = root->fs_info;
	int ret;
	struct btrfs_device *dev;

	if (btrfs_fs_closing(root->fs_info))
		return -EINVAL;

	/*
	 * check some assumptions
	 */
	if (root->nodesize != root->leafsize) {
		printk(KERN_ERR
		       "btrfs_scrub: size assumption nodesize == leafsize (%d == %d) fails\n",
		       root->nodesize, root->leafsize);
		return -EINVAL;
	}

	if (root->nodesize > BTRFS_STRIPE_LEN) {
		/*
		 * in this case scrub is unable to calculate the checksum
		 * the way scrub is implemented. Do not handle this
		 * situation at all because it won't ever happen.
		 */
		printk(KERN_ERR
		       "btrfs_scrub: size assumption nodesize <= BTRFS_STRIPE_LEN (%d <= %d) fails\n",
		       root->nodesize, BTRFS_STRIPE_LEN);
		return -EINVAL;
	}

	if (root->sectorsize != PAGE_SIZE) {
		/* not supported for data w/o checksums */
		printk(KERN_ERR
		       "btrfs_scrub: size assumption sectorsize != PAGE_SIZE (%d != %lld) fails\n",
		       root->sectorsize, (unsigned long long)PAGE_SIZE);
		return -EINVAL;
	}

	ret = scrub_workers_get(root);
	if (ret)
		return ret;

	mutex_lock(&root->fs_info->fs_devices->device_list_mutex);
	dev = btrfs_find_device(root, devid, NULL, NULL);
	if (!dev || dev->missing) {
		mutex_unlock(&root->fs_info->fs_devices->device_list_mutex);
		scrub_workers_put(root);
		return -ENODEV;
	}
	mutex_lock(&fs_info->scrub_lock);

	if (!dev->in_fs_metadata) {
		mutex_unlock(&fs_info->scrub_lock);
		mutex_unlock(&root->fs_info->fs_devices->device_list_mutex);
		scrub_workers_put(root);
		return -ENODEV;
	}

	if (dev->scrub_device) {
		mutex_unlock(&fs_info->scrub_lock);
		mutex_unlock(&root->fs_info->fs_devices->device_list_mutex);
		scrub_workers_put(root);
		return -EINPROGRESS;
	}
	sdev = scrub_setup_dev(dev);
	if (IS_ERR(sdev)) {
		mutex_unlock(&fs_info->scrub_lock);
		mutex_unlock(&root->fs_info->fs_devices->device_list_mutex);
		scrub_workers_put(root);
		return PTR_ERR(sdev);
	}
	sdev->readonly = readonly;
	dev->scrub_device = sdev;

	atomic_inc(&fs_info->scrubs_running);
	mutex_unlock(&fs_info->scrub_lock);
	mutex_unlock(&root->fs_info->fs_devices->device_list_mutex);

	down_read(&fs_info->scrub_super_lock);
	ret = scrub_supers(sdev);
	up_read(&fs_info->scrub_super_lock);

	if (!ret)
		ret = scrub_enumerate_chunks(sdev, start, end);

	wait_event(sdev->list_wait, atomic_read(&sdev->in_flight) == 0);
	atomic_dec(&fs_info->scrubs_running);
	wake_up(&fs_info->scrub_pause_wait);

	wait_event(sdev->list_wait, atomic_read(&sdev->fixup_cnt) == 0);

	if (progress)
		memcpy(progress, &sdev->stat, sizeof(*progress));

	mutex_lock(&fs_info->scrub_lock);
	dev->scrub_device = NULL;
	mutex_unlock(&fs_info->scrub_lock);

	scrub_free_dev(sdev);
	scrub_workers_put(root);

	return ret;
}

void btrfs_scrub_pause(struct btrfs_root *root)
{
	struct btrfs_fs_info *fs_info = root->fs_info;

	mutex_lock(&fs_info->scrub_lock);
	atomic_inc(&fs_info->scrub_pause_req);
	while (atomic_read(&fs_info->scrubs_paused) !=
	       atomic_read(&fs_info->scrubs_running)) {
		mutex_unlock(&fs_info->scrub_lock);
		wait_event(fs_info->scrub_pause_wait,
			   atomic_read(&fs_info->scrubs_paused) ==
			   atomic_read(&fs_info->scrubs_running));
		mutex_lock(&fs_info->scrub_lock);
	}
	mutex_unlock(&fs_info->scrub_lock);
}

void btrfs_scrub_continue(struct btrfs_root *root)
{
	struct btrfs_fs_info *fs_info = root->fs_info;

	atomic_dec(&fs_info->scrub_pause_req);
	wake_up(&fs_info->scrub_pause_wait);
}

void btrfs_scrub_pause_super(struct btrfs_root *root)
{
	down_write(&root->fs_info->scrub_super_lock);
}

void btrfs_scrub_continue_super(struct btrfs_root *root)
{
	up_write(&root->fs_info->scrub_super_lock);
}

int __btrfs_scrub_cancel(struct btrfs_fs_info *fs_info)
{

	mutex_lock(&fs_info->scrub_lock);
	if (!atomic_read(&fs_info->scrubs_running)) {
		mutex_unlock(&fs_info->scrub_lock);
		return -ENOTCONN;
	}

	atomic_inc(&fs_info->scrub_cancel_req);
	while (atomic_read(&fs_info->scrubs_running)) {
		mutex_unlock(&fs_info->scrub_lock);
		wait_event(fs_info->scrub_pause_wait,
			   atomic_read(&fs_info->scrubs_running) == 0);
		mutex_lock(&fs_info->scrub_lock);
	}
	atomic_dec(&fs_info->scrub_cancel_req);
	mutex_unlock(&fs_info->scrub_lock);

	return 0;
}

int btrfs_scrub_cancel(struct btrfs_root *root)
{
	return __btrfs_scrub_cancel(root->fs_info);
}

int btrfs_scrub_cancel_dev(struct btrfs_root *root, struct btrfs_device *dev)
{
	struct btrfs_fs_info *fs_info = root->fs_info;
	struct scrub_dev *sdev;

	mutex_lock(&fs_info->scrub_lock);
	sdev = dev->scrub_device;
	if (!sdev) {
		mutex_unlock(&fs_info->scrub_lock);
		return -ENOTCONN;
	}
	atomic_inc(&sdev->cancel_req);
	while (dev->scrub_device) {
		mutex_unlock(&fs_info->scrub_lock);
		wait_event(fs_info->scrub_pause_wait,
			   dev->scrub_device == NULL);
		mutex_lock(&fs_info->scrub_lock);
	}
	mutex_unlock(&fs_info->scrub_lock);

	return 0;
}

int btrfs_scrub_cancel_devid(struct btrfs_root *root, u64 devid)
{
	struct btrfs_fs_info *fs_info = root->fs_info;
	struct btrfs_device *dev;
	int ret;

	/*
	 * we have to hold the device_list_mutex here so the device
	 * does not go away in cancel_dev. FIXME: find a better solution
	 */
	mutex_lock(&fs_info->fs_devices->device_list_mutex);
	dev = btrfs_find_device(root, devid, NULL, NULL);
	if (!dev) {
		mutex_unlock(&fs_info->fs_devices->device_list_mutex);
		return -ENODEV;
	}
	ret = btrfs_scrub_cancel_dev(root, dev);
	mutex_unlock(&fs_info->fs_devices->device_list_mutex);

	return ret;
}

int btrfs_scrub_progress(struct btrfs_root *root, u64 devid,
			 struct btrfs_scrub_progress *progress)
{
	struct btrfs_device *dev;
	struct scrub_dev *sdev = NULL;

	mutex_lock(&root->fs_info->fs_devices->device_list_mutex);
	dev = btrfs_find_device(root, devid, NULL, NULL);
	if (dev)
		sdev = dev->scrub_device;
	if (sdev)
		memcpy(progress, &sdev->stat, sizeof(*progress));
	mutex_unlock(&root->fs_info->fs_devices->device_list_mutex);

	return dev ? (sdev ? 0 : -ENOTCONN) : -ENODEV;
}<|MERGE_RESOLUTION|>--- conflicted
+++ resolved
@@ -1015,13 +1015,8 @@
 			page = sblock->pagev + page_index;
 			page->logical = logical;
 			page->physical = bbio->stripes[mirror_index].physical;
-<<<<<<< HEAD
-			/* for missing devices, bdev is NULL */
-			page->bdev = bbio->stripes[mirror_index].dev->bdev;
-=======
 			/* for missing devices, dev->bdev is NULL */
 			page->dev = bbio->stripes[mirror_index].dev;
->>>>>>> cfaf0251
 			page->mirror_num = mirror_index + 1;
 			page->page = alloc_page(GFP_NOFS);
 			if (!page->page) {
@@ -1065,11 +1060,7 @@
 		struct scrub_page *page = sblock->pagev + page_num;
 		DECLARE_COMPLETION_ONSTACK(complete);
 
-<<<<<<< HEAD
-		if (page->bdev == NULL) {
-=======
 		if (page->dev->bdev == NULL) {
->>>>>>> cfaf0251
 			page->io_error = 1;
 			sblock->no_io_error_seen = 0;
 			continue;
