--- conflicted
+++ resolved
@@ -688,12 +688,8 @@
 	if (tree_mod_dont_log(fs_info, NULL))
 		return 0;
 
-<<<<<<< HEAD
-	__tree_mod_log_free_eb(fs_info, old_root);
-=======
 	if (log_removal)
 		__tree_mod_log_free_eb(fs_info, old_root);
->>>>>>> f722406f
 
 	ret = tree_mod_alloc(fs_info, flags, &tm);
 	if (ret < 0)
@@ -780,7 +776,7 @@
 static noinline void
 tree_mod_log_eb_copy(struct btrfs_fs_info *fs_info, struct extent_buffer *dst,
 		     struct extent_buffer *src, unsigned long dst_offset,
-		     unsigned long src_offset, int nr_items, int log_removal)
+		     unsigned long src_offset, int nr_items)
 {
 	int ret;
 	int i;
@@ -794,19 +790,10 @@
 	}
 
 	for (i = 0; i < nr_items; i++) {
-<<<<<<< HEAD
-		if (log_removal) {
-			ret = tree_mod_log_insert_key_locked(fs_info, src,
-							i + src_offset,
-							MOD_LOG_KEY_REMOVE);
-			BUG_ON(ret < 0);
-		}
-=======
 		ret = tree_mod_log_insert_key_locked(fs_info, src,
 						i + src_offset,
 						MOD_LOG_KEY_REMOVE);
 		BUG_ON(ret < 0);
->>>>>>> f722406f
 		ret = tree_mod_log_insert_key_locked(fs_info, dst,
 						     i + dst_offset,
 						     MOD_LOG_KEY_ADD);
@@ -1826,11 +1813,7 @@
 			goto enospc;
 		}
 
-<<<<<<< HEAD
-		tree_mod_log_set_root_pointer(root, child);
-=======
 		tree_mod_log_set_root_pointer(root, child, 1);
->>>>>>> f722406f
 		rcu_assign_pointer(root->node, child);
 
 		add_root_to_dirty_list(root);
@@ -3063,7 +3046,7 @@
 		push_items = min(src_nritems - 8, push_items);
 
 	tree_mod_log_eb_copy(root->fs_info, dst, src, dst_nritems, 0,
-			     push_items, 1);
+			     push_items);
 	copy_extent_buffer(dst, src,
 			   btrfs_node_key_ptr_offset(dst_nritems),
 			   btrfs_node_key_ptr_offset(0),
@@ -3134,7 +3117,7 @@
 				      sizeof(struct btrfs_key_ptr));
 
 	tree_mod_log_eb_copy(root->fs_info, dst, src, 0,
-			     src_nritems - push_items, push_items, 1);
+			     src_nritems - push_items, push_items);
 	copy_extent_buffer(dst, src,
 			   btrfs_node_key_ptr_offset(0),
 			   btrfs_node_key_ptr_offset(src_nritems - push_items),
@@ -3286,20 +3269,10 @@
 	int mid;
 	int ret;
 	u32 c_nritems;
-	int tree_mod_log_removal = 1;
 
 	c = path->nodes[level];
 	WARN_ON(btrfs_header_generation(c) != trans->transid);
 	if (c == root->node) {
-<<<<<<< HEAD
-		/* trying to split the root, lets make a new one */
-		ret = insert_new_root(trans, root, path, level + 1);
-		/*
-		 * removal of root nodes has been logged by
-		 * tree_mod_log_set_root_pointer due to locking
-		 */
-		tree_mod_log_removal = 0;
-=======
 		/*
 		 * trying to split the root, lets make a new one
 		 *
@@ -3311,7 +3284,6 @@
 		 * other tree_mod_log users.
 		 */
 		ret = insert_new_root(trans, root, path, level + 1, 0);
->>>>>>> f722406f
 		if (ret)
 			return ret;
 	} else {
@@ -3349,8 +3321,7 @@
 			    (unsigned long)btrfs_header_chunk_tree_uuid(split),
 			    BTRFS_UUID_SIZE);
 
-	tree_mod_log_eb_copy(root->fs_info, split, c, 0, mid, c_nritems - mid,
-			     tree_mod_log_removal);
+	tree_mod_log_eb_copy(root->fs_info, split, c, 0, mid, c_nritems - mid);
 	copy_extent_buffer(split, c,
 			   btrfs_node_key_ptr_offset(0),
 			   btrfs_node_key_ptr_offset(mid),
