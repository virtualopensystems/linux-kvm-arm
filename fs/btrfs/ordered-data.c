--- conflicted
+++ resolved
@@ -627,9 +627,6 @@
 	/* start IO across the range first to instantiate any delalloc
 	 * extents
 	 */
-<<<<<<< HEAD
-	filemap_write_and_wait_range(inode->i_mapping, start, orig_end);
-=======
 	filemap_fdatawrite_range(inode->i_mapping, start, orig_end);
 
 	/*
@@ -651,7 +648,6 @@
 		filemap_fdatawrite_range(inode->i_mapping, start, orig_end);
 
 	filemap_fdatawait_range(inode->i_mapping, start, orig_end);
->>>>>>> bd0a521e
 
 	end = orig_end;
 	found = 0;
