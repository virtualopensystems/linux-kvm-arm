/*
 * Copyright (C) 2008 Red Hat.  All rights reserved.
 *
 * This program is free software; you can redistribute it and/or
 * modify it under the terms of the GNU General Public
 * License v2 as published by the Free Software Foundation.
 *
 * This program is distributed in the hope that it will be useful,
 * but WITHOUT ANY WARRANTY; without even the implied warranty of
 * MERCHANTABILITY or FITNESS FOR A PARTICULAR PURPOSE.  See the GNU
 * General Public License for more details.
 *
 * You should have received a copy of the GNU General Public
 * License along with this program; if not, write to the
 * Free Software Foundation, Inc., 59 Temple Place - Suite 330,
 * Boston, MA 021110-1307, USA.
 */

#include <linux/pagemap.h>
#include <linux/sched.h>
#include <linux/slab.h>
#include <linux/math64.h>
#include <linux/ratelimit.h>
#include "ctree.h"
#include "free-space-cache.h"
#include "transaction.h"
#include "disk-io.h"
#include "extent_io.h"
#include "inode-map.h"

#define BITS_PER_BITMAP		(PAGE_CACHE_SIZE * 8)
#define MAX_CACHE_BYTES_PER_GIG	(32 * 1024)

static int link_free_space(struct btrfs_free_space_ctl *ctl,
			   struct btrfs_free_space *info);

static struct inode *__lookup_free_space_inode(struct btrfs_root *root,
					       struct btrfs_path *path,
					       u64 offset)
{
	struct btrfs_key key;
	struct btrfs_key location;
	struct btrfs_disk_key disk_key;
	struct btrfs_free_space_header *header;
	struct extent_buffer *leaf;
	struct inode *inode = NULL;
	int ret;

	key.objectid = BTRFS_FREE_SPACE_OBJECTID;
	key.offset = offset;
	key.type = 0;

	ret = btrfs_search_slot(NULL, root, &key, path, 0, 0);
	if (ret < 0)
		return ERR_PTR(ret);
	if (ret > 0) {
		btrfs_release_path(path);
		return ERR_PTR(-ENOENT);
	}

	leaf = path->nodes[0];
	header = btrfs_item_ptr(leaf, path->slots[0],
				struct btrfs_free_space_header);
	btrfs_free_space_key(leaf, header, &disk_key);
	btrfs_disk_key_to_cpu(&location, &disk_key);
	btrfs_release_path(path);

	inode = btrfs_iget(root->fs_info->sb, &location, root, NULL);
	if (!inode)
		return ERR_PTR(-ENOENT);
	if (IS_ERR(inode))
		return inode;
	if (is_bad_inode(inode)) {
		iput(inode);
		return ERR_PTR(-ENOENT);
	}

	inode->i_mapping->flags &= ~__GFP_FS;

	return inode;
}

struct inode *lookup_free_space_inode(struct btrfs_root *root,
				      struct btrfs_block_group_cache
				      *block_group, struct btrfs_path *path)
{
	struct inode *inode = NULL;
	u32 flags = BTRFS_INODE_NODATASUM | BTRFS_INODE_NODATACOW;

	spin_lock(&block_group->lock);
	if (block_group->inode)
		inode = igrab(block_group->inode);
	spin_unlock(&block_group->lock);
	if (inode)
		return inode;

	inode = __lookup_free_space_inode(root, path,
					  block_group->key.objectid);
	if (IS_ERR(inode))
		return inode;

	spin_lock(&block_group->lock);
	if (!((BTRFS_I(inode)->flags & flags) == flags)) {
		printk(KERN_INFO "Old style space inode found, converting.\n");
		BTRFS_I(inode)->flags |= BTRFS_INODE_NODATASUM |
			BTRFS_INODE_NODATACOW;
		block_group->disk_cache_state = BTRFS_DC_CLEAR;
	}

	if (!block_group->iref) {
		block_group->inode = igrab(inode);
		block_group->iref = 1;
	}
	spin_unlock(&block_group->lock);

	return inode;
}

int __create_free_space_inode(struct btrfs_root *root,
			      struct btrfs_trans_handle *trans,
			      struct btrfs_path *path, u64 ino, u64 offset)
{
	struct btrfs_key key;
	struct btrfs_disk_key disk_key;
	struct btrfs_free_space_header *header;
	struct btrfs_inode_item *inode_item;
	struct extent_buffer *leaf;
	u64 flags = BTRFS_INODE_NOCOMPRESS | BTRFS_INODE_PREALLOC;
	int ret;

	ret = btrfs_insert_empty_inode(trans, root, path, ino);
	if (ret)
		return ret;

	/* We inline crc's for the free disk space cache */
	if (ino != BTRFS_FREE_INO_OBJECTID)
		flags |= BTRFS_INODE_NODATASUM | BTRFS_INODE_NODATACOW;

	leaf = path->nodes[0];
	inode_item = btrfs_item_ptr(leaf, path->slots[0],
				    struct btrfs_inode_item);
	btrfs_item_key(leaf, &disk_key, path->slots[0]);
	memset_extent_buffer(leaf, 0, (unsigned long)inode_item,
			     sizeof(*inode_item));
	btrfs_set_inode_generation(leaf, inode_item, trans->transid);
	btrfs_set_inode_size(leaf, inode_item, 0);
	btrfs_set_inode_nbytes(leaf, inode_item, 0);
	btrfs_set_inode_uid(leaf, inode_item, 0);
	btrfs_set_inode_gid(leaf, inode_item, 0);
	btrfs_set_inode_mode(leaf, inode_item, S_IFREG | 0600);
	btrfs_set_inode_flags(leaf, inode_item, flags);
	btrfs_set_inode_nlink(leaf, inode_item, 1);
	btrfs_set_inode_transid(leaf, inode_item, trans->transid);
	btrfs_set_inode_block_group(leaf, inode_item, offset);
	btrfs_mark_buffer_dirty(leaf);
	btrfs_release_path(path);

	key.objectid = BTRFS_FREE_SPACE_OBJECTID;
	key.offset = offset;
	key.type = 0;

	ret = btrfs_insert_empty_item(trans, root, path, &key,
				      sizeof(struct btrfs_free_space_header));
	if (ret < 0) {
		btrfs_release_path(path);
		return ret;
	}
	leaf = path->nodes[0];
	header = btrfs_item_ptr(leaf, path->slots[0],
				struct btrfs_free_space_header);
	memset_extent_buffer(leaf, 0, (unsigned long)header, sizeof(*header));
	btrfs_set_free_space_key(leaf, header, &disk_key);
	btrfs_mark_buffer_dirty(leaf);
	btrfs_release_path(path);

	return 0;
}

int create_free_space_inode(struct btrfs_root *root,
			    struct btrfs_trans_handle *trans,
			    struct btrfs_block_group_cache *block_group,
			    struct btrfs_path *path)
{
	int ret;
	u64 ino;

	ret = btrfs_find_free_objectid(root, &ino);
	if (ret < 0)
		return ret;

	return __create_free_space_inode(root, trans, path, ino,
					 block_group->key.objectid);
}

int btrfs_truncate_free_space_cache(struct btrfs_root *root,
				    struct btrfs_trans_handle *trans,
				    struct btrfs_path *path,
				    struct inode *inode)
{
	struct btrfs_block_rsv *rsv;
	u64 needed_bytes;
	loff_t oldsize;
	int ret = 0;

	rsv = trans->block_rsv;
	trans->block_rsv = &root->fs_info->global_block_rsv;

	/* 1 for slack space, 1 for updating the inode */
	needed_bytes = btrfs_calc_trunc_metadata_size(root, 1) +
		btrfs_calc_trans_metadata_size(root, 1);

	spin_lock(&trans->block_rsv->lock);
	if (trans->block_rsv->reserved < needed_bytes) {
		spin_unlock(&trans->block_rsv->lock);
		trans->block_rsv = rsv;
		return -ENOSPC;
	}
	spin_unlock(&trans->block_rsv->lock);

	oldsize = i_size_read(inode);
	btrfs_i_size_write(inode, 0);
	truncate_pagecache(inode, oldsize, 0);

	/*
	 * We don't need an orphan item because truncating the free space cache
	 * will never be split across transactions.
	 */
	ret = btrfs_truncate_inode_items(trans, root, inode,
					 0, BTRFS_EXTENT_DATA_KEY);

	if (ret) {
		trans->block_rsv = rsv;
		btrfs_abort_transaction(trans, root, ret);
		return ret;
	}

	ret = btrfs_update_inode(trans, root, inode);
	if (ret)
		btrfs_abort_transaction(trans, root, ret);
	trans->block_rsv = rsv;

	return ret;
}

static int readahead_cache(struct inode *inode)
{
	struct file_ra_state *ra;
	unsigned long last_index;

	ra = kzalloc(sizeof(*ra), GFP_NOFS);
	if (!ra)
		return -ENOMEM;

	file_ra_state_init(ra, inode->i_mapping);
	last_index = (i_size_read(inode) - 1) >> PAGE_CACHE_SHIFT;

	page_cache_sync_readahead(inode->i_mapping, ra, NULL, 0, last_index);

	kfree(ra);

	return 0;
}

struct io_ctl {
	void *cur, *orig;
	struct page *page;
	struct page **pages;
	struct btrfs_root *root;
	unsigned long size;
	int index;
	int num_pages;
	unsigned check_crcs:1;
};

static int io_ctl_init(struct io_ctl *io_ctl, struct inode *inode,
		       struct btrfs_root *root)
{
	memset(io_ctl, 0, sizeof(struct io_ctl));
	io_ctl->num_pages = (i_size_read(inode) + PAGE_CACHE_SIZE - 1) >>
		PAGE_CACHE_SHIFT;
	io_ctl->pages = kzalloc(sizeof(struct page *) * io_ctl->num_pages,
				GFP_NOFS);
	if (!io_ctl->pages)
		return -ENOMEM;
	io_ctl->root = root;
	if (btrfs_ino(inode) != BTRFS_FREE_INO_OBJECTID)
		io_ctl->check_crcs = 1;
	return 0;
}

static void io_ctl_free(struct io_ctl *io_ctl)
{
	kfree(io_ctl->pages);
}

static void io_ctl_unmap_page(struct io_ctl *io_ctl)
{
	if (io_ctl->cur) {
		kunmap(io_ctl->page);
		io_ctl->cur = NULL;
		io_ctl->orig = NULL;
	}
}

static void io_ctl_map_page(struct io_ctl *io_ctl, int clear)
{
	WARN_ON(io_ctl->cur);
	BUG_ON(io_ctl->index >= io_ctl->num_pages);
	io_ctl->page = io_ctl->pages[io_ctl->index++];
	io_ctl->cur = kmap(io_ctl->page);
	io_ctl->orig = io_ctl->cur;
	io_ctl->size = PAGE_CACHE_SIZE;
	if (clear)
		memset(io_ctl->cur, 0, PAGE_CACHE_SIZE);
}

static void io_ctl_drop_pages(struct io_ctl *io_ctl)
{
	int i;

	io_ctl_unmap_page(io_ctl);

	for (i = 0; i < io_ctl->num_pages; i++) {
		if (io_ctl->pages[i]) {
			ClearPageChecked(io_ctl->pages[i]);
			unlock_page(io_ctl->pages[i]);
			page_cache_release(io_ctl->pages[i]);
		}
	}
}

static int io_ctl_prepare_pages(struct io_ctl *io_ctl, struct inode *inode,
				int uptodate)
{
	struct page *page;
	gfp_t mask = btrfs_alloc_write_mask(inode->i_mapping);
	int i;

	for (i = 0; i < io_ctl->num_pages; i++) {
		page = find_or_create_page(inode->i_mapping, i, mask);
		if (!page) {
			io_ctl_drop_pages(io_ctl);
			return -ENOMEM;
		}
		io_ctl->pages[i] = page;
		if (uptodate && !PageUptodate(page)) {
			btrfs_readpage(NULL, page);
			lock_page(page);
			if (!PageUptodate(page)) {
				printk(KERN_ERR "btrfs: error reading free "
				       "space cache\n");
				io_ctl_drop_pages(io_ctl);
				return -EIO;
			}
		}
	}

	for (i = 0; i < io_ctl->num_pages; i++) {
		clear_page_dirty_for_io(io_ctl->pages[i]);
		set_page_extent_mapped(io_ctl->pages[i]);
	}

	return 0;
}

static void io_ctl_set_generation(struct io_ctl *io_ctl, u64 generation)
{
	u64 *val;

	io_ctl_map_page(io_ctl, 1);

	/*
	 * Skip the csum areas.  If we don't check crcs then we just have a
	 * 64bit chunk at the front of the first page.
	 */
	if (io_ctl->check_crcs) {
		io_ctl->cur += (sizeof(u32) * io_ctl->num_pages);
		io_ctl->size -= sizeof(u64) + (sizeof(u32) * io_ctl->num_pages);
	} else {
		io_ctl->cur += sizeof(u64);
		io_ctl->size -= sizeof(u64) * 2;
	}

	val = io_ctl->cur;
	*val = cpu_to_le64(generation);
	io_ctl->cur += sizeof(u64);
}

static int io_ctl_check_generation(struct io_ctl *io_ctl, u64 generation)
{
	u64 *gen;

	/*
	 * Skip the crc area.  If we don't check crcs then we just have a 64bit
	 * chunk at the front of the first page.
	 */
	if (io_ctl->check_crcs) {
		io_ctl->cur += sizeof(u32) * io_ctl->num_pages;
		io_ctl->size -= sizeof(u64) +
			(sizeof(u32) * io_ctl->num_pages);
	} else {
		io_ctl->cur += sizeof(u64);
		io_ctl->size -= sizeof(u64) * 2;
	}

	gen = io_ctl->cur;
	if (le64_to_cpu(*gen) != generation) {
		printk_ratelimited(KERN_ERR "btrfs: space cache generation "
				   "(%Lu) does not match inode (%Lu)\n", *gen,
				   generation);
		io_ctl_unmap_page(io_ctl);
		return -EIO;
	}
	io_ctl->cur += sizeof(u64);
	return 0;
}

static void io_ctl_set_crc(struct io_ctl *io_ctl, int index)
{
	u32 *tmp;
	u32 crc = ~(u32)0;
	unsigned offset = 0;

	if (!io_ctl->check_crcs) {
		io_ctl_unmap_page(io_ctl);
		return;
	}

	if (index == 0)
		offset = sizeof(u32) * io_ctl->num_pages;

	crc = btrfs_csum_data(io_ctl->root, io_ctl->orig + offset, crc,
			      PAGE_CACHE_SIZE - offset);
	btrfs_csum_final(crc, (char *)&crc);
	io_ctl_unmap_page(io_ctl);
	tmp = kmap(io_ctl->pages[0]);
	tmp += index;
	*tmp = crc;
	kunmap(io_ctl->pages[0]);
}

static int io_ctl_check_crc(struct io_ctl *io_ctl, int index)
{
	u32 *tmp, val;
	u32 crc = ~(u32)0;
	unsigned offset = 0;

	if (!io_ctl->check_crcs) {
		io_ctl_map_page(io_ctl, 0);
		return 0;
	}

	if (index == 0)
		offset = sizeof(u32) * io_ctl->num_pages;

	tmp = kmap(io_ctl->pages[0]);
	tmp += index;
	val = *tmp;
	kunmap(io_ctl->pages[0]);

	io_ctl_map_page(io_ctl, 0);
	crc = btrfs_csum_data(io_ctl->root, io_ctl->orig + offset, crc,
			      PAGE_CACHE_SIZE - offset);
	btrfs_csum_final(crc, (char *)&crc);
	if (val != crc) {
		printk_ratelimited(KERN_ERR "btrfs: csum mismatch on free "
				   "space cache\n");
		io_ctl_unmap_page(io_ctl);
		return -EIO;
	}

	return 0;
}

static int io_ctl_add_entry(struct io_ctl *io_ctl, u64 offset, u64 bytes,
			    void *bitmap)
{
	struct btrfs_free_space_entry *entry;

	if (!io_ctl->cur)
		return -ENOSPC;

	entry = io_ctl->cur;
	entry->offset = cpu_to_le64(offset);
	entry->bytes = cpu_to_le64(bytes);
	entry->type = (bitmap) ? BTRFS_FREE_SPACE_BITMAP :
		BTRFS_FREE_SPACE_EXTENT;
	io_ctl->cur += sizeof(struct btrfs_free_space_entry);
	io_ctl->size -= sizeof(struct btrfs_free_space_entry);

	if (io_ctl->size >= sizeof(struct btrfs_free_space_entry))
		return 0;

	io_ctl_set_crc(io_ctl, io_ctl->index - 1);

	/* No more pages to map */
	if (io_ctl->index >= io_ctl->num_pages)
		return 0;

	/* map the next page */
	io_ctl_map_page(io_ctl, 1);
	return 0;
}

static int io_ctl_add_bitmap(struct io_ctl *io_ctl, void *bitmap)
{
	if (!io_ctl->cur)
		return -ENOSPC;

	/*
	 * If we aren't at the start of the current page, unmap this one and
	 * map the next one if there is any left.
	 */
	if (io_ctl->cur != io_ctl->orig) {
		io_ctl_set_crc(io_ctl, io_ctl->index - 1);
		if (io_ctl->index >= io_ctl->num_pages)
			return -ENOSPC;
		io_ctl_map_page(io_ctl, 0);
	}

	memcpy(io_ctl->cur, bitmap, PAGE_CACHE_SIZE);
	io_ctl_set_crc(io_ctl, io_ctl->index - 1);
	if (io_ctl->index < io_ctl->num_pages)
		io_ctl_map_page(io_ctl, 0);
	return 0;
}

static void io_ctl_zero_remaining_pages(struct io_ctl *io_ctl)
{
	/*
	 * If we're not on the boundary we know we've modified the page and we
	 * need to crc the page.
	 */
	if (io_ctl->cur != io_ctl->orig)
		io_ctl_set_crc(io_ctl, io_ctl->index - 1);
	else
		io_ctl_unmap_page(io_ctl);

	while (io_ctl->index < io_ctl->num_pages) {
		io_ctl_map_page(io_ctl, 1);
		io_ctl_set_crc(io_ctl, io_ctl->index - 1);
	}
}

static int io_ctl_read_entry(struct io_ctl *io_ctl,
			    struct btrfs_free_space *entry, u8 *type)
{
	struct btrfs_free_space_entry *e;
	int ret;

	if (!io_ctl->cur) {
		ret = io_ctl_check_crc(io_ctl, io_ctl->index);
		if (ret)
			return ret;
	}

	e = io_ctl->cur;
	entry->offset = le64_to_cpu(e->offset);
	entry->bytes = le64_to_cpu(e->bytes);
	*type = e->type;
	io_ctl->cur += sizeof(struct btrfs_free_space_entry);
	io_ctl->size -= sizeof(struct btrfs_free_space_entry);

	if (io_ctl->size >= sizeof(struct btrfs_free_space_entry))
		return 0;

	io_ctl_unmap_page(io_ctl);

	return 0;
}

static int io_ctl_read_bitmap(struct io_ctl *io_ctl,
			      struct btrfs_free_space *entry)
{
	int ret;

	ret = io_ctl_check_crc(io_ctl, io_ctl->index);
	if (ret)
		return ret;

	memcpy(entry->bitmap, io_ctl->cur, PAGE_CACHE_SIZE);
	io_ctl_unmap_page(io_ctl);

	return 0;
}

int __load_free_space_cache(struct btrfs_root *root, struct inode *inode,
			    struct btrfs_free_space_ctl *ctl,
			    struct btrfs_path *path, u64 offset)
{
	struct btrfs_free_space_header *header;
	struct extent_buffer *leaf;
	struct io_ctl io_ctl;
	struct btrfs_key key;
	struct btrfs_free_space *e, *n;
	struct list_head bitmaps;
	u64 num_entries;
	u64 num_bitmaps;
	u64 generation;
	u8 type;
	int ret = 0;

	INIT_LIST_HEAD(&bitmaps);

	/* Nothing in the space cache, goodbye */
	if (!i_size_read(inode))
		return 0;

	key.objectid = BTRFS_FREE_SPACE_OBJECTID;
	key.offset = offset;
	key.type = 0;

	ret = btrfs_search_slot(NULL, root, &key, path, 0, 0);
	if (ret < 0)
		return 0;
	else if (ret > 0) {
		btrfs_release_path(path);
		return 0;
	}

	ret = -1;

	leaf = path->nodes[0];
	header = btrfs_item_ptr(leaf, path->slots[0],
				struct btrfs_free_space_header);
	num_entries = btrfs_free_space_entries(leaf, header);
	num_bitmaps = btrfs_free_space_bitmaps(leaf, header);
	generation = btrfs_free_space_generation(leaf, header);
	btrfs_release_path(path);

	if (BTRFS_I(inode)->generation != generation) {
		printk(KERN_ERR "btrfs: free space inode generation (%llu) did"
		       " not match free space cache generation (%llu)\n",
		       (unsigned long long)BTRFS_I(inode)->generation,
		       (unsigned long long)generation);
		return 0;
	}

	if (!num_entries)
		return 0;

	ret = io_ctl_init(&io_ctl, inode, root);
	if (ret)
		return ret;

	ret = readahead_cache(inode);
	if (ret)
		goto out;

	ret = io_ctl_prepare_pages(&io_ctl, inode, 1);
	if (ret)
		goto out;

	ret = io_ctl_check_crc(&io_ctl, 0);
	if (ret)
		goto free_cache;

	ret = io_ctl_check_generation(&io_ctl, generation);
	if (ret)
		goto free_cache;

	while (num_entries) {
		e = kmem_cache_zalloc(btrfs_free_space_cachep,
				      GFP_NOFS);
		if (!e)
			goto free_cache;

		ret = io_ctl_read_entry(&io_ctl, e, &type);
		if (ret) {
			kmem_cache_free(btrfs_free_space_cachep, e);
			goto free_cache;
		}

		if (!e->bytes) {
			kmem_cache_free(btrfs_free_space_cachep, e);
			goto free_cache;
		}

		if (type == BTRFS_FREE_SPACE_EXTENT) {
			spin_lock(&ctl->tree_lock);
			ret = link_free_space(ctl, e);
			spin_unlock(&ctl->tree_lock);
			if (ret) {
				printk(KERN_ERR "Duplicate entries in "
				       "free space cache, dumping\n");
				kmem_cache_free(btrfs_free_space_cachep, e);
				goto free_cache;
			}
		} else {
			BUG_ON(!num_bitmaps);
			num_bitmaps--;
			e->bitmap = kzalloc(PAGE_CACHE_SIZE, GFP_NOFS);
			if (!e->bitmap) {
				kmem_cache_free(
					btrfs_free_space_cachep, e);
				goto free_cache;
			}
			spin_lock(&ctl->tree_lock);
			ret = link_free_space(ctl, e);
			ctl->total_bitmaps++;
			ctl->op->recalc_thresholds(ctl);
			spin_unlock(&ctl->tree_lock);
			if (ret) {
				printk(KERN_ERR "Duplicate entries in "
				       "free space cache, dumping\n");
				kmem_cache_free(btrfs_free_space_cachep, e);
				goto free_cache;
			}
			list_add_tail(&e->list, &bitmaps);
		}

		num_entries--;
	}

	io_ctl_unmap_page(&io_ctl);

	/*
	 * We add the bitmaps at the end of the entries in order that
	 * the bitmap entries are added to the cache.
	 */
	list_for_each_entry_safe(e, n, &bitmaps, list) {
		list_del_init(&e->list);
		ret = io_ctl_read_bitmap(&io_ctl, e);
		if (ret)
			goto free_cache;
	}

	io_ctl_drop_pages(&io_ctl);
	ret = 1;
out:
	io_ctl_free(&io_ctl);
	return ret;
free_cache:
	io_ctl_drop_pages(&io_ctl);
	__btrfs_remove_free_space_cache(ctl);
	goto out;
}

int load_free_space_cache(struct btrfs_fs_info *fs_info,
			  struct btrfs_block_group_cache *block_group)
{
	struct btrfs_free_space_ctl *ctl = block_group->free_space_ctl;
	struct btrfs_root *root = fs_info->tree_root;
	struct inode *inode;
	struct btrfs_path *path;
	int ret = 0;
	bool matched;
	u64 used = btrfs_block_group_used(&block_group->item);

	/*
	 * If this block group has been marked to be cleared for one reason or
	 * another then we can't trust the on disk cache, so just return.
	 */
	spin_lock(&block_group->lock);
	if (block_group->disk_cache_state != BTRFS_DC_WRITTEN) {
		spin_unlock(&block_group->lock);
		return 0;
	}
	spin_unlock(&block_group->lock);

	path = btrfs_alloc_path();
	if (!path)
		return 0;
	path->search_commit_root = 1;
	path->skip_locking = 1;

	inode = lookup_free_space_inode(root, block_group, path);
	if (IS_ERR(inode)) {
		btrfs_free_path(path);
		return 0;
	}

	/* We may have converted the inode and made the cache invalid. */
	spin_lock(&block_group->lock);
	if (block_group->disk_cache_state != BTRFS_DC_WRITTEN) {
		spin_unlock(&block_group->lock);
		btrfs_free_path(path);
		goto out;
	}
	spin_unlock(&block_group->lock);

	ret = __load_free_space_cache(fs_info->tree_root, inode, ctl,
				      path, block_group->key.objectid);
	btrfs_free_path(path);
	if (ret <= 0)
		goto out;

	spin_lock(&ctl->tree_lock);
	matched = (ctl->free_space == (block_group->key.offset - used -
				       block_group->bytes_super));
	spin_unlock(&ctl->tree_lock);

	if (!matched) {
		__btrfs_remove_free_space_cache(ctl);
		printk(KERN_ERR "block group %llu has an wrong amount of free "
		       "space\n", block_group->key.objectid);
		ret = -1;
	}
out:
	if (ret < 0) {
		/* This cache is bogus, make sure it gets cleared */
		spin_lock(&block_group->lock);
		block_group->disk_cache_state = BTRFS_DC_CLEAR;
		spin_unlock(&block_group->lock);
		ret = 0;

		printk(KERN_ERR "btrfs: failed to load free space cache "
		       "for block group %llu\n", block_group->key.objectid);
	}

	iput(inode);
	return ret;
}

/**
 * __btrfs_write_out_cache - write out cached info to an inode
 * @root - the root the inode belongs to
 * @ctl - the free space cache we are going to write out
 * @block_group - the block_group for this cache if it belongs to a block_group
 * @trans - the trans handle
 * @path - the path to use
 * @offset - the offset for the key we'll insert
 *
 * This function writes out a free space cache struct to disk for quick recovery
 * on mount.  This will return 0 if it was successfull in writing the cache out,
 * and -1 if it was not.
 */
int __btrfs_write_out_cache(struct btrfs_root *root, struct inode *inode,
			    struct btrfs_free_space_ctl *ctl,
			    struct btrfs_block_group_cache *block_group,
			    struct btrfs_trans_handle *trans,
			    struct btrfs_path *path, u64 offset)
{
	struct btrfs_free_space_header *header;
	struct extent_buffer *leaf;
	struct rb_node *node;
	struct list_head *pos, *n;
	struct extent_state *cached_state = NULL;
	struct btrfs_free_cluster *cluster = NULL;
	struct extent_io_tree *unpin = NULL;
	struct io_ctl io_ctl;
	struct list_head bitmap_list;
	struct btrfs_key key;
	u64 start, extent_start, extent_end, len;
	int entries = 0;
	int bitmaps = 0;
	int ret;
	int err = -1;

	INIT_LIST_HEAD(&bitmap_list);

	if (!i_size_read(inode))
		return -1;

	ret = io_ctl_init(&io_ctl, inode, root);
	if (ret)
		return -1;

	/* Get the cluster for this block_group if it exists */
	if (block_group && !list_empty(&block_group->cluster_list))
		cluster = list_entry(block_group->cluster_list.next,
				     struct btrfs_free_cluster,
				     block_group_list);

	/* Lock all pages first so we can lock the extent safely. */
	io_ctl_prepare_pages(&io_ctl, inode, 0);

	lock_extent_bits(&BTRFS_I(inode)->io_tree, 0, i_size_read(inode) - 1,
<<<<<<< HEAD
			 0, &cached_state, GFP_NOFS);
=======
			 0, &cached_state);
>>>>>>> e816b57a

	node = rb_first(&ctl->free_space_offset);
	if (!node && cluster) {
		node = rb_first(&cluster->root);
		cluster = NULL;
	}

	/* Make sure we can fit our crcs into the first page */
	if (io_ctl.check_crcs &&
	    (io_ctl.num_pages * sizeof(u32)) >= PAGE_CACHE_SIZE) {
		WARN_ON(1);
		goto out_nospc;
	}

	io_ctl_set_generation(&io_ctl, trans->transid);

	/* Write out the extent entries */
	while (node) {
		struct btrfs_free_space *e;

		e = rb_entry(node, struct btrfs_free_space, offset_index);
		entries++;

		ret = io_ctl_add_entry(&io_ctl, e->offset, e->bytes,
				       e->bitmap);
		if (ret)
			goto out_nospc;

		if (e->bitmap) {
			list_add_tail(&e->list, &bitmap_list);
			bitmaps++;
		}
		node = rb_next(node);
		if (!node && cluster) {
			node = rb_first(&cluster->root);
			cluster = NULL;
		}
	}

	/*
	 * We want to add any pinned extents to our free space cache
	 * so we don't leak the space
	 */

	/*
	 * We shouldn't have switched the pinned extents yet so this is the
	 * right one
	 */
	unpin = root->fs_info->pinned_extents;

	if (block_group)
		start = block_group->key.objectid;

	while (block_group && (start < block_group->key.objectid +
			       block_group->key.offset)) {
		ret = find_first_extent_bit(unpin, start,
					    &extent_start, &extent_end,
					    EXTENT_DIRTY);
		if (ret) {
			ret = 0;
			break;
		}

		/* This pinned extent is out of our range */
		if (extent_start >= block_group->key.objectid +
		    block_group->key.offset)
			break;

		extent_start = max(extent_start, start);
		extent_end = min(block_group->key.objectid +
				 block_group->key.offset, extent_end + 1);
		len = extent_end - extent_start;

		entries++;
		ret = io_ctl_add_entry(&io_ctl, extent_start, len, NULL);
		if (ret)
			goto out_nospc;

		start = extent_end;
	}

	/* Write out the bitmaps */
	list_for_each_safe(pos, n, &bitmap_list) {
		struct btrfs_free_space *entry =
			list_entry(pos, struct btrfs_free_space, list);

		ret = io_ctl_add_bitmap(&io_ctl, entry->bitmap);
		if (ret)
			goto out_nospc;
		list_del_init(&entry->list);
	}

	/* Zero out the rest of the pages just to make sure */
	io_ctl_zero_remaining_pages(&io_ctl);

	ret = btrfs_dirty_pages(root, inode, io_ctl.pages, io_ctl.num_pages,
				0, i_size_read(inode), &cached_state);
	io_ctl_drop_pages(&io_ctl);
	unlock_extent_cached(&BTRFS_I(inode)->io_tree, 0,
			     i_size_read(inode) - 1, &cached_state, GFP_NOFS);

	if (ret)
		goto out;


	ret = filemap_write_and_wait(inode->i_mapping);
	if (ret)
		goto out;

	key.objectid = BTRFS_FREE_SPACE_OBJECTID;
	key.offset = offset;
	key.type = 0;

	ret = btrfs_search_slot(trans, root, &key, path, 0, 1);
	if (ret < 0) {
		clear_extent_bit(&BTRFS_I(inode)->io_tree, 0, inode->i_size - 1,
				 EXTENT_DIRTY | EXTENT_DELALLOC, 0, 0, NULL,
				 GFP_NOFS);
		goto out;
	}
	leaf = path->nodes[0];
	if (ret > 0) {
		struct btrfs_key found_key;
		BUG_ON(!path->slots[0]);
		path->slots[0]--;
		btrfs_item_key_to_cpu(leaf, &found_key, path->slots[0]);
		if (found_key.objectid != BTRFS_FREE_SPACE_OBJECTID ||
		    found_key.offset != offset) {
			clear_extent_bit(&BTRFS_I(inode)->io_tree, 0,
					 inode->i_size - 1,
					 EXTENT_DIRTY | EXTENT_DELALLOC, 0, 0,
					 NULL, GFP_NOFS);
			btrfs_release_path(path);
			goto out;
		}
	}

	BTRFS_I(inode)->generation = trans->transid;
	header = btrfs_item_ptr(leaf, path->slots[0],
				struct btrfs_free_space_header);
	btrfs_set_free_space_entries(leaf, header, entries);
	btrfs_set_free_space_bitmaps(leaf, header, bitmaps);
	btrfs_set_free_space_generation(leaf, header, trans->transid);
	btrfs_mark_buffer_dirty(leaf);
	btrfs_release_path(path);

	err = 0;
out:
	io_ctl_free(&io_ctl);
	if (err) {
		invalidate_inode_pages2(inode->i_mapping);
		BTRFS_I(inode)->generation = 0;
	}
	btrfs_update_inode(trans, root, inode);
	return err;

out_nospc:
	list_for_each_safe(pos, n, &bitmap_list) {
		struct btrfs_free_space *entry =
			list_entry(pos, struct btrfs_free_space, list);
		list_del_init(&entry->list);
	}
	io_ctl_drop_pages(&io_ctl);
	unlock_extent_cached(&BTRFS_I(inode)->io_tree, 0,
			     i_size_read(inode) - 1, &cached_state, GFP_NOFS);
	goto out;
}

int btrfs_write_out_cache(struct btrfs_root *root,
			  struct btrfs_trans_handle *trans,
			  struct btrfs_block_group_cache *block_group,
			  struct btrfs_path *path)
{
	struct btrfs_free_space_ctl *ctl = block_group->free_space_ctl;
	struct inode *inode;
	int ret = 0;

	root = root->fs_info->tree_root;

	spin_lock(&block_group->lock);
	if (block_group->disk_cache_state < BTRFS_DC_SETUP) {
		spin_unlock(&block_group->lock);
		return 0;
	}
	spin_unlock(&block_group->lock);

	inode = lookup_free_space_inode(root, block_group, path);
	if (IS_ERR(inode))
		return 0;

	ret = __btrfs_write_out_cache(root, inode, ctl, block_group, trans,
				      path, block_group->key.objectid);
	if (ret) {
		spin_lock(&block_group->lock);
		block_group->disk_cache_state = BTRFS_DC_ERROR;
		spin_unlock(&block_group->lock);
		ret = 0;
#ifdef DEBUG
		printk(KERN_ERR "btrfs: failed to write free space cache "
		       "for block group %llu\n", block_group->key.objectid);
#endif
	}

	iput(inode);
	return ret;
}

static inline unsigned long offset_to_bit(u64 bitmap_start, u32 unit,
					  u64 offset)
{
	BUG_ON(offset < bitmap_start);
	offset -= bitmap_start;
	return (unsigned long)(div_u64(offset, unit));
}

static inline unsigned long bytes_to_bits(u64 bytes, u32 unit)
{
	return (unsigned long)(div_u64(bytes, unit));
}

static inline u64 offset_to_bitmap(struct btrfs_free_space_ctl *ctl,
				   u64 offset)
{
	u64 bitmap_start;
	u64 bytes_per_bitmap;

	bytes_per_bitmap = BITS_PER_BITMAP * ctl->unit;
	bitmap_start = offset - ctl->start;
	bitmap_start = div64_u64(bitmap_start, bytes_per_bitmap);
	bitmap_start *= bytes_per_bitmap;
	bitmap_start += ctl->start;

	return bitmap_start;
}

static int tree_insert_offset(struct rb_root *root, u64 offset,
			      struct rb_node *node, int bitmap)
{
	struct rb_node **p = &root->rb_node;
	struct rb_node *parent = NULL;
	struct btrfs_free_space *info;

	while (*p) {
		parent = *p;
		info = rb_entry(parent, struct btrfs_free_space, offset_index);

		if (offset < info->offset) {
			p = &(*p)->rb_left;
		} else if (offset > info->offset) {
			p = &(*p)->rb_right;
		} else {
			/*
			 * we could have a bitmap entry and an extent entry
			 * share the same offset.  If this is the case, we want
			 * the extent entry to always be found first if we do a
			 * linear search through the tree, since we want to have
			 * the quickest allocation time, and allocating from an
			 * extent is faster than allocating from a bitmap.  So
			 * if we're inserting a bitmap and we find an entry at
			 * this offset, we want to go right, or after this entry
			 * logically.  If we are inserting an extent and we've
			 * found a bitmap, we want to go left, or before
			 * logically.
			 */
			if (bitmap) {
				if (info->bitmap) {
					WARN_ON_ONCE(1);
					return -EEXIST;
				}
				p = &(*p)->rb_right;
			} else {
				if (!info->bitmap) {
					WARN_ON_ONCE(1);
					return -EEXIST;
				}
				p = &(*p)->rb_left;
			}
		}
	}

	rb_link_node(node, parent, p);
	rb_insert_color(node, root);

	return 0;
}

/*
 * searches the tree for the given offset.
 *
 * fuzzy - If this is set, then we are trying to make an allocation, and we just
 * want a section that has at least bytes size and comes at or after the given
 * offset.
 */
static struct btrfs_free_space *
tree_search_offset(struct btrfs_free_space_ctl *ctl,
		   u64 offset, int bitmap_only, int fuzzy)
{
	struct rb_node *n = ctl->free_space_offset.rb_node;
	struct btrfs_free_space *entry, *prev = NULL;

	/* find entry that is closest to the 'offset' */
	while (1) {
		if (!n) {
			entry = NULL;
			break;
		}

		entry = rb_entry(n, struct btrfs_free_space, offset_index);
		prev = entry;

		if (offset < entry->offset)
			n = n->rb_left;
		else if (offset > entry->offset)
			n = n->rb_right;
		else
			break;
	}

	if (bitmap_only) {
		if (!entry)
			return NULL;
		if (entry->bitmap)
			return entry;

		/*
		 * bitmap entry and extent entry may share same offset,
		 * in that case, bitmap entry comes after extent entry.
		 */
		n = rb_next(n);
		if (!n)
			return NULL;
		entry = rb_entry(n, struct btrfs_free_space, offset_index);
		if (entry->offset != offset)
			return NULL;

		WARN_ON(!entry->bitmap);
		return entry;
	} else if (entry) {
		if (entry->bitmap) {
			/*
			 * if previous extent entry covers the offset,
			 * we should return it instead of the bitmap entry
			 */
			n = &entry->offset_index;
			while (1) {
				n = rb_prev(n);
				if (!n)
					break;
				prev = rb_entry(n, struct btrfs_free_space,
						offset_index);
				if (!prev->bitmap) {
					if (prev->offset + prev->bytes > offset)
						entry = prev;
					break;
				}
			}
		}
		return entry;
	}

	if (!prev)
		return NULL;

	/* find last entry before the 'offset' */
	entry = prev;
	if (entry->offset > offset) {
		n = rb_prev(&entry->offset_index);
		if (n) {
			entry = rb_entry(n, struct btrfs_free_space,
					offset_index);
			BUG_ON(entry->offset > offset);
		} else {
			if (fuzzy)
				return entry;
			else
				return NULL;
		}
	}

	if (entry->bitmap) {
		n = &entry->offset_index;
		while (1) {
			n = rb_prev(n);
			if (!n)
				break;
			prev = rb_entry(n, struct btrfs_free_space,
					offset_index);
			if (!prev->bitmap) {
				if (prev->offset + prev->bytes > offset)
					return prev;
				break;
			}
		}
		if (entry->offset + BITS_PER_BITMAP * ctl->unit > offset)
			return entry;
	} else if (entry->offset + entry->bytes > offset)
		return entry;

	if (!fuzzy)
		return NULL;

	while (1) {
		if (entry->bitmap) {
			if (entry->offset + BITS_PER_BITMAP *
			    ctl->unit > offset)
				break;
		} else {
			if (entry->offset + entry->bytes > offset)
				break;
		}

		n = rb_next(&entry->offset_index);
		if (!n)
			return NULL;
		entry = rb_entry(n, struct btrfs_free_space, offset_index);
	}
	return entry;
}

static inline void
__unlink_free_space(struct btrfs_free_space_ctl *ctl,
		    struct btrfs_free_space *info)
{
	rb_erase(&info->offset_index, &ctl->free_space_offset);
	ctl->free_extents--;
}

static void unlink_free_space(struct btrfs_free_space_ctl *ctl,
			      struct btrfs_free_space *info)
{
	__unlink_free_space(ctl, info);
	ctl->free_space -= info->bytes;
}

static int link_free_space(struct btrfs_free_space_ctl *ctl,
			   struct btrfs_free_space *info)
{
	int ret = 0;

	BUG_ON(!info->bitmap && !info->bytes);
	ret = tree_insert_offset(&ctl->free_space_offset, info->offset,
				 &info->offset_index, (info->bitmap != NULL));
	if (ret)
		return ret;

	ctl->free_space += info->bytes;
	ctl->free_extents++;
	return ret;
}

static void recalculate_thresholds(struct btrfs_free_space_ctl *ctl)
{
	struct btrfs_block_group_cache *block_group = ctl->private;
	u64 max_bytes;
	u64 bitmap_bytes;
	u64 extent_bytes;
	u64 size = block_group->key.offset;
	u64 bytes_per_bg = BITS_PER_BITMAP * block_group->sectorsize;
	int max_bitmaps = div64_u64(size + bytes_per_bg - 1, bytes_per_bg);

	BUG_ON(ctl->total_bitmaps > max_bitmaps);

	/*
	 * The goal is to keep the total amount of memory used per 1gb of space
	 * at or below 32k, so we need to adjust how much memory we allow to be
	 * used by extent based free space tracking
	 */
	if (size < 1024 * 1024 * 1024)
		max_bytes = MAX_CACHE_BYTES_PER_GIG;
	else
		max_bytes = MAX_CACHE_BYTES_PER_GIG *
			div64_u64(size, 1024 * 1024 * 1024);

	/*
	 * we want to account for 1 more bitmap than what we have so we can make
	 * sure we don't go over our overall goal of MAX_CACHE_BYTES_PER_GIG as
	 * we add more bitmaps.
	 */
	bitmap_bytes = (ctl->total_bitmaps + 1) * PAGE_CACHE_SIZE;

	if (bitmap_bytes >= max_bytes) {
		ctl->extents_thresh = 0;
		return;
	}

	/*
	 * we want the extent entry threshold to always be at most 1/2 the maxw
	 * bytes we can have, or whatever is less than that.
	 */
	extent_bytes = max_bytes - bitmap_bytes;
	extent_bytes = min_t(u64, extent_bytes, div64_u64(max_bytes, 2));

	ctl->extents_thresh =
		div64_u64(extent_bytes, (sizeof(struct btrfs_free_space)));
}

static inline void __bitmap_clear_bits(struct btrfs_free_space_ctl *ctl,
				       struct btrfs_free_space *info,
				       u64 offset, u64 bytes)
{
	unsigned long start, count;

	start = offset_to_bit(info->offset, ctl->unit, offset);
	count = bytes_to_bits(bytes, ctl->unit);
	BUG_ON(start + count > BITS_PER_BITMAP);

	bitmap_clear(info->bitmap, start, count);

	info->bytes -= bytes;
}

static void bitmap_clear_bits(struct btrfs_free_space_ctl *ctl,
			      struct btrfs_free_space *info, u64 offset,
			      u64 bytes)
{
	__bitmap_clear_bits(ctl, info, offset, bytes);
	ctl->free_space -= bytes;
}

static void bitmap_set_bits(struct btrfs_free_space_ctl *ctl,
			    struct btrfs_free_space *info, u64 offset,
			    u64 bytes)
{
	unsigned long start, count;

	start = offset_to_bit(info->offset, ctl->unit, offset);
	count = bytes_to_bits(bytes, ctl->unit);
	BUG_ON(start + count > BITS_PER_BITMAP);

	bitmap_set(info->bitmap, start, count);

	info->bytes += bytes;
	ctl->free_space += bytes;
}

static int search_bitmap(struct btrfs_free_space_ctl *ctl,
			 struct btrfs_free_space *bitmap_info, u64 *offset,
			 u64 *bytes)
{
	unsigned long found_bits = 0;
	unsigned long bits, i;
	unsigned long next_zero;

	i = offset_to_bit(bitmap_info->offset, ctl->unit,
			  max_t(u64, *offset, bitmap_info->offset));
	bits = bytes_to_bits(*bytes, ctl->unit);

	for (i = find_next_bit(bitmap_info->bitmap, BITS_PER_BITMAP, i);
	     i < BITS_PER_BITMAP;
	     i = find_next_bit(bitmap_info->bitmap, BITS_PER_BITMAP, i + 1)) {
		next_zero = find_next_zero_bit(bitmap_info->bitmap,
					       BITS_PER_BITMAP, i);
		if ((next_zero - i) >= bits) {
			found_bits = next_zero - i;
			break;
		}
		i = next_zero;
	}

	if (found_bits) {
		*offset = (u64)(i * ctl->unit) + bitmap_info->offset;
		*bytes = (u64)(found_bits) * ctl->unit;
		return 0;
	}

	return -1;
}

static struct btrfs_free_space *
find_free_space(struct btrfs_free_space_ctl *ctl, u64 *offset, u64 *bytes)
{
	struct btrfs_free_space *entry;
	struct rb_node *node;
	int ret;

	if (!ctl->free_space_offset.rb_node)
		return NULL;

	entry = tree_search_offset(ctl, offset_to_bitmap(ctl, *offset), 0, 1);
	if (!entry)
		return NULL;

	for (node = &entry->offset_index; node; node = rb_next(node)) {
		entry = rb_entry(node, struct btrfs_free_space, offset_index);
		if (entry->bytes < *bytes)
			continue;

		if (entry->bitmap) {
			ret = search_bitmap(ctl, entry, offset, bytes);
			if (!ret)
				return entry;
			continue;
		}

		*offset = entry->offset;
		*bytes = entry->bytes;
		return entry;
	}

	return NULL;
}

static void add_new_bitmap(struct btrfs_free_space_ctl *ctl,
			   struct btrfs_free_space *info, u64 offset)
{
	info->offset = offset_to_bitmap(ctl, offset);
	info->bytes = 0;
	INIT_LIST_HEAD(&info->list);
	link_free_space(ctl, info);
	ctl->total_bitmaps++;

	ctl->op->recalc_thresholds(ctl);
}

static void free_bitmap(struct btrfs_free_space_ctl *ctl,
			struct btrfs_free_space *bitmap_info)
{
	unlink_free_space(ctl, bitmap_info);
	kfree(bitmap_info->bitmap);
	kmem_cache_free(btrfs_free_space_cachep, bitmap_info);
	ctl->total_bitmaps--;
	ctl->op->recalc_thresholds(ctl);
}

static noinline int remove_from_bitmap(struct btrfs_free_space_ctl *ctl,
			      struct btrfs_free_space *bitmap_info,
			      u64 *offset, u64 *bytes)
{
	u64 end;
	u64 search_start, search_bytes;
	int ret;

again:
	end = bitmap_info->offset + (u64)(BITS_PER_BITMAP * ctl->unit) - 1;

	/*
	 * XXX - this can go away after a few releases.
	 *
	 * since the only user of btrfs_remove_free_space is the tree logging
	 * stuff, and the only way to test that is under crash conditions, we
	 * want to have this debug stuff here just in case somethings not
	 * working.  Search the bitmap for the space we are trying to use to
	 * make sure its actually there.  If its not there then we need to stop
	 * because something has gone wrong.
	 */
	search_start = *offset;
	search_bytes = *bytes;
	search_bytes = min(search_bytes, end - search_start + 1);
	ret = search_bitmap(ctl, bitmap_info, &search_start, &search_bytes);
	BUG_ON(ret < 0 || search_start != *offset);

	if (*offset > bitmap_info->offset && *offset + *bytes > end) {
		bitmap_clear_bits(ctl, bitmap_info, *offset, end - *offset + 1);
		*bytes -= end - *offset + 1;
		*offset = end + 1;
	} else if (*offset >= bitmap_info->offset && *offset + *bytes <= end) {
		bitmap_clear_bits(ctl, bitmap_info, *offset, *bytes);
		*bytes = 0;
	}

	if (*bytes) {
		struct rb_node *next = rb_next(&bitmap_info->offset_index);
		if (!bitmap_info->bytes)
			free_bitmap(ctl, bitmap_info);

		/*
		 * no entry after this bitmap, but we still have bytes to
		 * remove, so something has gone wrong.
		 */
		if (!next)
			return -EINVAL;

		bitmap_info = rb_entry(next, struct btrfs_free_space,
				       offset_index);

		/*
		 * if the next entry isn't a bitmap we need to return to let the
		 * extent stuff do its work.
		 */
		if (!bitmap_info->bitmap)
			return -EAGAIN;

		/*
		 * Ok the next item is a bitmap, but it may not actually hold
		 * the information for the rest of this free space stuff, so
		 * look for it, and if we don't find it return so we can try
		 * everything over again.
		 */
		search_start = *offset;
		search_bytes = *bytes;
		ret = search_bitmap(ctl, bitmap_info, &search_start,
				    &search_bytes);
		if (ret < 0 || search_start != *offset)
			return -EAGAIN;

		goto again;
	} else if (!bitmap_info->bytes)
		free_bitmap(ctl, bitmap_info);

	return 0;
}

static u64 add_bytes_to_bitmap(struct btrfs_free_space_ctl *ctl,
			       struct btrfs_free_space *info, u64 offset,
			       u64 bytes)
{
	u64 bytes_to_set = 0;
	u64 end;

	end = info->offset + (u64)(BITS_PER_BITMAP * ctl->unit);

	bytes_to_set = min(end - offset, bytes);

	bitmap_set_bits(ctl, info, offset, bytes_to_set);

	return bytes_to_set;

}

static bool use_bitmap(struct btrfs_free_space_ctl *ctl,
		      struct btrfs_free_space *info)
{
	struct btrfs_block_group_cache *block_group = ctl->private;

	/*
	 * If we are below the extents threshold then we can add this as an
	 * extent, and don't have to deal with the bitmap
	 */
	if (ctl->free_extents < ctl->extents_thresh) {
		/*
		 * If this block group has some small extents we don't want to
		 * use up all of our free slots in the cache with them, we want
		 * to reserve them to larger extents, however if we have plent
		 * of cache left then go ahead an dadd them, no sense in adding
		 * the overhead of a bitmap if we don't have to.
		 */
		if (info->bytes <= block_group->sectorsize * 4) {
			if (ctl->free_extents * 2 <= ctl->extents_thresh)
				return false;
		} else {
			return false;
		}
	}

	/*
	 * some block groups are so tiny they can't be enveloped by a bitmap, so
	 * don't even bother to create a bitmap for this
	 */
	if (BITS_PER_BITMAP * block_group->sectorsize >
	    block_group->key.offset)
		return false;

	return true;
}

static struct btrfs_free_space_op free_space_op = {
	.recalc_thresholds	= recalculate_thresholds,
	.use_bitmap		= use_bitmap,
};

static int insert_into_bitmap(struct btrfs_free_space_ctl *ctl,
			      struct btrfs_free_space *info)
{
	struct btrfs_free_space *bitmap_info;
	struct btrfs_block_group_cache *block_group = NULL;
	int added = 0;
	u64 bytes, offset, bytes_added;
	int ret;

	bytes = info->bytes;
	offset = info->offset;

	if (!ctl->op->use_bitmap(ctl, info))
		return 0;

	if (ctl->op == &free_space_op)
		block_group = ctl->private;
again:
	/*
	 * Since we link bitmaps right into the cluster we need to see if we
	 * have a cluster here, and if so and it has our bitmap we need to add
	 * the free space to that bitmap.
	 */
	if (block_group && !list_empty(&block_group->cluster_list)) {
		struct btrfs_free_cluster *cluster;
		struct rb_node *node;
		struct btrfs_free_space *entry;

		cluster = list_entry(block_group->cluster_list.next,
				     struct btrfs_free_cluster,
				     block_group_list);
		spin_lock(&cluster->lock);
		node = rb_first(&cluster->root);
		if (!node) {
			spin_unlock(&cluster->lock);
			goto no_cluster_bitmap;
		}

		entry = rb_entry(node, struct btrfs_free_space, offset_index);
		if (!entry->bitmap) {
			spin_unlock(&cluster->lock);
			goto no_cluster_bitmap;
		}

		if (entry->offset == offset_to_bitmap(ctl, offset)) {
			bytes_added = add_bytes_to_bitmap(ctl, entry,
							  offset, bytes);
			bytes -= bytes_added;
			offset += bytes_added;
		}
		spin_unlock(&cluster->lock);
		if (!bytes) {
			ret = 1;
			goto out;
		}
	}

no_cluster_bitmap:
	bitmap_info = tree_search_offset(ctl, offset_to_bitmap(ctl, offset),
					 1, 0);
	if (!bitmap_info) {
		BUG_ON(added);
		goto new_bitmap;
	}

	bytes_added = add_bytes_to_bitmap(ctl, bitmap_info, offset, bytes);
	bytes -= bytes_added;
	offset += bytes_added;
	added = 0;

	if (!bytes) {
		ret = 1;
		goto out;
	} else
		goto again;

new_bitmap:
	if (info && info->bitmap) {
		add_new_bitmap(ctl, info, offset);
		added = 1;
		info = NULL;
		goto again;
	} else {
		spin_unlock(&ctl->tree_lock);

		/* no pre-allocated info, allocate a new one */
		if (!info) {
			info = kmem_cache_zalloc(btrfs_free_space_cachep,
						 GFP_NOFS);
			if (!info) {
				spin_lock(&ctl->tree_lock);
				ret = -ENOMEM;
				goto out;
			}
		}

		/* allocate the bitmap */
		info->bitmap = kzalloc(PAGE_CACHE_SIZE, GFP_NOFS);
		spin_lock(&ctl->tree_lock);
		if (!info->bitmap) {
			ret = -ENOMEM;
			goto out;
		}
		goto again;
	}

out:
	if (info) {
		if (info->bitmap)
			kfree(info->bitmap);
		kmem_cache_free(btrfs_free_space_cachep, info);
	}

	return ret;
}

static bool try_merge_free_space(struct btrfs_free_space_ctl *ctl,
			  struct btrfs_free_space *info, bool update_stat)
{
	struct btrfs_free_space *left_info;
	struct btrfs_free_space *right_info;
	bool merged = false;
	u64 offset = info->offset;
	u64 bytes = info->bytes;

	/*
	 * first we want to see if there is free space adjacent to the range we
	 * are adding, if there is remove that struct and add a new one to
	 * cover the entire range
	 */
	right_info = tree_search_offset(ctl, offset + bytes, 0, 0);
	if (right_info && rb_prev(&right_info->offset_index))
		left_info = rb_entry(rb_prev(&right_info->offset_index),
				     struct btrfs_free_space, offset_index);
	else
		left_info = tree_search_offset(ctl, offset - 1, 0, 0);

	if (right_info && !right_info->bitmap) {
		if (update_stat)
			unlink_free_space(ctl, right_info);
		else
			__unlink_free_space(ctl, right_info);
		info->bytes += right_info->bytes;
		kmem_cache_free(btrfs_free_space_cachep, right_info);
		merged = true;
	}

	if (left_info && !left_info->bitmap &&
	    left_info->offset + left_info->bytes == offset) {
		if (update_stat)
			unlink_free_space(ctl, left_info);
		else
			__unlink_free_space(ctl, left_info);
		info->offset = left_info->offset;
		info->bytes += left_info->bytes;
		kmem_cache_free(btrfs_free_space_cachep, left_info);
		merged = true;
	}

	return merged;
}

int __btrfs_add_free_space(struct btrfs_free_space_ctl *ctl,
			   u64 offset, u64 bytes)
{
	struct btrfs_free_space *info;
	int ret = 0;

	info = kmem_cache_zalloc(btrfs_free_space_cachep, GFP_NOFS);
	if (!info)
		return -ENOMEM;

	info->offset = offset;
	info->bytes = bytes;

	spin_lock(&ctl->tree_lock);

	if (try_merge_free_space(ctl, info, true))
		goto link;

	/*
	 * There was no extent directly to the left or right of this new
	 * extent then we know we're going to have to allocate a new extent, so
	 * before we do that see if we need to drop this into a bitmap
	 */
	ret = insert_into_bitmap(ctl, info);
	if (ret < 0) {
		goto out;
	} else if (ret) {
		ret = 0;
		goto out;
	}
link:
	ret = link_free_space(ctl, info);
	if (ret)
		kmem_cache_free(btrfs_free_space_cachep, info);
out:
	spin_unlock(&ctl->tree_lock);

	if (ret) {
		printk(KERN_CRIT "btrfs: unable to add free space :%d\n", ret);
		BUG_ON(ret == -EEXIST);
	}

	return ret;
}

int btrfs_remove_free_space(struct btrfs_block_group_cache *block_group,
			    u64 offset, u64 bytes)
{
	struct btrfs_free_space_ctl *ctl = block_group->free_space_ctl;
	struct btrfs_free_space *info;
	struct btrfs_free_space *next_info = NULL;
	int ret = 0;

	spin_lock(&ctl->tree_lock);

again:
	info = tree_search_offset(ctl, offset, 0, 0);
	if (!info) {
		/*
		 * oops didn't find an extent that matched the space we wanted
		 * to remove, look for a bitmap instead
		 */
		info = tree_search_offset(ctl, offset_to_bitmap(ctl, offset),
					  1, 0);
		if (!info) {
			/* the tree logging code might be calling us before we
			 * have fully loaded the free space rbtree for this
			 * block group.  So it is possible the entry won't
			 * be in the rbtree yet at all.  The caching code
			 * will make sure not to put it in the rbtree if
			 * the logging code has pinned it.
			 */
			goto out_lock;
		}
	}

	if (info->bytes < bytes && rb_next(&info->offset_index)) {
		u64 end;
		next_info = rb_entry(rb_next(&info->offset_index),
					     struct btrfs_free_space,
					     offset_index);

		if (next_info->bitmap)
			end = next_info->offset +
			      BITS_PER_BITMAP * ctl->unit - 1;
		else
			end = next_info->offset + next_info->bytes;

		if (next_info->bytes < bytes ||
		    next_info->offset > offset || offset > end) {
			printk(KERN_CRIT "Found free space at %llu, size %llu,"
			      " trying to use %llu\n",
			      (unsigned long long)info->offset,
			      (unsigned long long)info->bytes,
			      (unsigned long long)bytes);
			WARN_ON(1);
			ret = -EINVAL;
			goto out_lock;
		}

		info = next_info;
	}

	if (info->bytes == bytes) {
		unlink_free_space(ctl, info);
		if (info->bitmap) {
			kfree(info->bitmap);
			ctl->total_bitmaps--;
		}
		kmem_cache_free(btrfs_free_space_cachep, info);
		ret = 0;
		goto out_lock;
	}

	if (!info->bitmap && info->offset == offset) {
		unlink_free_space(ctl, info);
		info->offset += bytes;
		info->bytes -= bytes;
		ret = link_free_space(ctl, info);
		WARN_ON(ret);
		goto out_lock;
	}

	if (!info->bitmap && info->offset <= offset &&
	    info->offset + info->bytes >= offset + bytes) {
		u64 old_start = info->offset;
		/*
		 * we're freeing space in the middle of the info,
		 * this can happen during tree log replay
		 *
		 * first unlink the old info and then
		 * insert it again after the hole we're creating
		 */
		unlink_free_space(ctl, info);
		if (offset + bytes < info->offset + info->bytes) {
			u64 old_end = info->offset + info->bytes;

			info->offset = offset + bytes;
			info->bytes = old_end - info->offset;
			ret = link_free_space(ctl, info);
			WARN_ON(ret);
			if (ret)
				goto out_lock;
		} else {
			/* the hole we're creating ends at the end
			 * of the info struct, just free the info
			 */
			kmem_cache_free(btrfs_free_space_cachep, info);
		}
		spin_unlock(&ctl->tree_lock);

		/* step two, insert a new info struct to cover
		 * anything before the hole
		 */
		ret = btrfs_add_free_space(block_group, old_start,
					   offset - old_start);
		WARN_ON(ret); /* -ENOMEM */
		goto out;
	}

	ret = remove_from_bitmap(ctl, info, &offset, &bytes);
	if (ret == -EAGAIN)
		goto again;
	BUG_ON(ret); /* logic error */
out_lock:
	spin_unlock(&ctl->tree_lock);
out:
	return ret;
}

void btrfs_dump_free_space(struct btrfs_block_group_cache *block_group,
			   u64 bytes)
{
	struct btrfs_free_space_ctl *ctl = block_group->free_space_ctl;
	struct btrfs_free_space *info;
	struct rb_node *n;
	int count = 0;

	for (n = rb_first(&ctl->free_space_offset); n; n = rb_next(n)) {
		info = rb_entry(n, struct btrfs_free_space, offset_index);
		if (info->bytes >= bytes)
			count++;
		printk(KERN_CRIT "entry offset %llu, bytes %llu, bitmap %s\n",
		       (unsigned long long)info->offset,
		       (unsigned long long)info->bytes,
		       (info->bitmap) ? "yes" : "no");
	}
	printk(KERN_INFO "block group has cluster?: %s\n",
	       list_empty(&block_group->cluster_list) ? "no" : "yes");
	printk(KERN_INFO "%d blocks of free space at or bigger than bytes is"
	       "\n", count);
}

void btrfs_init_free_space_ctl(struct btrfs_block_group_cache *block_group)
{
	struct btrfs_free_space_ctl *ctl = block_group->free_space_ctl;

	spin_lock_init(&ctl->tree_lock);
	ctl->unit = block_group->sectorsize;
	ctl->start = block_group->key.objectid;
	ctl->private = block_group;
	ctl->op = &free_space_op;

	/*
	 * we only want to have 32k of ram per block group for keeping
	 * track of free space, and if we pass 1/2 of that we want to
	 * start converting things over to using bitmaps
	 */
	ctl->extents_thresh = ((1024 * 32) / 2) /
				sizeof(struct btrfs_free_space);
}

/*
 * for a given cluster, put all of its extents back into the free
 * space cache.  If the block group passed doesn't match the block group
 * pointed to by the cluster, someone else raced in and freed the
 * cluster already.  In that case, we just return without changing anything
 */
static int
__btrfs_return_cluster_to_free_space(
			     struct btrfs_block_group_cache *block_group,
			     struct btrfs_free_cluster *cluster)
{
	struct btrfs_free_space_ctl *ctl = block_group->free_space_ctl;
	struct btrfs_free_space *entry;
	struct rb_node *node;

	spin_lock(&cluster->lock);
	if (cluster->block_group != block_group)
		goto out;

	cluster->block_group = NULL;
	cluster->window_start = 0;
	list_del_init(&cluster->block_group_list);

	node = rb_first(&cluster->root);
	while (node) {
		bool bitmap;

		entry = rb_entry(node, struct btrfs_free_space, offset_index);
		node = rb_next(&entry->offset_index);
		rb_erase(&entry->offset_index, &cluster->root);

		bitmap = (entry->bitmap != NULL);
		if (!bitmap)
			try_merge_free_space(ctl, entry, false);
		tree_insert_offset(&ctl->free_space_offset,
				   entry->offset, &entry->offset_index, bitmap);
	}
	cluster->root = RB_ROOT;

out:
	spin_unlock(&cluster->lock);
	btrfs_put_block_group(block_group);
	return 0;
}

void __btrfs_remove_free_space_cache_locked(struct btrfs_free_space_ctl *ctl)
{
	struct btrfs_free_space *info;
	struct rb_node *node;

	while ((node = rb_last(&ctl->free_space_offset)) != NULL) {
		info = rb_entry(node, struct btrfs_free_space, offset_index);
		if (!info->bitmap) {
			unlink_free_space(ctl, info);
			kmem_cache_free(btrfs_free_space_cachep, info);
		} else {
			free_bitmap(ctl, info);
		}
		if (need_resched()) {
			spin_unlock(&ctl->tree_lock);
			cond_resched();
			spin_lock(&ctl->tree_lock);
		}
	}
}

void __btrfs_remove_free_space_cache(struct btrfs_free_space_ctl *ctl)
{
	spin_lock(&ctl->tree_lock);
	__btrfs_remove_free_space_cache_locked(ctl);
	spin_unlock(&ctl->tree_lock);
}

void btrfs_remove_free_space_cache(struct btrfs_block_group_cache *block_group)
{
	struct btrfs_free_space_ctl *ctl = block_group->free_space_ctl;
	struct btrfs_free_cluster *cluster;
	struct list_head *head;

	spin_lock(&ctl->tree_lock);
	while ((head = block_group->cluster_list.next) !=
	       &block_group->cluster_list) {
		cluster = list_entry(head, struct btrfs_free_cluster,
				     block_group_list);

		WARN_ON(cluster->block_group != block_group);
		__btrfs_return_cluster_to_free_space(block_group, cluster);
		if (need_resched()) {
			spin_unlock(&ctl->tree_lock);
			cond_resched();
			spin_lock(&ctl->tree_lock);
		}
	}
	__btrfs_remove_free_space_cache_locked(ctl);
	spin_unlock(&ctl->tree_lock);

}

u64 btrfs_find_space_for_alloc(struct btrfs_block_group_cache *block_group,
			       u64 offset, u64 bytes, u64 empty_size)
{
	struct btrfs_free_space_ctl *ctl = block_group->free_space_ctl;
	struct btrfs_free_space *entry = NULL;
	u64 bytes_search = bytes + empty_size;
	u64 ret = 0;

	spin_lock(&ctl->tree_lock);
	entry = find_free_space(ctl, &offset, &bytes_search);
	if (!entry)
		goto out;

	ret = offset;
	if (entry->bitmap) {
		bitmap_clear_bits(ctl, entry, offset, bytes);
		if (!entry->bytes)
			free_bitmap(ctl, entry);
	} else {
		unlink_free_space(ctl, entry);
		entry->offset += bytes;
		entry->bytes -= bytes;
		if (!entry->bytes)
			kmem_cache_free(btrfs_free_space_cachep, entry);
		else
			link_free_space(ctl, entry);
	}

out:
	spin_unlock(&ctl->tree_lock);

	return ret;
}

/*
 * given a cluster, put all of its extents back into the free space
 * cache.  If a block group is passed, this function will only free
 * a cluster that belongs to the passed block group.
 *
 * Otherwise, it'll get a reference on the block group pointed to by the
 * cluster and remove the cluster from it.
 */
int btrfs_return_cluster_to_free_space(
			       struct btrfs_block_group_cache *block_group,
			       struct btrfs_free_cluster *cluster)
{
	struct btrfs_free_space_ctl *ctl;
	int ret;

	/* first, get a safe pointer to the block group */
	spin_lock(&cluster->lock);
	if (!block_group) {
		block_group = cluster->block_group;
		if (!block_group) {
			spin_unlock(&cluster->lock);
			return 0;
		}
	} else if (cluster->block_group != block_group) {
		/* someone else has already freed it don't redo their work */
		spin_unlock(&cluster->lock);
		return 0;
	}
	atomic_inc(&block_group->count);
	spin_unlock(&cluster->lock);

	ctl = block_group->free_space_ctl;

	/* now return any extents the cluster had on it */
	spin_lock(&ctl->tree_lock);
	ret = __btrfs_return_cluster_to_free_space(block_group, cluster);
	spin_unlock(&ctl->tree_lock);

	/* finally drop our ref */
	btrfs_put_block_group(block_group);
	return ret;
}

static u64 btrfs_alloc_from_bitmap(struct btrfs_block_group_cache *block_group,
				   struct btrfs_free_cluster *cluster,
				   struct btrfs_free_space *entry,
				   u64 bytes, u64 min_start)
{
	struct btrfs_free_space_ctl *ctl = block_group->free_space_ctl;
	int err;
	u64 search_start = cluster->window_start;
	u64 search_bytes = bytes;
	u64 ret = 0;

	search_start = min_start;
	search_bytes = bytes;

	err = search_bitmap(ctl, entry, &search_start, &search_bytes);
	if (err)
		return 0;

	ret = search_start;
	__bitmap_clear_bits(ctl, entry, ret, bytes);

	return ret;
}

/*
 * given a cluster, try to allocate 'bytes' from it, returns 0
 * if it couldn't find anything suitably large, or a logical disk offset
 * if things worked out
 */
u64 btrfs_alloc_from_cluster(struct btrfs_block_group_cache *block_group,
			     struct btrfs_free_cluster *cluster, u64 bytes,
			     u64 min_start)
{
	struct btrfs_free_space_ctl *ctl = block_group->free_space_ctl;
	struct btrfs_free_space *entry = NULL;
	struct rb_node *node;
	u64 ret = 0;

	spin_lock(&cluster->lock);
	if (bytes > cluster->max_size)
		goto out;

	if (cluster->block_group != block_group)
		goto out;

	node = rb_first(&cluster->root);
	if (!node)
		goto out;

	entry = rb_entry(node, struct btrfs_free_space, offset_index);
	while(1) {
		if (entry->bytes < bytes ||
		    (!entry->bitmap && entry->offset < min_start)) {
			node = rb_next(&entry->offset_index);
			if (!node)
				break;
			entry = rb_entry(node, struct btrfs_free_space,
					 offset_index);
			continue;
		}

		if (entry->bitmap) {
			ret = btrfs_alloc_from_bitmap(block_group,
						      cluster, entry, bytes,
						      cluster->window_start);
			if (ret == 0) {
				node = rb_next(&entry->offset_index);
				if (!node)
					break;
				entry = rb_entry(node, struct btrfs_free_space,
						 offset_index);
				continue;
			}
			cluster->window_start += bytes;
		} else {
			ret = entry->offset;

			entry->offset += bytes;
			entry->bytes -= bytes;
		}

		if (entry->bytes == 0)
			rb_erase(&entry->offset_index, &cluster->root);
		break;
	}
out:
	spin_unlock(&cluster->lock);

	if (!ret)
		return 0;

	spin_lock(&ctl->tree_lock);

	ctl->free_space -= bytes;
	if (entry->bytes == 0) {
		ctl->free_extents--;
		if (entry->bitmap) {
			kfree(entry->bitmap);
			ctl->total_bitmaps--;
			ctl->op->recalc_thresholds(ctl);
		}
		kmem_cache_free(btrfs_free_space_cachep, entry);
	}

	spin_unlock(&ctl->tree_lock);

	return ret;
}

static int btrfs_bitmap_cluster(struct btrfs_block_group_cache *block_group,
				struct btrfs_free_space *entry,
				struct btrfs_free_cluster *cluster,
				u64 offset, u64 bytes,
				u64 cont1_bytes, u64 min_bytes)
{
	struct btrfs_free_space_ctl *ctl = block_group->free_space_ctl;
	unsigned long next_zero;
	unsigned long i;
	unsigned long want_bits;
	unsigned long min_bits;
	unsigned long found_bits;
	unsigned long start = 0;
	unsigned long total_found = 0;
	int ret;

	i = offset_to_bit(entry->offset, block_group->sectorsize,
			  max_t(u64, offset, entry->offset));
	want_bits = bytes_to_bits(bytes, block_group->sectorsize);
	min_bits = bytes_to_bits(min_bytes, block_group->sectorsize);

again:
	found_bits = 0;
	for (i = find_next_bit(entry->bitmap, BITS_PER_BITMAP, i);
	     i < BITS_PER_BITMAP;
	     i = find_next_bit(entry->bitmap, BITS_PER_BITMAP, i + 1)) {
		next_zero = find_next_zero_bit(entry->bitmap,
					       BITS_PER_BITMAP, i);
		if (next_zero - i >= min_bits) {
			found_bits = next_zero - i;
			break;
		}
		i = next_zero;
	}

	if (!found_bits)
		return -ENOSPC;

	if (!total_found) {
		start = i;
		cluster->max_size = 0;
	}

	total_found += found_bits;

	if (cluster->max_size < found_bits * block_group->sectorsize)
		cluster->max_size = found_bits * block_group->sectorsize;

	if (total_found < want_bits || cluster->max_size < cont1_bytes) {
		i = next_zero + 1;
		goto again;
	}

	cluster->window_start = start * block_group->sectorsize +
		entry->offset;
	rb_erase(&entry->offset_index, &ctl->free_space_offset);
	ret = tree_insert_offset(&cluster->root, entry->offset,
				 &entry->offset_index, 1);
	BUG_ON(ret); /* -EEXIST; Logic error */

	trace_btrfs_setup_cluster(block_group, cluster,
				  total_found * block_group->sectorsize, 1);
	return 0;
}

/*
 * This searches the block group for just extents to fill the cluster with.
 * Try to find a cluster with at least bytes total bytes, at least one
 * extent of cont1_bytes, and other clusters of at least min_bytes.
 */
static noinline int
setup_cluster_no_bitmap(struct btrfs_block_group_cache *block_group,
			struct btrfs_free_cluster *cluster,
			struct list_head *bitmaps, u64 offset, u64 bytes,
			u64 cont1_bytes, u64 min_bytes)
{
	struct btrfs_free_space_ctl *ctl = block_group->free_space_ctl;
	struct btrfs_free_space *first = NULL;
	struct btrfs_free_space *entry = NULL;
	struct btrfs_free_space *last;
	struct rb_node *node;
	u64 window_start;
	u64 window_free;
	u64 max_extent;
	u64 total_size = 0;

	entry = tree_search_offset(ctl, offset, 0, 1);
	if (!entry)
		return -ENOSPC;

	/*
	 * We don't want bitmaps, so just move along until we find a normal
	 * extent entry.
	 */
	while (entry->bitmap || entry->bytes < min_bytes) {
		if (entry->bitmap && list_empty(&entry->list))
			list_add_tail(&entry->list, bitmaps);
		node = rb_next(&entry->offset_index);
		if (!node)
			return -ENOSPC;
		entry = rb_entry(node, struct btrfs_free_space, offset_index);
	}

	window_start = entry->offset;
	window_free = entry->bytes;
	max_extent = entry->bytes;
	first = entry;
	last = entry;

	for (node = rb_next(&entry->offset_index); node;
	     node = rb_next(&entry->offset_index)) {
		entry = rb_entry(node, struct btrfs_free_space, offset_index);

		if (entry->bitmap) {
			if (list_empty(&entry->list))
				list_add_tail(&entry->list, bitmaps);
			continue;
		}

		if (entry->bytes < min_bytes)
			continue;

		last = entry;
		window_free += entry->bytes;
		if (entry->bytes > max_extent)
			max_extent = entry->bytes;
	}

	if (window_free < bytes || max_extent < cont1_bytes)
		return -ENOSPC;

	cluster->window_start = first->offset;

	node = &first->offset_index;

	/*
	 * now we've found our entries, pull them out of the free space
	 * cache and put them into the cluster rbtree
	 */
	do {
		int ret;

		entry = rb_entry(node, struct btrfs_free_space, offset_index);
		node = rb_next(&entry->offset_index);
		if (entry->bitmap || entry->bytes < min_bytes)
			continue;

		rb_erase(&entry->offset_index, &ctl->free_space_offset);
		ret = tree_insert_offset(&cluster->root, entry->offset,
					 &entry->offset_index, 0);
		total_size += entry->bytes;
<<<<<<< HEAD
		BUG_ON(ret);
=======
		BUG_ON(ret); /* -EEXIST; Logic error */
>>>>>>> e816b57a
	} while (node && entry != last);

	cluster->max_size = max_extent;
	trace_btrfs_setup_cluster(block_group, cluster, total_size, 0);
	return 0;
}

/*
 * This specifically looks for bitmaps that may work in the cluster, we assume
 * that we have already failed to find extents that will work.
 */
static noinline int
setup_cluster_bitmap(struct btrfs_block_group_cache *block_group,
		     struct btrfs_free_cluster *cluster,
		     struct list_head *bitmaps, u64 offset, u64 bytes,
		     u64 cont1_bytes, u64 min_bytes)
{
	struct btrfs_free_space_ctl *ctl = block_group->free_space_ctl;
	struct btrfs_free_space *entry;
	int ret = -ENOSPC;
	u64 bitmap_offset = offset_to_bitmap(ctl, offset);

	if (ctl->total_bitmaps == 0)
		return -ENOSPC;

	/*
	 * The bitmap that covers offset won't be in the list unless offset
	 * is just its start offset.
	 */
	entry = list_first_entry(bitmaps, struct btrfs_free_space, list);
	if (entry->offset != bitmap_offset) {
		entry = tree_search_offset(ctl, bitmap_offset, 1, 0);
		if (entry && list_empty(&entry->list))
			list_add(&entry->list, bitmaps);
	}

	list_for_each_entry(entry, bitmaps, list) {
		if (entry->bytes < bytes)
			continue;
		ret = btrfs_bitmap_cluster(block_group, entry, cluster, offset,
					   bytes, cont1_bytes, min_bytes);
		if (!ret)
			return 0;
	}

	/*
	 * The bitmaps list has all the bitmaps that record free space
	 * starting after offset, so no more search is required.
	 */
	return -ENOSPC;
}

/*
 * here we try to find a cluster of blocks in a block group.  The goal
 * is to find at least bytes+empty_size.
 * We might not find them all in one contiguous area.
 *
 * returns zero and sets up cluster if things worked out, otherwise
 * it returns -enospc
 */
int btrfs_find_space_cluster(struct btrfs_trans_handle *trans,
			     struct btrfs_root *root,
			     struct btrfs_block_group_cache *block_group,
			     struct btrfs_free_cluster *cluster,
			     u64 offset, u64 bytes, u64 empty_size)
{
	struct btrfs_free_space_ctl *ctl = block_group->free_space_ctl;
	struct btrfs_free_space *entry, *tmp;
	LIST_HEAD(bitmaps);
	u64 min_bytes;
	u64 cont1_bytes;
	int ret;

	/*
	 * Choose the minimum extent size we'll require for this
	 * cluster.  For SSD_SPREAD, don't allow any fragmentation.
	 * For metadata, allow allocates with smaller extents.  For
	 * data, keep it dense.
	 */
	if (btrfs_test_opt(root, SSD_SPREAD)) {
		cont1_bytes = min_bytes = bytes + empty_size;
	} else if (block_group->flags & BTRFS_BLOCK_GROUP_METADATA) {
		cont1_bytes = bytes;
		min_bytes = block_group->sectorsize;
	} else {
		cont1_bytes = max(bytes, (bytes + empty_size) >> 2);
		min_bytes = block_group->sectorsize;
	}

	spin_lock(&ctl->tree_lock);

	/*
	 * If we know we don't have enough space to make a cluster don't even
	 * bother doing all the work to try and find one.
	 */
	if (ctl->free_space < bytes) {
		spin_unlock(&ctl->tree_lock);
		return -ENOSPC;
	}

	spin_lock(&cluster->lock);

	/* someone already found a cluster, hooray */
	if (cluster->block_group) {
		ret = 0;
		goto out;
	}

	trace_btrfs_find_cluster(block_group, offset, bytes, empty_size,
				 min_bytes);

	INIT_LIST_HEAD(&bitmaps);
	ret = setup_cluster_no_bitmap(block_group, cluster, &bitmaps, offset,
				      bytes + empty_size,
				      cont1_bytes, min_bytes);
	if (ret)
		ret = setup_cluster_bitmap(block_group, cluster, &bitmaps,
					   offset, bytes + empty_size,
					   cont1_bytes, min_bytes);

	/* Clear our temporary list */
	list_for_each_entry_safe(entry, tmp, &bitmaps, list)
		list_del_init(&entry->list);

	if (!ret) {
		atomic_inc(&block_group->count);
		list_add_tail(&cluster->block_group_list,
			      &block_group->cluster_list);
		cluster->block_group = block_group;
	} else {
		trace_btrfs_failed_cluster_setup(block_group);
	}
out:
	spin_unlock(&cluster->lock);
	spin_unlock(&ctl->tree_lock);

	return ret;
}

/*
 * simple code to zero out a cluster
 */
void btrfs_init_free_cluster(struct btrfs_free_cluster *cluster)
{
	spin_lock_init(&cluster->lock);
	spin_lock_init(&cluster->refill_lock);
	cluster->root = RB_ROOT;
	cluster->max_size = 0;
	INIT_LIST_HEAD(&cluster->block_group_list);
	cluster->block_group = NULL;
}

static int do_trimming(struct btrfs_block_group_cache *block_group,
		       u64 *total_trimmed, u64 start, u64 bytes,
		       u64 reserved_start, u64 reserved_bytes)
{
	struct btrfs_space_info *space_info = block_group->space_info;
	struct btrfs_fs_info *fs_info = block_group->fs_info;
	int ret;
	int update = 0;
	u64 trimmed = 0;

	spin_lock(&space_info->lock);
	spin_lock(&block_group->lock);
	if (!block_group->ro) {
		block_group->reserved += reserved_bytes;
		space_info->bytes_reserved += reserved_bytes;
		update = 1;
	}
	spin_unlock(&block_group->lock);
	spin_unlock(&space_info->lock);

	ret = btrfs_error_discard_extent(fs_info->extent_root,
					 start, bytes, &trimmed);
	if (!ret)
		*total_trimmed += trimmed;

	btrfs_add_free_space(block_group, reserved_start, reserved_bytes);

	if (update) {
		spin_lock(&space_info->lock);
		spin_lock(&block_group->lock);
		if (block_group->ro)
			space_info->bytes_readonly += reserved_bytes;
		block_group->reserved -= reserved_bytes;
		space_info->bytes_reserved -= reserved_bytes;
		spin_unlock(&space_info->lock);
		spin_unlock(&block_group->lock);
	}

	return ret;
}

static int trim_no_bitmap(struct btrfs_block_group_cache *block_group,
			  u64 *total_trimmed, u64 start, u64 end, u64 minlen)
{
	struct btrfs_free_space_ctl *ctl = block_group->free_space_ctl;
	struct btrfs_free_space *entry;
	struct rb_node *node;
	int ret = 0;
	u64 extent_start;
	u64 extent_bytes;
	u64 bytes;

	while (start < end) {
		spin_lock(&ctl->tree_lock);

		if (ctl->free_space < minlen) {
			spin_unlock(&ctl->tree_lock);
			break;
		}

		entry = tree_search_offset(ctl, start, 0, 1);
		if (!entry) {
			spin_unlock(&ctl->tree_lock);
			break;
		}

		/* skip bitmaps */
		while (entry->bitmap) {
			node = rb_next(&entry->offset_index);
			if (!node) {
				spin_unlock(&ctl->tree_lock);
				goto out;
			}
			entry = rb_entry(node, struct btrfs_free_space,
					 offset_index);
		}

		if (entry->offset >= end) {
			spin_unlock(&ctl->tree_lock);
			break;
		}

		extent_start = entry->offset;
		extent_bytes = entry->bytes;
		start = max(start, extent_start);
		bytes = min(extent_start + extent_bytes, end) - start;
		if (bytes < minlen) {
			spin_unlock(&ctl->tree_lock);
			goto next;
		}

		unlink_free_space(ctl, entry);
		kmem_cache_free(btrfs_free_space_cachep, entry);

		spin_unlock(&ctl->tree_lock);

		ret = do_trimming(block_group, total_trimmed, start, bytes,
				  extent_start, extent_bytes);
		if (ret)
			break;
next:
		start += bytes;

		if (fatal_signal_pending(current)) {
			ret = -ERESTARTSYS;
			break;
		}

		cond_resched();
	}
out:
	return ret;
}

static int trim_bitmaps(struct btrfs_block_group_cache *block_group,
			u64 *total_trimmed, u64 start, u64 end, u64 minlen)
{
	struct btrfs_free_space_ctl *ctl = block_group->free_space_ctl;
	struct btrfs_free_space *entry;
	int ret = 0;
	int ret2;
	u64 bytes;
	u64 offset = offset_to_bitmap(ctl, start);

	while (offset < end) {
		bool next_bitmap = false;

		spin_lock(&ctl->tree_lock);

		if (ctl->free_space < minlen) {
			spin_unlock(&ctl->tree_lock);
			break;
		}

		entry = tree_search_offset(ctl, offset, 1, 0);
		if (!entry) {
			spin_unlock(&ctl->tree_lock);
			next_bitmap = true;
			goto next;
		}

		bytes = minlen;
		ret2 = search_bitmap(ctl, entry, &start, &bytes);
		if (ret2 || start >= end) {
			spin_unlock(&ctl->tree_lock);
			next_bitmap = true;
			goto next;
		}

		bytes = min(bytes, end - start);
		if (bytes < minlen) {
			spin_unlock(&ctl->tree_lock);
			goto next;
		}

		bitmap_clear_bits(ctl, entry, start, bytes);
		if (entry->bytes == 0)
			free_bitmap(ctl, entry);

		spin_unlock(&ctl->tree_lock);

		ret = do_trimming(block_group, total_trimmed, start, bytes,
				  start, bytes);
		if (ret)
			break;
next:
		if (next_bitmap) {
			offset += BITS_PER_BITMAP * ctl->unit;
		} else {
			start += bytes;
			if (start >= offset + BITS_PER_BITMAP * ctl->unit)
				offset += BITS_PER_BITMAP * ctl->unit;
		}

		if (fatal_signal_pending(current)) {
			ret = -ERESTARTSYS;
			break;
		}

		cond_resched();
	}

	return ret;
}

int btrfs_trim_block_group(struct btrfs_block_group_cache *block_group,
			   u64 *trimmed, u64 start, u64 end, u64 minlen)
{
	int ret;

	*trimmed = 0;

	ret = trim_no_bitmap(block_group, trimmed, start, end, minlen);
	if (ret)
		return ret;

	ret = trim_bitmaps(block_group, trimmed, start, end, minlen);

	return ret;
}

/*
 * Find the left-most item in the cache tree, and then return the
 * smallest inode number in the item.
 *
 * Note: the returned inode number may not be the smallest one in
 * the tree, if the left-most item is a bitmap.
 */
u64 btrfs_find_ino_for_alloc(struct btrfs_root *fs_root)
{
	struct btrfs_free_space_ctl *ctl = fs_root->free_ino_ctl;
	struct btrfs_free_space *entry = NULL;
	u64 ino = 0;

	spin_lock(&ctl->tree_lock);

	if (RB_EMPTY_ROOT(&ctl->free_space_offset))
		goto out;

	entry = rb_entry(rb_first(&ctl->free_space_offset),
			 struct btrfs_free_space, offset_index);

	if (!entry->bitmap) {
		ino = entry->offset;

		unlink_free_space(ctl, entry);
		entry->offset++;
		entry->bytes--;
		if (!entry->bytes)
			kmem_cache_free(btrfs_free_space_cachep, entry);
		else
			link_free_space(ctl, entry);
	} else {
		u64 offset = 0;
		u64 count = 1;
		int ret;

		ret = search_bitmap(ctl, entry, &offset, &count);
		/* Logic error; Should be empty if it can't find anything */
		BUG_ON(ret);

		ino = offset;
		bitmap_clear_bits(ctl, entry, offset, 1);
		if (entry->bytes == 0)
			free_bitmap(ctl, entry);
	}
out:
	spin_unlock(&ctl->tree_lock);

	return ino;
}

struct inode *lookup_free_ino_inode(struct btrfs_root *root,
				    struct btrfs_path *path)
{
	struct inode *inode = NULL;

	spin_lock(&root->cache_lock);
	if (root->cache_inode)
		inode = igrab(root->cache_inode);
	spin_unlock(&root->cache_lock);
	if (inode)
		return inode;

	inode = __lookup_free_space_inode(root, path, 0);
	if (IS_ERR(inode))
		return inode;

	spin_lock(&root->cache_lock);
	if (!btrfs_fs_closing(root->fs_info))
		root->cache_inode = igrab(inode);
	spin_unlock(&root->cache_lock);

	return inode;
}

int create_free_ino_inode(struct btrfs_root *root,
			  struct btrfs_trans_handle *trans,
			  struct btrfs_path *path)
{
	return __create_free_space_inode(root, trans, path,
					 BTRFS_FREE_INO_OBJECTID, 0);
}

int load_free_ino_cache(struct btrfs_fs_info *fs_info, struct btrfs_root *root)
{
	struct btrfs_free_space_ctl *ctl = root->free_ino_ctl;
	struct btrfs_path *path;
	struct inode *inode;
	int ret = 0;
	u64 root_gen = btrfs_root_generation(&root->root_item);

	if (!btrfs_test_opt(root, INODE_MAP_CACHE))
		return 0;

	/*
	 * If we're unmounting then just return, since this does a search on the
	 * normal root and not the commit root and we could deadlock.
	 */
	if (btrfs_fs_closing(fs_info))
		return 0;

	path = btrfs_alloc_path();
	if (!path)
		return 0;

	inode = lookup_free_ino_inode(root, path);
	if (IS_ERR(inode))
		goto out;

	if (root_gen != BTRFS_I(inode)->generation)
		goto out_put;

	ret = __load_free_space_cache(root, inode, ctl, path, 0);

	if (ret < 0)
		printk(KERN_ERR "btrfs: failed to load free ino cache for "
		       "root %llu\n", root->root_key.objectid);
out_put:
	iput(inode);
out:
	btrfs_free_path(path);
	return ret;
}

int btrfs_write_out_ino_cache(struct btrfs_root *root,
			      struct btrfs_trans_handle *trans,
			      struct btrfs_path *path)
{
	struct btrfs_free_space_ctl *ctl = root->free_ino_ctl;
	struct inode *inode;
	int ret;

	if (!btrfs_test_opt(root, INODE_MAP_CACHE))
		return 0;

	inode = lookup_free_ino_inode(root, path);
	if (IS_ERR(inode))
		return 0;

	ret = __btrfs_write_out_cache(root, inode, ctl, NULL, trans, path, 0);
	if (ret) {
		btrfs_delalloc_release_metadata(inode, inode->i_size);
#ifdef DEBUG
		printk(KERN_ERR "btrfs: failed to write free ino cache "
		       "for root %llu\n", root->root_key.objectid);
#endif
	}

	iput(inode);
	return ret;
}<|MERGE_RESOLUTION|>--- conflicted
+++ resolved
@@ -866,11 +866,7 @@
 	io_ctl_prepare_pages(&io_ctl, inode, 0);
 
 	lock_extent_bits(&BTRFS_I(inode)->io_tree, 0, i_size_read(inode) - 1,
-<<<<<<< HEAD
-			 0, &cached_state, GFP_NOFS);
-=======
 			 0, &cached_state);
->>>>>>> e816b57a
 
 	node = rb_first(&ctl->free_space_offset);
 	if (!node && cluster) {
@@ -2440,11 +2436,7 @@
 		ret = tree_insert_offset(&cluster->root, entry->offset,
 					 &entry->offset_index, 0);
 		total_size += entry->bytes;
-<<<<<<< HEAD
-		BUG_ON(ret);
-=======
 		BUG_ON(ret); /* -EEXIST; Logic error */
->>>>>>> e816b57a
 	} while (node && entry != last);
 
 	cluster->max_size = max_extent;
