/*
 * Copyright (C) 2007 Oracle.  All rights reserved.
 *
 * This program is free software; you can redistribute it and/or
 * modify it under the terms of the GNU General Public
 * License v2 as published by the Free Software Foundation.
 *
 * This program is distributed in the hope that it will be useful,
 * but WITHOUT ANY WARRANTY; without even the implied warranty of
 * MERCHANTABILITY or FITNESS FOR A PARTICULAR PURPOSE.  See the GNU
 * General Public License for more details.
 *
 * You should have received a copy of the GNU General Public
 * License along with this program; if not, write to the
 * Free Software Foundation, Inc., 59 Temple Place - Suite 330,
 * Boston, MA 021110-1307, USA.
 */

#include <linux/kernel.h>
#include <linux/bio.h>
#include <linux/buffer_head.h>
#include <linux/file.h>
#include <linux/fs.h>
#include <linux/pagemap.h>
#include <linux/highmem.h>
#include <linux/time.h>
#include <linux/init.h>
#include <linux/string.h>
#include <linux/backing-dev.h>
#include <linux/mpage.h>
#include <linux/swap.h>
#include <linux/writeback.h>
#include <linux/statfs.h>
#include <linux/compat.h>
#include <linux/bit_spinlock.h>
#include <linux/xattr.h>
#include <linux/posix_acl.h>
#include <linux/falloc.h>
#include <linux/slab.h>
#include <linux/ratelimit.h>
#include <linux/mount.h>
#include "compat.h"
#include "ctree.h"
#include "disk-io.h"
#include "transaction.h"
#include "btrfs_inode.h"
#include "ioctl.h"
#include "print-tree.h"
#include "ordered-data.h"
#include "xattr.h"
#include "tree-log.h"
#include "volumes.h"
#include "compression.h"
#include "locking.h"
#include "free-space-cache.h"
#include "inode-map.h"

struct btrfs_iget_args {
	u64 ino;
	struct btrfs_root *root;
};

static const struct inode_operations btrfs_dir_inode_operations;
static const struct inode_operations btrfs_symlink_inode_operations;
static const struct inode_operations btrfs_dir_ro_inode_operations;
static const struct inode_operations btrfs_special_inode_operations;
static const struct inode_operations btrfs_file_inode_operations;
static const struct address_space_operations btrfs_aops;
static const struct address_space_operations btrfs_symlink_aops;
static const struct file_operations btrfs_dir_file_operations;
static struct extent_io_ops btrfs_extent_io_ops;

static struct kmem_cache *btrfs_inode_cachep;
struct kmem_cache *btrfs_trans_handle_cachep;
struct kmem_cache *btrfs_transaction_cachep;
struct kmem_cache *btrfs_path_cachep;
struct kmem_cache *btrfs_free_space_cachep;

#define S_SHIFT 12
static unsigned char btrfs_type_by_mode[S_IFMT >> S_SHIFT] = {
	[S_IFREG >> S_SHIFT]	= BTRFS_FT_REG_FILE,
	[S_IFDIR >> S_SHIFT]	= BTRFS_FT_DIR,
	[S_IFCHR >> S_SHIFT]	= BTRFS_FT_CHRDEV,
	[S_IFBLK >> S_SHIFT]	= BTRFS_FT_BLKDEV,
	[S_IFIFO >> S_SHIFT]	= BTRFS_FT_FIFO,
	[S_IFSOCK >> S_SHIFT]	= BTRFS_FT_SOCK,
	[S_IFLNK >> S_SHIFT]	= BTRFS_FT_SYMLINK,
};

static int btrfs_setsize(struct inode *inode, loff_t newsize);
static int btrfs_truncate(struct inode *inode);
static int btrfs_finish_ordered_io(struct inode *inode, u64 start, u64 end);
static noinline int cow_file_range(struct inode *inode,
				   struct page *locked_page,
				   u64 start, u64 end, int *page_started,
				   unsigned long *nr_written, int unlock);
static noinline int btrfs_update_inode_fallback(struct btrfs_trans_handle *trans,
				struct btrfs_root *root, struct inode *inode);

static int btrfs_init_inode_security(struct btrfs_trans_handle *trans,
				     struct inode *inode,  struct inode *dir,
				     const struct qstr *qstr)
{
	int err;

	err = btrfs_init_acl(trans, inode, dir);
	if (!err)
		err = btrfs_xattr_security_init(trans, inode, dir, qstr);
	return err;
}

/*
 * this does all the hard work for inserting an inline extent into
 * the btree.  The caller should have done a btrfs_drop_extents so that
 * no overlapping inline items exist in the btree
 */
static noinline int insert_inline_extent(struct btrfs_trans_handle *trans,
				struct btrfs_root *root, struct inode *inode,
				u64 start, size_t size, size_t compressed_size,
				int compress_type,
				struct page **compressed_pages)
{
	struct btrfs_key key;
	struct btrfs_path *path;
	struct extent_buffer *leaf;
	struct page *page = NULL;
	char *kaddr;
	unsigned long ptr;
	struct btrfs_file_extent_item *ei;
	int err = 0;
	int ret;
	size_t cur_size = size;
	size_t datasize;
	unsigned long offset;

	if (compressed_size && compressed_pages)
		cur_size = compressed_size;

	path = btrfs_alloc_path();
	if (!path)
		return -ENOMEM;

	path->leave_spinning = 1;

	key.objectid = btrfs_ino(inode);
	key.offset = start;
	btrfs_set_key_type(&key, BTRFS_EXTENT_DATA_KEY);
	datasize = btrfs_file_extent_calc_inline_size(cur_size);

	inode_add_bytes(inode, size);
	ret = btrfs_insert_empty_item(trans, root, path, &key,
				      datasize);
	BUG_ON(ret);
	if (ret) {
		err = ret;
		goto fail;
	}
	leaf = path->nodes[0];
	ei = btrfs_item_ptr(leaf, path->slots[0],
			    struct btrfs_file_extent_item);
	btrfs_set_file_extent_generation(leaf, ei, trans->transid);
	btrfs_set_file_extent_type(leaf, ei, BTRFS_FILE_EXTENT_INLINE);
	btrfs_set_file_extent_encryption(leaf, ei, 0);
	btrfs_set_file_extent_other_encoding(leaf, ei, 0);
	btrfs_set_file_extent_ram_bytes(leaf, ei, size);
	ptr = btrfs_file_extent_inline_start(ei);

	if (compress_type != BTRFS_COMPRESS_NONE) {
		struct page *cpage;
		int i = 0;
		while (compressed_size > 0) {
			cpage = compressed_pages[i];
			cur_size = min_t(unsigned long, compressed_size,
				       PAGE_CACHE_SIZE);

			kaddr = kmap_atomic(cpage, KM_USER0);
			write_extent_buffer(leaf, kaddr, ptr, cur_size);
			kunmap_atomic(kaddr, KM_USER0);

			i++;
			ptr += cur_size;
			compressed_size -= cur_size;
		}
		btrfs_set_file_extent_compression(leaf, ei,
						  compress_type);
	} else {
		page = find_get_page(inode->i_mapping,
				     start >> PAGE_CACHE_SHIFT);
		btrfs_set_file_extent_compression(leaf, ei, 0);
		kaddr = kmap_atomic(page, KM_USER0);
		offset = start & (PAGE_CACHE_SIZE - 1);
		write_extent_buffer(leaf, kaddr + offset, ptr, size);
		kunmap_atomic(kaddr, KM_USER0);
		page_cache_release(page);
	}
	btrfs_mark_buffer_dirty(leaf);
	btrfs_free_path(path);

	/*
	 * we're an inline extent, so nobody can
	 * extend the file past i_size without locking
	 * a page we already have locked.
	 *
	 * We must do any isize and inode updates
	 * before we unlock the pages.  Otherwise we
	 * could end up racing with unlink.
	 */
	BTRFS_I(inode)->disk_i_size = inode->i_size;
	btrfs_update_inode(trans, root, inode);

	return 0;
fail:
	btrfs_free_path(path);
	return err;
}


/*
 * conditionally insert an inline extent into the file.  This
 * does the checks required to make sure the data is small enough
 * to fit as an inline extent.
 */
static noinline int cow_file_range_inline(struct btrfs_trans_handle *trans,
				 struct btrfs_root *root,
				 struct inode *inode, u64 start, u64 end,
				 size_t compressed_size, int compress_type,
				 struct page **compressed_pages)
{
	u64 isize = i_size_read(inode);
	u64 actual_end = min(end + 1, isize);
	u64 inline_len = actual_end - start;
	u64 aligned_end = (end + root->sectorsize - 1) &
			~((u64)root->sectorsize - 1);
	u64 hint_byte;
	u64 data_len = inline_len;
	int ret;

	if (compressed_size)
		data_len = compressed_size;

	if (start > 0 ||
	    actual_end >= PAGE_CACHE_SIZE ||
	    data_len >= BTRFS_MAX_INLINE_DATA_SIZE(root) ||
	    (!compressed_size &&
	    (actual_end & (root->sectorsize - 1)) == 0) ||
	    end + 1 < isize ||
	    data_len > root->fs_info->max_inline) {
		return 1;
	}

	ret = btrfs_drop_extents(trans, inode, start, aligned_end,
				 &hint_byte, 1);
	BUG_ON(ret);

	if (isize > actual_end)
		inline_len = min_t(u64, isize, actual_end);
	ret = insert_inline_extent(trans, root, inode, start,
				   inline_len, compressed_size,
				   compress_type, compressed_pages);
	BUG_ON(ret);
	btrfs_delalloc_release_metadata(inode, end + 1 - start);
	btrfs_drop_extent_cache(inode, start, aligned_end - 1, 0);
	return 0;
}

struct async_extent {
	u64 start;
	u64 ram_size;
	u64 compressed_size;
	struct page **pages;
	unsigned long nr_pages;
	int compress_type;
	struct list_head list;
};

struct async_cow {
	struct inode *inode;
	struct btrfs_root *root;
	struct page *locked_page;
	u64 start;
	u64 end;
	struct list_head extents;
	struct btrfs_work work;
};

static noinline int add_async_extent(struct async_cow *cow,
				     u64 start, u64 ram_size,
				     u64 compressed_size,
				     struct page **pages,
				     unsigned long nr_pages,
				     int compress_type)
{
	struct async_extent *async_extent;

	async_extent = kmalloc(sizeof(*async_extent), GFP_NOFS);
	BUG_ON(!async_extent);
	async_extent->start = start;
	async_extent->ram_size = ram_size;
	async_extent->compressed_size = compressed_size;
	async_extent->pages = pages;
	async_extent->nr_pages = nr_pages;
	async_extent->compress_type = compress_type;
	list_add_tail(&async_extent->list, &cow->extents);
	return 0;
}

/*
 * we create compressed extents in two phases.  The first
 * phase compresses a range of pages that have already been
 * locked (both pages and state bits are locked).
 *
 * This is done inside an ordered work queue, and the compression
 * is spread across many cpus.  The actual IO submission is step
 * two, and the ordered work queue takes care of making sure that
 * happens in the same order things were put onto the queue by
 * writepages and friends.
 *
 * If this code finds it can't get good compression, it puts an
 * entry onto the work queue to write the uncompressed bytes.  This
 * makes sure that both compressed inodes and uncompressed inodes
 * are written in the same order that pdflush sent them down.
 */
static noinline int compress_file_range(struct inode *inode,
					struct page *locked_page,
					u64 start, u64 end,
					struct async_cow *async_cow,
					int *num_added)
{
	struct btrfs_root *root = BTRFS_I(inode)->root;
	struct btrfs_trans_handle *trans;
	u64 num_bytes;
	u64 blocksize = root->sectorsize;
	u64 actual_end;
	u64 isize = i_size_read(inode);
	int ret = 0;
	struct page **pages = NULL;
	unsigned long nr_pages;
	unsigned long nr_pages_ret = 0;
	unsigned long total_compressed = 0;
	unsigned long total_in = 0;
	unsigned long max_compressed = 128 * 1024;
	unsigned long max_uncompressed = 128 * 1024;
	int i;
	int will_compress;
	int compress_type = root->fs_info->compress_type;

	/* if this is a small write inside eof, kick off a defragbot */
	if (end <= BTRFS_I(inode)->disk_i_size && (end - start + 1) < 16 * 1024)
		btrfs_add_inode_defrag(NULL, inode);

	actual_end = min_t(u64, isize, end + 1);
again:
	will_compress = 0;
	nr_pages = (end >> PAGE_CACHE_SHIFT) - (start >> PAGE_CACHE_SHIFT) + 1;
	nr_pages = min(nr_pages, (128 * 1024UL) / PAGE_CACHE_SIZE);

	/*
	 * we don't want to send crud past the end of i_size through
	 * compression, that's just a waste of CPU time.  So, if the
	 * end of the file is before the start of our current
	 * requested range of bytes, we bail out to the uncompressed
	 * cleanup code that can deal with all of this.
	 *
	 * It isn't really the fastest way to fix things, but this is a
	 * very uncommon corner.
	 */
	if (actual_end <= start)
		goto cleanup_and_bail_uncompressed;

	total_compressed = actual_end - start;

	/* we want to make sure that amount of ram required to uncompress
	 * an extent is reasonable, so we limit the total size in ram
	 * of a compressed extent to 128k.  This is a crucial number
	 * because it also controls how easily we can spread reads across
	 * cpus for decompression.
	 *
	 * We also want to make sure the amount of IO required to do
	 * a random read is reasonably small, so we limit the size of
	 * a compressed extent to 128k.
	 */
	total_compressed = min(total_compressed, max_uncompressed);
	num_bytes = (end - start + blocksize) & ~(blocksize - 1);
	num_bytes = max(blocksize,  num_bytes);
	total_in = 0;
	ret = 0;

	/*
	 * we do compression for mount -o compress and when the
	 * inode has not been flagged as nocompress.  This flag can
	 * change at any time if we discover bad compression ratios.
	 */
	if (!(BTRFS_I(inode)->flags & BTRFS_INODE_NOCOMPRESS) &&
	    (btrfs_test_opt(root, COMPRESS) ||
	     (BTRFS_I(inode)->force_compress) ||
	     (BTRFS_I(inode)->flags & BTRFS_INODE_COMPRESS))) {
		WARN_ON(pages);
		pages = kzalloc(sizeof(struct page *) * nr_pages, GFP_NOFS);
		if (!pages) {
			/* just bail out to the uncompressed code */
			goto cont;
		}

		if (BTRFS_I(inode)->force_compress)
			compress_type = BTRFS_I(inode)->force_compress;

		ret = btrfs_compress_pages(compress_type,
					   inode->i_mapping, start,
					   total_compressed, pages,
					   nr_pages, &nr_pages_ret,
					   &total_in,
					   &total_compressed,
					   max_compressed);

		if (!ret) {
			unsigned long offset = total_compressed &
				(PAGE_CACHE_SIZE - 1);
			struct page *page = pages[nr_pages_ret - 1];
			char *kaddr;

			/* zero the tail end of the last page, we might be
			 * sending it down to disk
			 */
			if (offset) {
				kaddr = kmap_atomic(page, KM_USER0);
				memset(kaddr + offset, 0,
				       PAGE_CACHE_SIZE - offset);
				kunmap_atomic(kaddr, KM_USER0);
			}
			will_compress = 1;
		}
	}
cont:
	if (start == 0) {
		trans = btrfs_join_transaction(root);
		BUG_ON(IS_ERR(trans));
		trans->block_rsv = &root->fs_info->delalloc_block_rsv;

		/* lets try to make an inline extent */
		if (ret || total_in < (actual_end - start)) {
			/* we didn't compress the entire range, try
			 * to make an uncompressed inline extent.
			 */
			ret = cow_file_range_inline(trans, root, inode,
						    start, end, 0, 0, NULL);
		} else {
			/* try making a compressed inline extent */
			ret = cow_file_range_inline(trans, root, inode,
						    start, end,
						    total_compressed,
						    compress_type, pages);
		}
		if (ret == 0) {
			/*
			 * inline extent creation worked, we don't need
			 * to create any more async work items.  Unlock
			 * and free up our temp pages.
			 */
			extent_clear_unlock_delalloc(inode,
			     &BTRFS_I(inode)->io_tree,
			     start, end, NULL,
			     EXTENT_CLEAR_UNLOCK_PAGE | EXTENT_CLEAR_DIRTY |
			     EXTENT_CLEAR_DELALLOC |
			     EXTENT_SET_WRITEBACK | EXTENT_END_WRITEBACK);

			btrfs_end_transaction(trans, root);
			goto free_pages_out;
		}
		btrfs_end_transaction(trans, root);
	}

	if (will_compress) {
		/*
		 * we aren't doing an inline extent round the compressed size
		 * up to a block size boundary so the allocator does sane
		 * things
		 */
		total_compressed = (total_compressed + blocksize - 1) &
			~(blocksize - 1);

		/*
		 * one last check to make sure the compression is really a
		 * win, compare the page count read with the blocks on disk
		 */
		total_in = (total_in + PAGE_CACHE_SIZE - 1) &
			~(PAGE_CACHE_SIZE - 1);
		if (total_compressed >= total_in) {
			will_compress = 0;
		} else {
			num_bytes = total_in;
		}
	}
	if (!will_compress && pages) {
		/*
		 * the compression code ran but failed to make things smaller,
		 * free any pages it allocated and our page pointer array
		 */
		for (i = 0; i < nr_pages_ret; i++) {
			WARN_ON(pages[i]->mapping);
			page_cache_release(pages[i]);
		}
		kfree(pages);
		pages = NULL;
		total_compressed = 0;
		nr_pages_ret = 0;

		/* flag the file so we don't compress in the future */
		if (!btrfs_test_opt(root, FORCE_COMPRESS) &&
		    !(BTRFS_I(inode)->force_compress)) {
			BTRFS_I(inode)->flags |= BTRFS_INODE_NOCOMPRESS;
		}
	}
	if (will_compress) {
		*num_added += 1;

		/* the async work queues will take care of doing actual
		 * allocation on disk for these compressed pages,
		 * and will submit them to the elevator.
		 */
		add_async_extent(async_cow, start, num_bytes,
				 total_compressed, pages, nr_pages_ret,
				 compress_type);

		if (start + num_bytes < end) {
			start += num_bytes;
			pages = NULL;
			cond_resched();
			goto again;
		}
	} else {
cleanup_and_bail_uncompressed:
		/*
		 * No compression, but we still need to write the pages in
		 * the file we've been given so far.  redirty the locked
		 * page if it corresponds to our extent and set things up
		 * for the async work queue to run cow_file_range to do
		 * the normal delalloc dance
		 */
		if (page_offset(locked_page) >= start &&
		    page_offset(locked_page) <= end) {
			__set_page_dirty_nobuffers(locked_page);
			/* unlocked later on in the async handlers */
		}
		add_async_extent(async_cow, start, end - start + 1,
				 0, NULL, 0, BTRFS_COMPRESS_NONE);
		*num_added += 1;
	}

out:
	return 0;

free_pages_out:
	for (i = 0; i < nr_pages_ret; i++) {
		WARN_ON(pages[i]->mapping);
		page_cache_release(pages[i]);
	}
	kfree(pages);

	goto out;
}

/*
 * phase two of compressed writeback.  This is the ordered portion
 * of the code, which only gets called in the order the work was
 * queued.  We walk all the async extents created by compress_file_range
 * and send them down to the disk.
 */
static noinline int submit_compressed_extents(struct inode *inode,
					      struct async_cow *async_cow)
{
	struct async_extent *async_extent;
	u64 alloc_hint = 0;
	struct btrfs_trans_handle *trans;
	struct btrfs_key ins;
	struct extent_map *em;
	struct btrfs_root *root = BTRFS_I(inode)->root;
	struct extent_map_tree *em_tree = &BTRFS_I(inode)->extent_tree;
	struct extent_io_tree *io_tree;
	int ret = 0;

	if (list_empty(&async_cow->extents))
		return 0;


	while (!list_empty(&async_cow->extents)) {
		async_extent = list_entry(async_cow->extents.next,
					  struct async_extent, list);
		list_del(&async_extent->list);

		io_tree = &BTRFS_I(inode)->io_tree;

retry:
		/* did the compression code fall back to uncompressed IO? */
		if (!async_extent->pages) {
			int page_started = 0;
			unsigned long nr_written = 0;

			lock_extent(io_tree, async_extent->start,
					 async_extent->start +
					 async_extent->ram_size - 1, GFP_NOFS);

			/* allocate blocks */
			ret = cow_file_range(inode, async_cow->locked_page,
					     async_extent->start,
					     async_extent->start +
					     async_extent->ram_size - 1,
					     &page_started, &nr_written, 0);

			/*
			 * if page_started, cow_file_range inserted an
			 * inline extent and took care of all the unlocking
			 * and IO for us.  Otherwise, we need to submit
			 * all those pages down to the drive.
			 */
			if (!page_started && !ret)
				extent_write_locked_range(io_tree,
						  inode, async_extent->start,
						  async_extent->start +
						  async_extent->ram_size - 1,
						  btrfs_get_extent,
						  WB_SYNC_ALL);
			kfree(async_extent);
			cond_resched();
			continue;
		}

		lock_extent(io_tree, async_extent->start,
			    async_extent->start + async_extent->ram_size - 1,
			    GFP_NOFS);

		trans = btrfs_join_transaction(root);
		BUG_ON(IS_ERR(trans));
		trans->block_rsv = &root->fs_info->delalloc_block_rsv;
		ret = btrfs_reserve_extent(trans, root,
					   async_extent->compressed_size,
					   async_extent->compressed_size,
					   0, alloc_hint,
					   (u64)-1, &ins, 1);
		btrfs_end_transaction(trans, root);

		if (ret) {
			int i;
			for (i = 0; i < async_extent->nr_pages; i++) {
				WARN_ON(async_extent->pages[i]->mapping);
				page_cache_release(async_extent->pages[i]);
			}
			kfree(async_extent->pages);
			async_extent->nr_pages = 0;
			async_extent->pages = NULL;
			unlock_extent(io_tree, async_extent->start,
				      async_extent->start +
				      async_extent->ram_size - 1, GFP_NOFS);
			goto retry;
		}

		/*
		 * here we're doing allocation and writeback of the
		 * compressed pages
		 */
		btrfs_drop_extent_cache(inode, async_extent->start,
					async_extent->start +
					async_extent->ram_size - 1, 0);

		em = alloc_extent_map();
		BUG_ON(!em);
		em->start = async_extent->start;
		em->len = async_extent->ram_size;
		em->orig_start = em->start;

		em->block_start = ins.objectid;
		em->block_len = ins.offset;
		em->bdev = root->fs_info->fs_devices->latest_bdev;
		em->compress_type = async_extent->compress_type;
		set_bit(EXTENT_FLAG_PINNED, &em->flags);
		set_bit(EXTENT_FLAG_COMPRESSED, &em->flags);

		while (1) {
			write_lock(&em_tree->lock);
			ret = add_extent_mapping(em_tree, em);
			write_unlock(&em_tree->lock);
			if (ret != -EEXIST) {
				free_extent_map(em);
				break;
			}
			btrfs_drop_extent_cache(inode, async_extent->start,
						async_extent->start +
						async_extent->ram_size - 1, 0);
		}

		ret = btrfs_add_ordered_extent_compress(inode,
						async_extent->start,
						ins.objectid,
						async_extent->ram_size,
						ins.offset,
						BTRFS_ORDERED_COMPRESSED,
						async_extent->compress_type);
		BUG_ON(ret);

		/*
		 * clear dirty, set writeback and unlock the pages.
		 */
		extent_clear_unlock_delalloc(inode,
				&BTRFS_I(inode)->io_tree,
				async_extent->start,
				async_extent->start +
				async_extent->ram_size - 1,
				NULL, EXTENT_CLEAR_UNLOCK_PAGE |
				EXTENT_CLEAR_UNLOCK |
				EXTENT_CLEAR_DELALLOC |
				EXTENT_CLEAR_DIRTY | EXTENT_SET_WRITEBACK);

		ret = btrfs_submit_compressed_write(inode,
				    async_extent->start,
				    async_extent->ram_size,
				    ins.objectid,
				    ins.offset, async_extent->pages,
				    async_extent->nr_pages);

		BUG_ON(ret);
		alloc_hint = ins.objectid + ins.offset;
		kfree(async_extent);
		cond_resched();
	}

	return 0;
}

static u64 get_extent_allocation_hint(struct inode *inode, u64 start,
				      u64 num_bytes)
{
	struct extent_map_tree *em_tree = &BTRFS_I(inode)->extent_tree;
	struct extent_map *em;
	u64 alloc_hint = 0;

	read_lock(&em_tree->lock);
	em = search_extent_mapping(em_tree, start, num_bytes);
	if (em) {
		/*
		 * if block start isn't an actual block number then find the
		 * first block in this inode and use that as a hint.  If that
		 * block is also bogus then just don't worry about it.
		 */
		if (em->block_start >= EXTENT_MAP_LAST_BYTE) {
			free_extent_map(em);
			em = search_extent_mapping(em_tree, 0, 0);
			if (em && em->block_start < EXTENT_MAP_LAST_BYTE)
				alloc_hint = em->block_start;
			if (em)
				free_extent_map(em);
		} else {
			alloc_hint = em->block_start;
			free_extent_map(em);
		}
	}
	read_unlock(&em_tree->lock);

	return alloc_hint;
}

/*
 * when extent_io.c finds a delayed allocation range in the file,
 * the call backs end up in this code.  The basic idea is to
 * allocate extents on disk for the range, and create ordered data structs
 * in ram to track those extents.
 *
 * locked_page is the page that writepage had locked already.  We use
 * it to make sure we don't do extra locks or unlocks.
 *
 * *page_started is set to one if we unlock locked_page and do everything
 * required to start IO on it.  It may be clean and already done with
 * IO when we return.
 */
static noinline int cow_file_range(struct inode *inode,
				   struct page *locked_page,
				   u64 start, u64 end, int *page_started,
				   unsigned long *nr_written,
				   int unlock)
{
	struct btrfs_root *root = BTRFS_I(inode)->root;
	struct btrfs_trans_handle *trans;
	u64 alloc_hint = 0;
	u64 num_bytes;
	unsigned long ram_size;
	u64 disk_num_bytes;
	u64 cur_alloc_size;
	u64 blocksize = root->sectorsize;
	struct btrfs_key ins;
	struct extent_map *em;
	struct extent_map_tree *em_tree = &BTRFS_I(inode)->extent_tree;
	int ret = 0;

	BUG_ON(btrfs_is_free_space_inode(root, inode));
	trans = btrfs_join_transaction(root);
	BUG_ON(IS_ERR(trans));
	trans->block_rsv = &root->fs_info->delalloc_block_rsv;

	num_bytes = (end - start + blocksize) & ~(blocksize - 1);
	num_bytes = max(blocksize,  num_bytes);
	disk_num_bytes = num_bytes;
	ret = 0;

	/* if this is a small write inside eof, kick off defrag */
	if (end <= BTRFS_I(inode)->disk_i_size && num_bytes < 64 * 1024)
		btrfs_add_inode_defrag(trans, inode);

	if (start == 0) {
		/* lets try to make an inline extent */
		ret = cow_file_range_inline(trans, root, inode,
					    start, end, 0, 0, NULL);
		if (ret == 0) {
			extent_clear_unlock_delalloc(inode,
				     &BTRFS_I(inode)->io_tree,
				     start, end, NULL,
				     EXTENT_CLEAR_UNLOCK_PAGE |
				     EXTENT_CLEAR_UNLOCK |
				     EXTENT_CLEAR_DELALLOC |
				     EXTENT_CLEAR_DIRTY |
				     EXTENT_SET_WRITEBACK |
				     EXTENT_END_WRITEBACK);

			*nr_written = *nr_written +
			     (end - start + PAGE_CACHE_SIZE) / PAGE_CACHE_SIZE;
			*page_started = 1;
			ret = 0;
			goto out;
		}
	}

	BUG_ON(disk_num_bytes >
	       btrfs_super_total_bytes(root->fs_info->super_copy));

	alloc_hint = get_extent_allocation_hint(inode, start, num_bytes);
	btrfs_drop_extent_cache(inode, start, start + num_bytes - 1, 0);

	while (disk_num_bytes > 0) {
		unsigned long op;

		cur_alloc_size = disk_num_bytes;
		ret = btrfs_reserve_extent(trans, root, cur_alloc_size,
					   root->sectorsize, 0, alloc_hint,
					   (u64)-1, &ins, 1);
		BUG_ON(ret);

		em = alloc_extent_map();
		BUG_ON(!em);
		em->start = start;
		em->orig_start = em->start;
		ram_size = ins.offset;
		em->len = ins.offset;

		em->block_start = ins.objectid;
		em->block_len = ins.offset;
		em->bdev = root->fs_info->fs_devices->latest_bdev;
		set_bit(EXTENT_FLAG_PINNED, &em->flags);

		while (1) {
			write_lock(&em_tree->lock);
			ret = add_extent_mapping(em_tree, em);
			write_unlock(&em_tree->lock);
			if (ret != -EEXIST) {
				free_extent_map(em);
				break;
			}
			btrfs_drop_extent_cache(inode, start,
						start + ram_size - 1, 0);
		}

		cur_alloc_size = ins.offset;
		ret = btrfs_add_ordered_extent(inode, start, ins.objectid,
					       ram_size, cur_alloc_size, 0);
		BUG_ON(ret);

		if (root->root_key.objectid ==
		    BTRFS_DATA_RELOC_TREE_OBJECTID) {
			ret = btrfs_reloc_clone_csums(inode, start,
						      cur_alloc_size);
			BUG_ON(ret);
		}

		if (disk_num_bytes < cur_alloc_size)
			break;

		/* we're not doing compressed IO, don't unlock the first
		 * page (which the caller expects to stay locked), don't
		 * clear any dirty bits and don't set any writeback bits
		 *
		 * Do set the Private2 bit so we know this page was properly
		 * setup for writepage
		 */
		op = unlock ? EXTENT_CLEAR_UNLOCK_PAGE : 0;
		op |= EXTENT_CLEAR_UNLOCK | EXTENT_CLEAR_DELALLOC |
			EXTENT_SET_PRIVATE2;

		extent_clear_unlock_delalloc(inode, &BTRFS_I(inode)->io_tree,
					     start, start + ram_size - 1,
					     locked_page, op);
		disk_num_bytes -= cur_alloc_size;
		num_bytes -= cur_alloc_size;
		alloc_hint = ins.objectid + ins.offset;
		start += cur_alloc_size;
	}
out:
	ret = 0;
	btrfs_end_transaction(trans, root);

	return ret;
}

/*
 * work queue call back to started compression on a file and pages
 */
static noinline void async_cow_start(struct btrfs_work *work)
{
	struct async_cow *async_cow;
	int num_added = 0;
	async_cow = container_of(work, struct async_cow, work);

	compress_file_range(async_cow->inode, async_cow->locked_page,
			    async_cow->start, async_cow->end, async_cow,
			    &num_added);
	if (num_added == 0)
		async_cow->inode = NULL;
}

/*
 * work queue call back to submit previously compressed pages
 */
static noinline void async_cow_submit(struct btrfs_work *work)
{
	struct async_cow *async_cow;
	struct btrfs_root *root;
	unsigned long nr_pages;

	async_cow = container_of(work, struct async_cow, work);

	root = async_cow->root;
	nr_pages = (async_cow->end - async_cow->start + PAGE_CACHE_SIZE) >>
		PAGE_CACHE_SHIFT;

	atomic_sub(nr_pages, &root->fs_info->async_delalloc_pages);

	if (atomic_read(&root->fs_info->async_delalloc_pages) <
	    5 * 1042 * 1024 &&
	    waitqueue_active(&root->fs_info->async_submit_wait))
		wake_up(&root->fs_info->async_submit_wait);

	if (async_cow->inode)
		submit_compressed_extents(async_cow->inode, async_cow);
}

static noinline void async_cow_free(struct btrfs_work *work)
{
	struct async_cow *async_cow;
	async_cow = container_of(work, struct async_cow, work);
	kfree(async_cow);
}

static int cow_file_range_async(struct inode *inode, struct page *locked_page,
				u64 start, u64 end, int *page_started,
				unsigned long *nr_written)
{
	struct async_cow *async_cow;
	struct btrfs_root *root = BTRFS_I(inode)->root;
	unsigned long nr_pages;
	u64 cur_end;
	int limit = 10 * 1024 * 1042;

	clear_extent_bit(&BTRFS_I(inode)->io_tree, start, end, EXTENT_LOCKED,
			 1, 0, NULL, GFP_NOFS);
	while (start < end) {
		async_cow = kmalloc(sizeof(*async_cow), GFP_NOFS);
		BUG_ON(!async_cow);
		async_cow->inode = inode;
		async_cow->root = root;
		async_cow->locked_page = locked_page;
		async_cow->start = start;

		if (BTRFS_I(inode)->flags & BTRFS_INODE_NOCOMPRESS)
			cur_end = end;
		else
			cur_end = min(end, start + 512 * 1024 - 1);

		async_cow->end = cur_end;
		INIT_LIST_HEAD(&async_cow->extents);

		async_cow->work.func = async_cow_start;
		async_cow->work.ordered_func = async_cow_submit;
		async_cow->work.ordered_free = async_cow_free;
		async_cow->work.flags = 0;

		nr_pages = (cur_end - start + PAGE_CACHE_SIZE) >>
			PAGE_CACHE_SHIFT;
		atomic_add(nr_pages, &root->fs_info->async_delalloc_pages);

		btrfs_queue_worker(&root->fs_info->delalloc_workers,
				   &async_cow->work);

		if (atomic_read(&root->fs_info->async_delalloc_pages) > limit) {
			wait_event(root->fs_info->async_submit_wait,
			   (atomic_read(&root->fs_info->async_delalloc_pages) <
			    limit));
		}

		while (atomic_read(&root->fs_info->async_submit_draining) &&
		      atomic_read(&root->fs_info->async_delalloc_pages)) {
			wait_event(root->fs_info->async_submit_wait,
			  (atomic_read(&root->fs_info->async_delalloc_pages) ==
			   0));
		}

		*nr_written += nr_pages;
		start = cur_end + 1;
	}
	*page_started = 1;
	return 0;
}

static noinline int csum_exist_in_range(struct btrfs_root *root,
					u64 bytenr, u64 num_bytes)
{
	int ret;
	struct btrfs_ordered_sum *sums;
	LIST_HEAD(list);

	ret = btrfs_lookup_csums_range(root->fs_info->csum_root, bytenr,
				       bytenr + num_bytes - 1, &list, 0);
	if (ret == 0 && list_empty(&list))
		return 0;

	while (!list_empty(&list)) {
		sums = list_entry(list.next, struct btrfs_ordered_sum, list);
		list_del(&sums->list);
		kfree(sums);
	}
	return 1;
}

/*
 * when nowcow writeback call back.  This checks for snapshots or COW copies
 * of the extents that exist in the file, and COWs the file as required.
 *
 * If no cow copies or snapshots exist, we write directly to the existing
 * blocks on disk
 */
static noinline int run_delalloc_nocow(struct inode *inode,
				       struct page *locked_page,
			      u64 start, u64 end, int *page_started, int force,
			      unsigned long *nr_written)
{
	struct btrfs_root *root = BTRFS_I(inode)->root;
	struct btrfs_trans_handle *trans;
	struct extent_buffer *leaf;
	struct btrfs_path *path;
	struct btrfs_file_extent_item *fi;
	struct btrfs_key found_key;
	u64 cow_start;
	u64 cur_offset;
	u64 extent_end;
	u64 extent_offset;
	u64 disk_bytenr;
	u64 num_bytes;
	int extent_type;
	int ret;
	int type;
	int nocow;
	int check_prev = 1;
	bool nolock;
	u64 ino = btrfs_ino(inode);

	path = btrfs_alloc_path();
	if (!path)
		return -ENOMEM;

	nolock = btrfs_is_free_space_inode(root, inode);

	if (nolock)
		trans = btrfs_join_transaction_nolock(root);
	else
		trans = btrfs_join_transaction(root);

	BUG_ON(IS_ERR(trans));
	trans->block_rsv = &root->fs_info->delalloc_block_rsv;

	cow_start = (u64)-1;
	cur_offset = start;
	while (1) {
		ret = btrfs_lookup_file_extent(trans, root, path, ino,
					       cur_offset, 0);
		BUG_ON(ret < 0);
		if (ret > 0 && path->slots[0] > 0 && check_prev) {
			leaf = path->nodes[0];
			btrfs_item_key_to_cpu(leaf, &found_key,
					      path->slots[0] - 1);
			if (found_key.objectid == ino &&
			    found_key.type == BTRFS_EXTENT_DATA_KEY)
				path->slots[0]--;
		}
		check_prev = 0;
next_slot:
		leaf = path->nodes[0];
		if (path->slots[0] >= btrfs_header_nritems(leaf)) {
			ret = btrfs_next_leaf(root, path);
			if (ret < 0)
				BUG_ON(1);
			if (ret > 0)
				break;
			leaf = path->nodes[0];
		}

		nocow = 0;
		disk_bytenr = 0;
		num_bytes = 0;
		btrfs_item_key_to_cpu(leaf, &found_key, path->slots[0]);

		if (found_key.objectid > ino ||
		    found_key.type > BTRFS_EXTENT_DATA_KEY ||
		    found_key.offset > end)
			break;

		if (found_key.offset > cur_offset) {
			extent_end = found_key.offset;
			extent_type = 0;
			goto out_check;
		}

		fi = btrfs_item_ptr(leaf, path->slots[0],
				    struct btrfs_file_extent_item);
		extent_type = btrfs_file_extent_type(leaf, fi);

		if (extent_type == BTRFS_FILE_EXTENT_REG ||
		    extent_type == BTRFS_FILE_EXTENT_PREALLOC) {
			disk_bytenr = btrfs_file_extent_disk_bytenr(leaf, fi);
			extent_offset = btrfs_file_extent_offset(leaf, fi);
			extent_end = found_key.offset +
				btrfs_file_extent_num_bytes(leaf, fi);
			if (extent_end <= start) {
				path->slots[0]++;
				goto next_slot;
			}
			if (disk_bytenr == 0)
				goto out_check;
			if (btrfs_file_extent_compression(leaf, fi) ||
			    btrfs_file_extent_encryption(leaf, fi) ||
			    btrfs_file_extent_other_encoding(leaf, fi))
				goto out_check;
			if (extent_type == BTRFS_FILE_EXTENT_REG && !force)
				goto out_check;
			if (btrfs_extent_readonly(root, disk_bytenr))
				goto out_check;
			if (btrfs_cross_ref_exist(trans, root, ino,
						  found_key.offset -
						  extent_offset, disk_bytenr))
				goto out_check;
			disk_bytenr += extent_offset;
			disk_bytenr += cur_offset - found_key.offset;
			num_bytes = min(end + 1, extent_end) - cur_offset;
			/*
			 * force cow if csum exists in the range.
			 * this ensure that csum for a given extent are
			 * either valid or do not exist.
			 */
			if (csum_exist_in_range(root, disk_bytenr, num_bytes))
				goto out_check;
			nocow = 1;
		} else if (extent_type == BTRFS_FILE_EXTENT_INLINE) {
			extent_end = found_key.offset +
				btrfs_file_extent_inline_len(leaf, fi);
			extent_end = ALIGN(extent_end, root->sectorsize);
		} else {
			BUG_ON(1);
		}
out_check:
		if (extent_end <= start) {
			path->slots[0]++;
			goto next_slot;
		}
		if (!nocow) {
			if (cow_start == (u64)-1)
				cow_start = cur_offset;
			cur_offset = extent_end;
			if (cur_offset > end)
				break;
			path->slots[0]++;
			goto next_slot;
		}

		btrfs_release_path(path);
		if (cow_start != (u64)-1) {
			ret = cow_file_range(inode, locked_page, cow_start,
					found_key.offset - 1, page_started,
					nr_written, 1);
			BUG_ON(ret);
			cow_start = (u64)-1;
		}

		if (extent_type == BTRFS_FILE_EXTENT_PREALLOC) {
			struct extent_map *em;
			struct extent_map_tree *em_tree;
			em_tree = &BTRFS_I(inode)->extent_tree;
			em = alloc_extent_map();
			BUG_ON(!em);
			em->start = cur_offset;
			em->orig_start = em->start;
			em->len = num_bytes;
			em->block_len = num_bytes;
			em->block_start = disk_bytenr;
			em->bdev = root->fs_info->fs_devices->latest_bdev;
			set_bit(EXTENT_FLAG_PINNED, &em->flags);
			while (1) {
				write_lock(&em_tree->lock);
				ret = add_extent_mapping(em_tree, em);
				write_unlock(&em_tree->lock);
				if (ret != -EEXIST) {
					free_extent_map(em);
					break;
				}
				btrfs_drop_extent_cache(inode, em->start,
						em->start + em->len - 1, 0);
			}
			type = BTRFS_ORDERED_PREALLOC;
		} else {
			type = BTRFS_ORDERED_NOCOW;
		}

		ret = btrfs_add_ordered_extent(inode, cur_offset, disk_bytenr,
					       num_bytes, num_bytes, type);
		BUG_ON(ret);

		if (root->root_key.objectid ==
		    BTRFS_DATA_RELOC_TREE_OBJECTID) {
			ret = btrfs_reloc_clone_csums(inode, cur_offset,
						      num_bytes);
			BUG_ON(ret);
		}

		extent_clear_unlock_delalloc(inode, &BTRFS_I(inode)->io_tree,
				cur_offset, cur_offset + num_bytes - 1,
				locked_page, EXTENT_CLEAR_UNLOCK_PAGE |
				EXTENT_CLEAR_UNLOCK | EXTENT_CLEAR_DELALLOC |
				EXTENT_SET_PRIVATE2);
		cur_offset = extent_end;
		if (cur_offset > end)
			break;
	}
	btrfs_release_path(path);

	if (cur_offset <= end && cow_start == (u64)-1)
		cow_start = cur_offset;
	if (cow_start != (u64)-1) {
		ret = cow_file_range(inode, locked_page, cow_start, end,
				     page_started, nr_written, 1);
		BUG_ON(ret);
	}

	if (nolock) {
		ret = btrfs_end_transaction_nolock(trans, root);
		BUG_ON(ret);
	} else {
		ret = btrfs_end_transaction(trans, root);
		BUG_ON(ret);
	}
	btrfs_free_path(path);
	return 0;
}

/*
 * extent_io.c call back to do delayed allocation processing
 */
static int run_delalloc_range(struct inode *inode, struct page *locked_page,
			      u64 start, u64 end, int *page_started,
			      unsigned long *nr_written)
{
	int ret;
	struct btrfs_root *root = BTRFS_I(inode)->root;

	if (BTRFS_I(inode)->flags & BTRFS_INODE_NODATACOW)
		ret = run_delalloc_nocow(inode, locked_page, start, end,
					 page_started, 1, nr_written);
	else if (BTRFS_I(inode)->flags & BTRFS_INODE_PREALLOC)
		ret = run_delalloc_nocow(inode, locked_page, start, end,
					 page_started, 0, nr_written);
	else if (!btrfs_test_opt(root, COMPRESS) &&
		 !(BTRFS_I(inode)->force_compress) &&
		 !(BTRFS_I(inode)->flags & BTRFS_INODE_COMPRESS))
		ret = cow_file_range(inode, locked_page, start, end,
				      page_started, nr_written, 1);
	else
		ret = cow_file_range_async(inode, locked_page, start, end,
					   page_started, nr_written);
	return ret;
}

static void btrfs_split_extent_hook(struct inode *inode,
				    struct extent_state *orig, u64 split)
{
	/* not delalloc, ignore it */
	if (!(orig->state & EXTENT_DELALLOC))
		return;

	spin_lock(&BTRFS_I(inode)->lock);
	BTRFS_I(inode)->outstanding_extents++;
	spin_unlock(&BTRFS_I(inode)->lock);
}

/*
 * extent_io.c merge_extent_hook, used to track merged delayed allocation
 * extents so we can keep track of new extents that are just merged onto old
 * extents, such as when we are doing sequential writes, so we can properly
 * account for the metadata space we'll need.
 */
static void btrfs_merge_extent_hook(struct inode *inode,
				    struct extent_state *new,
				    struct extent_state *other)
{
	/* not delalloc, ignore it */
	if (!(other->state & EXTENT_DELALLOC))
		return;

	spin_lock(&BTRFS_I(inode)->lock);
	BTRFS_I(inode)->outstanding_extents--;
	spin_unlock(&BTRFS_I(inode)->lock);
}

/*
 * extent_io.c set_bit_hook, used to track delayed allocation
 * bytes in this file, and to maintain the list of inodes that
 * have pending delalloc work to be done.
 */
static void btrfs_set_bit_hook(struct inode *inode,
			       struct extent_state *state, int *bits)
{

	/*
	 * set_bit and clear bit hooks normally require _irqsave/restore
	 * but in this case, we are only testing for the DELALLOC
	 * bit, which is only set or cleared with irqs on
	 */
	if (!(state->state & EXTENT_DELALLOC) && (*bits & EXTENT_DELALLOC)) {
		struct btrfs_root *root = BTRFS_I(inode)->root;
		u64 len = state->end + 1 - state->start;
		bool do_list = !btrfs_is_free_space_inode(root, inode);

		if (*bits & EXTENT_FIRST_DELALLOC) {
			*bits &= ~EXTENT_FIRST_DELALLOC;
		} else {
			spin_lock(&BTRFS_I(inode)->lock);
			BTRFS_I(inode)->outstanding_extents++;
			spin_unlock(&BTRFS_I(inode)->lock);
		}

		spin_lock(&root->fs_info->delalloc_lock);
		BTRFS_I(inode)->delalloc_bytes += len;
		root->fs_info->delalloc_bytes += len;
		if (do_list && list_empty(&BTRFS_I(inode)->delalloc_inodes)) {
			list_add_tail(&BTRFS_I(inode)->delalloc_inodes,
				      &root->fs_info->delalloc_inodes);
		}
		spin_unlock(&root->fs_info->delalloc_lock);
	}
}

/*
 * extent_io.c clear_bit_hook, see set_bit_hook for why
 */
static void btrfs_clear_bit_hook(struct inode *inode,
				 struct extent_state *state, int *bits)
{
	/*
	 * set_bit and clear bit hooks normally require _irqsave/restore
	 * but in this case, we are only testing for the DELALLOC
	 * bit, which is only set or cleared with irqs on
	 */
	if ((state->state & EXTENT_DELALLOC) && (*bits & EXTENT_DELALLOC)) {
		struct btrfs_root *root = BTRFS_I(inode)->root;
		u64 len = state->end + 1 - state->start;
		bool do_list = !btrfs_is_free_space_inode(root, inode);

		if (*bits & EXTENT_FIRST_DELALLOC) {
			*bits &= ~EXTENT_FIRST_DELALLOC;
		} else if (!(*bits & EXTENT_DO_ACCOUNTING)) {
			spin_lock(&BTRFS_I(inode)->lock);
			BTRFS_I(inode)->outstanding_extents--;
			spin_unlock(&BTRFS_I(inode)->lock);
		}

		if (*bits & EXTENT_DO_ACCOUNTING)
			btrfs_delalloc_release_metadata(inode, len);

		if (root->root_key.objectid != BTRFS_DATA_RELOC_TREE_OBJECTID
		    && do_list)
			btrfs_free_reserved_data_space(inode, len);

		spin_lock(&root->fs_info->delalloc_lock);
		root->fs_info->delalloc_bytes -= len;
		BTRFS_I(inode)->delalloc_bytes -= len;

		if (do_list && BTRFS_I(inode)->delalloc_bytes == 0 &&
		    !list_empty(&BTRFS_I(inode)->delalloc_inodes)) {
			list_del_init(&BTRFS_I(inode)->delalloc_inodes);
		}
		spin_unlock(&root->fs_info->delalloc_lock);
	}
}

/*
 * extent_io.c merge_bio_hook, this must check the chunk tree to make sure
 * we don't create bios that span stripes or chunks
 */
int btrfs_merge_bio_hook(struct page *page, unsigned long offset,
			 size_t size, struct bio *bio,
			 unsigned long bio_flags)
{
	struct btrfs_root *root = BTRFS_I(page->mapping->host)->root;
	struct btrfs_mapping_tree *map_tree;
	u64 logical = (u64)bio->bi_sector << 9;
	u64 length = 0;
	u64 map_length;
	int ret;

	if (bio_flags & EXTENT_BIO_COMPRESSED)
		return 0;

	length = bio->bi_size;
	map_tree = &root->fs_info->mapping_tree;
	map_length = length;
	ret = btrfs_map_block(map_tree, READ, logical,
			      &map_length, NULL, 0);

	if (map_length < length + size)
		return 1;
	return ret;
}

/*
 * in order to insert checksums into the metadata in large chunks,
 * we wait until bio submission time.   All the pages in the bio are
 * checksummed and sums are attached onto the ordered extent record.
 *
 * At IO completion time the cums attached on the ordered extent record
 * are inserted into the btree
 */
static int __btrfs_submit_bio_start(struct inode *inode, int rw,
				    struct bio *bio, int mirror_num,
				    unsigned long bio_flags,
				    u64 bio_offset)
{
	struct btrfs_root *root = BTRFS_I(inode)->root;
	int ret = 0;

	ret = btrfs_csum_one_bio(root, inode, bio, 0, 0);
	BUG_ON(ret);
	return 0;
}

/*
 * in order to insert checksums into the metadata in large chunks,
 * we wait until bio submission time.   All the pages in the bio are
 * checksummed and sums are attached onto the ordered extent record.
 *
 * At IO completion time the cums attached on the ordered extent record
 * are inserted into the btree
 */
static int __btrfs_submit_bio_done(struct inode *inode, int rw, struct bio *bio,
			  int mirror_num, unsigned long bio_flags,
			  u64 bio_offset)
{
	struct btrfs_root *root = BTRFS_I(inode)->root;
	return btrfs_map_bio(root, rw, bio, mirror_num, 1);
}

/*
 * extent_io.c submission hook. This does the right thing for csum calculation
 * on write, or reading the csums from the tree before a read
 */
static int btrfs_submit_bio_hook(struct inode *inode, int rw, struct bio *bio,
			  int mirror_num, unsigned long bio_flags,
			  u64 bio_offset)
{
	struct btrfs_root *root = BTRFS_I(inode)->root;
	int ret = 0;
	int skip_sum;

	skip_sum = BTRFS_I(inode)->flags & BTRFS_INODE_NODATASUM;

	if (btrfs_is_free_space_inode(root, inode))
		ret = btrfs_bio_wq_end_io(root->fs_info, bio, 2);
	else
		ret = btrfs_bio_wq_end_io(root->fs_info, bio, 0);
	BUG_ON(ret);

	if (!(rw & REQ_WRITE)) {
		if (bio_flags & EXTENT_BIO_COMPRESSED) {
			return btrfs_submit_compressed_read(inode, bio,
						    mirror_num, bio_flags);
		} else if (!skip_sum) {
			ret = btrfs_lookup_bio_sums(root, inode, bio, NULL);
			if (ret)
				return ret;
		}
		goto mapit;
	} else if (!skip_sum) {
		/* csum items have already been cloned */
		if (root->root_key.objectid == BTRFS_DATA_RELOC_TREE_OBJECTID)
			goto mapit;
		/* we're doing a write, do the async checksumming */
		return btrfs_wq_submit_bio(BTRFS_I(inode)->root->fs_info,
				   inode, rw, bio, mirror_num,
				   bio_flags, bio_offset,
				   __btrfs_submit_bio_start,
				   __btrfs_submit_bio_done);
	}

mapit:
	return btrfs_map_bio(root, rw, bio, mirror_num, 0);
}

/*
 * given a list of ordered sums record them in the inode.  This happens
 * at IO completion time based on sums calculated at bio submission time.
 */
static noinline int add_pending_csums(struct btrfs_trans_handle *trans,
			     struct inode *inode, u64 file_offset,
			     struct list_head *list)
{
	struct btrfs_ordered_sum *sum;

	list_for_each_entry(sum, list, list) {
		btrfs_csum_file_blocks(trans,
		       BTRFS_I(inode)->root->fs_info->csum_root, sum);
	}
	return 0;
}

int btrfs_set_extent_delalloc(struct inode *inode, u64 start, u64 end,
			      struct extent_state **cached_state)
{
	if ((end & (PAGE_CACHE_SIZE - 1)) == 0)
		WARN_ON(1);
	return set_extent_delalloc(&BTRFS_I(inode)->io_tree, start, end,
				   cached_state, GFP_NOFS);
}

/* see btrfs_writepage_start_hook for details on why this is required */
struct btrfs_writepage_fixup {
	struct page *page;
	struct btrfs_work work;
};

static void btrfs_writepage_fixup_worker(struct btrfs_work *work)
{
	struct btrfs_writepage_fixup *fixup;
	struct btrfs_ordered_extent *ordered;
	struct extent_state *cached_state = NULL;
	struct page *page;
	struct inode *inode;
	u64 page_start;
	u64 page_end;

	fixup = container_of(work, struct btrfs_writepage_fixup, work);
	page = fixup->page;
again:
	lock_page(page);
	if (!page->mapping || !PageDirty(page) || !PageChecked(page)) {
		ClearPageChecked(page);
		goto out_page;
	}

	inode = page->mapping->host;
	page_start = page_offset(page);
	page_end = page_offset(page) + PAGE_CACHE_SIZE - 1;

	lock_extent_bits(&BTRFS_I(inode)->io_tree, page_start, page_end, 0,
			 &cached_state, GFP_NOFS);

	/* already ordered? We're done */
	if (PagePrivate2(page))
		goto out;

	ordered = btrfs_lookup_ordered_extent(inode, page_start);
	if (ordered) {
		unlock_extent_cached(&BTRFS_I(inode)->io_tree, page_start,
				     page_end, &cached_state, GFP_NOFS);
		unlock_page(page);
		btrfs_start_ordered_extent(inode, ordered, 1);
		goto again;
	}

	BUG();
	btrfs_set_extent_delalloc(inode, page_start, page_end, &cached_state);
	ClearPageChecked(page);
out:
	unlock_extent_cached(&BTRFS_I(inode)->io_tree, page_start, page_end,
			     &cached_state, GFP_NOFS);
out_page:
	unlock_page(page);
	page_cache_release(page);
	kfree(fixup);
}

/*
 * There are a few paths in the higher layers of the kernel that directly
 * set the page dirty bit without asking the filesystem if it is a
 * good idea.  This causes problems because we want to make sure COW
 * properly happens and the data=ordered rules are followed.
 *
 * In our case any range that doesn't have the ORDERED bit set
 * hasn't been properly setup for IO.  We kick off an async process
 * to fix it up.  The async helper will wait for ordered extents, set
 * the delalloc bit and make it safe to write the page.
 */
static int btrfs_writepage_start_hook(struct page *page, u64 start, u64 end)
{
	struct inode *inode = page->mapping->host;
	struct btrfs_writepage_fixup *fixup;
	struct btrfs_root *root = BTRFS_I(inode)->root;

	/* this page is properly in the ordered list */
	if (TestClearPagePrivate2(page))
		return 0;

	if (PageChecked(page))
		return -EAGAIN;

	fixup = kzalloc(sizeof(*fixup), GFP_NOFS);
	if (!fixup)
		return -EAGAIN;

	SetPageChecked(page);
	page_cache_get(page);
	fixup->work.func = btrfs_writepage_fixup_worker;
	fixup->page = page;
	btrfs_queue_worker(&root->fs_info->fixup_workers, &fixup->work);
	return -EAGAIN;
}

static int insert_reserved_file_extent(struct btrfs_trans_handle *trans,
				       struct inode *inode, u64 file_pos,
				       u64 disk_bytenr, u64 disk_num_bytes,
				       u64 num_bytes, u64 ram_bytes,
				       u8 compression, u8 encryption,
				       u16 other_encoding, int extent_type)
{
	struct btrfs_root *root = BTRFS_I(inode)->root;
	struct btrfs_file_extent_item *fi;
	struct btrfs_path *path;
	struct extent_buffer *leaf;
	struct btrfs_key ins;
	u64 hint;
	int ret;

	path = btrfs_alloc_path();
	if (!path)
		return -ENOMEM;

	path->leave_spinning = 1;

	/*
	 * we may be replacing one extent in the tree with another.
	 * The new extent is pinned in the extent map, and we don't want
	 * to drop it from the cache until it is completely in the btree.
	 *
	 * So, tell btrfs_drop_extents to leave this extent in the cache.
	 * the caller is expected to unpin it and allow it to be merged
	 * with the others.
	 */
	ret = btrfs_drop_extents(trans, inode, file_pos, file_pos + num_bytes,
				 &hint, 0);
	BUG_ON(ret);

	ins.objectid = btrfs_ino(inode);
	ins.offset = file_pos;
	ins.type = BTRFS_EXTENT_DATA_KEY;
	ret = btrfs_insert_empty_item(trans, root, path, &ins, sizeof(*fi));
	BUG_ON(ret);
	leaf = path->nodes[0];
	fi = btrfs_item_ptr(leaf, path->slots[0],
			    struct btrfs_file_extent_item);
	btrfs_set_file_extent_generation(leaf, fi, trans->transid);
	btrfs_set_file_extent_type(leaf, fi, extent_type);
	btrfs_set_file_extent_disk_bytenr(leaf, fi, disk_bytenr);
	btrfs_set_file_extent_disk_num_bytes(leaf, fi, disk_num_bytes);
	btrfs_set_file_extent_offset(leaf, fi, 0);
	btrfs_set_file_extent_num_bytes(leaf, fi, num_bytes);
	btrfs_set_file_extent_ram_bytes(leaf, fi, ram_bytes);
	btrfs_set_file_extent_compression(leaf, fi, compression);
	btrfs_set_file_extent_encryption(leaf, fi, encryption);
	btrfs_set_file_extent_other_encoding(leaf, fi, other_encoding);

	btrfs_unlock_up_safe(path, 1);
	btrfs_set_lock_blocking(leaf);

	btrfs_mark_buffer_dirty(leaf);

	inode_add_bytes(inode, num_bytes);

	ins.objectid = disk_bytenr;
	ins.offset = disk_num_bytes;
	ins.type = BTRFS_EXTENT_ITEM_KEY;
	ret = btrfs_alloc_reserved_file_extent(trans, root,
					root->root_key.objectid,
					btrfs_ino(inode), file_pos, &ins);
	BUG_ON(ret);
	btrfs_free_path(path);

	return 0;
}

/*
 * helper function for btrfs_finish_ordered_io, this
 * just reads in some of the csum leaves to prime them into ram
 * before we start the transaction.  It limits the amount of btree
 * reads required while inside the transaction.
 */
/* as ordered data IO finishes, this gets called so we can finish
 * an ordered extent if the range of bytes in the file it covers are
 * fully written.
 */
static int btrfs_finish_ordered_io(struct inode *inode, u64 start, u64 end)
{
	struct btrfs_root *root = BTRFS_I(inode)->root;
	struct btrfs_trans_handle *trans = NULL;
	struct btrfs_ordered_extent *ordered_extent = NULL;
	struct extent_io_tree *io_tree = &BTRFS_I(inode)->io_tree;
	struct extent_state *cached_state = NULL;
	int compress_type = 0;
	int ret;
	bool nolock;

	ret = btrfs_dec_test_ordered_pending(inode, &ordered_extent, start,
					     end - start + 1);
	if (!ret)
		return 0;
	BUG_ON(!ordered_extent);

	nolock = btrfs_is_free_space_inode(root, inode);

	if (test_bit(BTRFS_ORDERED_NOCOW, &ordered_extent->flags)) {
		BUG_ON(!list_empty(&ordered_extent->list));
		ret = btrfs_ordered_update_i_size(inode, 0, ordered_extent);
		if (!ret) {
			if (nolock)
				trans = btrfs_join_transaction_nolock(root);
			else
				trans = btrfs_join_transaction(root);
			BUG_ON(IS_ERR(trans));
			trans->block_rsv = &root->fs_info->delalloc_block_rsv;
			ret = btrfs_update_inode_fallback(trans, root, inode);
			BUG_ON(ret);
		}
		goto out;
	}

	lock_extent_bits(io_tree, ordered_extent->file_offset,
			 ordered_extent->file_offset + ordered_extent->len - 1,
			 0, &cached_state, GFP_NOFS);

	if (nolock)
		trans = btrfs_join_transaction_nolock(root);
	else
		trans = btrfs_join_transaction(root);
	BUG_ON(IS_ERR(trans));
	trans->block_rsv = &root->fs_info->delalloc_block_rsv;

	if (test_bit(BTRFS_ORDERED_COMPRESSED, &ordered_extent->flags))
		compress_type = ordered_extent->compress_type;
	if (test_bit(BTRFS_ORDERED_PREALLOC, &ordered_extent->flags)) {
		BUG_ON(compress_type);
		ret = btrfs_mark_extent_written(trans, inode,
						ordered_extent->file_offset,
						ordered_extent->file_offset +
						ordered_extent->len);
		BUG_ON(ret);
	} else {
		BUG_ON(root == root->fs_info->tree_root);
		ret = insert_reserved_file_extent(trans, inode,
						ordered_extent->file_offset,
						ordered_extent->start,
						ordered_extent->disk_len,
						ordered_extent->len,
						ordered_extent->len,
						compress_type, 0, 0,
						BTRFS_FILE_EXTENT_REG);
		unpin_extent_cache(&BTRFS_I(inode)->extent_tree,
				   ordered_extent->file_offset,
				   ordered_extent->len);
		BUG_ON(ret);
	}
	unlock_extent_cached(io_tree, ordered_extent->file_offset,
			     ordered_extent->file_offset +
			     ordered_extent->len - 1, &cached_state, GFP_NOFS);

	add_pending_csums(trans, inode, ordered_extent->file_offset,
			  &ordered_extent->list);

	ret = btrfs_ordered_update_i_size(inode, 0, ordered_extent);
	if (!ret || !test_bit(BTRFS_ORDERED_PREALLOC, &ordered_extent->flags)) {
<<<<<<< HEAD
		ret = btrfs_update_inode(trans, root, inode);
=======
		ret = btrfs_update_inode_fallback(trans, root, inode);
>>>>>>> dcd6c922
		BUG_ON(ret);
	}
	ret = 0;
out:
	if (root != root->fs_info->tree_root)
		btrfs_delalloc_release_metadata(inode, ordered_extent->len);
	if (trans) {
		if (nolock)
			btrfs_end_transaction_nolock(trans, root);
		else
			btrfs_end_transaction(trans, root);
	}

	/* once for us */
	btrfs_put_ordered_extent(ordered_extent);
	/* once for the tree */
	btrfs_put_ordered_extent(ordered_extent);

	return 0;
}

static int btrfs_writepage_end_io_hook(struct page *page, u64 start, u64 end,
				struct extent_state *state, int uptodate)
{
	trace_btrfs_writepage_end_io_hook(page, start, end, uptodate);

	ClearPagePrivate2(page);
	return btrfs_finish_ordered_io(page->mapping->host, start, end);
}

/*
 * when reads are done, we need to check csums to verify the data is correct
 * if there's a match, we allow the bio to finish.  If not, the code in
 * extent_io.c will try to find good copies for us.
 */
static int btrfs_readpage_end_io_hook(struct page *page, u64 start, u64 end,
			       struct extent_state *state)
{
	size_t offset = start - ((u64)page->index << PAGE_CACHE_SHIFT);
	struct inode *inode = page->mapping->host;
	struct extent_io_tree *io_tree = &BTRFS_I(inode)->io_tree;
	char *kaddr;
	u64 private = ~(u32)0;
	int ret;
	struct btrfs_root *root = BTRFS_I(inode)->root;
	u32 csum = ~(u32)0;

	if (PageChecked(page)) {
		ClearPageChecked(page);
		goto good;
	}

	if (BTRFS_I(inode)->flags & BTRFS_INODE_NODATASUM)
		goto good;

	if (root->root_key.objectid == BTRFS_DATA_RELOC_TREE_OBJECTID &&
	    test_range_bit(io_tree, start, end, EXTENT_NODATASUM, 1, NULL)) {
		clear_extent_bits(io_tree, start, end, EXTENT_NODATASUM,
				  GFP_NOFS);
		return 0;
	}

	if (state && state->start == start) {
		private = state->private;
		ret = 0;
	} else {
		ret = get_state_private(io_tree, start, &private);
	}
	kaddr = kmap_atomic(page, KM_USER0);
	if (ret)
		goto zeroit;

	csum = btrfs_csum_data(root, kaddr + offset, csum,  end - start + 1);
	btrfs_csum_final(csum, (char *)&csum);
	if (csum != private)
		goto zeroit;

	kunmap_atomic(kaddr, KM_USER0);
good:
	return 0;

zeroit:
	printk_ratelimited(KERN_INFO "btrfs csum failed ino %llu off %llu csum %u "
		       "private %llu\n",
		       (unsigned long long)btrfs_ino(page->mapping->host),
		       (unsigned long long)start, csum,
		       (unsigned long long)private);
	memset(kaddr + offset, 1, end - start + 1);
	flush_dcache_page(page);
	kunmap_atomic(kaddr, KM_USER0);
	if (private == 0)
		return 0;
	return -EIO;
}

struct delayed_iput {
	struct list_head list;
	struct inode *inode;
};

void btrfs_add_delayed_iput(struct inode *inode)
{
	struct btrfs_fs_info *fs_info = BTRFS_I(inode)->root->fs_info;
	struct delayed_iput *delayed;

	if (atomic_add_unless(&inode->i_count, -1, 1))
		return;

	delayed = kmalloc(sizeof(*delayed), GFP_NOFS | __GFP_NOFAIL);
	delayed->inode = inode;

	spin_lock(&fs_info->delayed_iput_lock);
	list_add_tail(&delayed->list, &fs_info->delayed_iputs);
	spin_unlock(&fs_info->delayed_iput_lock);
}

void btrfs_run_delayed_iputs(struct btrfs_root *root)
{
	LIST_HEAD(list);
	struct btrfs_fs_info *fs_info = root->fs_info;
	struct delayed_iput *delayed;
	int empty;

	spin_lock(&fs_info->delayed_iput_lock);
	empty = list_empty(&fs_info->delayed_iputs);
	spin_unlock(&fs_info->delayed_iput_lock);
	if (empty)
		return;

	down_read(&root->fs_info->cleanup_work_sem);
	spin_lock(&fs_info->delayed_iput_lock);
	list_splice_init(&fs_info->delayed_iputs, &list);
	spin_unlock(&fs_info->delayed_iput_lock);

	while (!list_empty(&list)) {
		delayed = list_entry(list.next, struct delayed_iput, list);
		list_del(&delayed->list);
		iput(delayed->inode);
		kfree(delayed);
	}
	up_read(&root->fs_info->cleanup_work_sem);
}

enum btrfs_orphan_cleanup_state {
	ORPHAN_CLEANUP_STARTED	= 1,
	ORPHAN_CLEANUP_DONE	= 2,
};

/*
 * This is called in transaction commit time. If there are no orphan
 * files in the subvolume, it removes orphan item and frees block_rsv
 * structure.
 */
void btrfs_orphan_commit_root(struct btrfs_trans_handle *trans,
			      struct btrfs_root *root)
{
	struct btrfs_block_rsv *block_rsv;
	int ret;

	if (!list_empty(&root->orphan_list) ||
	    root->orphan_cleanup_state != ORPHAN_CLEANUP_DONE)
		return;

	spin_lock(&root->orphan_lock);
	if (!list_empty(&root->orphan_list)) {
		spin_unlock(&root->orphan_lock);
		return;
	}

	if (root->orphan_cleanup_state != ORPHAN_CLEANUP_DONE) {
		spin_unlock(&root->orphan_lock);
		return;
	}

	block_rsv = root->orphan_block_rsv;
	root->orphan_block_rsv = NULL;
	spin_unlock(&root->orphan_lock);

	if (root->orphan_item_inserted &&
	    btrfs_root_refs(&root->root_item) > 0) {
		ret = btrfs_del_orphan_item(trans, root->fs_info->tree_root,
					    root->root_key.objectid);
		BUG_ON(ret);
		root->orphan_item_inserted = 0;
	}

	if (block_rsv) {
		WARN_ON(block_rsv->size > 0);
		btrfs_free_block_rsv(root, block_rsv);
	}
}

/*
 * This creates an orphan entry for the given inode in case something goes
 * wrong in the middle of an unlink/truncate.
 *
 * NOTE: caller of this function should reserve 5 units of metadata for
 *	 this function.
 */
int btrfs_orphan_add(struct btrfs_trans_handle *trans, struct inode *inode)
{
	struct btrfs_root *root = BTRFS_I(inode)->root;
	struct btrfs_block_rsv *block_rsv = NULL;
	int reserve = 0;
	int insert = 0;
	int ret;

	if (!root->orphan_block_rsv) {
		block_rsv = btrfs_alloc_block_rsv(root);
		if (!block_rsv)
			return -ENOMEM;
	}

	spin_lock(&root->orphan_lock);
	if (!root->orphan_block_rsv) {
		root->orphan_block_rsv = block_rsv;
	} else if (block_rsv) {
		btrfs_free_block_rsv(root, block_rsv);
		block_rsv = NULL;
	}

	if (list_empty(&BTRFS_I(inode)->i_orphan)) {
		list_add(&BTRFS_I(inode)->i_orphan, &root->orphan_list);
#if 0
		/*
		 * For proper ENOSPC handling, we should do orphan
		 * cleanup when mounting. But this introduces backward
		 * compatibility issue.
		 */
		if (!xchg(&root->orphan_item_inserted, 1))
			insert = 2;
		else
			insert = 1;
#endif
		insert = 1;
	}

	if (!BTRFS_I(inode)->orphan_meta_reserved) {
		BTRFS_I(inode)->orphan_meta_reserved = 1;
		reserve = 1;
	}
	spin_unlock(&root->orphan_lock);

	/* grab metadata reservation from transaction handle */
	if (reserve) {
		ret = btrfs_orphan_reserve_metadata(trans, inode);
		BUG_ON(ret);
	}

	/* insert an orphan item to track this unlinked/truncated file */
	if (insert >= 1) {
		ret = btrfs_insert_orphan_item(trans, root, btrfs_ino(inode));
		BUG_ON(ret && ret != -EEXIST);
	}

	/* insert an orphan item to track subvolume contains orphan files */
	if (insert >= 2) {
		ret = btrfs_insert_orphan_item(trans, root->fs_info->tree_root,
					       root->root_key.objectid);
		BUG_ON(ret);
	}
	return 0;
}

/*
 * We have done the truncate/delete so we can go ahead and remove the orphan
 * item for this particular inode.
 */
int btrfs_orphan_del(struct btrfs_trans_handle *trans, struct inode *inode)
{
	struct btrfs_root *root = BTRFS_I(inode)->root;
	int delete_item = 0;
	int release_rsv = 0;
	int ret = 0;

	spin_lock(&root->orphan_lock);
	if (!list_empty(&BTRFS_I(inode)->i_orphan)) {
		list_del_init(&BTRFS_I(inode)->i_orphan);
		delete_item = 1;
	}

	if (BTRFS_I(inode)->orphan_meta_reserved) {
		BTRFS_I(inode)->orphan_meta_reserved = 0;
		release_rsv = 1;
	}
	spin_unlock(&root->orphan_lock);

	if (trans && delete_item) {
		ret = btrfs_del_orphan_item(trans, root, btrfs_ino(inode));
		BUG_ON(ret);
	}

	if (release_rsv)
		btrfs_orphan_release_metadata(inode);

	return 0;
}

/*
 * this cleans up any orphans that may be left on the list from the last use
 * of this root.
 */
int btrfs_orphan_cleanup(struct btrfs_root *root)
{
	struct btrfs_path *path;
	struct extent_buffer *leaf;
	struct btrfs_key key, found_key;
	struct btrfs_trans_handle *trans;
	struct inode *inode;
	u64 last_objectid = 0;
	int ret = 0, nr_unlink = 0, nr_truncate = 0;

	if (cmpxchg(&root->orphan_cleanup_state, 0, ORPHAN_CLEANUP_STARTED))
		return 0;

	path = btrfs_alloc_path();
	if (!path) {
		ret = -ENOMEM;
		goto out;
	}
	path->reada = -1;

	key.objectid = BTRFS_ORPHAN_OBJECTID;
	btrfs_set_key_type(&key, BTRFS_ORPHAN_ITEM_KEY);
	key.offset = (u64)-1;

	while (1) {
		ret = btrfs_search_slot(NULL, root, &key, path, 0, 0);
		if (ret < 0)
			goto out;

		/*
		 * if ret == 0 means we found what we were searching for, which
		 * is weird, but possible, so only screw with path if we didn't
		 * find the key and see if we have stuff that matches
		 */
		if (ret > 0) {
			ret = 0;
			if (path->slots[0] == 0)
				break;
			path->slots[0]--;
		}

		/* pull out the item */
		leaf = path->nodes[0];
		btrfs_item_key_to_cpu(leaf, &found_key, path->slots[0]);

		/* make sure the item matches what we want */
		if (found_key.objectid != BTRFS_ORPHAN_OBJECTID)
			break;
		if (btrfs_key_type(&found_key) != BTRFS_ORPHAN_ITEM_KEY)
			break;

		/* release the path since we're done with it */
		btrfs_release_path(path);

		/*
		 * this is where we are basically btrfs_lookup, without the
		 * crossing root thing.  we store the inode number in the
		 * offset of the orphan item.
		 */

		if (found_key.offset == last_objectid) {
			printk(KERN_ERR "btrfs: Error removing orphan entry, "
			       "stopping orphan cleanup\n");
			ret = -EINVAL;
			goto out;
		}

		last_objectid = found_key.offset;

		found_key.objectid = found_key.offset;
		found_key.type = BTRFS_INODE_ITEM_KEY;
		found_key.offset = 0;
		inode = btrfs_iget(root->fs_info->sb, &found_key, root, NULL);
		ret = PTR_RET(inode);
		if (ret && ret != -ESTALE)
			goto out;

<<<<<<< HEAD
=======
		if (ret == -ESTALE && root == root->fs_info->tree_root) {
			struct btrfs_root *dead_root;
			struct btrfs_fs_info *fs_info = root->fs_info;
			int is_dead_root = 0;

			/*
			 * this is an orphan in the tree root. Currently these
			 * could come from 2 sources:
			 *  a) a snapshot deletion in progress
			 *  b) a free space cache inode
			 * We need to distinguish those two, as the snapshot
			 * orphan must not get deleted.
			 * find_dead_roots already ran before us, so if this
			 * is a snapshot deletion, we should find the root
			 * in the dead_roots list
			 */
			spin_lock(&fs_info->trans_lock);
			list_for_each_entry(dead_root, &fs_info->dead_roots,
					    root_list) {
				if (dead_root->root_key.objectid ==
				    found_key.objectid) {
					is_dead_root = 1;
					break;
				}
			}
			spin_unlock(&fs_info->trans_lock);
			if (is_dead_root) {
				/* prevent this orphan from being found again */
				key.offset = found_key.objectid - 1;
				continue;
			}
		}
>>>>>>> dcd6c922
		/*
		 * Inode is already gone but the orphan item is still there,
		 * kill the orphan item.
		 */
		if (ret == -ESTALE) {
			trans = btrfs_start_transaction(root, 1);
			if (IS_ERR(trans)) {
				ret = PTR_ERR(trans);
				goto out;
			}
			ret = btrfs_del_orphan_item(trans, root,
						    found_key.objectid);
			BUG_ON(ret);
			btrfs_end_transaction(trans, root);
			continue;
		}

		/*
		 * add this inode to the orphan list so btrfs_orphan_del does
		 * the proper thing when we hit it
		 */
		spin_lock(&root->orphan_lock);
		list_add(&BTRFS_I(inode)->i_orphan, &root->orphan_list);
		spin_unlock(&root->orphan_lock);

		/* if we have links, this was a truncate, lets do that */
		if (inode->i_nlink) {
			if (!S_ISREG(inode->i_mode)) {
				WARN_ON(1);
				iput(inode);
				continue;
			}
			nr_truncate++;
			ret = btrfs_truncate(inode);
		} else {
			nr_unlink++;
		}

		/* this will do delete_inode and everything for us */
		iput(inode);
		if (ret)
			goto out;
	}
	/* release the path since we're done with it */
	btrfs_release_path(path);

	root->orphan_cleanup_state = ORPHAN_CLEANUP_DONE;

	if (root->orphan_block_rsv)
		btrfs_block_rsv_release(root, root->orphan_block_rsv,
					(u64)-1);

	if (root->orphan_block_rsv || root->orphan_item_inserted) {
		trans = btrfs_join_transaction(root);
		if (!IS_ERR(trans))
			btrfs_end_transaction(trans, root);
	}

	if (nr_unlink)
		printk(KERN_INFO "btrfs: unlinked %d orphans\n", nr_unlink);
	if (nr_truncate)
		printk(KERN_INFO "btrfs: truncated %d orphans\n", nr_truncate);

out:
	if (ret)
		printk(KERN_CRIT "btrfs: could not do orphan cleanup %d\n", ret);
	btrfs_free_path(path);
	return ret;
}

/*
 * very simple check to peek ahead in the leaf looking for xattrs.  If we
 * don't find any xattrs, we know there can't be any acls.
 *
 * slot is the slot the inode is in, objectid is the objectid of the inode
 */
static noinline int acls_after_inode_item(struct extent_buffer *leaf,
					  int slot, u64 objectid)
{
	u32 nritems = btrfs_header_nritems(leaf);
	struct btrfs_key found_key;
	int scanned = 0;

	slot++;
	while (slot < nritems) {
		btrfs_item_key_to_cpu(leaf, &found_key, slot);

		/* we found a different objectid, there must not be acls */
		if (found_key.objectid != objectid)
			return 0;

		/* we found an xattr, assume we've got an acl */
		if (found_key.type == BTRFS_XATTR_ITEM_KEY)
			return 1;

		/*
		 * we found a key greater than an xattr key, there can't
		 * be any acls later on
		 */
		if (found_key.type > BTRFS_XATTR_ITEM_KEY)
			return 0;

		slot++;
		scanned++;

		/*
		 * it goes inode, inode backrefs, xattrs, extents,
		 * so if there are a ton of hard links to an inode there can
		 * be a lot of backrefs.  Don't waste time searching too hard,
		 * this is just an optimization
		 */
		if (scanned >= 8)
			break;
	}
	/* we hit the end of the leaf before we found an xattr or
	 * something larger than an xattr.  We have to assume the inode
	 * has acls
	 */
	return 1;
}

/*
 * read an inode from the btree into the in-memory inode
 */
static void btrfs_read_locked_inode(struct inode *inode)
{
	struct btrfs_path *path;
	struct extent_buffer *leaf;
	struct btrfs_inode_item *inode_item;
	struct btrfs_timespec *tspec;
	struct btrfs_root *root = BTRFS_I(inode)->root;
	struct btrfs_key location;
	int maybe_acls;
	u32 rdev;
	int ret;
	bool filled = false;

	ret = btrfs_fill_inode(inode, &rdev);
	if (!ret)
		filled = true;

	path = btrfs_alloc_path();
	if (!path)
		goto make_bad;

	path->leave_spinning = 1;
	memcpy(&location, &BTRFS_I(inode)->location, sizeof(location));

	ret = btrfs_lookup_inode(NULL, root, path, &location, 0);
	if (ret)
		goto make_bad;

	leaf = path->nodes[0];

	if (filled)
		goto cache_acl;

	inode_item = btrfs_item_ptr(leaf, path->slots[0],
				    struct btrfs_inode_item);
	inode->i_mode = btrfs_inode_mode(leaf, inode_item);
	set_nlink(inode, btrfs_inode_nlink(leaf, inode_item));
	inode->i_uid = btrfs_inode_uid(leaf, inode_item);
	inode->i_gid = btrfs_inode_gid(leaf, inode_item);
	btrfs_i_size_write(inode, btrfs_inode_size(leaf, inode_item));

	tspec = btrfs_inode_atime(inode_item);
	inode->i_atime.tv_sec = btrfs_timespec_sec(leaf, tspec);
	inode->i_atime.tv_nsec = btrfs_timespec_nsec(leaf, tspec);

	tspec = btrfs_inode_mtime(inode_item);
	inode->i_mtime.tv_sec = btrfs_timespec_sec(leaf, tspec);
	inode->i_mtime.tv_nsec = btrfs_timespec_nsec(leaf, tspec);

	tspec = btrfs_inode_ctime(inode_item);
	inode->i_ctime.tv_sec = btrfs_timespec_sec(leaf, tspec);
	inode->i_ctime.tv_nsec = btrfs_timespec_nsec(leaf, tspec);

	inode_set_bytes(inode, btrfs_inode_nbytes(leaf, inode_item));
	BTRFS_I(inode)->generation = btrfs_inode_generation(leaf, inode_item);
	BTRFS_I(inode)->sequence = btrfs_inode_sequence(leaf, inode_item);
	inode->i_generation = BTRFS_I(inode)->generation;
	inode->i_rdev = 0;
	rdev = btrfs_inode_rdev(leaf, inode_item);

	BTRFS_I(inode)->index_cnt = (u64)-1;
	BTRFS_I(inode)->flags = btrfs_inode_flags(leaf, inode_item);
cache_acl:
	/*
	 * try to precache a NULL acl entry for files that don't have
	 * any xattrs or acls
	 */
	maybe_acls = acls_after_inode_item(leaf, path->slots[0],
					   btrfs_ino(inode));
	if (!maybe_acls)
		cache_no_acl(inode);

	btrfs_free_path(path);

	switch (inode->i_mode & S_IFMT) {
	case S_IFREG:
		inode->i_mapping->a_ops = &btrfs_aops;
		inode->i_mapping->backing_dev_info = &root->fs_info->bdi;
		BTRFS_I(inode)->io_tree.ops = &btrfs_extent_io_ops;
		inode->i_fop = &btrfs_file_operations;
		inode->i_op = &btrfs_file_inode_operations;
		break;
	case S_IFDIR:
		inode->i_fop = &btrfs_dir_file_operations;
		if (root == root->fs_info->tree_root)
			inode->i_op = &btrfs_dir_ro_inode_operations;
		else
			inode->i_op = &btrfs_dir_inode_operations;
		break;
	case S_IFLNK:
		inode->i_op = &btrfs_symlink_inode_operations;
		inode->i_mapping->a_ops = &btrfs_symlink_aops;
		inode->i_mapping->backing_dev_info = &root->fs_info->bdi;
		break;
	default:
		inode->i_op = &btrfs_special_inode_operations;
		init_special_inode(inode, inode->i_mode, rdev);
		break;
	}

	btrfs_update_iflags(inode);
	return;

make_bad:
	btrfs_free_path(path);
	make_bad_inode(inode);
}

/*
 * given a leaf and an inode, copy the inode fields into the leaf
 */
static void fill_inode_item(struct btrfs_trans_handle *trans,
			    struct extent_buffer *leaf,
			    struct btrfs_inode_item *item,
			    struct inode *inode)
{
	btrfs_set_inode_uid(leaf, item, inode->i_uid);
	btrfs_set_inode_gid(leaf, item, inode->i_gid);
	btrfs_set_inode_size(leaf, item, BTRFS_I(inode)->disk_i_size);
	btrfs_set_inode_mode(leaf, item, inode->i_mode);
	btrfs_set_inode_nlink(leaf, item, inode->i_nlink);

	btrfs_set_timespec_sec(leaf, btrfs_inode_atime(item),
			       inode->i_atime.tv_sec);
	btrfs_set_timespec_nsec(leaf, btrfs_inode_atime(item),
				inode->i_atime.tv_nsec);

	btrfs_set_timespec_sec(leaf, btrfs_inode_mtime(item),
			       inode->i_mtime.tv_sec);
	btrfs_set_timespec_nsec(leaf, btrfs_inode_mtime(item),
				inode->i_mtime.tv_nsec);

	btrfs_set_timespec_sec(leaf, btrfs_inode_ctime(item),
			       inode->i_ctime.tv_sec);
	btrfs_set_timespec_nsec(leaf, btrfs_inode_ctime(item),
				inode->i_ctime.tv_nsec);

	btrfs_set_inode_nbytes(leaf, item, inode_get_bytes(inode));
	btrfs_set_inode_generation(leaf, item, BTRFS_I(inode)->generation);
	btrfs_set_inode_sequence(leaf, item, BTRFS_I(inode)->sequence);
	btrfs_set_inode_transid(leaf, item, trans->transid);
	btrfs_set_inode_rdev(leaf, item, inode->i_rdev);
	btrfs_set_inode_flags(leaf, item, BTRFS_I(inode)->flags);
	btrfs_set_inode_block_group(leaf, item, 0);
}

/*
 * copy everything in the in-memory inode into the btree.
 */
static noinline int btrfs_update_inode_item(struct btrfs_trans_handle *trans,
				struct btrfs_root *root, struct inode *inode)
{
	struct btrfs_inode_item *inode_item;
	struct btrfs_path *path;
	struct extent_buffer *leaf;
	int ret;

	path = btrfs_alloc_path();
	if (!path)
		return -ENOMEM;

	path->leave_spinning = 1;
	ret = btrfs_lookup_inode(trans, root, path, &BTRFS_I(inode)->location,
				 1);
	if (ret) {
		if (ret > 0)
			ret = -ENOENT;
		goto failed;
	}

	btrfs_unlock_up_safe(path, 1);
	leaf = path->nodes[0];
	inode_item = btrfs_item_ptr(leaf, path->slots[0],
				    struct btrfs_inode_item);

	fill_inode_item(trans, leaf, inode_item, inode);
	btrfs_mark_buffer_dirty(leaf);
	btrfs_set_inode_last_trans(trans, inode);
	ret = 0;
failed:
	btrfs_free_path(path);
	return ret;
}

/*
 * copy everything in the in-memory inode into the btree.
 */
noinline int btrfs_update_inode(struct btrfs_trans_handle *trans,
				struct btrfs_root *root, struct inode *inode)
{
	int ret;

	/*
	 * If the inode is a free space inode, we can deadlock during commit
	 * if we put it into the delayed code.
	 *
	 * The data relocation inode should also be directly updated
	 * without delay
	 */
	if (!btrfs_is_free_space_inode(root, inode)
	    && root->root_key.objectid != BTRFS_DATA_RELOC_TREE_OBJECTID) {
		ret = btrfs_delayed_update_inode(trans, root, inode);
		if (!ret)
			btrfs_set_inode_last_trans(trans, inode);
		return ret;
	}

	return btrfs_update_inode_item(trans, root, inode);
}

static noinline int btrfs_update_inode_fallback(struct btrfs_trans_handle *trans,
				struct btrfs_root *root, struct inode *inode)
{
	int ret;

	ret = btrfs_update_inode(trans, root, inode);
	if (ret == -ENOSPC)
		return btrfs_update_inode_item(trans, root, inode);
	return ret;
}

/*
 * unlink helper that gets used here in inode.c and in the tree logging
 * recovery code.  It remove a link in a directory with a given name, and
 * also drops the back refs in the inode to the directory
 */
static int __btrfs_unlink_inode(struct btrfs_trans_handle *trans,
				struct btrfs_root *root,
				struct inode *dir, struct inode *inode,
				const char *name, int name_len)
{
	struct btrfs_path *path;
	int ret = 0;
	struct extent_buffer *leaf;
	struct btrfs_dir_item *di;
	struct btrfs_key key;
	u64 index;
	u64 ino = btrfs_ino(inode);
	u64 dir_ino = btrfs_ino(dir);

	path = btrfs_alloc_path();
	if (!path) {
		ret = -ENOMEM;
		goto out;
	}

	path->leave_spinning = 1;
	di = btrfs_lookup_dir_item(trans, root, path, dir_ino,
				    name, name_len, -1);
	if (IS_ERR(di)) {
		ret = PTR_ERR(di);
		goto err;
	}
	if (!di) {
		ret = -ENOENT;
		goto err;
	}
	leaf = path->nodes[0];
	btrfs_dir_item_key_to_cpu(leaf, di, &key);
	ret = btrfs_delete_one_dir_name(trans, root, path, di);
	if (ret)
		goto err;
	btrfs_release_path(path);

	ret = btrfs_del_inode_ref(trans, root, name, name_len, ino,
				  dir_ino, &index);
	if (ret) {
		printk(KERN_INFO "btrfs failed to delete reference to %.*s, "
		       "inode %llu parent %llu\n", name_len, name,
		       (unsigned long long)ino, (unsigned long long)dir_ino);
		goto err;
	}

	ret = btrfs_delete_delayed_dir_index(trans, root, dir, index);
	if (ret)
		goto err;

	ret = btrfs_del_inode_ref_in_log(trans, root, name, name_len,
					 inode, dir_ino);
	BUG_ON(ret != 0 && ret != -ENOENT);

	ret = btrfs_del_dir_entries_in_log(trans, root, name, name_len,
					   dir, index);
	if (ret == -ENOENT)
		ret = 0;
err:
	btrfs_free_path(path);
	if (ret)
		goto out;

	btrfs_i_size_write(dir, dir->i_size - name_len * 2);
	inode->i_ctime = dir->i_mtime = dir->i_ctime = CURRENT_TIME;
	btrfs_update_inode(trans, root, dir);
out:
	return ret;
}

int btrfs_unlink_inode(struct btrfs_trans_handle *trans,
		       struct btrfs_root *root,
		       struct inode *dir, struct inode *inode,
		       const char *name, int name_len)
{
	int ret;
	ret = __btrfs_unlink_inode(trans, root, dir, inode, name, name_len);
	if (!ret) {
		btrfs_drop_nlink(inode);
		ret = btrfs_update_inode(trans, root, inode);
	}
	return ret;
}
		

/* helper to check if there is any shared block in the path */
static int check_path_shared(struct btrfs_root *root,
			     struct btrfs_path *path)
{
	struct extent_buffer *eb;
	int level;
	u64 refs = 1;

	for (level = 0; level < BTRFS_MAX_LEVEL; level++) {
		int ret;

		if (!path->nodes[level])
			break;
		eb = path->nodes[level];
		if (!btrfs_block_can_be_shared(root, eb))
			continue;
		ret = btrfs_lookup_extent_info(NULL, root, eb->start, eb->len,
					       &refs, NULL);
		if (refs > 1)
			return 1;
	}
	return 0;
}

/*
 * helper to start transaction for unlink and rmdir.
 *
 * unlink and rmdir are special in btrfs, they do not always free space.
 * so in enospc case, we should make sure they will free space before
 * allowing them to use the global metadata reservation.
 */
static struct btrfs_trans_handle *__unlink_start_trans(struct inode *dir,
						       struct dentry *dentry)
{
	struct btrfs_trans_handle *trans;
	struct btrfs_root *root = BTRFS_I(dir)->root;
	struct btrfs_path *path;
	struct btrfs_inode_ref *ref;
	struct btrfs_dir_item *di;
	struct inode *inode = dentry->d_inode;
	u64 index;
	int check_link = 1;
	int err = -ENOSPC;
	int ret;
	u64 ino = btrfs_ino(inode);
	u64 dir_ino = btrfs_ino(dir);

	/*
	 * 1 for the possible orphan item
	 * 1 for the dir item
	 * 1 for the dir index
	 * 1 for the inode ref
	 * 1 for the inode ref in the tree log
	 * 2 for the dir entries in the log
	 * 1 for the inode
	 */
	trans = btrfs_start_transaction(root, 8);
	if (!IS_ERR(trans) || PTR_ERR(trans) != -ENOSPC)
		return trans;

	if (ino == BTRFS_EMPTY_SUBVOL_DIR_OBJECTID)
		return ERR_PTR(-ENOSPC);

	/* check if there is someone else holds reference */
	if (S_ISDIR(inode->i_mode) && atomic_read(&inode->i_count) > 1)
		return ERR_PTR(-ENOSPC);

	if (atomic_read(&inode->i_count) > 2)
		return ERR_PTR(-ENOSPC);

	if (xchg(&root->fs_info->enospc_unlink, 1))
		return ERR_PTR(-ENOSPC);

	path = btrfs_alloc_path();
	if (!path) {
		root->fs_info->enospc_unlink = 0;
		return ERR_PTR(-ENOMEM);
	}

	/* 1 for the orphan item */
	trans = btrfs_start_transaction(root, 1);
	if (IS_ERR(trans)) {
		btrfs_free_path(path);
		root->fs_info->enospc_unlink = 0;
		return trans;
	}

	path->skip_locking = 1;
	path->search_commit_root = 1;

	ret = btrfs_lookup_inode(trans, root, path,
				&BTRFS_I(dir)->location, 0);
	if (ret < 0) {
		err = ret;
		goto out;
	}
	if (ret == 0) {
		if (check_path_shared(root, path))
			goto out;
	} else {
		check_link = 0;
	}
	btrfs_release_path(path);

	ret = btrfs_lookup_inode(trans, root, path,
				&BTRFS_I(inode)->location, 0);
	if (ret < 0) {
		err = ret;
		goto out;
	}
	if (ret == 0) {
		if (check_path_shared(root, path))
			goto out;
	} else {
		check_link = 0;
	}
	btrfs_release_path(path);

	if (ret == 0 && S_ISREG(inode->i_mode)) {
		ret = btrfs_lookup_file_extent(trans, root, path,
					       ino, (u64)-1, 0);
		if (ret < 0) {
			err = ret;
			goto out;
		}
		BUG_ON(ret == 0);
		if (check_path_shared(root, path))
			goto out;
		btrfs_release_path(path);
	}

	if (!check_link) {
		err = 0;
		goto out;
	}

	di = btrfs_lookup_dir_item(trans, root, path, dir_ino,
				dentry->d_name.name, dentry->d_name.len, 0);
	if (IS_ERR(di)) {
		err = PTR_ERR(di);
		goto out;
	}
	if (di) {
		if (check_path_shared(root, path))
			goto out;
	} else {
		err = 0;
		goto out;
	}
	btrfs_release_path(path);

	ref = btrfs_lookup_inode_ref(trans, root, path,
				dentry->d_name.name, dentry->d_name.len,
				ino, dir_ino, 0);
	if (IS_ERR(ref)) {
		err = PTR_ERR(ref);
		goto out;
	}
	BUG_ON(!ref);
	if (check_path_shared(root, path))
		goto out;
	index = btrfs_inode_ref_index(path->nodes[0], ref);
	btrfs_release_path(path);

	/*
	 * This is a commit root search, if we can lookup inode item and other
	 * relative items in the commit root, it means the transaction of
	 * dir/file creation has been committed, and the dir index item that we
	 * delay to insert has also been inserted into the commit root. So
	 * we needn't worry about the delayed insertion of the dir index item
	 * here.
	 */
	di = btrfs_lookup_dir_index_item(trans, root, path, dir_ino, index,
				dentry->d_name.name, dentry->d_name.len, 0);
	if (IS_ERR(di)) {
		err = PTR_ERR(di);
		goto out;
	}
	BUG_ON(ret == -ENOENT);
	if (check_path_shared(root, path))
		goto out;

	err = 0;
out:
	btrfs_free_path(path);
	/* Migrate the orphan reservation over */
	if (!err)
		err = btrfs_block_rsv_migrate(trans->block_rsv,
				&root->fs_info->global_block_rsv,
				trans->bytes_reserved);

	if (err) {
		btrfs_end_transaction(trans, root);
		root->fs_info->enospc_unlink = 0;
		return ERR_PTR(err);
	}

	trans->block_rsv = &root->fs_info->global_block_rsv;
	return trans;
}

static void __unlink_end_trans(struct btrfs_trans_handle *trans,
			       struct btrfs_root *root)
{
	if (trans->block_rsv == &root->fs_info->global_block_rsv) {
		btrfs_block_rsv_release(root, trans->block_rsv,
					trans->bytes_reserved);
		trans->block_rsv = &root->fs_info->trans_block_rsv;
		BUG_ON(!root->fs_info->enospc_unlink);
		root->fs_info->enospc_unlink = 0;
	}
	btrfs_end_transaction(trans, root);
}

static int btrfs_unlink(struct inode *dir, struct dentry *dentry)
{
	struct btrfs_root *root = BTRFS_I(dir)->root;
	struct btrfs_trans_handle *trans;
	struct inode *inode = dentry->d_inode;
	int ret;
	unsigned long nr = 0;

	trans = __unlink_start_trans(dir, dentry);
	if (IS_ERR(trans))
		return PTR_ERR(trans);

	btrfs_record_unlink_dir(trans, dir, dentry->d_inode, 0);

	ret = btrfs_unlink_inode(trans, root, dir, dentry->d_inode,
				 dentry->d_name.name, dentry->d_name.len);
	if (ret)
		goto out;

	if (inode->i_nlink == 0) {
		ret = btrfs_orphan_add(trans, inode);
		if (ret)
			goto out;
	}

out:
	nr = trans->blocks_used;
	__unlink_end_trans(trans, root);
	btrfs_btree_balance_dirty(root, nr);
	return ret;
}

int btrfs_unlink_subvol(struct btrfs_trans_handle *trans,
			struct btrfs_root *root,
			struct inode *dir, u64 objectid,
			const char *name, int name_len)
{
	struct btrfs_path *path;
	struct extent_buffer *leaf;
	struct btrfs_dir_item *di;
	struct btrfs_key key;
	u64 index;
	int ret;
	u64 dir_ino = btrfs_ino(dir);

	path = btrfs_alloc_path();
	if (!path)
		return -ENOMEM;

	di = btrfs_lookup_dir_item(trans, root, path, dir_ino,
				   name, name_len, -1);
	BUG_ON(IS_ERR_OR_NULL(di));

	leaf = path->nodes[0];
	btrfs_dir_item_key_to_cpu(leaf, di, &key);
	WARN_ON(key.type != BTRFS_ROOT_ITEM_KEY || key.objectid != objectid);
	ret = btrfs_delete_one_dir_name(trans, root, path, di);
	BUG_ON(ret);
	btrfs_release_path(path);

	ret = btrfs_del_root_ref(trans, root->fs_info->tree_root,
				 objectid, root->root_key.objectid,
				 dir_ino, &index, name, name_len);
	if (ret < 0) {
		BUG_ON(ret != -ENOENT);
		di = btrfs_search_dir_index_item(root, path, dir_ino,
						 name, name_len);
		BUG_ON(IS_ERR_OR_NULL(di));

		leaf = path->nodes[0];
		btrfs_item_key_to_cpu(leaf, &key, path->slots[0]);
		btrfs_release_path(path);
		index = key.offset;
	}
	btrfs_release_path(path);

	ret = btrfs_delete_delayed_dir_index(trans, root, dir, index);
	BUG_ON(ret);

	btrfs_i_size_write(dir, dir->i_size - name_len * 2);
	dir->i_mtime = dir->i_ctime = CURRENT_TIME;
	ret = btrfs_update_inode(trans, root, dir);
	BUG_ON(ret);

	btrfs_free_path(path);
	return 0;
}

static int btrfs_rmdir(struct inode *dir, struct dentry *dentry)
{
	struct inode *inode = dentry->d_inode;
	int err = 0;
	struct btrfs_root *root = BTRFS_I(dir)->root;
	struct btrfs_trans_handle *trans;
	unsigned long nr = 0;

	if (inode->i_size > BTRFS_EMPTY_DIR_SIZE ||
	    btrfs_ino(inode) == BTRFS_FIRST_FREE_OBJECTID)
		return -ENOTEMPTY;

	trans = __unlink_start_trans(dir, dentry);
	if (IS_ERR(trans))
		return PTR_ERR(trans);

	if (unlikely(btrfs_ino(inode) == BTRFS_EMPTY_SUBVOL_DIR_OBJECTID)) {
		err = btrfs_unlink_subvol(trans, root, dir,
					  BTRFS_I(inode)->location.objectid,
					  dentry->d_name.name,
					  dentry->d_name.len);
		goto out;
	}

	err = btrfs_orphan_add(trans, inode);
	if (err)
		goto out;

	/* now the directory is empty */
	err = btrfs_unlink_inode(trans, root, dir, dentry->d_inode,
				 dentry->d_name.name, dentry->d_name.len);
	if (!err)
		btrfs_i_size_write(inode, 0);
out:
	nr = trans->blocks_used;
	__unlink_end_trans(trans, root);
	btrfs_btree_balance_dirty(root, nr);

	return err;
}

/*
 * this can truncate away extent items, csum items and directory items.
 * It starts at a high offset and removes keys until it can't find
 * any higher than new_size
 *
 * csum items that cross the new i_size are truncated to the new size
 * as well.
 *
 * min_type is the minimum key type to truncate down to.  If set to 0, this
 * will kill all the items on this inode, including the INODE_ITEM_KEY.
 */
int btrfs_truncate_inode_items(struct btrfs_trans_handle *trans,
			       struct btrfs_root *root,
			       struct inode *inode,
			       u64 new_size, u32 min_type)
{
	struct btrfs_path *path;
	struct extent_buffer *leaf;
	struct btrfs_file_extent_item *fi;
	struct btrfs_key key;
	struct btrfs_key found_key;
	u64 extent_start = 0;
	u64 extent_num_bytes = 0;
	u64 extent_offset = 0;
	u64 item_end = 0;
	u64 mask = root->sectorsize - 1;
	u32 found_type = (u8)-1;
	int found_extent;
	int del_item;
	int pending_del_nr = 0;
	int pending_del_slot = 0;
	int extent_type = -1;
	int ret;
	int err = 0;
	u64 ino = btrfs_ino(inode);

	BUG_ON(new_size > 0 && min_type != BTRFS_EXTENT_DATA_KEY);

	path = btrfs_alloc_path();
	if (!path)
		return -ENOMEM;
	path->reada = -1;

	if (root->ref_cows || root == root->fs_info->tree_root)
		btrfs_drop_extent_cache(inode, new_size & (~mask), (u64)-1, 0);

	/*
	 * This function is also used to drop the items in the log tree before
	 * we relog the inode, so if root != BTRFS_I(inode)->root, it means
	 * it is used to drop the loged items. So we shouldn't kill the delayed
	 * items.
	 */
	if (min_type == 0 && root == BTRFS_I(inode)->root)
		btrfs_kill_delayed_inode_items(inode);

	key.objectid = ino;
	key.offset = (u64)-1;
	key.type = (u8)-1;

search_again:
	path->leave_spinning = 1;
	ret = btrfs_search_slot(trans, root, &key, path, -1, 1);
	if (ret < 0) {
		err = ret;
		goto out;
	}

	if (ret > 0) {
		/* there are no items in the tree for us to truncate, we're
		 * done
		 */
		if (path->slots[0] == 0)
			goto out;
		path->slots[0]--;
	}

	while (1) {
		fi = NULL;
		leaf = path->nodes[0];
		btrfs_item_key_to_cpu(leaf, &found_key, path->slots[0]);
		found_type = btrfs_key_type(&found_key);

		if (found_key.objectid != ino)
			break;

		if (found_type < min_type)
			break;

		item_end = found_key.offset;
		if (found_type == BTRFS_EXTENT_DATA_KEY) {
			fi = btrfs_item_ptr(leaf, path->slots[0],
					    struct btrfs_file_extent_item);
			extent_type = btrfs_file_extent_type(leaf, fi);
			if (extent_type != BTRFS_FILE_EXTENT_INLINE) {
				item_end +=
				    btrfs_file_extent_num_bytes(leaf, fi);
			} else if (extent_type == BTRFS_FILE_EXTENT_INLINE) {
				item_end += btrfs_file_extent_inline_len(leaf,
									 fi);
			}
			item_end--;
		}
		if (found_type > min_type) {
			del_item = 1;
		} else {
			if (item_end < new_size)
				break;
			if (found_key.offset >= new_size)
				del_item = 1;
			else
				del_item = 0;
		}
		found_extent = 0;
		/* FIXME, shrink the extent if the ref count is only 1 */
		if (found_type != BTRFS_EXTENT_DATA_KEY)
			goto delete;

		if (extent_type != BTRFS_FILE_EXTENT_INLINE) {
			u64 num_dec;
			extent_start = btrfs_file_extent_disk_bytenr(leaf, fi);
			if (!del_item) {
				u64 orig_num_bytes =
					btrfs_file_extent_num_bytes(leaf, fi);
				extent_num_bytes = new_size -
					found_key.offset + root->sectorsize - 1;
				extent_num_bytes = extent_num_bytes &
					~((u64)root->sectorsize - 1);
				btrfs_set_file_extent_num_bytes(leaf, fi,
							 extent_num_bytes);
				num_dec = (orig_num_bytes -
					   extent_num_bytes);
				if (root->ref_cows && extent_start != 0)
					inode_sub_bytes(inode, num_dec);
				btrfs_mark_buffer_dirty(leaf);
			} else {
				extent_num_bytes =
					btrfs_file_extent_disk_num_bytes(leaf,
									 fi);
				extent_offset = found_key.offset -
					btrfs_file_extent_offset(leaf, fi);

				/* FIXME blocksize != 4096 */
				num_dec = btrfs_file_extent_num_bytes(leaf, fi);
				if (extent_start != 0) {
					found_extent = 1;
					if (root->ref_cows)
						inode_sub_bytes(inode, num_dec);
				}
			}
		} else if (extent_type == BTRFS_FILE_EXTENT_INLINE) {
			/*
			 * we can't truncate inline items that have had
			 * special encodings
			 */
			if (!del_item &&
			    btrfs_file_extent_compression(leaf, fi) == 0 &&
			    btrfs_file_extent_encryption(leaf, fi) == 0 &&
			    btrfs_file_extent_other_encoding(leaf, fi) == 0) {
				u32 size = new_size - found_key.offset;

				if (root->ref_cows) {
					inode_sub_bytes(inode, item_end + 1 -
							new_size);
				}
				size =
				    btrfs_file_extent_calc_inline_size(size);
				ret = btrfs_truncate_item(trans, root, path,
							  size, 1);
			} else if (root->ref_cows) {
				inode_sub_bytes(inode, item_end + 1 -
						found_key.offset);
			}
		}
delete:
		if (del_item) {
			if (!pending_del_nr) {
				/* no pending yet, add ourselves */
				pending_del_slot = path->slots[0];
				pending_del_nr = 1;
			} else if (pending_del_nr &&
				   path->slots[0] + 1 == pending_del_slot) {
				/* hop on the pending chunk */
				pending_del_nr++;
				pending_del_slot = path->slots[0];
			} else {
				BUG();
			}
		} else {
			break;
		}
		if (found_extent && (root->ref_cows ||
				     root == root->fs_info->tree_root)) {
			btrfs_set_path_blocking(path);
			ret = btrfs_free_extent(trans, root, extent_start,
						extent_num_bytes, 0,
						btrfs_header_owner(leaf),
						ino, extent_offset, 0);
			BUG_ON(ret);
		}

		if (found_type == BTRFS_INODE_ITEM_KEY)
			break;

		if (path->slots[0] == 0 ||
		    path->slots[0] != pending_del_slot) {
			if (root->ref_cows &&
			    BTRFS_I(inode)->location.objectid !=
						BTRFS_FREE_INO_OBJECTID) {
				err = -EAGAIN;
				goto out;
			}
			if (pending_del_nr) {
				ret = btrfs_del_items(trans, root, path,
						pending_del_slot,
						pending_del_nr);
				BUG_ON(ret);
				pending_del_nr = 0;
			}
			btrfs_release_path(path);
			goto search_again;
		} else {
			path->slots[0]--;
		}
	}
out:
	if (pending_del_nr) {
		ret = btrfs_del_items(trans, root, path, pending_del_slot,
				      pending_del_nr);
		BUG_ON(ret);
	}
	btrfs_free_path(path);
	return err;
}

/*
 * taken from block_truncate_page, but does cow as it zeros out
 * any bytes left in the last page in the file.
 */
static int btrfs_truncate_page(struct address_space *mapping, loff_t from)
{
	struct inode *inode = mapping->host;
	struct btrfs_root *root = BTRFS_I(inode)->root;
	struct extent_io_tree *io_tree = &BTRFS_I(inode)->io_tree;
	struct btrfs_ordered_extent *ordered;
	struct extent_state *cached_state = NULL;
	char *kaddr;
	u32 blocksize = root->sectorsize;
	pgoff_t index = from >> PAGE_CACHE_SHIFT;
	unsigned offset = from & (PAGE_CACHE_SIZE-1);
	struct page *page;
	gfp_t mask = btrfs_alloc_write_mask(mapping);
	int ret = 0;
	u64 page_start;
	u64 page_end;

	if ((offset & (blocksize - 1)) == 0)
		goto out;
	ret = btrfs_delalloc_reserve_space(inode, PAGE_CACHE_SIZE);
	if (ret)
		goto out;

	ret = -ENOMEM;
again:
	page = find_or_create_page(mapping, index, mask);
	if (!page) {
		btrfs_delalloc_release_space(inode, PAGE_CACHE_SIZE);
		goto out;
	}

	page_start = page_offset(page);
	page_end = page_start + PAGE_CACHE_SIZE - 1;

	if (!PageUptodate(page)) {
		ret = btrfs_readpage(NULL, page);
		lock_page(page);
		if (page->mapping != mapping) {
			unlock_page(page);
			page_cache_release(page);
			goto again;
		}
		if (!PageUptodate(page)) {
			ret = -EIO;
			goto out_unlock;
		}
	}
	wait_on_page_writeback(page);

	lock_extent_bits(io_tree, page_start, page_end, 0, &cached_state,
			 GFP_NOFS);
	set_page_extent_mapped(page);

	ordered = btrfs_lookup_ordered_extent(inode, page_start);
	if (ordered) {
		unlock_extent_cached(io_tree, page_start, page_end,
				     &cached_state, GFP_NOFS);
		unlock_page(page);
		page_cache_release(page);
		btrfs_start_ordered_extent(inode, ordered, 1);
		btrfs_put_ordered_extent(ordered);
		goto again;
	}

	clear_extent_bit(&BTRFS_I(inode)->io_tree, page_start, page_end,
			  EXTENT_DIRTY | EXTENT_DELALLOC | EXTENT_DO_ACCOUNTING,
			  0, 0, &cached_state, GFP_NOFS);

	ret = btrfs_set_extent_delalloc(inode, page_start, page_end,
					&cached_state);
	if (ret) {
		unlock_extent_cached(io_tree, page_start, page_end,
				     &cached_state, GFP_NOFS);
		goto out_unlock;
	}

	ret = 0;
	if (offset != PAGE_CACHE_SIZE) {
		kaddr = kmap(page);
		memset(kaddr + offset, 0, PAGE_CACHE_SIZE - offset);
		flush_dcache_page(page);
		kunmap(page);
	}
	ClearPageChecked(page);
	set_page_dirty(page);
	unlock_extent_cached(io_tree, page_start, page_end, &cached_state,
			     GFP_NOFS);

out_unlock:
	if (ret)
		btrfs_delalloc_release_space(inode, PAGE_CACHE_SIZE);
	unlock_page(page);
	page_cache_release(page);
out:
	return ret;
}

/*
 * This function puts in dummy file extents for the area we're creating a hole
 * for.  So if we are truncating this file to a larger size we need to insert
 * these file extents so that btrfs_get_extent will return a EXTENT_MAP_HOLE for
 * the range between oldsize and size
 */
int btrfs_cont_expand(struct inode *inode, loff_t oldsize, loff_t size)
{
	struct btrfs_trans_handle *trans;
	struct btrfs_root *root = BTRFS_I(inode)->root;
	struct extent_io_tree *io_tree = &BTRFS_I(inode)->io_tree;
	struct extent_map *em = NULL;
	struct extent_state *cached_state = NULL;
	u64 mask = root->sectorsize - 1;
	u64 hole_start = (oldsize + mask) & ~mask;
	u64 block_end = (size + mask) & ~mask;
	u64 last_byte;
	u64 cur_offset;
	u64 hole_size;
	int err = 0;

	if (size <= hole_start)
		return 0;

	while (1) {
		struct btrfs_ordered_extent *ordered;
		btrfs_wait_ordered_range(inode, hole_start,
					 block_end - hole_start);
		lock_extent_bits(io_tree, hole_start, block_end - 1, 0,
				 &cached_state, GFP_NOFS);
		ordered = btrfs_lookup_ordered_extent(inode, hole_start);
		if (!ordered)
			break;
		unlock_extent_cached(io_tree, hole_start, block_end - 1,
				     &cached_state, GFP_NOFS);
		btrfs_put_ordered_extent(ordered);
	}

	cur_offset = hole_start;
	while (1) {
		em = btrfs_get_extent(inode, NULL, 0, cur_offset,
				block_end - cur_offset, 0);
		BUG_ON(IS_ERR_OR_NULL(em));
		last_byte = min(extent_map_end(em), block_end);
		last_byte = (last_byte + mask) & ~mask;
		if (!test_bit(EXTENT_FLAG_PREALLOC, &em->flags)) {
			u64 hint_byte = 0;
			hole_size = last_byte - cur_offset;

			trans = btrfs_start_transaction(root, 3);
			if (IS_ERR(trans)) {
				err = PTR_ERR(trans);
				break;
			}

			err = btrfs_drop_extents(trans, inode, cur_offset,
						 cur_offset + hole_size,
						 &hint_byte, 1);
			if (err) {
<<<<<<< HEAD
=======
				btrfs_update_inode(trans, root, inode);
>>>>>>> dcd6c922
				btrfs_end_transaction(trans, root);
				break;
			}

			err = btrfs_insert_file_extent(trans, root,
					btrfs_ino(inode), cur_offset, 0,
					0, hole_size, 0, hole_size,
					0, 0, 0);
			if (err) {
<<<<<<< HEAD
=======
				btrfs_update_inode(trans, root, inode);
>>>>>>> dcd6c922
				btrfs_end_transaction(trans, root);
				break;
			}

			btrfs_drop_extent_cache(inode, hole_start,
					last_byte - 1, 0);

			btrfs_update_inode(trans, root, inode);
			btrfs_end_transaction(trans, root);
		}
		free_extent_map(em);
		em = NULL;
		cur_offset = last_byte;
		if (cur_offset >= block_end)
			break;
	}

	free_extent_map(em);
	unlock_extent_cached(io_tree, hole_start, block_end - 1, &cached_state,
			     GFP_NOFS);
	return err;
}

static int btrfs_setsize(struct inode *inode, loff_t newsize)
{
	struct btrfs_root *root = BTRFS_I(inode)->root;
	struct btrfs_trans_handle *trans;
	loff_t oldsize = i_size_read(inode);
	int ret;

	if (newsize == oldsize)
		return 0;

	if (newsize > oldsize) {
		truncate_pagecache(inode, oldsize, newsize);
		ret = btrfs_cont_expand(inode, oldsize, newsize);
		if (ret)
			return ret;

		trans = btrfs_start_transaction(root, 1);
		if (IS_ERR(trans))
			return PTR_ERR(trans);

		i_size_write(inode, newsize);
		btrfs_ordered_update_i_size(inode, i_size_read(inode), NULL);
		ret = btrfs_update_inode(trans, root, inode);
		btrfs_end_transaction(trans, root);
	} else {

		/*
		 * We're truncating a file that used to have good data down to
		 * zero. Make sure it gets into the ordered flush list so that
		 * any new writes get down to disk quickly.
		 */
		if (newsize == 0)
			BTRFS_I(inode)->ordered_data_close = 1;

		/* we don't support swapfiles, so vmtruncate shouldn't fail */
		truncate_setsize(inode, newsize);
		ret = btrfs_truncate(inode);
	}

	return ret;
}

static int btrfs_setattr(struct dentry *dentry, struct iattr *attr)
{
	struct inode *inode = dentry->d_inode;
	struct btrfs_root *root = BTRFS_I(inode)->root;
	int err;

	if (btrfs_root_readonly(root))
		return -EROFS;

	err = inode_change_ok(inode, attr);
	if (err)
		return err;

	if (S_ISREG(inode->i_mode) && (attr->ia_valid & ATTR_SIZE)) {
		err = btrfs_setsize(inode, attr->ia_size);
		if (err)
			return err;
	}

	if (attr->ia_valid) {
		setattr_copy(inode, attr);
		err = btrfs_dirty_inode(inode);

		if (!err && attr->ia_valid & ATTR_MODE)
			err = btrfs_acl_chmod(inode);
	}

	return err;
}

void btrfs_evict_inode(struct inode *inode)
{
	struct btrfs_trans_handle *trans;
	struct btrfs_root *root = BTRFS_I(inode)->root;
	struct btrfs_block_rsv *rsv, *global_rsv;
	u64 min_size = btrfs_calc_trunc_metadata_size(root, 1);
	unsigned long nr;
	int ret;

	trace_btrfs_inode_evict(inode);

	truncate_inode_pages(&inode->i_data, 0);
	if (inode->i_nlink && (btrfs_root_refs(&root->root_item) != 0 ||
			       btrfs_is_free_space_inode(root, inode)))
		goto no_delete;

	if (is_bad_inode(inode)) {
		btrfs_orphan_del(NULL, inode);
		goto no_delete;
	}
	/* do we really want it for ->i_nlink > 0 and zero btrfs_root_refs? */
	btrfs_wait_ordered_range(inode, 0, (u64)-1);

	if (root->fs_info->log_root_recovering) {
		BUG_ON(!list_empty(&BTRFS_I(inode)->i_orphan));
		goto no_delete;
	}

	if (inode->i_nlink > 0) {
		BUG_ON(btrfs_root_refs(&root->root_item) != 0);
		goto no_delete;
	}

	rsv = btrfs_alloc_block_rsv(root);
	if (!rsv) {
		btrfs_orphan_del(NULL, inode);
		goto no_delete;
	}
	rsv->size = min_size;
	global_rsv = &root->fs_info->global_block_rsv;

	btrfs_i_size_write(inode, 0);

	/*
	 * This is a bit simpler than btrfs_truncate since
	 *
	 * 1) We've already reserved our space for our orphan item in the
	 *    unlink.
	 * 2) We're going to delete the inode item, so we don't need to update
	 *    it at all.
	 *
	 * So we just need to reserve some slack space in case we add bytes when
	 * doing the truncate.
	 */
	while (1) {
<<<<<<< HEAD
		ret = btrfs_block_rsv_refill(root, rsv, min_size);
=======
		ret = btrfs_block_rsv_refill_noflush(root, rsv, min_size);
>>>>>>> dcd6c922

		/*
		 * Try and steal from the global reserve since we will
		 * likely not use this space anyway, we want to try as
		 * hard as possible to get this to work.
		 */
		if (ret)
			ret = btrfs_block_rsv_migrate(global_rsv, rsv, min_size);

		if (ret) {
			printk(KERN_WARNING "Could not get space for a "
			       "delete, will truncate on mount %d\n", ret);
			btrfs_orphan_del(NULL, inode);
			btrfs_free_block_rsv(root, rsv);
			goto no_delete;
		}

		trans = btrfs_start_transaction(root, 0);
		if (IS_ERR(trans)) {
			btrfs_orphan_del(NULL, inode);
			btrfs_free_block_rsv(root, rsv);
			goto no_delete;
		}

		trans->block_rsv = rsv;

		ret = btrfs_truncate_inode_items(trans, root, inode, 0, 0);
		if (ret != -EAGAIN)
			break;

		nr = trans->blocks_used;
		btrfs_end_transaction(trans, root);
		trans = NULL;
		btrfs_btree_balance_dirty(root, nr);
	}

	btrfs_free_block_rsv(root, rsv);

	if (ret == 0) {
		trans->block_rsv = root->orphan_block_rsv;
		ret = btrfs_orphan_del(trans, inode);
		BUG_ON(ret);
	}

	trans->block_rsv = &root->fs_info->trans_block_rsv;
	if (!(root == root->fs_info->tree_root ||
	      root->root_key.objectid == BTRFS_TREE_RELOC_OBJECTID))
		btrfs_return_ino(root, btrfs_ino(inode));

	nr = trans->blocks_used;
	btrfs_end_transaction(trans, root);
	btrfs_btree_balance_dirty(root, nr);
no_delete:
	end_writeback(inode);
	return;
}

/*
 * this returns the key found in the dir entry in the location pointer.
 * If no dir entries were found, location->objectid is 0.
 */
static int btrfs_inode_by_name(struct inode *dir, struct dentry *dentry,
			       struct btrfs_key *location)
{
	const char *name = dentry->d_name.name;
	int namelen = dentry->d_name.len;
	struct btrfs_dir_item *di;
	struct btrfs_path *path;
	struct btrfs_root *root = BTRFS_I(dir)->root;
	int ret = 0;

	path = btrfs_alloc_path();
	if (!path)
		return -ENOMEM;

	di = btrfs_lookup_dir_item(NULL, root, path, btrfs_ino(dir), name,
				    namelen, 0);
	if (IS_ERR(di))
		ret = PTR_ERR(di);

	if (IS_ERR_OR_NULL(di))
		goto out_err;

	btrfs_dir_item_key_to_cpu(path->nodes[0], di, location);
out:
	btrfs_free_path(path);
	return ret;
out_err:
	location->objectid = 0;
	goto out;
}

/*
 * when we hit a tree root in a directory, the btrfs part of the inode
 * needs to be changed to reflect the root directory of the tree root.  This
 * is kind of like crossing a mount point.
 */
static int fixup_tree_root_location(struct btrfs_root *root,
				    struct inode *dir,
				    struct dentry *dentry,
				    struct btrfs_key *location,
				    struct btrfs_root **sub_root)
{
	struct btrfs_path *path;
	struct btrfs_root *new_root;
	struct btrfs_root_ref *ref;
	struct extent_buffer *leaf;
	int ret;
	int err = 0;

	path = btrfs_alloc_path();
	if (!path) {
		err = -ENOMEM;
		goto out;
	}

	err = -ENOENT;
	ret = btrfs_find_root_ref(root->fs_info->tree_root, path,
				  BTRFS_I(dir)->root->root_key.objectid,
				  location->objectid);
	if (ret) {
		if (ret < 0)
			err = ret;
		goto out;
	}

	leaf = path->nodes[0];
	ref = btrfs_item_ptr(leaf, path->slots[0], struct btrfs_root_ref);
	if (btrfs_root_ref_dirid(leaf, ref) != btrfs_ino(dir) ||
	    btrfs_root_ref_name_len(leaf, ref) != dentry->d_name.len)
		goto out;

	ret = memcmp_extent_buffer(leaf, dentry->d_name.name,
				   (unsigned long)(ref + 1),
				   dentry->d_name.len);
	if (ret)
		goto out;

	btrfs_release_path(path);

	new_root = btrfs_read_fs_root_no_name(root->fs_info, location);
	if (IS_ERR(new_root)) {
		err = PTR_ERR(new_root);
		goto out;
	}

	if (btrfs_root_refs(&new_root->root_item) == 0) {
		err = -ENOENT;
		goto out;
	}

	*sub_root = new_root;
	location->objectid = btrfs_root_dirid(&new_root->root_item);
	location->type = BTRFS_INODE_ITEM_KEY;
	location->offset = 0;
	err = 0;
out:
	btrfs_free_path(path);
	return err;
}

static void inode_tree_add(struct inode *inode)
{
	struct btrfs_root *root = BTRFS_I(inode)->root;
	struct btrfs_inode *entry;
	struct rb_node **p;
	struct rb_node *parent;
	u64 ino = btrfs_ino(inode);
again:
	p = &root->inode_tree.rb_node;
	parent = NULL;

	if (inode_unhashed(inode))
		return;

	spin_lock(&root->inode_lock);
	while (*p) {
		parent = *p;
		entry = rb_entry(parent, struct btrfs_inode, rb_node);

		if (ino < btrfs_ino(&entry->vfs_inode))
			p = &parent->rb_left;
		else if (ino > btrfs_ino(&entry->vfs_inode))
			p = &parent->rb_right;
		else {
			WARN_ON(!(entry->vfs_inode.i_state &
				  (I_WILL_FREE | I_FREEING)));
			rb_erase(parent, &root->inode_tree);
			RB_CLEAR_NODE(parent);
			spin_unlock(&root->inode_lock);
			goto again;
		}
	}
	rb_link_node(&BTRFS_I(inode)->rb_node, parent, p);
	rb_insert_color(&BTRFS_I(inode)->rb_node, &root->inode_tree);
	spin_unlock(&root->inode_lock);
}

static void inode_tree_del(struct inode *inode)
{
	struct btrfs_root *root = BTRFS_I(inode)->root;
	int empty = 0;

	spin_lock(&root->inode_lock);
	if (!RB_EMPTY_NODE(&BTRFS_I(inode)->rb_node)) {
		rb_erase(&BTRFS_I(inode)->rb_node, &root->inode_tree);
		RB_CLEAR_NODE(&BTRFS_I(inode)->rb_node);
		empty = RB_EMPTY_ROOT(&root->inode_tree);
	}
	spin_unlock(&root->inode_lock);

	/*
	 * Free space cache has inodes in the tree root, but the tree root has a
	 * root_refs of 0, so this could end up dropping the tree root as a
	 * snapshot, so we need the extra !root->fs_info->tree_root check to
	 * make sure we don't drop it.
	 */
	if (empty && btrfs_root_refs(&root->root_item) == 0 &&
	    root != root->fs_info->tree_root) {
		synchronize_srcu(&root->fs_info->subvol_srcu);
		spin_lock(&root->inode_lock);
		empty = RB_EMPTY_ROOT(&root->inode_tree);
		spin_unlock(&root->inode_lock);
		if (empty)
			btrfs_add_dead_root(root);
	}
}

int btrfs_invalidate_inodes(struct btrfs_root *root)
{
	struct rb_node *node;
	struct rb_node *prev;
	struct btrfs_inode *entry;
	struct inode *inode;
	u64 objectid = 0;

	WARN_ON(btrfs_root_refs(&root->root_item) != 0);

	spin_lock(&root->inode_lock);
again:
	node = root->inode_tree.rb_node;
	prev = NULL;
	while (node) {
		prev = node;
		entry = rb_entry(node, struct btrfs_inode, rb_node);

		if (objectid < btrfs_ino(&entry->vfs_inode))
			node = node->rb_left;
		else if (objectid > btrfs_ino(&entry->vfs_inode))
			node = node->rb_right;
		else
			break;
	}
	if (!node) {
		while (prev) {
			entry = rb_entry(prev, struct btrfs_inode, rb_node);
			if (objectid <= btrfs_ino(&entry->vfs_inode)) {
				node = prev;
				break;
			}
			prev = rb_next(prev);
		}
	}
	while (node) {
		entry = rb_entry(node, struct btrfs_inode, rb_node);
		objectid = btrfs_ino(&entry->vfs_inode) + 1;
		inode = igrab(&entry->vfs_inode);
		if (inode) {
			spin_unlock(&root->inode_lock);
			if (atomic_read(&inode->i_count) > 1)
				d_prune_aliases(inode);
			/*
			 * btrfs_drop_inode will have it removed from
			 * the inode cache when its usage count
			 * hits zero.
			 */
			iput(inode);
			cond_resched();
			spin_lock(&root->inode_lock);
			goto again;
		}

		if (cond_resched_lock(&root->inode_lock))
			goto again;

		node = rb_next(node);
	}
	spin_unlock(&root->inode_lock);
	return 0;
}

static int btrfs_init_locked_inode(struct inode *inode, void *p)
{
	struct btrfs_iget_args *args = p;
	inode->i_ino = args->ino;
	BTRFS_I(inode)->root = args->root;
	btrfs_set_inode_space_info(args->root, inode);
	return 0;
}

static int btrfs_find_actor(struct inode *inode, void *opaque)
{
	struct btrfs_iget_args *args = opaque;
	return args->ino == btrfs_ino(inode) &&
		args->root == BTRFS_I(inode)->root;
}

static struct inode *btrfs_iget_locked(struct super_block *s,
				       u64 objectid,
				       struct btrfs_root *root)
{
	struct inode *inode;
	struct btrfs_iget_args args;
	args.ino = objectid;
	args.root = root;

	inode = iget5_locked(s, objectid, btrfs_find_actor,
			     btrfs_init_locked_inode,
			     (void *)&args);
	return inode;
}

/* Get an inode object given its location and corresponding root.
 * Returns in *is_new if the inode was read from disk
 */
struct inode *btrfs_iget(struct super_block *s, struct btrfs_key *location,
			 struct btrfs_root *root, int *new)
{
	struct inode *inode;

	inode = btrfs_iget_locked(s, location->objectid, root);
	if (!inode)
		return ERR_PTR(-ENOMEM);

	if (inode->i_state & I_NEW) {
		BTRFS_I(inode)->root = root;
		memcpy(&BTRFS_I(inode)->location, location, sizeof(*location));
		btrfs_read_locked_inode(inode);
		if (!is_bad_inode(inode)) {
			inode_tree_add(inode);
			unlock_new_inode(inode);
			if (new)
				*new = 1;
		} else {
			unlock_new_inode(inode);
			iput(inode);
			inode = ERR_PTR(-ESTALE);
		}
	}

	return inode;
}

static struct inode *new_simple_dir(struct super_block *s,
				    struct btrfs_key *key,
				    struct btrfs_root *root)
{
	struct inode *inode = new_inode(s);

	if (!inode)
		return ERR_PTR(-ENOMEM);

	BTRFS_I(inode)->root = root;
	memcpy(&BTRFS_I(inode)->location, key, sizeof(*key));
	BTRFS_I(inode)->dummy_inode = 1;

	inode->i_ino = BTRFS_EMPTY_SUBVOL_DIR_OBJECTID;
	inode->i_op = &simple_dir_inode_operations;
	inode->i_fop = &simple_dir_operations;
	inode->i_mode = S_IFDIR | S_IRUGO | S_IWUSR | S_IXUGO;
	inode->i_mtime = inode->i_atime = inode->i_ctime = CURRENT_TIME;

	return inode;
}

struct inode *btrfs_lookup_dentry(struct inode *dir, struct dentry *dentry)
{
	struct inode *inode;
	struct btrfs_root *root = BTRFS_I(dir)->root;
	struct btrfs_root *sub_root = root;
	struct btrfs_key location;
	int index;
	int ret = 0;

	if (dentry->d_name.len > BTRFS_NAME_LEN)
		return ERR_PTR(-ENAMETOOLONG);

	if (unlikely(d_need_lookup(dentry))) {
		memcpy(&location, dentry->d_fsdata, sizeof(struct btrfs_key));
		kfree(dentry->d_fsdata);
		dentry->d_fsdata = NULL;
		/* This thing is hashed, drop it for now */
		d_drop(dentry);
	} else {
		ret = btrfs_inode_by_name(dir, dentry, &location);
	}

	if (ret < 0)
		return ERR_PTR(ret);

	if (location.objectid == 0)
		return NULL;

	if (location.type == BTRFS_INODE_ITEM_KEY) {
		inode = btrfs_iget(dir->i_sb, &location, root, NULL);
		return inode;
	}

	BUG_ON(location.type != BTRFS_ROOT_ITEM_KEY);

	index = srcu_read_lock(&root->fs_info->subvol_srcu);
	ret = fixup_tree_root_location(root, dir, dentry,
				       &location, &sub_root);
	if (ret < 0) {
		if (ret != -ENOENT)
			inode = ERR_PTR(ret);
		else
			inode = new_simple_dir(dir->i_sb, &location, sub_root);
	} else {
		inode = btrfs_iget(dir->i_sb, &location, sub_root, NULL);
	}
	srcu_read_unlock(&root->fs_info->subvol_srcu, index);

	if (!IS_ERR(inode) && root != sub_root) {
		down_read(&root->fs_info->cleanup_work_sem);
		if (!(inode->i_sb->s_flags & MS_RDONLY))
			ret = btrfs_orphan_cleanup(sub_root);
		up_read(&root->fs_info->cleanup_work_sem);
		if (ret)
			inode = ERR_PTR(ret);
	}

	return inode;
}

static int btrfs_dentry_delete(const struct dentry *dentry)
{
	struct btrfs_root *root;

	if (!dentry->d_inode && !IS_ROOT(dentry))
		dentry = dentry->d_parent;

	if (dentry->d_inode) {
		root = BTRFS_I(dentry->d_inode)->root;
		if (btrfs_root_refs(&root->root_item) == 0)
			return 1;
	}
	return 0;
}

static void btrfs_dentry_release(struct dentry *dentry)
{
	if (dentry->d_fsdata)
		kfree(dentry->d_fsdata);
}

static struct dentry *btrfs_lookup(struct inode *dir, struct dentry *dentry,
				   struct nameidata *nd)
{
	struct dentry *ret;

	ret = d_splice_alias(btrfs_lookup_dentry(dir, dentry), dentry);
	if (unlikely(d_need_lookup(dentry))) {
		spin_lock(&dentry->d_lock);
		dentry->d_flags &= ~DCACHE_NEED_LOOKUP;
		spin_unlock(&dentry->d_lock);
	}
	return ret;
}

unsigned char btrfs_filetype_table[] = {
	DT_UNKNOWN, DT_REG, DT_DIR, DT_CHR, DT_BLK, DT_FIFO, DT_SOCK, DT_LNK
};

static int btrfs_real_readdir(struct file *filp, void *dirent,
			      filldir_t filldir)
{
	struct inode *inode = filp->f_dentry->d_inode;
	struct btrfs_root *root = BTRFS_I(inode)->root;
	struct btrfs_item *item;
	struct btrfs_dir_item *di;
	struct btrfs_key key;
	struct btrfs_key found_key;
	struct btrfs_path *path;
	struct list_head ins_list;
	struct list_head del_list;
	struct qstr q;
	int ret;
	struct extent_buffer *leaf;
	int slot;
	unsigned char d_type;
	int over = 0;
	u32 di_cur;
	u32 di_total;
	u32 di_len;
	int key_type = BTRFS_DIR_INDEX_KEY;
	char tmp_name[32];
	char *name_ptr;
	int name_len;
	int is_curr = 0;	/* filp->f_pos points to the current index? */

	/* FIXME, use a real flag for deciding about the key type */
	if (root->fs_info->tree_root == root)
		key_type = BTRFS_DIR_ITEM_KEY;

	/* special case for "." */
	if (filp->f_pos == 0) {
		over = filldir(dirent, ".", 1,
			       filp->f_pos, btrfs_ino(inode), DT_DIR);
		if (over)
			return 0;
		filp->f_pos = 1;
	}
	/* special case for .., just use the back ref */
	if (filp->f_pos == 1) {
		u64 pino = parent_ino(filp->f_path.dentry);
		over = filldir(dirent, "..", 2,
			       filp->f_pos, pino, DT_DIR);
		if (over)
			return 0;
		filp->f_pos = 2;
	}
	path = btrfs_alloc_path();
	if (!path)
		return -ENOMEM;

	path->reada = 1;

	if (key_type == BTRFS_DIR_INDEX_KEY) {
		INIT_LIST_HEAD(&ins_list);
		INIT_LIST_HEAD(&del_list);
		btrfs_get_delayed_items(inode, &ins_list, &del_list);
	}

	btrfs_set_key_type(&key, key_type);
	key.offset = filp->f_pos;
	key.objectid = btrfs_ino(inode);

	ret = btrfs_search_slot(NULL, root, &key, path, 0, 0);
	if (ret < 0)
		goto err;

	while (1) {
		leaf = path->nodes[0];
		slot = path->slots[0];
		if (slot >= btrfs_header_nritems(leaf)) {
			ret = btrfs_next_leaf(root, path);
			if (ret < 0)
				goto err;
			else if (ret > 0)
				break;
			continue;
		}

		item = btrfs_item_nr(leaf, slot);
		btrfs_item_key_to_cpu(leaf, &found_key, slot);

		if (found_key.objectid != key.objectid)
			break;
		if (btrfs_key_type(&found_key) != key_type)
			break;
		if (found_key.offset < filp->f_pos)
			goto next;
		if (key_type == BTRFS_DIR_INDEX_KEY &&
		    btrfs_should_delete_dir_index(&del_list,
						  found_key.offset))
			goto next;

		filp->f_pos = found_key.offset;
		is_curr = 1;

		di = btrfs_item_ptr(leaf, slot, struct btrfs_dir_item);
		di_cur = 0;
		di_total = btrfs_item_size(leaf, item);

		while (di_cur < di_total) {
			struct btrfs_key location;
			struct dentry *tmp;

			if (verify_dir_item(root, leaf, di))
				break;

			name_len = btrfs_dir_name_len(leaf, di);
			if (name_len <= sizeof(tmp_name)) {
				name_ptr = tmp_name;
			} else {
				name_ptr = kmalloc(name_len, GFP_NOFS);
				if (!name_ptr) {
					ret = -ENOMEM;
					goto err;
				}
			}
			read_extent_buffer(leaf, name_ptr,
					   (unsigned long)(di + 1), name_len);

			d_type = btrfs_filetype_table[btrfs_dir_type(leaf, di)];
			btrfs_dir_item_key_to_cpu(leaf, di, &location);

			q.name = name_ptr;
			q.len = name_len;
			q.hash = full_name_hash(q.name, q.len);
			tmp = d_lookup(filp->f_dentry, &q);
			if (!tmp) {
				struct btrfs_key *newkey;

				newkey = kzalloc(sizeof(struct btrfs_key),
						 GFP_NOFS);
				if (!newkey)
					goto no_dentry;
				tmp = d_alloc(filp->f_dentry, &q);
				if (!tmp) {
					kfree(newkey);
					dput(tmp);
					goto no_dentry;
				}
				memcpy(newkey, &location,
				       sizeof(struct btrfs_key));
				tmp->d_fsdata = newkey;
				tmp->d_flags |= DCACHE_NEED_LOOKUP;
				d_rehash(tmp);
				dput(tmp);
			} else {
				dput(tmp);
			}
no_dentry:
			/* is this a reference to our own snapshot? If so
			 * skip it
			 */
			if (location.type == BTRFS_ROOT_ITEM_KEY &&
			    location.objectid == root->root_key.objectid) {
				over = 0;
				goto skip;
			}
			over = filldir(dirent, name_ptr, name_len,
				       found_key.offset, location.objectid,
				       d_type);

skip:
			if (name_ptr != tmp_name)
				kfree(name_ptr);

			if (over)
				goto nopos;
			di_len = btrfs_dir_name_len(leaf, di) +
				 btrfs_dir_data_len(leaf, di) + sizeof(*di);
			di_cur += di_len;
			di = (struct btrfs_dir_item *)((char *)di + di_len);
		}
next:
		path->slots[0]++;
	}

	if (key_type == BTRFS_DIR_INDEX_KEY) {
		if (is_curr)
			filp->f_pos++;
		ret = btrfs_readdir_delayed_dir_index(filp, dirent, filldir,
						      &ins_list);
		if (ret)
			goto nopos;
	}

	/* Reached end of directory/root. Bump pos past the last item. */
	if (key_type == BTRFS_DIR_INDEX_KEY)
		/*
		 * 32-bit glibc will use getdents64, but then strtol -
		 * so the last number we can serve is this.
		 */
		filp->f_pos = 0x7fffffff;
	else
		filp->f_pos++;
nopos:
	ret = 0;
err:
	if (key_type == BTRFS_DIR_INDEX_KEY)
		btrfs_put_delayed_items(&ins_list, &del_list);
	btrfs_free_path(path);
	return ret;
}

int btrfs_write_inode(struct inode *inode, struct writeback_control *wbc)
{
	struct btrfs_root *root = BTRFS_I(inode)->root;
	struct btrfs_trans_handle *trans;
	int ret = 0;
	bool nolock = false;

	if (BTRFS_I(inode)->dummy_inode)
		return 0;

	if (btrfs_fs_closing(root->fs_info) && btrfs_is_free_space_inode(root, inode))
		nolock = true;

	if (wbc->sync_mode == WB_SYNC_ALL) {
		if (nolock)
			trans = btrfs_join_transaction_nolock(root);
		else
			trans = btrfs_join_transaction(root);
		if (IS_ERR(trans))
			return PTR_ERR(trans);
		if (nolock)
			ret = btrfs_end_transaction_nolock(trans, root);
		else
			ret = btrfs_commit_transaction(trans, root);
	}
	return ret;
}

/*
 * This is somewhat expensive, updating the tree every time the
 * inode changes.  But, it is most likely to find the inode in cache.
 * FIXME, needs more benchmarking...there are no reasons other than performance
 * to keep or drop this code.
 */
int btrfs_dirty_inode(struct inode *inode)
{
	struct btrfs_root *root = BTRFS_I(inode)->root;
	struct btrfs_trans_handle *trans;
	int ret;

	if (BTRFS_I(inode)->dummy_inode)
		return 0;

	trans = btrfs_join_transaction(root);
	if (IS_ERR(trans))
		return PTR_ERR(trans);

	ret = btrfs_update_inode(trans, root, inode);
	if (ret && ret == -ENOSPC) {
		/* whoops, lets try again with the full transaction */
		btrfs_end_transaction(trans, root);
		trans = btrfs_start_transaction(root, 1);
		if (IS_ERR(trans))
			return PTR_ERR(trans);

		ret = btrfs_update_inode(trans, root, inode);
	}
	btrfs_end_transaction(trans, root);
	if (BTRFS_I(inode)->delayed_node)
		btrfs_balance_delayed_items(root);

	return ret;
}

/*
 * This is a copy of file_update_time.  We need this so we can return error on
 * ENOSPC for updating the inode in the case of file write and mmap writes.
 */
int btrfs_update_time(struct file *file)
{
	struct inode *inode = file->f_path.dentry->d_inode;
	struct timespec now;
	int ret;
	enum { S_MTIME = 1, S_CTIME = 2, S_VERSION = 4 } sync_it = 0;

	/* First try to exhaust all avenues to not sync */
	if (IS_NOCMTIME(inode))
		return 0;

	now = current_fs_time(inode->i_sb);
	if (!timespec_equal(&inode->i_mtime, &now))
		sync_it = S_MTIME;

	if (!timespec_equal(&inode->i_ctime, &now))
		sync_it |= S_CTIME;

	if (IS_I_VERSION(inode))
		sync_it |= S_VERSION;

	if (!sync_it)
		return 0;

	/* Finally allowed to write? Takes lock. */
	if (mnt_want_write_file(file))
		return 0;

	/* Only change inode inside the lock region */
	if (sync_it & S_VERSION)
		inode_inc_iversion(inode);
	if (sync_it & S_CTIME)
		inode->i_ctime = now;
	if (sync_it & S_MTIME)
		inode->i_mtime = now;
	ret = btrfs_dirty_inode(inode);
	if (!ret)
		mark_inode_dirty_sync(inode);
	mnt_drop_write(file->f_path.mnt);
	return ret;
}

/*
 * find the highest existing sequence number in a directory
 * and then set the in-memory index_cnt variable to reflect
 * free sequence numbers
 */
static int btrfs_set_inode_index_count(struct inode *inode)
{
	struct btrfs_root *root = BTRFS_I(inode)->root;
	struct btrfs_key key, found_key;
	struct btrfs_path *path;
	struct extent_buffer *leaf;
	int ret;

	key.objectid = btrfs_ino(inode);
	btrfs_set_key_type(&key, BTRFS_DIR_INDEX_KEY);
	key.offset = (u64)-1;

	path = btrfs_alloc_path();
	if (!path)
		return -ENOMEM;

	ret = btrfs_search_slot(NULL, root, &key, path, 0, 0);
	if (ret < 0)
		goto out;
	/* FIXME: we should be able to handle this */
	if (ret == 0)
		goto out;
	ret = 0;

	/*
	 * MAGIC NUMBER EXPLANATION:
	 * since we search a directory based on f_pos we have to start at 2
	 * since '.' and '..' have f_pos of 0 and 1 respectively, so everybody
	 * else has to start at 2
	 */
	if (path->slots[0] == 0) {
		BTRFS_I(inode)->index_cnt = 2;
		goto out;
	}

	path->slots[0]--;

	leaf = path->nodes[0];
	btrfs_item_key_to_cpu(leaf, &found_key, path->slots[0]);

	if (found_key.objectid != btrfs_ino(inode) ||
	    btrfs_key_type(&found_key) != BTRFS_DIR_INDEX_KEY) {
		BTRFS_I(inode)->index_cnt = 2;
		goto out;
	}

	BTRFS_I(inode)->index_cnt = found_key.offset + 1;
out:
	btrfs_free_path(path);
	return ret;
}

/*
 * helper to find a free sequence number in a given directory.  This current
 * code is very simple, later versions will do smarter things in the btree
 */
int btrfs_set_inode_index(struct inode *dir, u64 *index)
{
	int ret = 0;

	if (BTRFS_I(dir)->index_cnt == (u64)-1) {
		ret = btrfs_inode_delayed_dir_index_count(dir);
		if (ret) {
			ret = btrfs_set_inode_index_count(dir);
			if (ret)
				return ret;
		}
	}

	*index = BTRFS_I(dir)->index_cnt;
	BTRFS_I(dir)->index_cnt++;

	return ret;
}

static struct inode *btrfs_new_inode(struct btrfs_trans_handle *trans,
				     struct btrfs_root *root,
				     struct inode *dir,
				     const char *name, int name_len,
				     u64 ref_objectid, u64 objectid,
				     umode_t mode, u64 *index)
{
	struct inode *inode;
	struct btrfs_inode_item *inode_item;
	struct btrfs_key *location;
	struct btrfs_path *path;
	struct btrfs_inode_ref *ref;
	struct btrfs_key key[2];
	u32 sizes[2];
	unsigned long ptr;
	int ret;
	int owner;

	path = btrfs_alloc_path();
	if (!path)
		return ERR_PTR(-ENOMEM);

	inode = new_inode(root->fs_info->sb);
	if (!inode) {
		btrfs_free_path(path);
		return ERR_PTR(-ENOMEM);
	}

	/*
	 * we have to initialize this early, so we can reclaim the inode
	 * number if we fail afterwards in this function.
	 */
	inode->i_ino = objectid;

	if (dir) {
		trace_btrfs_inode_request(dir);

		ret = btrfs_set_inode_index(dir, index);
		if (ret) {
			btrfs_free_path(path);
			iput(inode);
			return ERR_PTR(ret);
		}
	}
	/*
	 * index_cnt is ignored for everything but a dir,
	 * btrfs_get_inode_index_count has an explanation for the magic
	 * number
	 */
	BTRFS_I(inode)->index_cnt = 2;
	BTRFS_I(inode)->root = root;
	BTRFS_I(inode)->generation = trans->transid;
	inode->i_generation = BTRFS_I(inode)->generation;
	btrfs_set_inode_space_info(root, inode);

	if (S_ISDIR(mode))
		owner = 0;
	else
		owner = 1;

	key[0].objectid = objectid;
	btrfs_set_key_type(&key[0], BTRFS_INODE_ITEM_KEY);
	key[0].offset = 0;

	key[1].objectid = objectid;
	btrfs_set_key_type(&key[1], BTRFS_INODE_REF_KEY);
	key[1].offset = ref_objectid;

	sizes[0] = sizeof(struct btrfs_inode_item);
	sizes[1] = name_len + sizeof(*ref);

	path->leave_spinning = 1;
	ret = btrfs_insert_empty_items(trans, root, path, key, sizes, 2);
	if (ret != 0)
		goto fail;

	inode_init_owner(inode, dir, mode);
	inode_set_bytes(inode, 0);
	inode->i_mtime = inode->i_atime = inode->i_ctime = CURRENT_TIME;
	inode_item = btrfs_item_ptr(path->nodes[0], path->slots[0],
				  struct btrfs_inode_item);
	fill_inode_item(trans, path->nodes[0], inode_item, inode);

	ref = btrfs_item_ptr(path->nodes[0], path->slots[0] + 1,
			     struct btrfs_inode_ref);
	btrfs_set_inode_ref_name_len(path->nodes[0], ref, name_len);
	btrfs_set_inode_ref_index(path->nodes[0], ref, *index);
	ptr = (unsigned long)(ref + 1);
	write_extent_buffer(path->nodes[0], name, ptr, name_len);

	btrfs_mark_buffer_dirty(path->nodes[0]);
	btrfs_free_path(path);

	location = &BTRFS_I(inode)->location;
	location->objectid = objectid;
	location->offset = 0;
	btrfs_set_key_type(location, BTRFS_INODE_ITEM_KEY);

	btrfs_inherit_iflags(inode, dir);

	if (S_ISREG(mode)) {
		if (btrfs_test_opt(root, NODATASUM))
			BTRFS_I(inode)->flags |= BTRFS_INODE_NODATASUM;
		if (btrfs_test_opt(root, NODATACOW) ||
		    (BTRFS_I(dir)->flags & BTRFS_INODE_NODATACOW))
			BTRFS_I(inode)->flags |= BTRFS_INODE_NODATACOW;
	}

	insert_inode_hash(inode);
	inode_tree_add(inode);

	trace_btrfs_inode_new(inode);
	btrfs_set_inode_last_trans(trans, inode);

	return inode;
fail:
	if (dir)
		BTRFS_I(dir)->index_cnt--;
	btrfs_free_path(path);
	iput(inode);
	return ERR_PTR(ret);
}

static inline u8 btrfs_inode_type(struct inode *inode)
{
	return btrfs_type_by_mode[(inode->i_mode & S_IFMT) >> S_SHIFT];
}

/*
 * utility function to add 'inode' into 'parent_inode' with
 * a give name and a given sequence number.
 * if 'add_backref' is true, also insert a backref from the
 * inode to the parent directory.
 */
int btrfs_add_link(struct btrfs_trans_handle *trans,
		   struct inode *parent_inode, struct inode *inode,
		   const char *name, int name_len, int add_backref, u64 index)
{
	int ret = 0;
	struct btrfs_key key;
	struct btrfs_root *root = BTRFS_I(parent_inode)->root;
	u64 ino = btrfs_ino(inode);
	u64 parent_ino = btrfs_ino(parent_inode);

	if (unlikely(ino == BTRFS_FIRST_FREE_OBJECTID)) {
		memcpy(&key, &BTRFS_I(inode)->root->root_key, sizeof(key));
	} else {
		key.objectid = ino;
		btrfs_set_key_type(&key, BTRFS_INODE_ITEM_KEY);
		key.offset = 0;
	}

	if (unlikely(ino == BTRFS_FIRST_FREE_OBJECTID)) {
		ret = btrfs_add_root_ref(trans, root->fs_info->tree_root,
					 key.objectid, root->root_key.objectid,
					 parent_ino, index, name, name_len);
	} else if (add_backref) {
		ret = btrfs_insert_inode_ref(trans, root, name, name_len, ino,
					     parent_ino, index);
	}

	if (ret == 0) {
		ret = btrfs_insert_dir_item(trans, root, name, name_len,
					    parent_inode, &key,
					    btrfs_inode_type(inode), index);
		BUG_ON(ret);

		btrfs_i_size_write(parent_inode, parent_inode->i_size +
				   name_len * 2);
		parent_inode->i_mtime = parent_inode->i_ctime = CURRENT_TIME;
		ret = btrfs_update_inode(trans, root, parent_inode);
	}
	return ret;
}

static int btrfs_add_nondir(struct btrfs_trans_handle *trans,
			    struct inode *dir, struct dentry *dentry,
			    struct inode *inode, int backref, u64 index)
{
	int err = btrfs_add_link(trans, dir, inode,
				 dentry->d_name.name, dentry->d_name.len,
				 backref, index);
	if (err > 0)
		err = -EEXIST;
	return err;
}

static int btrfs_mknod(struct inode *dir, struct dentry *dentry,
			umode_t mode, dev_t rdev)
{
	struct btrfs_trans_handle *trans;
	struct btrfs_root *root = BTRFS_I(dir)->root;
	struct inode *inode = NULL;
	int err;
	int drop_inode = 0;
	u64 objectid;
	unsigned long nr = 0;
	u64 index = 0;

	if (!new_valid_dev(rdev))
		return -EINVAL;

	/*
	 * 2 for inode item and ref
	 * 2 for dir items
	 * 1 for xattr if selinux is on
	 */
	trans = btrfs_start_transaction(root, 5);
	if (IS_ERR(trans))
		return PTR_ERR(trans);

	err = btrfs_find_free_ino(root, &objectid);
	if (err)
		goto out_unlock;

	inode = btrfs_new_inode(trans, root, dir, dentry->d_name.name,
				dentry->d_name.len, btrfs_ino(dir), objectid,
				mode, &index);
	if (IS_ERR(inode)) {
		err = PTR_ERR(inode);
		goto out_unlock;
	}

	err = btrfs_init_inode_security(trans, inode, dir, &dentry->d_name);
	if (err) {
		drop_inode = 1;
		goto out_unlock;
	}

	/*
	* If the active LSM wants to access the inode during
	* d_instantiate it needs these. Smack checks to see
	* if the filesystem supports xattrs by looking at the
	* ops vector.
	*/

	inode->i_op = &btrfs_special_inode_operations;
	err = btrfs_add_nondir(trans, dir, dentry, inode, 0, index);
	if (err)
		drop_inode = 1;
	else {
		init_special_inode(inode, inode->i_mode, rdev);
		btrfs_update_inode(trans, root, inode);
		d_instantiate(dentry, inode);
	}
out_unlock:
	nr = trans->blocks_used;
	btrfs_end_transaction(trans, root);
	btrfs_btree_balance_dirty(root, nr);
	if (drop_inode) {
		inode_dec_link_count(inode);
		iput(inode);
	}
	return err;
}

static int btrfs_create(struct inode *dir, struct dentry *dentry,
			umode_t mode, struct nameidata *nd)
{
	struct btrfs_trans_handle *trans;
	struct btrfs_root *root = BTRFS_I(dir)->root;
	struct inode *inode = NULL;
	int drop_inode = 0;
	int err;
	unsigned long nr = 0;
	u64 objectid;
	u64 index = 0;

	/*
	 * 2 for inode item and ref
	 * 2 for dir items
	 * 1 for xattr if selinux is on
	 */
	trans = btrfs_start_transaction(root, 5);
	if (IS_ERR(trans))
		return PTR_ERR(trans);

	err = btrfs_find_free_ino(root, &objectid);
	if (err)
		goto out_unlock;

	inode = btrfs_new_inode(trans, root, dir, dentry->d_name.name,
				dentry->d_name.len, btrfs_ino(dir), objectid,
				mode, &index);
	if (IS_ERR(inode)) {
		err = PTR_ERR(inode);
		goto out_unlock;
	}

	err = btrfs_init_inode_security(trans, inode, dir, &dentry->d_name);
	if (err) {
		drop_inode = 1;
		goto out_unlock;
	}

	/*
	* If the active LSM wants to access the inode during
	* d_instantiate it needs these. Smack checks to see
	* if the filesystem supports xattrs by looking at the
	* ops vector.
	*/
	inode->i_fop = &btrfs_file_operations;
	inode->i_op = &btrfs_file_inode_operations;

	err = btrfs_add_nondir(trans, dir, dentry, inode, 0, index);
	if (err)
		drop_inode = 1;
	else {
		inode->i_mapping->a_ops = &btrfs_aops;
		inode->i_mapping->backing_dev_info = &root->fs_info->bdi;
		BTRFS_I(inode)->io_tree.ops = &btrfs_extent_io_ops;
		d_instantiate(dentry, inode);
	}
out_unlock:
	nr = trans->blocks_used;
	btrfs_end_transaction(trans, root);
	if (drop_inode) {
		inode_dec_link_count(inode);
		iput(inode);
	}
	btrfs_btree_balance_dirty(root, nr);
	return err;
}

static int btrfs_link(struct dentry *old_dentry, struct inode *dir,
		      struct dentry *dentry)
{
	struct btrfs_trans_handle *trans;
	struct btrfs_root *root = BTRFS_I(dir)->root;
	struct inode *inode = old_dentry->d_inode;
	u64 index;
	unsigned long nr = 0;
	int err;
	int drop_inode = 0;

	/* do not allow sys_link's with other subvols of the same device */
	if (root->objectid != BTRFS_I(inode)->root->objectid)
		return -EXDEV;

	if (inode->i_nlink == ~0U)
		return -EMLINK;

	err = btrfs_set_inode_index(dir, &index);
	if (err)
		goto fail;

	/*
	 * 2 items for inode and inode ref
	 * 2 items for dir items
	 * 1 item for parent inode
	 */
	trans = btrfs_start_transaction(root, 5);
	if (IS_ERR(trans)) {
		err = PTR_ERR(trans);
		goto fail;
	}

	btrfs_inc_nlink(inode);
	inode->i_ctime = CURRENT_TIME;
	ihold(inode);

	err = btrfs_add_nondir(trans, dir, dentry, inode, 1, index);

	if (err) {
		drop_inode = 1;
	} else {
		struct dentry *parent = dentry->d_parent;
		err = btrfs_update_inode(trans, root, inode);
		BUG_ON(err);
		d_instantiate(dentry, inode);
		btrfs_log_new_name(trans, inode, NULL, parent);
	}

	nr = trans->blocks_used;
	btrfs_end_transaction(trans, root);
fail:
	if (drop_inode) {
		inode_dec_link_count(inode);
		iput(inode);
	}
	btrfs_btree_balance_dirty(root, nr);
	return err;
}

static int btrfs_mkdir(struct inode *dir, struct dentry *dentry, umode_t mode)
{
	struct inode *inode = NULL;
	struct btrfs_trans_handle *trans;
	struct btrfs_root *root = BTRFS_I(dir)->root;
	int err = 0;
	int drop_on_err = 0;
	u64 objectid = 0;
	u64 index = 0;
	unsigned long nr = 1;

	/*
	 * 2 items for inode and ref
	 * 2 items for dir items
	 * 1 for xattr if selinux is on
	 */
	trans = btrfs_start_transaction(root, 5);
	if (IS_ERR(trans))
		return PTR_ERR(trans);

	err = btrfs_find_free_ino(root, &objectid);
	if (err)
		goto out_fail;

	inode = btrfs_new_inode(trans, root, dir, dentry->d_name.name,
				dentry->d_name.len, btrfs_ino(dir), objectid,
				S_IFDIR | mode, &index);
	if (IS_ERR(inode)) {
		err = PTR_ERR(inode);
		goto out_fail;
	}

	drop_on_err = 1;

	err = btrfs_init_inode_security(trans, inode, dir, &dentry->d_name);
	if (err)
		goto out_fail;

	inode->i_op = &btrfs_dir_inode_operations;
	inode->i_fop = &btrfs_dir_file_operations;

	btrfs_i_size_write(inode, 0);
	err = btrfs_update_inode(trans, root, inode);
	if (err)
		goto out_fail;

	err = btrfs_add_link(trans, dir, inode, dentry->d_name.name,
			     dentry->d_name.len, 0, index);
	if (err)
		goto out_fail;

	d_instantiate(dentry, inode);
	drop_on_err = 0;

out_fail:
	nr = trans->blocks_used;
	btrfs_end_transaction(trans, root);
	if (drop_on_err)
		iput(inode);
	btrfs_btree_balance_dirty(root, nr);
	return err;
}

/* helper for btfs_get_extent.  Given an existing extent in the tree,
 * and an extent that you want to insert, deal with overlap and insert
 * the new extent into the tree.
 */
static int merge_extent_mapping(struct extent_map_tree *em_tree,
				struct extent_map *existing,
				struct extent_map *em,
				u64 map_start, u64 map_len)
{
	u64 start_diff;

	BUG_ON(map_start < em->start || map_start >= extent_map_end(em));
	start_diff = map_start - em->start;
	em->start = map_start;
	em->len = map_len;
	if (em->block_start < EXTENT_MAP_LAST_BYTE &&
	    !test_bit(EXTENT_FLAG_COMPRESSED, &em->flags)) {
		em->block_start += start_diff;
		em->block_len -= start_diff;
	}
	return add_extent_mapping(em_tree, em);
}

static noinline int uncompress_inline(struct btrfs_path *path,
				      struct inode *inode, struct page *page,
				      size_t pg_offset, u64 extent_offset,
				      struct btrfs_file_extent_item *item)
{
	int ret;
	struct extent_buffer *leaf = path->nodes[0];
	char *tmp;
	size_t max_size;
	unsigned long inline_size;
	unsigned long ptr;
	int compress_type;

	WARN_ON(pg_offset != 0);
	compress_type = btrfs_file_extent_compression(leaf, item);
	max_size = btrfs_file_extent_ram_bytes(leaf, item);
	inline_size = btrfs_file_extent_inline_item_len(leaf,
					btrfs_item_nr(leaf, path->slots[0]));
	tmp = kmalloc(inline_size, GFP_NOFS);
	if (!tmp)
		return -ENOMEM;
	ptr = btrfs_file_extent_inline_start(item);

	read_extent_buffer(leaf, tmp, ptr, inline_size);

	max_size = min_t(unsigned long, PAGE_CACHE_SIZE, max_size);
	ret = btrfs_decompress(compress_type, tmp, page,
			       extent_offset, inline_size, max_size);
	if (ret) {
		char *kaddr = kmap_atomic(page, KM_USER0);
		unsigned long copy_size = min_t(u64,
				  PAGE_CACHE_SIZE - pg_offset,
				  max_size - extent_offset);
		memset(kaddr + pg_offset, 0, copy_size);
		kunmap_atomic(kaddr, KM_USER0);
	}
	kfree(tmp);
	return 0;
}

/*
 * a bit scary, this does extent mapping from logical file offset to the disk.
 * the ugly parts come from merging extents from the disk with the in-ram
 * representation.  This gets more complex because of the data=ordered code,
 * where the in-ram extents might be locked pending data=ordered completion.
 *
 * This also copies inline extents directly into the page.
 */

struct extent_map *btrfs_get_extent(struct inode *inode, struct page *page,
				    size_t pg_offset, u64 start, u64 len,
				    int create)
{
	int ret;
	int err = 0;
	u64 bytenr;
	u64 extent_start = 0;
	u64 extent_end = 0;
	u64 objectid = btrfs_ino(inode);
	u32 found_type;
	struct btrfs_path *path = NULL;
	struct btrfs_root *root = BTRFS_I(inode)->root;
	struct btrfs_file_extent_item *item;
	struct extent_buffer *leaf;
	struct btrfs_key found_key;
	struct extent_map *em = NULL;
	struct extent_map_tree *em_tree = &BTRFS_I(inode)->extent_tree;
	struct extent_io_tree *io_tree = &BTRFS_I(inode)->io_tree;
	struct btrfs_trans_handle *trans = NULL;
	int compress_type;

again:
	read_lock(&em_tree->lock);
	em = lookup_extent_mapping(em_tree, start, len);
	if (em)
		em->bdev = root->fs_info->fs_devices->latest_bdev;
	read_unlock(&em_tree->lock);

	if (em) {
		if (em->start > start || em->start + em->len <= start)
			free_extent_map(em);
		else if (em->block_start == EXTENT_MAP_INLINE && page)
			free_extent_map(em);
		else
			goto out;
	}
	em = alloc_extent_map();
	if (!em) {
		err = -ENOMEM;
		goto out;
	}
	em->bdev = root->fs_info->fs_devices->latest_bdev;
	em->start = EXTENT_MAP_HOLE;
	em->orig_start = EXTENT_MAP_HOLE;
	em->len = (u64)-1;
	em->block_len = (u64)-1;

	if (!path) {
		path = btrfs_alloc_path();
		if (!path) {
			err = -ENOMEM;
			goto out;
		}
		/*
		 * Chances are we'll be called again, so go ahead and do
		 * readahead
		 */
		path->reada = 1;
	}

	ret = btrfs_lookup_file_extent(trans, root, path,
				       objectid, start, trans != NULL);
	if (ret < 0) {
		err = ret;
		goto out;
	}

	if (ret != 0) {
		if (path->slots[0] == 0)
			goto not_found;
		path->slots[0]--;
	}

	leaf = path->nodes[0];
	item = btrfs_item_ptr(leaf, path->slots[0],
			      struct btrfs_file_extent_item);
	/* are we inside the extent that was found? */
	btrfs_item_key_to_cpu(leaf, &found_key, path->slots[0]);
	found_type = btrfs_key_type(&found_key);
	if (found_key.objectid != objectid ||
	    found_type != BTRFS_EXTENT_DATA_KEY) {
		goto not_found;
	}

	found_type = btrfs_file_extent_type(leaf, item);
	extent_start = found_key.offset;
	compress_type = btrfs_file_extent_compression(leaf, item);
	if (found_type == BTRFS_FILE_EXTENT_REG ||
	    found_type == BTRFS_FILE_EXTENT_PREALLOC) {
		extent_end = extent_start +
		       btrfs_file_extent_num_bytes(leaf, item);
	} else if (found_type == BTRFS_FILE_EXTENT_INLINE) {
		size_t size;
		size = btrfs_file_extent_inline_len(leaf, item);
		extent_end = (extent_start + size + root->sectorsize - 1) &
			~((u64)root->sectorsize - 1);
	}

	if (start >= extent_end) {
		path->slots[0]++;
		if (path->slots[0] >= btrfs_header_nritems(leaf)) {
			ret = btrfs_next_leaf(root, path);
			if (ret < 0) {
				err = ret;
				goto out;
			}
			if (ret > 0)
				goto not_found;
			leaf = path->nodes[0];
		}
		btrfs_item_key_to_cpu(leaf, &found_key, path->slots[0]);
		if (found_key.objectid != objectid ||
		    found_key.type != BTRFS_EXTENT_DATA_KEY)
			goto not_found;
		if (start + len <= found_key.offset)
			goto not_found;
		em->start = start;
		em->len = found_key.offset - start;
		goto not_found_em;
	}

	if (found_type == BTRFS_FILE_EXTENT_REG ||
	    found_type == BTRFS_FILE_EXTENT_PREALLOC) {
		em->start = extent_start;
		em->len = extent_end - extent_start;
		em->orig_start = extent_start -
				 btrfs_file_extent_offset(leaf, item);
		bytenr = btrfs_file_extent_disk_bytenr(leaf, item);
		if (bytenr == 0) {
			em->block_start = EXTENT_MAP_HOLE;
			goto insert;
		}
		if (compress_type != BTRFS_COMPRESS_NONE) {
			set_bit(EXTENT_FLAG_COMPRESSED, &em->flags);
			em->compress_type = compress_type;
			em->block_start = bytenr;
			em->block_len = btrfs_file_extent_disk_num_bytes(leaf,
									 item);
		} else {
			bytenr += btrfs_file_extent_offset(leaf, item);
			em->block_start = bytenr;
			em->block_len = em->len;
			if (found_type == BTRFS_FILE_EXTENT_PREALLOC)
				set_bit(EXTENT_FLAG_PREALLOC, &em->flags);
		}
		goto insert;
	} else if (found_type == BTRFS_FILE_EXTENT_INLINE) {
		unsigned long ptr;
		char *map;
		size_t size;
		size_t extent_offset;
		size_t copy_size;

		em->block_start = EXTENT_MAP_INLINE;
		if (!page || create) {
			em->start = extent_start;
			em->len = extent_end - extent_start;
			goto out;
		}

		size = btrfs_file_extent_inline_len(leaf, item);
		extent_offset = page_offset(page) + pg_offset - extent_start;
		copy_size = min_t(u64, PAGE_CACHE_SIZE - pg_offset,
				size - extent_offset);
		em->start = extent_start + extent_offset;
		em->len = (copy_size + root->sectorsize - 1) &
			~((u64)root->sectorsize - 1);
		em->orig_start = EXTENT_MAP_INLINE;
		if (compress_type) {
			set_bit(EXTENT_FLAG_COMPRESSED, &em->flags);
			em->compress_type = compress_type;
		}
		ptr = btrfs_file_extent_inline_start(item) + extent_offset;
		if (create == 0 && !PageUptodate(page)) {
			if (btrfs_file_extent_compression(leaf, item) !=
			    BTRFS_COMPRESS_NONE) {
				ret = uncompress_inline(path, inode, page,
							pg_offset,
							extent_offset, item);
				BUG_ON(ret);
			} else {
				map = kmap(page);
				read_extent_buffer(leaf, map + pg_offset, ptr,
						   copy_size);
				if (pg_offset + copy_size < PAGE_CACHE_SIZE) {
					memset(map + pg_offset + copy_size, 0,
					       PAGE_CACHE_SIZE - pg_offset -
					       copy_size);
				}
				kunmap(page);
			}
			flush_dcache_page(page);
		} else if (create && PageUptodate(page)) {
			BUG();
			if (!trans) {
				kunmap(page);
				free_extent_map(em);
				em = NULL;

				btrfs_release_path(path);
				trans = btrfs_join_transaction(root);

				if (IS_ERR(trans))
					return ERR_CAST(trans);
				goto again;
			}
			map = kmap(page);
			write_extent_buffer(leaf, map + pg_offset, ptr,
					    copy_size);
			kunmap(page);
			btrfs_mark_buffer_dirty(leaf);
		}
		set_extent_uptodate(io_tree, em->start,
				    extent_map_end(em) - 1, NULL, GFP_NOFS);
		goto insert;
	} else {
		printk(KERN_ERR "btrfs unknown found_type %d\n", found_type);
		WARN_ON(1);
	}
not_found:
	em->start = start;
	em->len = len;
not_found_em:
	em->block_start = EXTENT_MAP_HOLE;
	set_bit(EXTENT_FLAG_VACANCY, &em->flags);
insert:
	btrfs_release_path(path);
	if (em->start > start || extent_map_end(em) <= start) {
		printk(KERN_ERR "Btrfs: bad extent! em: [%llu %llu] passed "
		       "[%llu %llu]\n", (unsigned long long)em->start,
		       (unsigned long long)em->len,
		       (unsigned long long)start,
		       (unsigned long long)len);
		err = -EIO;
		goto out;
	}

	err = 0;
	write_lock(&em_tree->lock);
	ret = add_extent_mapping(em_tree, em);
	/* it is possible that someone inserted the extent into the tree
	 * while we had the lock dropped.  It is also possible that
	 * an overlapping map exists in the tree
	 */
	if (ret == -EEXIST) {
		struct extent_map *existing;

		ret = 0;

		existing = lookup_extent_mapping(em_tree, start, len);
		if (existing && (existing->start > start ||
		    existing->start + existing->len <= start)) {
			free_extent_map(existing);
			existing = NULL;
		}
		if (!existing) {
			existing = lookup_extent_mapping(em_tree, em->start,
							 em->len);
			if (existing) {
				err = merge_extent_mapping(em_tree, existing,
							   em, start,
							   root->sectorsize);
				free_extent_map(existing);
				if (err) {
					free_extent_map(em);
					em = NULL;
				}
			} else {
				err = -EIO;
				free_extent_map(em);
				em = NULL;
			}
		} else {
			free_extent_map(em);
			em = existing;
			err = 0;
		}
	}
	write_unlock(&em_tree->lock);
out:

	trace_btrfs_get_extent(root, em);

	if (path)
		btrfs_free_path(path);
	if (trans) {
		ret = btrfs_end_transaction(trans, root);
		if (!err)
			err = ret;
	}
	if (err) {
		free_extent_map(em);
		return ERR_PTR(err);
	}
	return em;
}

struct extent_map *btrfs_get_extent_fiemap(struct inode *inode, struct page *page,
					   size_t pg_offset, u64 start, u64 len,
					   int create)
{
	struct extent_map *em;
	struct extent_map *hole_em = NULL;
	u64 range_start = start;
	u64 end;
	u64 found;
	u64 found_end;
	int err = 0;

	em = btrfs_get_extent(inode, page, pg_offset, start, len, create);
	if (IS_ERR(em))
		return em;
	if (em) {
		/*
		 * if our em maps to a hole, there might
		 * actually be delalloc bytes behind it
		 */
		if (em->block_start != EXTENT_MAP_HOLE)
			return em;
		else
			hole_em = em;
	}

	/* check to see if we've wrapped (len == -1 or similar) */
	end = start + len;
	if (end < start)
		end = (u64)-1;
	else
		end -= 1;

	em = NULL;

	/* ok, we didn't find anything, lets look for delalloc */
	found = count_range_bits(&BTRFS_I(inode)->io_tree, &range_start,
				 end, len, EXTENT_DELALLOC, 1);
	found_end = range_start + found;
	if (found_end < range_start)
		found_end = (u64)-1;

	/*
	 * we didn't find anything useful, return
	 * the original results from get_extent()
	 */
	if (range_start > end || found_end <= start) {
		em = hole_em;
		hole_em = NULL;
		goto out;
	}

	/* adjust the range_start to make sure it doesn't
	 * go backwards from the start they passed in
	 */
	range_start = max(start,range_start);
	found = found_end - range_start;

	if (found > 0) {
		u64 hole_start = start;
		u64 hole_len = len;

		em = alloc_extent_map();
		if (!em) {
			err = -ENOMEM;
			goto out;
		}
		/*
		 * when btrfs_get_extent can't find anything it
		 * returns one huge hole
		 *
		 * make sure what it found really fits our range, and
		 * adjust to make sure it is based on the start from
		 * the caller
		 */
		if (hole_em) {
			u64 calc_end = extent_map_end(hole_em);

			if (calc_end <= start || (hole_em->start > end)) {
				free_extent_map(hole_em);
				hole_em = NULL;
			} else {
				hole_start = max(hole_em->start, start);
				hole_len = calc_end - hole_start;
			}
		}
		em->bdev = NULL;
		if (hole_em && range_start > hole_start) {
			/* our hole starts before our delalloc, so we
			 * have to return just the parts of the hole
			 * that go until  the delalloc starts
			 */
			em->len = min(hole_len,
				      range_start - hole_start);
			em->start = hole_start;
			em->orig_start = hole_start;
			/*
			 * don't adjust block start at all,
			 * it is fixed at EXTENT_MAP_HOLE
			 */
			em->block_start = hole_em->block_start;
			em->block_len = hole_len;
		} else {
			em->start = range_start;
			em->len = found;
			em->orig_start = range_start;
			em->block_start = EXTENT_MAP_DELALLOC;
			em->block_len = found;
		}
	} else if (hole_em) {
		return hole_em;
	}
out:

	free_extent_map(hole_em);
	if (err) {
		free_extent_map(em);
		return ERR_PTR(err);
	}
	return em;
}

static struct extent_map *btrfs_new_extent_direct(struct inode *inode,
						  struct extent_map *em,
						  u64 start, u64 len)
{
	struct btrfs_root *root = BTRFS_I(inode)->root;
	struct btrfs_trans_handle *trans;
	struct extent_map_tree *em_tree = &BTRFS_I(inode)->extent_tree;
	struct btrfs_key ins;
	u64 alloc_hint;
	int ret;
	bool insert = false;

	/*
	 * Ok if the extent map we looked up is a hole and is for the exact
	 * range we want, there is no reason to allocate a new one, however if
	 * it is not right then we need to free this one and drop the cache for
	 * our range.
	 */
	if (em->block_start != EXTENT_MAP_HOLE || em->start != start ||
	    em->len != len) {
		free_extent_map(em);
		em = NULL;
		insert = true;
		btrfs_drop_extent_cache(inode, start, start + len - 1, 0);
	}

	trans = btrfs_join_transaction(root);
	if (IS_ERR(trans))
		return ERR_CAST(trans);

	if (start <= BTRFS_I(inode)->disk_i_size && len < 64 * 1024)
		btrfs_add_inode_defrag(trans, inode);

	trans->block_rsv = &root->fs_info->delalloc_block_rsv;

	alloc_hint = get_extent_allocation_hint(inode, start, len);
	ret = btrfs_reserve_extent(trans, root, len, root->sectorsize, 0,
				   alloc_hint, (u64)-1, &ins, 1);
	if (ret) {
		em = ERR_PTR(ret);
		goto out;
	}

	if (!em) {
		em = alloc_extent_map();
		if (!em) {
			em = ERR_PTR(-ENOMEM);
			goto out;
		}
	}

	em->start = start;
	em->orig_start = em->start;
	em->len = ins.offset;

	em->block_start = ins.objectid;
	em->block_len = ins.offset;
	em->bdev = root->fs_info->fs_devices->latest_bdev;

	/*
	 * We need to do this because if we're using the original em we searched
	 * for, we could have EXTENT_FLAG_VACANCY set, and we don't want that.
	 */
	em->flags = 0;
	set_bit(EXTENT_FLAG_PINNED, &em->flags);

	while (insert) {
		write_lock(&em_tree->lock);
		ret = add_extent_mapping(em_tree, em);
		write_unlock(&em_tree->lock);
		if (ret != -EEXIST)
			break;
		btrfs_drop_extent_cache(inode, start, start + em->len - 1, 0);
	}

	ret = btrfs_add_ordered_extent_dio(inode, start, ins.objectid,
					   ins.offset, ins.offset, 0);
	if (ret) {
		btrfs_free_reserved_extent(root, ins.objectid, ins.offset);
		em = ERR_PTR(ret);
	}
out:
	btrfs_end_transaction(trans, root);
	return em;
}

/*
 * returns 1 when the nocow is safe, < 1 on error, 0 if the
 * block must be cow'd
 */
static noinline int can_nocow_odirect(struct btrfs_trans_handle *trans,
				      struct inode *inode, u64 offset, u64 len)
{
	struct btrfs_path *path;
	int ret;
	struct extent_buffer *leaf;
	struct btrfs_root *root = BTRFS_I(inode)->root;
	struct btrfs_file_extent_item *fi;
	struct btrfs_key key;
	u64 disk_bytenr;
	u64 backref_offset;
	u64 extent_end;
	u64 num_bytes;
	int slot;
	int found_type;

	path = btrfs_alloc_path();
	if (!path)
		return -ENOMEM;

	ret = btrfs_lookup_file_extent(trans, root, path, btrfs_ino(inode),
				       offset, 0);
	if (ret < 0)
		goto out;

	slot = path->slots[0];
	if (ret == 1) {
		if (slot == 0) {
			/* can't find the item, must cow */
			ret = 0;
			goto out;
		}
		slot--;
	}
	ret = 0;
	leaf = path->nodes[0];
	btrfs_item_key_to_cpu(leaf, &key, slot);
	if (key.objectid != btrfs_ino(inode) ||
	    key.type != BTRFS_EXTENT_DATA_KEY) {
		/* not our file or wrong item type, must cow */
		goto out;
	}

	if (key.offset > offset) {
		/* Wrong offset, must cow */
		goto out;
	}

	fi = btrfs_item_ptr(leaf, slot, struct btrfs_file_extent_item);
	found_type = btrfs_file_extent_type(leaf, fi);
	if (found_type != BTRFS_FILE_EXTENT_REG &&
	    found_type != BTRFS_FILE_EXTENT_PREALLOC) {
		/* not a regular extent, must cow */
		goto out;
	}
	disk_bytenr = btrfs_file_extent_disk_bytenr(leaf, fi);
	backref_offset = btrfs_file_extent_offset(leaf, fi);

	extent_end = key.offset + btrfs_file_extent_num_bytes(leaf, fi);
	if (extent_end < offset + len) {
		/* extent doesn't include our full range, must cow */
		goto out;
	}

	if (btrfs_extent_readonly(root, disk_bytenr))
		goto out;

	/*
	 * look for other files referencing this extent, if we
	 * find any we must cow
	 */
	if (btrfs_cross_ref_exist(trans, root, btrfs_ino(inode),
				  key.offset - backref_offset, disk_bytenr))
		goto out;

	/*
	 * adjust disk_bytenr and num_bytes to cover just the bytes
	 * in this extent we are about to write.  If there
	 * are any csums in that range we have to cow in order
	 * to keep the csums correct
	 */
	disk_bytenr += backref_offset;
	disk_bytenr += offset - key.offset;
	num_bytes = min(offset + len, extent_end) - offset;
	if (csum_exist_in_range(root, disk_bytenr, num_bytes))
				goto out;
	/*
	 * all of the above have passed, it is safe to overwrite this extent
	 * without cow
	 */
	ret = 1;
out:
	btrfs_free_path(path);
	return ret;
}

static int btrfs_get_blocks_direct(struct inode *inode, sector_t iblock,
				   struct buffer_head *bh_result, int create)
{
	struct extent_map *em;
	struct btrfs_root *root = BTRFS_I(inode)->root;
	u64 start = iblock << inode->i_blkbits;
	u64 len = bh_result->b_size;
	struct btrfs_trans_handle *trans;

	em = btrfs_get_extent(inode, NULL, 0, start, len, 0);
	if (IS_ERR(em))
		return PTR_ERR(em);

	/*
	 * Ok for INLINE and COMPRESSED extents we need to fallback on buffered
	 * io.  INLINE is special, and we could probably kludge it in here, but
	 * it's still buffered so for safety lets just fall back to the generic
	 * buffered path.
	 *
	 * For COMPRESSED we _have_ to read the entire extent in so we can
	 * decompress it, so there will be buffering required no matter what we
	 * do, so go ahead and fallback to buffered.
	 *
	 * We return -ENOTBLK because thats what makes DIO go ahead and go back
	 * to buffered IO.  Don't blame me, this is the price we pay for using
	 * the generic code.
	 */
	if (test_bit(EXTENT_FLAG_COMPRESSED, &em->flags) ||
	    em->block_start == EXTENT_MAP_INLINE) {
		free_extent_map(em);
		return -ENOTBLK;
	}

	/* Just a good old fashioned hole, return */
	if (!create && (em->block_start == EXTENT_MAP_HOLE ||
			test_bit(EXTENT_FLAG_PREALLOC, &em->flags))) {
		free_extent_map(em);
		/* DIO will do one hole at a time, so just unlock a sector */
		unlock_extent(&BTRFS_I(inode)->io_tree, start,
			      start + root->sectorsize - 1, GFP_NOFS);
		return 0;
	}

	/*
	 * We don't allocate a new extent in the following cases
	 *
	 * 1) The inode is marked as NODATACOW.  In this case we'll just use the
	 * existing extent.
	 * 2) The extent is marked as PREALLOC.  We're good to go here and can
	 * just use the extent.
	 *
	 */
	if (!create) {
		len = em->len - (start - em->start);
		goto map;
	}

	if (test_bit(EXTENT_FLAG_PREALLOC, &em->flags) ||
	    ((BTRFS_I(inode)->flags & BTRFS_INODE_NODATACOW) &&
	     em->block_start != EXTENT_MAP_HOLE)) {
		int type;
		int ret;
		u64 block_start;

		if (test_bit(EXTENT_FLAG_PREALLOC, &em->flags))
			type = BTRFS_ORDERED_PREALLOC;
		else
			type = BTRFS_ORDERED_NOCOW;
		len = min(len, em->len - (start - em->start));
		block_start = em->block_start + (start - em->start);

		/*
		 * we're not going to log anything, but we do need
		 * to make sure the current transaction stays open
		 * while we look for nocow cross refs
		 */
		trans = btrfs_join_transaction(root);
		if (IS_ERR(trans))
			goto must_cow;

		if (can_nocow_odirect(trans, inode, start, len) == 1) {
			ret = btrfs_add_ordered_extent_dio(inode, start,
					   block_start, len, len, type);
			btrfs_end_transaction(trans, root);
			if (ret) {
				free_extent_map(em);
				return ret;
			}
			goto unlock;
		}
		btrfs_end_transaction(trans, root);
	}
must_cow:
	/*
	 * this will cow the extent, reset the len in case we changed
	 * it above
	 */
	len = bh_result->b_size;
	em = btrfs_new_extent_direct(inode, em, start, len);
	if (IS_ERR(em))
		return PTR_ERR(em);
	len = min(len, em->len - (start - em->start));
unlock:
	clear_extent_bit(&BTRFS_I(inode)->io_tree, start, start + len - 1,
			  EXTENT_LOCKED | EXTENT_DELALLOC | EXTENT_DIRTY, 1,
			  0, NULL, GFP_NOFS);
map:
	bh_result->b_blocknr = (em->block_start + (start - em->start)) >>
		inode->i_blkbits;
	bh_result->b_size = len;
	bh_result->b_bdev = em->bdev;
	set_buffer_mapped(bh_result);
	if (create && !test_bit(EXTENT_FLAG_PREALLOC, &em->flags))
		set_buffer_new(bh_result);

	free_extent_map(em);

	return 0;
}

struct btrfs_dio_private {
	struct inode *inode;
	u64 logical_offset;
	u64 disk_bytenr;
	u64 bytes;
	u32 *csums;
	void *private;

	/* number of bios pending for this dio */
	atomic_t pending_bios;

	/* IO errors */
	int errors;

	struct bio *orig_bio;
};

static void btrfs_endio_direct_read(struct bio *bio, int err)
{
	struct btrfs_dio_private *dip = bio->bi_private;
	struct bio_vec *bvec_end = bio->bi_io_vec + bio->bi_vcnt - 1;
	struct bio_vec *bvec = bio->bi_io_vec;
	struct inode *inode = dip->inode;
	struct btrfs_root *root = BTRFS_I(inode)->root;
	u64 start;
	u32 *private = dip->csums;

	start = dip->logical_offset;
	do {
		if (!(BTRFS_I(inode)->flags & BTRFS_INODE_NODATASUM)) {
			struct page *page = bvec->bv_page;
			char *kaddr;
			u32 csum = ~(u32)0;
			unsigned long flags;

			local_irq_save(flags);
			kaddr = kmap_atomic(page, KM_IRQ0);
			csum = btrfs_csum_data(root, kaddr + bvec->bv_offset,
					       csum, bvec->bv_len);
			btrfs_csum_final(csum, (char *)&csum);
			kunmap_atomic(kaddr, KM_IRQ0);
			local_irq_restore(flags);

			flush_dcache_page(bvec->bv_page);
			if (csum != *private) {
				printk(KERN_ERR "btrfs csum failed ino %llu off"
				      " %llu csum %u private %u\n",
				      (unsigned long long)btrfs_ino(inode),
				      (unsigned long long)start,
				      csum, *private);
				err = -EIO;
			}
		}

		start += bvec->bv_len;
		private++;
		bvec++;
	} while (bvec <= bvec_end);

	unlock_extent(&BTRFS_I(inode)->io_tree, dip->logical_offset,
		      dip->logical_offset + dip->bytes - 1, GFP_NOFS);
	bio->bi_private = dip->private;

	kfree(dip->csums);
	kfree(dip);

	/* If we had a csum failure make sure to clear the uptodate flag */
	if (err)
		clear_bit(BIO_UPTODATE, &bio->bi_flags);
	dio_end_io(bio, err);
}

static void btrfs_endio_direct_write(struct bio *bio, int err)
{
	struct btrfs_dio_private *dip = bio->bi_private;
	struct inode *inode = dip->inode;
	struct btrfs_root *root = BTRFS_I(inode)->root;
	struct btrfs_trans_handle *trans;
	struct btrfs_ordered_extent *ordered = NULL;
	struct extent_state *cached_state = NULL;
	u64 ordered_offset = dip->logical_offset;
	u64 ordered_bytes = dip->bytes;
	int ret;

	if (err)
		goto out_done;
again:
	ret = btrfs_dec_test_first_ordered_pending(inode, &ordered,
						   &ordered_offset,
						   ordered_bytes);
	if (!ret)
		goto out_test;

	BUG_ON(!ordered);

	trans = btrfs_join_transaction(root);
	if (IS_ERR(trans)) {
		err = -ENOMEM;
		goto out;
	}
	trans->block_rsv = &root->fs_info->delalloc_block_rsv;

	if (test_bit(BTRFS_ORDERED_NOCOW, &ordered->flags)) {
		ret = btrfs_ordered_update_i_size(inode, 0, ordered);
		if (!ret)
<<<<<<< HEAD
			err = btrfs_update_inode(trans, root, inode);
=======
			err = btrfs_update_inode_fallback(trans, root, inode);
>>>>>>> dcd6c922
		goto out;
	}

	lock_extent_bits(&BTRFS_I(inode)->io_tree, ordered->file_offset,
			 ordered->file_offset + ordered->len - 1, 0,
			 &cached_state, GFP_NOFS);

	if (test_bit(BTRFS_ORDERED_PREALLOC, &ordered->flags)) {
		ret = btrfs_mark_extent_written(trans, inode,
						ordered->file_offset,
						ordered->file_offset +
						ordered->len);
		if (ret) {
			err = ret;
			goto out_unlock;
		}
	} else {
		ret = insert_reserved_file_extent(trans, inode,
						  ordered->file_offset,
						  ordered->start,
						  ordered->disk_len,
						  ordered->len,
						  ordered->len,
						  0, 0, 0,
						  BTRFS_FILE_EXTENT_REG);
		unpin_extent_cache(&BTRFS_I(inode)->extent_tree,
				   ordered->file_offset, ordered->len);
		if (ret) {
			err = ret;
			WARN_ON(1);
			goto out_unlock;
		}
	}

	add_pending_csums(trans, inode, ordered->file_offset, &ordered->list);
	ret = btrfs_ordered_update_i_size(inode, 0, ordered);
	if (!ret || !test_bit(BTRFS_ORDERED_PREALLOC, &ordered->flags))
<<<<<<< HEAD
		btrfs_update_inode(trans, root, inode);
=======
		btrfs_update_inode_fallback(trans, root, inode);
>>>>>>> dcd6c922
	ret = 0;
out_unlock:
	unlock_extent_cached(&BTRFS_I(inode)->io_tree, ordered->file_offset,
			     ordered->file_offset + ordered->len - 1,
			     &cached_state, GFP_NOFS);
out:
	btrfs_delalloc_release_metadata(inode, ordered->len);
	btrfs_end_transaction(trans, root);
	ordered_offset = ordered->file_offset + ordered->len;
	btrfs_put_ordered_extent(ordered);
	btrfs_put_ordered_extent(ordered);

out_test:
	/*
	 * our bio might span multiple ordered extents.  If we haven't
	 * completed the accounting for the whole dio, go back and try again
	 */
	if (ordered_offset < dip->logical_offset + dip->bytes) {
		ordered_bytes = dip->logical_offset + dip->bytes -
			ordered_offset;
		goto again;
	}
out_done:
	bio->bi_private = dip->private;

	kfree(dip->csums);
	kfree(dip);

	/* If we had an error make sure to clear the uptodate flag */
	if (err)
		clear_bit(BIO_UPTODATE, &bio->bi_flags);
	dio_end_io(bio, err);
}

static int __btrfs_submit_bio_start_direct_io(struct inode *inode, int rw,
				    struct bio *bio, int mirror_num,
				    unsigned long bio_flags, u64 offset)
{
	int ret;
	struct btrfs_root *root = BTRFS_I(inode)->root;
	ret = btrfs_csum_one_bio(root, inode, bio, offset, 1);
	BUG_ON(ret);
	return 0;
}

static void btrfs_end_dio_bio(struct bio *bio, int err)
{
	struct btrfs_dio_private *dip = bio->bi_private;

	if (err) {
		printk(KERN_ERR "btrfs direct IO failed ino %llu rw %lu "
		      "sector %#Lx len %u err no %d\n",
		      (unsigned long long)btrfs_ino(dip->inode), bio->bi_rw,
		      (unsigned long long)bio->bi_sector, bio->bi_size, err);
		dip->errors = 1;

		/*
		 * before atomic variable goto zero, we must make sure
		 * dip->errors is perceived to be set.
		 */
		smp_mb__before_atomic_dec();
	}

	/* if there are more bios still pending for this dio, just exit */
	if (!atomic_dec_and_test(&dip->pending_bios))
		goto out;

	if (dip->errors)
		bio_io_error(dip->orig_bio);
	else {
		set_bit(BIO_UPTODATE, &dip->orig_bio->bi_flags);
		bio_endio(dip->orig_bio, 0);
	}
out:
	bio_put(bio);
}

static struct bio *btrfs_dio_bio_alloc(struct block_device *bdev,
				       u64 first_sector, gfp_t gfp_flags)
{
	int nr_vecs = bio_get_nr_vecs(bdev);
	return btrfs_bio_alloc(bdev, first_sector, nr_vecs, gfp_flags);
}

static inline int __btrfs_submit_dio_bio(struct bio *bio, struct inode *inode,
					 int rw, u64 file_offset, int skip_sum,
					 u32 *csums, int async_submit)
{
	int write = rw & REQ_WRITE;
	struct btrfs_root *root = BTRFS_I(inode)->root;
	int ret;

	bio_get(bio);
	ret = btrfs_bio_wq_end_io(root->fs_info, bio, 0);
	if (ret)
		goto err;

	if (skip_sum)
		goto map;

	if (write && async_submit) {
		ret = btrfs_wq_submit_bio(root->fs_info,
				   inode, rw, bio, 0, 0,
				   file_offset,
				   __btrfs_submit_bio_start_direct_io,
				   __btrfs_submit_bio_done);
		goto err;
	} else if (write) {
		/*
		 * If we aren't doing async submit, calculate the csum of the
		 * bio now.
		 */
		ret = btrfs_csum_one_bio(root, inode, bio, file_offset, 1);
		if (ret)
			goto err;
	} else if (!skip_sum) {
		ret = btrfs_lookup_bio_sums_dio(root, inode, bio,
					  file_offset, csums);
		if (ret)
			goto err;
	}

map:
	ret = btrfs_map_bio(root, rw, bio, 0, async_submit);
err:
	bio_put(bio);
	return ret;
}

static int btrfs_submit_direct_hook(int rw, struct btrfs_dio_private *dip,
				    int skip_sum)
{
	struct inode *inode = dip->inode;
	struct btrfs_root *root = BTRFS_I(inode)->root;
	struct btrfs_mapping_tree *map_tree = &root->fs_info->mapping_tree;
	struct bio *bio;
	struct bio *orig_bio = dip->orig_bio;
	struct bio_vec *bvec = orig_bio->bi_io_vec;
	u64 start_sector = orig_bio->bi_sector;
	u64 file_offset = dip->logical_offset;
	u64 submit_len = 0;
	u64 map_length;
	int nr_pages = 0;
	u32 *csums = dip->csums;
	int ret = 0;
	int async_submit = 0;
	int write = rw & REQ_WRITE;

	map_length = orig_bio->bi_size;
	ret = btrfs_map_block(map_tree, READ, start_sector << 9,
			      &map_length, NULL, 0);
	if (ret) {
		bio_put(orig_bio);
		return -EIO;
	}

	if (map_length >= orig_bio->bi_size) {
		bio = orig_bio;
		goto submit;
	}

	async_submit = 1;
	bio = btrfs_dio_bio_alloc(orig_bio->bi_bdev, start_sector, GFP_NOFS);
	if (!bio)
		return -ENOMEM;
	bio->bi_private = dip;
	bio->bi_end_io = btrfs_end_dio_bio;
	atomic_inc(&dip->pending_bios);

	while (bvec <= (orig_bio->bi_io_vec + orig_bio->bi_vcnt - 1)) {
		if (unlikely(map_length < submit_len + bvec->bv_len ||
		    bio_add_page(bio, bvec->bv_page, bvec->bv_len,
				 bvec->bv_offset) < bvec->bv_len)) {
			/*
			 * inc the count before we submit the bio so
			 * we know the end IO handler won't happen before
			 * we inc the count. Otherwise, the dip might get freed
			 * before we're done setting it up
			 */
			atomic_inc(&dip->pending_bios);
			ret = __btrfs_submit_dio_bio(bio, inode, rw,
						     file_offset, skip_sum,
						     csums, async_submit);
			if (ret) {
				bio_put(bio);
				atomic_dec(&dip->pending_bios);
				goto out_err;
			}

			/* Write's use the ordered csums */
			if (!write && !skip_sum)
				csums = csums + nr_pages;
			start_sector += submit_len >> 9;
			file_offset += submit_len;

			submit_len = 0;
			nr_pages = 0;

			bio = btrfs_dio_bio_alloc(orig_bio->bi_bdev,
						  start_sector, GFP_NOFS);
			if (!bio)
				goto out_err;
			bio->bi_private = dip;
			bio->bi_end_io = btrfs_end_dio_bio;

			map_length = orig_bio->bi_size;
			ret = btrfs_map_block(map_tree, READ, start_sector << 9,
					      &map_length, NULL, 0);
			if (ret) {
				bio_put(bio);
				goto out_err;
			}
		} else {
			submit_len += bvec->bv_len;
			nr_pages ++;
			bvec++;
		}
	}

submit:
	ret = __btrfs_submit_dio_bio(bio, inode, rw, file_offset, skip_sum,
				     csums, async_submit);
	if (!ret)
		return 0;

	bio_put(bio);
out_err:
	dip->errors = 1;
	/*
	 * before atomic variable goto zero, we must
	 * make sure dip->errors is perceived to be set.
	 */
	smp_mb__before_atomic_dec();
	if (atomic_dec_and_test(&dip->pending_bios))
		bio_io_error(dip->orig_bio);

	/* bio_end_io() will handle error, so we needn't return it */
	return 0;
}

static void btrfs_submit_direct(int rw, struct bio *bio, struct inode *inode,
				loff_t file_offset)
{
	struct btrfs_root *root = BTRFS_I(inode)->root;
	struct btrfs_dio_private *dip;
	struct bio_vec *bvec = bio->bi_io_vec;
	int skip_sum;
	int write = rw & REQ_WRITE;
	int ret = 0;

	skip_sum = BTRFS_I(inode)->flags & BTRFS_INODE_NODATASUM;

	dip = kmalloc(sizeof(*dip), GFP_NOFS);
	if (!dip) {
		ret = -ENOMEM;
		goto free_ordered;
	}
	dip->csums = NULL;

	/* Write's use the ordered csum stuff, so we don't need dip->csums */
	if (!write && !skip_sum) {
		dip->csums = kmalloc(sizeof(u32) * bio->bi_vcnt, GFP_NOFS);
		if (!dip->csums) {
			kfree(dip);
			ret = -ENOMEM;
			goto free_ordered;
		}
	}

	dip->private = bio->bi_private;
	dip->inode = inode;
	dip->logical_offset = file_offset;

	dip->bytes = 0;
	do {
		dip->bytes += bvec->bv_len;
		bvec++;
	} while (bvec <= (bio->bi_io_vec + bio->bi_vcnt - 1));

	dip->disk_bytenr = (u64)bio->bi_sector << 9;
	bio->bi_private = dip;
	dip->errors = 0;
	dip->orig_bio = bio;
	atomic_set(&dip->pending_bios, 0);

	if (write)
		bio->bi_end_io = btrfs_endio_direct_write;
	else
		bio->bi_end_io = btrfs_endio_direct_read;

	ret = btrfs_submit_direct_hook(rw, dip, skip_sum);
	if (!ret)
		return;
free_ordered:
	/*
	 * If this is a write, we need to clean up the reserved space and kill
	 * the ordered extent.
	 */
	if (write) {
		struct btrfs_ordered_extent *ordered;
		ordered = btrfs_lookup_ordered_extent(inode, file_offset);
		if (!test_bit(BTRFS_ORDERED_PREALLOC, &ordered->flags) &&
		    !test_bit(BTRFS_ORDERED_NOCOW, &ordered->flags))
			btrfs_free_reserved_extent(root, ordered->start,
						   ordered->disk_len);
		btrfs_put_ordered_extent(ordered);
		btrfs_put_ordered_extent(ordered);
	}
	bio_endio(bio, ret);
}

static ssize_t check_direct_IO(struct btrfs_root *root, int rw, struct kiocb *iocb,
			const struct iovec *iov, loff_t offset,
			unsigned long nr_segs)
{
	int seg;
	int i;
	size_t size;
	unsigned long addr;
	unsigned blocksize_mask = root->sectorsize - 1;
	ssize_t retval = -EINVAL;
	loff_t end = offset;

	if (offset & blocksize_mask)
		goto out;

	/* Check the memory alignment.  Blocks cannot straddle pages */
	for (seg = 0; seg < nr_segs; seg++) {
		addr = (unsigned long)iov[seg].iov_base;
		size = iov[seg].iov_len;
		end += size;
		if ((addr & blocksize_mask) || (size & blocksize_mask))
			goto out;

		/* If this is a write we don't need to check anymore */
		if (rw & WRITE)
			continue;

		/*
		 * Check to make sure we don't have duplicate iov_base's in this
		 * iovec, if so return EINVAL, otherwise we'll get csum errors
		 * when reading back.
		 */
		for (i = seg + 1; i < nr_segs; i++) {
			if (iov[seg].iov_base == iov[i].iov_base)
				goto out;
		}
	}
	retval = 0;
out:
	return retval;
}
static ssize_t btrfs_direct_IO(int rw, struct kiocb *iocb,
			const struct iovec *iov, loff_t offset,
			unsigned long nr_segs)
{
	struct file *file = iocb->ki_filp;
	struct inode *inode = file->f_mapping->host;
	struct btrfs_ordered_extent *ordered;
	struct extent_state *cached_state = NULL;
	u64 lockstart, lockend;
	ssize_t ret;
	int writing = rw & WRITE;
	int write_bits = 0;
	size_t count = iov_length(iov, nr_segs);

	if (check_direct_IO(BTRFS_I(inode)->root, rw, iocb, iov,
			    offset, nr_segs)) {
		return 0;
	}

	lockstart = offset;
	lockend = offset + count - 1;

	if (writing) {
		ret = btrfs_delalloc_reserve_space(inode, count);
		if (ret)
			goto out;
	}

	while (1) {
		lock_extent_bits(&BTRFS_I(inode)->io_tree, lockstart, lockend,
				 0, &cached_state, GFP_NOFS);
		/*
		 * We're concerned with the entire range that we're going to be
		 * doing DIO to, so we need to make sure theres no ordered
		 * extents in this range.
		 */
		ordered = btrfs_lookup_ordered_range(inode, lockstart,
						     lockend - lockstart + 1);
		if (!ordered)
			break;
		unlock_extent_cached(&BTRFS_I(inode)->io_tree, lockstart, lockend,
				     &cached_state, GFP_NOFS);
		btrfs_start_ordered_extent(inode, ordered, 1);
		btrfs_put_ordered_extent(ordered);
		cond_resched();
	}

	/*
	 * we don't use btrfs_set_extent_delalloc because we don't want
	 * the dirty or uptodate bits
	 */
	if (writing) {
		write_bits = EXTENT_DELALLOC | EXTENT_DO_ACCOUNTING;
		ret = set_extent_bit(&BTRFS_I(inode)->io_tree, lockstart, lockend,
				     EXTENT_DELALLOC, 0, NULL, &cached_state,
				     GFP_NOFS);
		if (ret) {
			clear_extent_bit(&BTRFS_I(inode)->io_tree, lockstart,
					 lockend, EXTENT_LOCKED | write_bits,
					 1, 0, &cached_state, GFP_NOFS);
			goto out;
		}
	}

	free_extent_state(cached_state);
	cached_state = NULL;

	ret = __blockdev_direct_IO(rw, iocb, inode,
		   BTRFS_I(inode)->root->fs_info->fs_devices->latest_bdev,
		   iov, offset, nr_segs, btrfs_get_blocks_direct, NULL,
		   btrfs_submit_direct, 0);

	if (ret < 0 && ret != -EIOCBQUEUED) {
		clear_extent_bit(&BTRFS_I(inode)->io_tree, offset,
			      offset + iov_length(iov, nr_segs) - 1,
			      EXTENT_LOCKED | write_bits, 1, 0,
			      &cached_state, GFP_NOFS);
	} else if (ret >= 0 && ret < iov_length(iov, nr_segs)) {
		/*
		 * We're falling back to buffered, unlock the section we didn't
		 * do IO on.
		 */
		clear_extent_bit(&BTRFS_I(inode)->io_tree, offset + ret,
			      offset + iov_length(iov, nr_segs) - 1,
			      EXTENT_LOCKED | write_bits, 1, 0,
			      &cached_state, GFP_NOFS);
	}
out:
	free_extent_state(cached_state);
	return ret;
}

static int btrfs_fiemap(struct inode *inode, struct fiemap_extent_info *fieinfo,
		__u64 start, __u64 len)
{
	return extent_fiemap(inode, fieinfo, start, len, btrfs_get_extent_fiemap);
}

int btrfs_readpage(struct file *file, struct page *page)
{
	struct extent_io_tree *tree;
	tree = &BTRFS_I(page->mapping->host)->io_tree;
	return extent_read_full_page(tree, page, btrfs_get_extent, 0);
}

static int btrfs_writepage(struct page *page, struct writeback_control *wbc)
{
	struct extent_io_tree *tree;


	if (current->flags & PF_MEMALLOC) {
		redirty_page_for_writepage(wbc, page);
		unlock_page(page);
		return 0;
	}
	tree = &BTRFS_I(page->mapping->host)->io_tree;
	return extent_write_full_page(tree, page, btrfs_get_extent, wbc);
}

int btrfs_writepages(struct address_space *mapping,
		     struct writeback_control *wbc)
{
	struct extent_io_tree *tree;

	tree = &BTRFS_I(mapping->host)->io_tree;
	return extent_writepages(tree, mapping, btrfs_get_extent, wbc);
}

static int
btrfs_readpages(struct file *file, struct address_space *mapping,
		struct list_head *pages, unsigned nr_pages)
{
	struct extent_io_tree *tree;
	tree = &BTRFS_I(mapping->host)->io_tree;
	return extent_readpages(tree, mapping, pages, nr_pages,
				btrfs_get_extent);
}
static int __btrfs_releasepage(struct page *page, gfp_t gfp_flags)
{
	struct extent_io_tree *tree;
	struct extent_map_tree *map;
	int ret;

	tree = &BTRFS_I(page->mapping->host)->io_tree;
	map = &BTRFS_I(page->mapping->host)->extent_tree;
	ret = try_release_extent_mapping(map, tree, page, gfp_flags);
	if (ret == 1) {
		ClearPagePrivate(page);
		set_page_private(page, 0);
		page_cache_release(page);
	}
	return ret;
}

static int btrfs_releasepage(struct page *page, gfp_t gfp_flags)
{
	if (PageWriteback(page) || PageDirty(page))
		return 0;
	return __btrfs_releasepage(page, gfp_flags & GFP_NOFS);
}

static void btrfs_invalidatepage(struct page *page, unsigned long offset)
{
	struct extent_io_tree *tree;
	struct btrfs_ordered_extent *ordered;
	struct extent_state *cached_state = NULL;
	u64 page_start = page_offset(page);
	u64 page_end = page_start + PAGE_CACHE_SIZE - 1;


	/*
	 * we have the page locked, so new writeback can't start,
	 * and the dirty bit won't be cleared while we are here.
	 *
	 * Wait for IO on this page so that we can safely clear
	 * the PagePrivate2 bit and do ordered accounting
	 */
	wait_on_page_writeback(page);

	tree = &BTRFS_I(page->mapping->host)->io_tree;
	if (offset) {
		btrfs_releasepage(page, GFP_NOFS);
		return;
	}
	lock_extent_bits(tree, page_start, page_end, 0, &cached_state,
			 GFP_NOFS);
	ordered = btrfs_lookup_ordered_extent(page->mapping->host,
					   page_offset(page));
	if (ordered) {
		/*
		 * IO on this page will never be started, so we need
		 * to account for any ordered extents now
		 */
		clear_extent_bit(tree, page_start, page_end,
				 EXTENT_DIRTY | EXTENT_DELALLOC |
				 EXTENT_LOCKED | EXTENT_DO_ACCOUNTING, 1, 0,
				 &cached_state, GFP_NOFS);
		/*
		 * whoever cleared the private bit is responsible
		 * for the finish_ordered_io
		 */
		if (TestClearPagePrivate2(page)) {
			btrfs_finish_ordered_io(page->mapping->host,
						page_start, page_end);
		}
		btrfs_put_ordered_extent(ordered);
		cached_state = NULL;
		lock_extent_bits(tree, page_start, page_end, 0, &cached_state,
				 GFP_NOFS);
	}
	clear_extent_bit(tree, page_start, page_end,
		 EXTENT_LOCKED | EXTENT_DIRTY | EXTENT_DELALLOC |
		 EXTENT_DO_ACCOUNTING, 1, 1, &cached_state, GFP_NOFS);
	__btrfs_releasepage(page, GFP_NOFS);

	ClearPageChecked(page);
	if (PagePrivate(page)) {
		ClearPagePrivate(page);
		set_page_private(page, 0);
		page_cache_release(page);
	}
}

/*
 * btrfs_page_mkwrite() is not allowed to change the file size as it gets
 * called from a page fault handler when a page is first dirtied. Hence we must
 * be careful to check for EOF conditions here. We set the page up correctly
 * for a written page which means we get ENOSPC checking when writing into
 * holes and correct delalloc and unwritten extent mapping on filesystems that
 * support these features.
 *
 * We are not allowed to take the i_mutex here so we have to play games to
 * protect against truncate races as the page could now be beyond EOF.  Because
 * vmtruncate() writes the inode size before removing pages, once we have the
 * page lock we can determine safely if the page is beyond EOF. If it is not
 * beyond EOF, then the page is guaranteed safe against truncation until we
 * unlock the page.
 */
int btrfs_page_mkwrite(struct vm_area_struct *vma, struct vm_fault *vmf)
{
	struct page *page = vmf->page;
	struct inode *inode = fdentry(vma->vm_file)->d_inode;
	struct btrfs_root *root = BTRFS_I(inode)->root;
	struct extent_io_tree *io_tree = &BTRFS_I(inode)->io_tree;
	struct btrfs_ordered_extent *ordered;
	struct extent_state *cached_state = NULL;
	char *kaddr;
	unsigned long zero_start;
	loff_t size;
	int ret;
	u64 page_start;
	u64 page_end;

	ret  = btrfs_delalloc_reserve_space(inode, PAGE_CACHE_SIZE);
	if (!ret)
		ret = btrfs_update_time(vma->vm_file);
	if (ret) {
		if (ret == -ENOMEM)
			ret = VM_FAULT_OOM;
		else /* -ENOSPC, -EIO, etc */
			ret = VM_FAULT_SIGBUS;
		goto out;
	}

	ret = VM_FAULT_NOPAGE; /* make the VM retry the fault */
again:
	lock_page(page);
	size = i_size_read(inode);
	page_start = page_offset(page);
	page_end = page_start + PAGE_CACHE_SIZE - 1;

	if ((page->mapping != inode->i_mapping) ||
	    (page_start >= size)) {
		/* page got truncated out from underneath us */
		goto out_unlock;
	}
	wait_on_page_writeback(page);

	lock_extent_bits(io_tree, page_start, page_end, 0, &cached_state,
			 GFP_NOFS);
	set_page_extent_mapped(page);

	/*
	 * we can't set the delalloc bits if there are pending ordered
	 * extents.  Drop our locks and wait for them to finish
	 */
	ordered = btrfs_lookup_ordered_extent(inode, page_start);
	if (ordered) {
		unlock_extent_cached(io_tree, page_start, page_end,
				     &cached_state, GFP_NOFS);
		unlock_page(page);
		btrfs_start_ordered_extent(inode, ordered, 1);
		btrfs_put_ordered_extent(ordered);
		goto again;
	}

	/*
	 * XXX - page_mkwrite gets called every time the page is dirtied, even
	 * if it was already dirty, so for space accounting reasons we need to
	 * clear any delalloc bits for the range we are fixing to save.  There
	 * is probably a better way to do this, but for now keep consistent with
	 * prepare_pages in the normal write path.
	 */
	clear_extent_bit(&BTRFS_I(inode)->io_tree, page_start, page_end,
			  EXTENT_DIRTY | EXTENT_DELALLOC | EXTENT_DO_ACCOUNTING,
			  0, 0, &cached_state, GFP_NOFS);

	ret = btrfs_set_extent_delalloc(inode, page_start, page_end,
					&cached_state);
	if (ret) {
		unlock_extent_cached(io_tree, page_start, page_end,
				     &cached_state, GFP_NOFS);
		ret = VM_FAULT_SIGBUS;
		goto out_unlock;
	}
	ret = 0;

	/* page is wholly or partially inside EOF */
	if (page_start + PAGE_CACHE_SIZE > size)
		zero_start = size & ~PAGE_CACHE_MASK;
	else
		zero_start = PAGE_CACHE_SIZE;

	if (zero_start != PAGE_CACHE_SIZE) {
		kaddr = kmap(page);
		memset(kaddr + zero_start, 0, PAGE_CACHE_SIZE - zero_start);
		flush_dcache_page(page);
		kunmap(page);
	}
	ClearPageChecked(page);
	set_page_dirty(page);
	SetPageUptodate(page);

	BTRFS_I(inode)->last_trans = root->fs_info->generation;
	BTRFS_I(inode)->last_sub_trans = BTRFS_I(inode)->root->log_transid;

	unlock_extent_cached(io_tree, page_start, page_end, &cached_state, GFP_NOFS);

out_unlock:
	if (!ret)
		return VM_FAULT_LOCKED;
	unlock_page(page);
out:
	btrfs_delalloc_release_space(inode, PAGE_CACHE_SIZE);
	return ret;
}

static int btrfs_truncate(struct inode *inode)
{
	struct btrfs_root *root = BTRFS_I(inode)->root;
	struct btrfs_block_rsv *rsv;
	int ret;
	int err = 0;
	struct btrfs_trans_handle *trans;
	unsigned long nr;
	u64 mask = root->sectorsize - 1;
	u64 min_size = btrfs_calc_trunc_metadata_size(root, 1);

	ret = btrfs_truncate_page(inode->i_mapping, inode->i_size);
	if (ret)
		return ret;

	btrfs_wait_ordered_range(inode, inode->i_size & (~mask), (u64)-1);
	btrfs_ordered_update_i_size(inode, inode->i_size, NULL);

	/*
	 * Yes ladies and gentelment, this is indeed ugly.  The fact is we have
	 * 3 things going on here
	 *
	 * 1) We need to reserve space for our orphan item and the space to
	 * delete our orphan item.  Lord knows we don't want to have a dangling
	 * orphan item because we didn't reserve space to remove it.
	 *
	 * 2) We need to reserve space to update our inode.
	 *
	 * 3) We need to have something to cache all the space that is going to
	 * be free'd up by the truncate operation, but also have some slack
	 * space reserved in case it uses space during the truncate (thank you
	 * very much snapshotting).
	 *
	 * And we need these to all be seperate.  The fact is we can use alot of
	 * space doing the truncate, and we have no earthly idea how much space
	 * we will use, so we need the truncate reservation to be seperate so it
	 * doesn't end up using space reserved for updating the inode or
	 * removing the orphan item.  We also need to be able to stop the
	 * transaction and start a new one, which means we need to be able to
	 * update the inode several times, and we have no idea of knowing how
	 * many times that will be, so we can't just reserve 1 item for the
	 * entirety of the opration, so that has to be done seperately as well.
	 * Then there is the orphan item, which does indeed need to be held on
	 * to for the whole operation, and we need nobody to touch this reserved
	 * space except the orphan code.
	 *
	 * So that leaves us with
	 *
	 * 1) root->orphan_block_rsv - for the orphan deletion.
	 * 2) rsv - for the truncate reservation, which we will steal from the
	 * transaction reservation.
	 * 3) fs_info->trans_block_rsv - this will have 1 items worth left for
	 * updating the inode.
	 */
	rsv = btrfs_alloc_block_rsv(root);
	if (!rsv)
		return -ENOMEM;
	rsv->size = min_size;

	/*
	 * 1 for the truncate slack space
	 * 1 for the orphan item we're going to add
	 * 1 for the orphan item deletion
	 * 1 for updating the inode.
	 */
	trans = btrfs_start_transaction(root, 4);
	if (IS_ERR(trans)) {
		err = PTR_ERR(trans);
		goto out;
	}

	/* Migrate the slack space for the truncate to our reserve */
	ret = btrfs_block_rsv_migrate(&root->fs_info->trans_block_rsv, rsv,
				      min_size);
	BUG_ON(ret);

	ret = btrfs_orphan_add(trans, inode);
	if (ret) {
		btrfs_end_transaction(trans, root);
		goto out;
	}

	/*
	 * setattr is responsible for setting the ordered_data_close flag,
	 * but that is only tested during the last file release.  That
	 * could happen well after the next commit, leaving a great big
	 * window where new writes may get lost if someone chooses to write
	 * to this file after truncating to zero
	 *
	 * The inode doesn't have any dirty data here, and so if we commit
	 * this is a noop.  If someone immediately starts writing to the inode
	 * it is very likely we'll catch some of their writes in this
	 * transaction, and the commit will find this file on the ordered
	 * data list with good things to send down.
	 *
	 * This is a best effort solution, there is still a window where
	 * using truncate to replace the contents of the file will
	 * end up with a zero length file after a crash.
	 */
	if (inode->i_size == 0 && BTRFS_I(inode)->ordered_data_close)
		btrfs_add_ordered_operation(trans, root, inode);

	while (1) {
		ret = btrfs_block_rsv_refill(root, rsv, min_size);
		if (ret) {
			/*
			 * This can only happen with the original transaction we
			 * started above, every other time we shouldn't have a
			 * transaction started yet.
			 */
			if (ret == -EAGAIN)
				goto end_trans;
			err = ret;
			break;
		}

		if (!trans) {
			/* Just need the 1 for updating the inode */
			trans = btrfs_start_transaction(root, 1);
			if (IS_ERR(trans)) {
				ret = err = PTR_ERR(trans);
				trans = NULL;
				break;
			}
		}

		trans->block_rsv = rsv;

		ret = btrfs_truncate_inode_items(trans, root, inode,
						 inode->i_size,
						 BTRFS_EXTENT_DATA_KEY);
		if (ret != -EAGAIN) {
			err = ret;
			break;
		}

		trans->block_rsv = &root->fs_info->trans_block_rsv;
		ret = btrfs_update_inode(trans, root, inode);
		if (ret) {
			err = ret;
			break;
		}
end_trans:
		nr = trans->blocks_used;
		btrfs_end_transaction(trans, root);
		trans = NULL;
		btrfs_btree_balance_dirty(root, nr);
	}

	if (ret == 0 && inode->i_nlink > 0) {
		trans->block_rsv = root->orphan_block_rsv;
		ret = btrfs_orphan_del(trans, inode);
		if (ret)
			err = ret;
	} else if (ret && inode->i_nlink > 0) {
		/*
		 * Failed to do the truncate, remove us from the in memory
		 * orphan list.
		 */
		ret = btrfs_orphan_del(NULL, inode);
	}

	if (trans) {
		trans->block_rsv = &root->fs_info->trans_block_rsv;
		ret = btrfs_update_inode(trans, root, inode);
		if (ret && !err)
			err = ret;

		nr = trans->blocks_used;
		ret = btrfs_end_transaction(trans, root);
		btrfs_btree_balance_dirty(root, nr);
	}

out:
	btrfs_free_block_rsv(root, rsv);

	if (ret && !err)
		err = ret;

	return err;
}

/*
 * create a new subvolume directory/inode (helper for the ioctl).
 */
int btrfs_create_subvol_root(struct btrfs_trans_handle *trans,
			     struct btrfs_root *new_root, u64 new_dirid)
{
	struct inode *inode;
	int err;
	u64 index = 0;

	inode = btrfs_new_inode(trans, new_root, NULL, "..", 2, new_dirid,
				new_dirid, S_IFDIR | 0700, &index);
	if (IS_ERR(inode))
		return PTR_ERR(inode);
	inode->i_op = &btrfs_dir_inode_operations;
	inode->i_fop = &btrfs_dir_file_operations;

	set_nlink(inode, 1);
	btrfs_i_size_write(inode, 0);

	err = btrfs_update_inode(trans, new_root, inode);
	BUG_ON(err);

	iput(inode);
	return 0;
}

struct inode *btrfs_alloc_inode(struct super_block *sb)
{
	struct btrfs_inode *ei;
	struct inode *inode;

	ei = kmem_cache_alloc(btrfs_inode_cachep, GFP_NOFS);
	if (!ei)
		return NULL;

	ei->root = NULL;
	ei->space_info = NULL;
	ei->generation = 0;
	ei->sequence = 0;
	ei->last_trans = 0;
	ei->last_sub_trans = 0;
	ei->logged_trans = 0;
	ei->delalloc_bytes = 0;
	ei->disk_i_size = 0;
	ei->flags = 0;
	ei->csum_bytes = 0;
	ei->index_cnt = (u64)-1;
	ei->last_unlink_trans = 0;

	spin_lock_init(&ei->lock);
	ei->outstanding_extents = 0;
	ei->reserved_extents = 0;

	ei->ordered_data_close = 0;
	ei->orphan_meta_reserved = 0;
	ei->dummy_inode = 0;
	ei->in_defrag = 0;
	ei->delalloc_meta_reserved = 0;
	ei->force_compress = BTRFS_COMPRESS_NONE;

	ei->delayed_node = NULL;

	inode = &ei->vfs_inode;
	extent_map_tree_init(&ei->extent_tree);
	extent_io_tree_init(&ei->io_tree, &inode->i_data);
	extent_io_tree_init(&ei->io_failure_tree, &inode->i_data);
	mutex_init(&ei->log_mutex);
	mutex_init(&ei->delalloc_mutex);
	btrfs_ordered_inode_tree_init(&ei->ordered_tree);
	INIT_LIST_HEAD(&ei->i_orphan);
	INIT_LIST_HEAD(&ei->delalloc_inodes);
	INIT_LIST_HEAD(&ei->ordered_operations);
	RB_CLEAR_NODE(&ei->rb_node);

	return inode;
}

static void btrfs_i_callback(struct rcu_head *head)
{
	struct inode *inode = container_of(head, struct inode, i_rcu);
	kmem_cache_free(btrfs_inode_cachep, BTRFS_I(inode));
}

void btrfs_destroy_inode(struct inode *inode)
{
	struct btrfs_ordered_extent *ordered;
	struct btrfs_root *root = BTRFS_I(inode)->root;

	WARN_ON(!list_empty(&inode->i_dentry));
	WARN_ON(inode->i_data.nrpages);
	WARN_ON(BTRFS_I(inode)->outstanding_extents);
	WARN_ON(BTRFS_I(inode)->reserved_extents);
	WARN_ON(BTRFS_I(inode)->delalloc_bytes);
	WARN_ON(BTRFS_I(inode)->csum_bytes);

	/*
	 * This can happen where we create an inode, but somebody else also
	 * created the same inode and we need to destroy the one we already
	 * created.
	 */
	if (!root)
		goto free;

	/*
	 * Make sure we're properly removed from the ordered operation
	 * lists.
	 */
	smp_mb();
	if (!list_empty(&BTRFS_I(inode)->ordered_operations)) {
		spin_lock(&root->fs_info->ordered_extent_lock);
		list_del_init(&BTRFS_I(inode)->ordered_operations);
		spin_unlock(&root->fs_info->ordered_extent_lock);
	}

	spin_lock(&root->orphan_lock);
	if (!list_empty(&BTRFS_I(inode)->i_orphan)) {
		printk(KERN_INFO "BTRFS: inode %llu still on the orphan list\n",
		       (unsigned long long)btrfs_ino(inode));
		list_del_init(&BTRFS_I(inode)->i_orphan);
	}
	spin_unlock(&root->orphan_lock);

	while (1) {
		ordered = btrfs_lookup_first_ordered_extent(inode, (u64)-1);
		if (!ordered)
			break;
		else {
			printk(KERN_ERR "btrfs found ordered "
			       "extent %llu %llu on inode cleanup\n",
			       (unsigned long long)ordered->file_offset,
			       (unsigned long long)ordered->len);
			btrfs_remove_ordered_extent(inode, ordered);
			btrfs_put_ordered_extent(ordered);
			btrfs_put_ordered_extent(ordered);
		}
	}
	inode_tree_del(inode);
	btrfs_drop_extent_cache(inode, 0, (u64)-1, 0);
free:
	btrfs_remove_delayed_node(inode);
	call_rcu(&inode->i_rcu, btrfs_i_callback);
}

int btrfs_drop_inode(struct inode *inode)
{
	struct btrfs_root *root = BTRFS_I(inode)->root;

	if (btrfs_root_refs(&root->root_item) == 0 &&
	    !btrfs_is_free_space_inode(root, inode))
		return 1;
	else
		return generic_drop_inode(inode);
}

static void init_once(void *foo)
{
	struct btrfs_inode *ei = (struct btrfs_inode *) foo;

	inode_init_once(&ei->vfs_inode);
}

void btrfs_destroy_cachep(void)
{
	if (btrfs_inode_cachep)
		kmem_cache_destroy(btrfs_inode_cachep);
	if (btrfs_trans_handle_cachep)
		kmem_cache_destroy(btrfs_trans_handle_cachep);
	if (btrfs_transaction_cachep)
		kmem_cache_destroy(btrfs_transaction_cachep);
	if (btrfs_path_cachep)
		kmem_cache_destroy(btrfs_path_cachep);
	if (btrfs_free_space_cachep)
		kmem_cache_destroy(btrfs_free_space_cachep);
}

int btrfs_init_cachep(void)
{
	btrfs_inode_cachep = kmem_cache_create("btrfs_inode_cache",
			sizeof(struct btrfs_inode), 0,
			SLAB_RECLAIM_ACCOUNT | SLAB_MEM_SPREAD, init_once);
	if (!btrfs_inode_cachep)
		goto fail;

	btrfs_trans_handle_cachep = kmem_cache_create("btrfs_trans_handle_cache",
			sizeof(struct btrfs_trans_handle), 0,
			SLAB_RECLAIM_ACCOUNT | SLAB_MEM_SPREAD, NULL);
	if (!btrfs_trans_handle_cachep)
		goto fail;

	btrfs_transaction_cachep = kmem_cache_create("btrfs_transaction_cache",
			sizeof(struct btrfs_transaction), 0,
			SLAB_RECLAIM_ACCOUNT | SLAB_MEM_SPREAD, NULL);
	if (!btrfs_transaction_cachep)
		goto fail;

	btrfs_path_cachep = kmem_cache_create("btrfs_path_cache",
			sizeof(struct btrfs_path), 0,
			SLAB_RECLAIM_ACCOUNT | SLAB_MEM_SPREAD, NULL);
	if (!btrfs_path_cachep)
		goto fail;

	btrfs_free_space_cachep = kmem_cache_create("btrfs_free_space_cache",
			sizeof(struct btrfs_free_space), 0,
			SLAB_RECLAIM_ACCOUNT | SLAB_MEM_SPREAD, NULL);
	if (!btrfs_free_space_cachep)
		goto fail;

	return 0;
fail:
	btrfs_destroy_cachep();
	return -ENOMEM;
}

static int btrfs_getattr(struct vfsmount *mnt,
			 struct dentry *dentry, struct kstat *stat)
{
	struct inode *inode = dentry->d_inode;
	u32 blocksize = inode->i_sb->s_blocksize;

	generic_fillattr(inode, stat);
	stat->dev = BTRFS_I(inode)->root->anon_dev;
	stat->blksize = PAGE_CACHE_SIZE;
	stat->blocks = (ALIGN(inode_get_bytes(inode), blocksize) +
		ALIGN(BTRFS_I(inode)->delalloc_bytes, blocksize)) >> 9;
	return 0;
}

/*
 * If a file is moved, it will inherit the cow and compression flags of the new
 * directory.
 */
static void fixup_inode_flags(struct inode *dir, struct inode *inode)
{
	struct btrfs_inode *b_dir = BTRFS_I(dir);
	struct btrfs_inode *b_inode = BTRFS_I(inode);

	if (b_dir->flags & BTRFS_INODE_NODATACOW)
		b_inode->flags |= BTRFS_INODE_NODATACOW;
	else
		b_inode->flags &= ~BTRFS_INODE_NODATACOW;

	if (b_dir->flags & BTRFS_INODE_COMPRESS)
		b_inode->flags |= BTRFS_INODE_COMPRESS;
	else
		b_inode->flags &= ~BTRFS_INODE_COMPRESS;
}

static int btrfs_rename(struct inode *old_dir, struct dentry *old_dentry,
			   struct inode *new_dir, struct dentry *new_dentry)
{
	struct btrfs_trans_handle *trans;
	struct btrfs_root *root = BTRFS_I(old_dir)->root;
	struct btrfs_root *dest = BTRFS_I(new_dir)->root;
	struct inode *new_inode = new_dentry->d_inode;
	struct inode *old_inode = old_dentry->d_inode;
	struct timespec ctime = CURRENT_TIME;
	u64 index = 0;
	u64 root_objectid;
	int ret;
	u64 old_ino = btrfs_ino(old_inode);

	if (btrfs_ino(new_dir) == BTRFS_EMPTY_SUBVOL_DIR_OBJECTID)
		return -EPERM;

	/* we only allow rename subvolume link between subvolumes */
	if (old_ino != BTRFS_FIRST_FREE_OBJECTID && root != dest)
		return -EXDEV;

	if (old_ino == BTRFS_EMPTY_SUBVOL_DIR_OBJECTID ||
	    (new_inode && btrfs_ino(new_inode) == BTRFS_FIRST_FREE_OBJECTID))
		return -ENOTEMPTY;

	if (S_ISDIR(old_inode->i_mode) && new_inode &&
	    new_inode->i_size > BTRFS_EMPTY_DIR_SIZE)
		return -ENOTEMPTY;
	/*
	 * we're using rename to replace one file with another.
	 * and the replacement file is large.  Start IO on it now so
	 * we don't add too much work to the end of the transaction
	 */
	if (new_inode && S_ISREG(old_inode->i_mode) && new_inode->i_size &&
	    old_inode->i_size > BTRFS_ORDERED_OPERATIONS_FLUSH_LIMIT)
		filemap_flush(old_inode->i_mapping);

	/* close the racy window with snapshot create/destroy ioctl */
	if (old_ino == BTRFS_FIRST_FREE_OBJECTID)
		down_read(&root->fs_info->subvol_sem);
	/*
	 * We want to reserve the absolute worst case amount of items.  So if
	 * both inodes are subvols and we need to unlink them then that would
	 * require 4 item modifications, but if they are both normal inodes it
	 * would require 5 item modifications, so we'll assume their normal
	 * inodes.  So 5 * 2 is 10, plus 1 for the new link, so 11 total items
	 * should cover the worst case number of items we'll modify.
	 */
	trans = btrfs_start_transaction(root, 20);
	if (IS_ERR(trans)) {
                ret = PTR_ERR(trans);
                goto out_notrans;
        }

	if (dest != root)
		btrfs_record_root_in_trans(trans, dest);

	ret = btrfs_set_inode_index(new_dir, &index);
	if (ret)
		goto out_fail;

	if (unlikely(old_ino == BTRFS_FIRST_FREE_OBJECTID)) {
		/* force full log commit if subvolume involved. */
		root->fs_info->last_trans_log_full_commit = trans->transid;
	} else {
		ret = btrfs_insert_inode_ref(trans, dest,
					     new_dentry->d_name.name,
					     new_dentry->d_name.len,
					     old_ino,
					     btrfs_ino(new_dir), index);
		if (ret)
			goto out_fail;
		/*
		 * this is an ugly little race, but the rename is required
		 * to make sure that if we crash, the inode is either at the
		 * old name or the new one.  pinning the log transaction lets
		 * us make sure we don't allow a log commit to come in after
		 * we unlink the name but before we add the new name back in.
		 */
		btrfs_pin_log_trans(root);
	}
	/*
	 * make sure the inode gets flushed if it is replacing
	 * something.
	 */
	if (new_inode && new_inode->i_size && S_ISREG(old_inode->i_mode))
		btrfs_add_ordered_operation(trans, root, old_inode);

	old_dir->i_ctime = old_dir->i_mtime = ctime;
	new_dir->i_ctime = new_dir->i_mtime = ctime;
	old_inode->i_ctime = ctime;

	if (old_dentry->d_parent != new_dentry->d_parent)
		btrfs_record_unlink_dir(trans, old_dir, old_inode, 1);

	if (unlikely(old_ino == BTRFS_FIRST_FREE_OBJECTID)) {
		root_objectid = BTRFS_I(old_inode)->root->root_key.objectid;
		ret = btrfs_unlink_subvol(trans, root, old_dir, root_objectid,
					old_dentry->d_name.name,
					old_dentry->d_name.len);
	} else {
		ret = __btrfs_unlink_inode(trans, root, old_dir,
					old_dentry->d_inode,
					old_dentry->d_name.name,
					old_dentry->d_name.len);
		if (!ret)
			ret = btrfs_update_inode(trans, root, old_inode);
	}
	BUG_ON(ret);

	if (new_inode) {
		new_inode->i_ctime = CURRENT_TIME;
		if (unlikely(btrfs_ino(new_inode) ==
			     BTRFS_EMPTY_SUBVOL_DIR_OBJECTID)) {
			root_objectid = BTRFS_I(new_inode)->location.objectid;
			ret = btrfs_unlink_subvol(trans, dest, new_dir,
						root_objectid,
						new_dentry->d_name.name,
						new_dentry->d_name.len);
			BUG_ON(new_inode->i_nlink == 0);
		} else {
			ret = btrfs_unlink_inode(trans, dest, new_dir,
						 new_dentry->d_inode,
						 new_dentry->d_name.name,
						 new_dentry->d_name.len);
		}
		BUG_ON(ret);
		if (new_inode->i_nlink == 0) {
			ret = btrfs_orphan_add(trans, new_dentry->d_inode);
			BUG_ON(ret);
		}
	}

	fixup_inode_flags(new_dir, old_inode);

	ret = btrfs_add_link(trans, new_dir, old_inode,
			     new_dentry->d_name.name,
			     new_dentry->d_name.len, 0, index);
	BUG_ON(ret);

	if (old_ino != BTRFS_FIRST_FREE_OBJECTID) {
		struct dentry *parent = new_dentry->d_parent;
		btrfs_log_new_name(trans, old_inode, old_dir, parent);
		btrfs_end_log_trans(root);
	}
out_fail:
	btrfs_end_transaction(trans, root);
out_notrans:
	if (old_ino == BTRFS_FIRST_FREE_OBJECTID)
		up_read(&root->fs_info->subvol_sem);

	return ret;
}

/*
 * some fairly slow code that needs optimization. This walks the list
 * of all the inodes with pending delalloc and forces them to disk.
 */
int btrfs_start_delalloc_inodes(struct btrfs_root *root, int delay_iput)
{
	struct list_head *head = &root->fs_info->delalloc_inodes;
	struct btrfs_inode *binode;
	struct inode *inode;

	if (root->fs_info->sb->s_flags & MS_RDONLY)
		return -EROFS;

	spin_lock(&root->fs_info->delalloc_lock);
	while (!list_empty(head)) {
		binode = list_entry(head->next, struct btrfs_inode,
				    delalloc_inodes);
		inode = igrab(&binode->vfs_inode);
		if (!inode)
			list_del_init(&binode->delalloc_inodes);
		spin_unlock(&root->fs_info->delalloc_lock);
		if (inode) {
			filemap_flush(inode->i_mapping);
			if (delay_iput)
				btrfs_add_delayed_iput(inode);
			else
				iput(inode);
		}
		cond_resched();
		spin_lock(&root->fs_info->delalloc_lock);
	}
	spin_unlock(&root->fs_info->delalloc_lock);

	/* the filemap_flush will queue IO into the worker threads, but
	 * we have to make sure the IO is actually started and that
	 * ordered extents get created before we return
	 */
	atomic_inc(&root->fs_info->async_submit_draining);
	while (atomic_read(&root->fs_info->nr_async_submits) ||
	      atomic_read(&root->fs_info->async_delalloc_pages)) {
		wait_event(root->fs_info->async_submit_wait,
		   (atomic_read(&root->fs_info->nr_async_submits) == 0 &&
		    atomic_read(&root->fs_info->async_delalloc_pages) == 0));
	}
	atomic_dec(&root->fs_info->async_submit_draining);
	return 0;
}

static int btrfs_symlink(struct inode *dir, struct dentry *dentry,
			 const char *symname)
{
	struct btrfs_trans_handle *trans;
	struct btrfs_root *root = BTRFS_I(dir)->root;
	struct btrfs_path *path;
	struct btrfs_key key;
	struct inode *inode = NULL;
	int err;
	int drop_inode = 0;
	u64 objectid;
	u64 index = 0 ;
	int name_len;
	int datasize;
	unsigned long ptr;
	struct btrfs_file_extent_item *ei;
	struct extent_buffer *leaf;
	unsigned long nr = 0;

	name_len = strlen(symname) + 1;
	if (name_len > BTRFS_MAX_INLINE_DATA_SIZE(root))
		return -ENAMETOOLONG;

	/*
	 * 2 items for inode item and ref
	 * 2 items for dir items
	 * 1 item for xattr if selinux is on
	 */
	trans = btrfs_start_transaction(root, 5);
	if (IS_ERR(trans))
		return PTR_ERR(trans);

	err = btrfs_find_free_ino(root, &objectid);
	if (err)
		goto out_unlock;

	inode = btrfs_new_inode(trans, root, dir, dentry->d_name.name,
				dentry->d_name.len, btrfs_ino(dir), objectid,
				S_IFLNK|S_IRWXUGO, &index);
	if (IS_ERR(inode)) {
		err = PTR_ERR(inode);
		goto out_unlock;
	}

	err = btrfs_init_inode_security(trans, inode, dir, &dentry->d_name);
	if (err) {
		drop_inode = 1;
		goto out_unlock;
	}

	/*
	* If the active LSM wants to access the inode during
	* d_instantiate it needs these. Smack checks to see
	* if the filesystem supports xattrs by looking at the
	* ops vector.
	*/
	inode->i_fop = &btrfs_file_operations;
	inode->i_op = &btrfs_file_inode_operations;

	err = btrfs_add_nondir(trans, dir, dentry, inode, 0, index);
	if (err)
		drop_inode = 1;
	else {
		inode->i_mapping->a_ops = &btrfs_aops;
		inode->i_mapping->backing_dev_info = &root->fs_info->bdi;
		BTRFS_I(inode)->io_tree.ops = &btrfs_extent_io_ops;
	}
	if (drop_inode)
		goto out_unlock;

	path = btrfs_alloc_path();
	if (!path) {
		err = -ENOMEM;
		drop_inode = 1;
		goto out_unlock;
	}
	key.objectid = btrfs_ino(inode);
	key.offset = 0;
	btrfs_set_key_type(&key, BTRFS_EXTENT_DATA_KEY);
	datasize = btrfs_file_extent_calc_inline_size(name_len);
	err = btrfs_insert_empty_item(trans, root, path, &key,
				      datasize);
	if (err) {
		drop_inode = 1;
		btrfs_free_path(path);
		goto out_unlock;
	}
	leaf = path->nodes[0];
	ei = btrfs_item_ptr(leaf, path->slots[0],
			    struct btrfs_file_extent_item);
	btrfs_set_file_extent_generation(leaf, ei, trans->transid);
	btrfs_set_file_extent_type(leaf, ei,
				   BTRFS_FILE_EXTENT_INLINE);
	btrfs_set_file_extent_encryption(leaf, ei, 0);
	btrfs_set_file_extent_compression(leaf, ei, 0);
	btrfs_set_file_extent_other_encoding(leaf, ei, 0);
	btrfs_set_file_extent_ram_bytes(leaf, ei, name_len);

	ptr = btrfs_file_extent_inline_start(ei);
	write_extent_buffer(leaf, symname, ptr, name_len);
	btrfs_mark_buffer_dirty(leaf);
	btrfs_free_path(path);

	inode->i_op = &btrfs_symlink_inode_operations;
	inode->i_mapping->a_ops = &btrfs_symlink_aops;
	inode->i_mapping->backing_dev_info = &root->fs_info->bdi;
	inode_set_bytes(inode, name_len);
	btrfs_i_size_write(inode, name_len - 1);
	err = btrfs_update_inode(trans, root, inode);
	if (err)
		drop_inode = 1;

out_unlock:
	if (!err)
		d_instantiate(dentry, inode);
	nr = trans->blocks_used;
	btrfs_end_transaction(trans, root);
	if (drop_inode) {
		inode_dec_link_count(inode);
		iput(inode);
	}
	btrfs_btree_balance_dirty(root, nr);
	return err;
}

static int __btrfs_prealloc_file_range(struct inode *inode, int mode,
				       u64 start, u64 num_bytes, u64 min_size,
				       loff_t actual_len, u64 *alloc_hint,
				       struct btrfs_trans_handle *trans)
{
	struct btrfs_root *root = BTRFS_I(inode)->root;
	struct btrfs_key ins;
	u64 cur_offset = start;
	u64 i_size;
	int ret = 0;
	bool own_trans = true;

	if (trans)
		own_trans = false;
	while (num_bytes > 0) {
		if (own_trans) {
			trans = btrfs_start_transaction(root, 3);
			if (IS_ERR(trans)) {
				ret = PTR_ERR(trans);
				break;
			}
		}

		ret = btrfs_reserve_extent(trans, root, num_bytes, min_size,
					   0, *alloc_hint, (u64)-1, &ins, 1);
		if (ret) {
			if (own_trans)
				btrfs_end_transaction(trans, root);
			break;
		}

		ret = insert_reserved_file_extent(trans, inode,
						  cur_offset, ins.objectid,
						  ins.offset, ins.offset,
						  ins.offset, 0, 0, 0,
						  BTRFS_FILE_EXTENT_PREALLOC);
		BUG_ON(ret);
		btrfs_drop_extent_cache(inode, cur_offset,
					cur_offset + ins.offset -1, 0);

		num_bytes -= ins.offset;
		cur_offset += ins.offset;
		*alloc_hint = ins.objectid + ins.offset;

		inode->i_ctime = CURRENT_TIME;
		BTRFS_I(inode)->flags |= BTRFS_INODE_PREALLOC;
		if (!(mode & FALLOC_FL_KEEP_SIZE) &&
		    (actual_len > inode->i_size) &&
		    (cur_offset > inode->i_size)) {
			if (cur_offset > actual_len)
				i_size = actual_len;
			else
				i_size = cur_offset;
			i_size_write(inode, i_size);
			btrfs_ordered_update_i_size(inode, i_size, NULL);
		}

		ret = btrfs_update_inode(trans, root, inode);
		BUG_ON(ret);

		if (own_trans)
			btrfs_end_transaction(trans, root);
	}
	return ret;
}

int btrfs_prealloc_file_range(struct inode *inode, int mode,
			      u64 start, u64 num_bytes, u64 min_size,
			      loff_t actual_len, u64 *alloc_hint)
{
	return __btrfs_prealloc_file_range(inode, mode, start, num_bytes,
					   min_size, actual_len, alloc_hint,
					   NULL);
}

int btrfs_prealloc_file_range_trans(struct inode *inode,
				    struct btrfs_trans_handle *trans, int mode,
				    u64 start, u64 num_bytes, u64 min_size,
				    loff_t actual_len, u64 *alloc_hint)
{
	return __btrfs_prealloc_file_range(inode, mode, start, num_bytes,
					   min_size, actual_len, alloc_hint, trans);
}

static int btrfs_set_page_dirty(struct page *page)
{
	return __set_page_dirty_nobuffers(page);
}

static int btrfs_permission(struct inode *inode, int mask)
{
	struct btrfs_root *root = BTRFS_I(inode)->root;
	umode_t mode = inode->i_mode;

	if (mask & MAY_WRITE &&
	    (S_ISREG(mode) || S_ISDIR(mode) || S_ISLNK(mode))) {
		if (btrfs_root_readonly(root))
			return -EROFS;
		if (BTRFS_I(inode)->flags & BTRFS_INODE_READONLY)
			return -EACCES;
	}
	return generic_permission(inode, mask);
}

static const struct inode_operations btrfs_dir_inode_operations = {
	.getattr	= btrfs_getattr,
	.lookup		= btrfs_lookup,
	.create		= btrfs_create,
	.unlink		= btrfs_unlink,
	.link		= btrfs_link,
	.mkdir		= btrfs_mkdir,
	.rmdir		= btrfs_rmdir,
	.rename		= btrfs_rename,
	.symlink	= btrfs_symlink,
	.setattr	= btrfs_setattr,
	.mknod		= btrfs_mknod,
	.setxattr	= btrfs_setxattr,
	.getxattr	= btrfs_getxattr,
	.listxattr	= btrfs_listxattr,
	.removexattr	= btrfs_removexattr,
	.permission	= btrfs_permission,
	.get_acl	= btrfs_get_acl,
};
static const struct inode_operations btrfs_dir_ro_inode_operations = {
	.lookup		= btrfs_lookup,
	.permission	= btrfs_permission,
	.get_acl	= btrfs_get_acl,
};

static const struct file_operations btrfs_dir_file_operations = {
	.llseek		= generic_file_llseek,
	.read		= generic_read_dir,
	.readdir	= btrfs_real_readdir,
	.unlocked_ioctl	= btrfs_ioctl,
#ifdef CONFIG_COMPAT
	.compat_ioctl	= btrfs_ioctl,
#endif
	.release        = btrfs_release_file,
	.fsync		= btrfs_sync_file,
};

static struct extent_io_ops btrfs_extent_io_ops = {
	.fill_delalloc = run_delalloc_range,
	.submit_bio_hook = btrfs_submit_bio_hook,
	.merge_bio_hook = btrfs_merge_bio_hook,
	.readpage_end_io_hook = btrfs_readpage_end_io_hook,
	.writepage_end_io_hook = btrfs_writepage_end_io_hook,
	.writepage_start_hook = btrfs_writepage_start_hook,
	.set_bit_hook = btrfs_set_bit_hook,
	.clear_bit_hook = btrfs_clear_bit_hook,
	.merge_extent_hook = btrfs_merge_extent_hook,
	.split_extent_hook = btrfs_split_extent_hook,
};

/*
 * btrfs doesn't support the bmap operation because swapfiles
 * use bmap to make a mapping of extents in the file.  They assume
 * these extents won't change over the life of the file and they
 * use the bmap result to do IO directly to the drive.
 *
 * the btrfs bmap call would return logical addresses that aren't
 * suitable for IO and they also will change frequently as COW
 * operations happen.  So, swapfile + btrfs == corruption.
 *
 * For now we're avoiding this by dropping bmap.
 */
static const struct address_space_operations btrfs_aops = {
	.readpage	= btrfs_readpage,
	.writepage	= btrfs_writepage,
	.writepages	= btrfs_writepages,
	.readpages	= btrfs_readpages,
	.direct_IO	= btrfs_direct_IO,
	.invalidatepage = btrfs_invalidatepage,
	.releasepage	= btrfs_releasepage,
	.set_page_dirty	= btrfs_set_page_dirty,
	.error_remove_page = generic_error_remove_page,
};

static const struct address_space_operations btrfs_symlink_aops = {
	.readpage	= btrfs_readpage,
	.writepage	= btrfs_writepage,
	.invalidatepage = btrfs_invalidatepage,
	.releasepage	= btrfs_releasepage,
};

static const struct inode_operations btrfs_file_inode_operations = {
	.getattr	= btrfs_getattr,
	.setattr	= btrfs_setattr,
	.setxattr	= btrfs_setxattr,
	.getxattr	= btrfs_getxattr,
	.listxattr      = btrfs_listxattr,
	.removexattr	= btrfs_removexattr,
	.permission	= btrfs_permission,
	.fiemap		= btrfs_fiemap,
	.get_acl	= btrfs_get_acl,
};
static const struct inode_operations btrfs_special_inode_operations = {
	.getattr	= btrfs_getattr,
	.setattr	= btrfs_setattr,
	.permission	= btrfs_permission,
	.setxattr	= btrfs_setxattr,
	.getxattr	= btrfs_getxattr,
	.listxattr	= btrfs_listxattr,
	.removexattr	= btrfs_removexattr,
	.get_acl	= btrfs_get_acl,
};
static const struct inode_operations btrfs_symlink_inode_operations = {
	.readlink	= generic_readlink,
	.follow_link	= page_follow_link_light,
	.put_link	= page_put_link,
	.getattr	= btrfs_getattr,
	.setattr	= btrfs_setattr,
	.permission	= btrfs_permission,
	.setxattr	= btrfs_setxattr,
	.getxattr	= btrfs_getxattr,
	.listxattr	= btrfs_listxattr,
	.removexattr	= btrfs_removexattr,
	.get_acl	= btrfs_get_acl,
};

const struct dentry_operations btrfs_dentry_operations = {
	.d_delete	= btrfs_dentry_delete,
	.d_release	= btrfs_dentry_release,
};<|MERGE_RESOLUTION|>--- conflicted
+++ resolved
@@ -1794,11 +1794,7 @@
 
 	ret = btrfs_ordered_update_i_size(inode, 0, ordered_extent);
 	if (!ret || !test_bit(BTRFS_ORDERED_PREALLOC, &ordered_extent->flags)) {
-<<<<<<< HEAD
-		ret = btrfs_update_inode(trans, root, inode);
-=======
 		ret = btrfs_update_inode_fallback(trans, root, inode);
->>>>>>> dcd6c922
 		BUG_ON(ret);
 	}
 	ret = 0;
@@ -2178,8 +2174,6 @@
 		if (ret && ret != -ESTALE)
 			goto out;
 
-<<<<<<< HEAD
-=======
 		if (ret == -ESTALE && root == root->fs_info->tree_root) {
 			struct btrfs_root *dead_root;
 			struct btrfs_fs_info *fs_info = root->fs_info;
@@ -2212,7 +2206,6 @@
 				continue;
 			}
 		}
->>>>>>> dcd6c922
 		/*
 		 * Inode is already gone but the orphan item is still there,
 		 * kill the orphan item.
@@ -3386,10 +3379,7 @@
 						 cur_offset + hole_size,
 						 &hint_byte, 1);
 			if (err) {
-<<<<<<< HEAD
-=======
 				btrfs_update_inode(trans, root, inode);
->>>>>>> dcd6c922
 				btrfs_end_transaction(trans, root);
 				break;
 			}
@@ -3399,10 +3389,7 @@
 					0, hole_size, 0, hole_size,
 					0, 0, 0);
 			if (err) {
-<<<<<<< HEAD
-=======
 				btrfs_update_inode(trans, root, inode);
->>>>>>> dcd6c922
 				btrfs_end_transaction(trans, root);
 				break;
 			}
@@ -3553,11 +3540,7 @@
 	 * doing the truncate.
 	 */
 	while (1) {
-<<<<<<< HEAD
-		ret = btrfs_block_rsv_refill(root, rsv, min_size);
-=======
 		ret = btrfs_block_rsv_refill_noflush(root, rsv, min_size);
->>>>>>> dcd6c922
 
 		/*
 		 * Try and steal from the global reserve since we will
@@ -5777,11 +5760,7 @@
 	if (test_bit(BTRFS_ORDERED_NOCOW, &ordered->flags)) {
 		ret = btrfs_ordered_update_i_size(inode, 0, ordered);
 		if (!ret)
-<<<<<<< HEAD
-			err = btrfs_update_inode(trans, root, inode);
-=======
 			err = btrfs_update_inode_fallback(trans, root, inode);
->>>>>>> dcd6c922
 		goto out;
 	}
 
@@ -5819,11 +5798,7 @@
 	add_pending_csums(trans, inode, ordered->file_offset, &ordered->list);
 	ret = btrfs_ordered_update_i_size(inode, 0, ordered);
 	if (!ret || !test_bit(BTRFS_ORDERED_PREALLOC, &ordered->flags))
-<<<<<<< HEAD
-		btrfs_update_inode(trans, root, inode);
-=======
 		btrfs_update_inode_fallback(trans, root, inode);
->>>>>>> dcd6c922
 	ret = 0;
 out_unlock:
 	unlock_extent_cached(&BTRFS_I(inode)->io_tree, ordered->file_offset,
