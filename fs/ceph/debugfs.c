--- conflicted
+++ resolved
@@ -152,41 +152,11 @@
 	return 0;
 }
 
-<<<<<<< HEAD
-#define DEFINE_SHOW_FUNC(name)						\
-static int name##_open(struct inode *inode, struct file *file)		\
-{									\
-	struct seq_file *sf;						\
-	int ret;							\
-									\
-	ret = single_open(file, name, NULL);				\
-	sf = file->private_data;					\
-	sf->private = inode->i_private;					\
-	return ret;							\
-}									\
-									\
-static const struct file_operations name##_fops = {			\
-	.open		= name##_open,					\
-	.read		= seq_read,					\
-	.llseek		= seq_lseek,					\
-	.release	= single_release,				\
-};
-
-DEFINE_SHOW_FUNC(monmap_show)
-DEFINE_SHOW_FUNC(mdsmap_show)
-DEFINE_SHOW_FUNC(osdmap_show)
-DEFINE_SHOW_FUNC(monc_show)
-DEFINE_SHOW_FUNC(mdsc_show)
-DEFINE_SHOW_FUNC(osdc_show)
-DEFINE_SHOW_FUNC(dentry_lru_show)
-DEFINE_SHOW_FUNC(caps_show)
-=======
 CEPH_DEFINE_SHOW_FUNC(mdsmap_show)
 CEPH_DEFINE_SHOW_FUNC(mdsc_show)
 CEPH_DEFINE_SHOW_FUNC(caps_show)
 CEPH_DEFINE_SHOW_FUNC(dentry_lru_show)
 
->>>>>>> 45f53cc9
 
 /*
  * debugfs
@@ -224,16 +194,6 @@
 
 int ceph_fs_debugfs_init(struct ceph_fs_client *fsc)
 {
-<<<<<<< HEAD
-	int ret = 0;
-	char name[80];
-
-	snprintf(name, sizeof(name), "%pU.client%lld", &client->fsid,
-		 client->monc.auth->global_id);
-
-	client->debugfs_dir = debugfs_create_dir(name, ceph_debugfs_dir);
-	if (!client->debugfs_dir)
-=======
 	char name[100];
 	int err = -ENOMEM;
 
@@ -245,7 +205,6 @@
 				    fsc,
 				    &congestion_kb_fops);
 	if (!fsc->debugfs_congestion_kb)
->>>>>>> 45f53cc9
 		goto out;
 
 	dout("a\n");
@@ -286,15 +245,6 @@
 	if (!fsc->debugfs_caps)
 		goto out;
 
-<<<<<<< HEAD
-	client->debugfs_congestion_kb =
-		debugfs_create_file("writeback_congestion_kb",
-				    0600,
-				    client->debugfs_dir,
-				    client,
-				    &congestion_kb_fops);
-	if (!client->debugfs_congestion_kb)
-=======
 	dout("ea\n");
 	fsc->debugfs_dentry_lru = debugfs_create_file("dentry_lru",
 					0600,
@@ -302,7 +252,6 @@
 					fsc,
 					&dentry_lru_show_fops);
 	if (!fsc->debugfs_dentry_lru)
->>>>>>> 45f53cc9
 		goto out;
 
 	return 0;
@@ -312,33 +261,9 @@
 	return err;
 }
 
-<<<<<<< HEAD
-void ceph_debugfs_client_cleanup(struct ceph_client *client)
-{
-	debugfs_remove(client->debugfs_bdi);
-	debugfs_remove(client->debugfs_caps);
-	debugfs_remove(client->debugfs_dentry_lru);
-	debugfs_remove(client->debugfs_osdmap);
-	debugfs_remove(client->debugfs_mdsmap);
-	debugfs_remove(client->debugfs_monmap);
-	debugfs_remove(client->osdc.debugfs_file);
-	debugfs_remove(client->mdsc.debugfs_file);
-	debugfs_remove(client->monc.debugfs_file);
-	debugfs_remove(client->debugfs_congestion_kb);
-	debugfs_remove(client->debugfs_dir);
-}
 
 #else  /* CONFIG_DEBUG_FS */
 
-int __init ceph_debugfs_init(void)
-{
-	return 0;
-}
-=======
->>>>>>> 45f53cc9
-
-#else  /* CONFIG_DEBUG_FS */
-
 int ceph_fs_debugfs_init(struct ceph_fs_client *fsc)
 {
 	return 0;
