--- conflicted
+++ resolved
@@ -369,12 +369,9 @@
 			break;
 		case NFS4_OPEN_CLAIM_PREVIOUS:
 			open->op_openowner->oo_flags |= NFS4_OO_CONFIRMED;
-<<<<<<< HEAD
-=======
 			status = nfs4_check_open_reclaim(&open->op_clientid);
 			if (status)
 				goto out;
->>>>>>> dcd6c922
 		case NFS4_OPEN_CLAIM_FH:
 		case NFS4_OPEN_CLAIM_DELEG_CUR_FH:
 			status = do_open_fhandle(rqstp, &cstate->current_fh,
