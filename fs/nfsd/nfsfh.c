/*
 * NFS server file handle treatment.
 *
 * Copyright (C) 1995, 1996 Olaf Kirch <okir@monad.swb.de>
 * Portions Copyright (C) 1999 G. Allen Morris III <gam3@acm.org>
 * Extensive rewrite by Neil Brown <neilb@cse.unsw.edu.au> Southern-Spring 1999
 * ... and again Southern-Winter 2001 to support export_operations
 */

#include <linux/exportfs.h>

#include <linux/sunrpc/svcauth_gss.h>
#include "nfsd.h"
#include "vfs.h"
#include "auth.h"

#define NFSDDBG_FACILITY		NFSDDBG_FH


/*
 * our acceptability function.
 * if NOSUBTREECHECK, accept anything
 * if not, require that we can walk up to exp->ex_dentry
 * doing some checks on the 'x' bits
 */
static int nfsd_acceptable(void *expv, struct dentry *dentry)
{
	struct svc_export *exp = expv;
	int rv;
	struct dentry *tdentry;
	struct dentry *parent;

	if (exp->ex_flags & NFSEXP_NOSUBTREECHECK)
		return 1;

	tdentry = dget(dentry);
	while (tdentry != exp->ex_path.dentry && !IS_ROOT(tdentry)) {
		/* make sure parents give x permission to user */
		int err;
		parent = dget_parent(tdentry);
		err = inode_permission(parent->d_inode, MAY_EXEC);
		if (err < 0) {
			dput(parent);
			break;
		}
		dput(tdentry);
		tdentry = parent;
	}
	if (tdentry != exp->ex_path.dentry)
		dprintk("nfsd_acceptable failed at %p %s\n", tdentry, tdentry->d_name.name);
	rv = (tdentry == exp->ex_path.dentry);
	dput(tdentry);
	return rv;
}

/* Type check. The correct error return for type mismatches does not seem to be
 * generally agreed upon. SunOS seems to use EISDIR if file isn't S_IFREG; a
 * comment in the NFSv3 spec says this is incorrect (implementation notes for
 * the write call).
 */
static inline __be32
<<<<<<< HEAD
nfsd_mode_check(struct svc_rqst *rqstp, umode_t mode, int requested)
=======
nfsd_mode_check(struct svc_rqst *rqstp, umode_t mode, umode_t requested)
>>>>>>> dcd6c922
{
	mode &= S_IFMT;

	if (requested == 0) /* the caller doesn't care */
		return nfs_ok;
	if (mode == requested)
		return nfs_ok;
	/*
	 * v4 has an error more specific than err_notdir which we should
	 * return in preference to err_notdir:
	 */
	if (rqstp->rq_vers == 4 && mode == S_IFLNK)
		return nfserr_symlink;
	if (requested == S_IFDIR)
		return nfserr_notdir;
	if (mode == S_IFDIR)
		return nfserr_isdir;
	return nfserr_inval;
}

static __be32 nfsd_setuser_and_check_port(struct svc_rqst *rqstp,
					  struct svc_export *exp)
{
	int flags = nfsexp_flags(rqstp, exp);

	/* Check if the request originated from a secure port. */
	if (!rqstp->rq_secure && !(flags & NFSEXP_INSECURE_PORT)) {
		RPC_IFDEBUG(char buf[RPC_MAX_ADDRBUFLEN]);
		dprintk(KERN_WARNING
		       "nfsd: request from insecure port %s!\n",
		       svc_print_addr(rqstp, buf, sizeof(buf)));
		return nfserr_perm;
	}

	/* Set user creds for this exportpoint */
	return nfserrno(nfsd_setuser(rqstp, exp));
}

static inline __be32 check_pseudo_root(struct svc_rqst *rqstp,
	struct dentry *dentry, struct svc_export *exp)
{
	if (!(exp->ex_flags & NFSEXP_V4ROOT))
		return nfs_ok;
	/*
	 * v2/v3 clients have no need for the V4ROOT export--they use
	 * the mount protocl instead; also, further V4ROOT checks may be
	 * in v4-specific code, in which case v2/v3 clients could bypass
	 * them.
	 */
	if (!nfsd_v4client(rqstp))
		return nfserr_stale;
	/*
	 * We're exposing only the directories and symlinks that have to be
	 * traversed on the way to real exports:
	 */
	if (unlikely(!S_ISDIR(dentry->d_inode->i_mode) &&
		     !S_ISLNK(dentry->d_inode->i_mode)))
		return nfserr_stale;
	/*
	 * A pseudoroot export gives permission to access only one
	 * single directory; the kernel has to make another upcall
	 * before granting access to anything else under it:
	 */
	if (unlikely(dentry != exp->ex_path.dentry))
		return nfserr_stale;
	return nfs_ok;
}

/*
 * Use the given filehandle to look up the corresponding export and
 * dentry.  On success, the results are used to set fh_export and
 * fh_dentry.
 */
static __be32 nfsd_set_fh_dentry(struct svc_rqst *rqstp, struct svc_fh *fhp)
{
	struct knfsd_fh	*fh = &fhp->fh_handle;
	struct fid *fid = NULL, sfid;
	struct svc_export *exp;
	struct dentry *dentry;
	int fileid_type;
	int data_left = fh->fh_size/4;
	__be32 error;

	error = nfserr_stale;
	if (rqstp->rq_vers > 2)
		error = nfserr_badhandle;
	if (rqstp->rq_vers == 4 && fh->fh_size == 0)
		return nfserr_nofilehandle;

	if (fh->fh_version == 1) {
		int len;

		if (--data_left < 0)
			return error;
		if (fh->fh_auth_type != 0)
			return error;
		len = key_len(fh->fh_fsid_type) / 4;
		if (len == 0)
			return error;
		if  (fh->fh_fsid_type == FSID_MAJOR_MINOR) {
			/* deprecated, convert to type 3 */
			len = key_len(FSID_ENCODE_DEV)/4;
			fh->fh_fsid_type = FSID_ENCODE_DEV;
			fh->fh_fsid[0] = new_encode_dev(MKDEV(ntohl(fh->fh_fsid[0]), ntohl(fh->fh_fsid[1])));
			fh->fh_fsid[1] = fh->fh_fsid[2];
		}
		data_left -= len;
		if (data_left < 0)
			return error;
		exp = rqst_exp_find(rqstp, fh->fh_fsid_type, fh->fh_auth);
		fid = (struct fid *)(fh->fh_auth + len);
	} else {
		__u32 tfh[2];
		dev_t xdev;
		ino_t xino;

		if (fh->fh_size != NFS_FHSIZE)
			return error;
		/* assume old filehandle format */
		xdev = old_decode_dev(fh->ofh_xdev);
		xino = u32_to_ino_t(fh->ofh_xino);
		mk_fsid(FSID_DEV, tfh, xdev, xino, 0, NULL);
		exp = rqst_exp_find(rqstp, FSID_DEV, tfh);
	}

	error = nfserr_stale;
	if (PTR_ERR(exp) == -ENOENT)
		return error;

	if (IS_ERR(exp))
		return nfserrno(PTR_ERR(exp));

	if (exp->ex_flags & NFSEXP_NOSUBTREECHECK) {
		/* Elevate privileges so that the lack of 'r' or 'x'
		 * permission on some parent directory will
		 * not stop exportfs_decode_fh from being able
		 * to reconnect a directory into the dentry cache.
		 * The same problem can affect "SUBTREECHECK" exports,
		 * but as nfsd_acceptable depends on correct
		 * access control settings being in effect, we cannot
		 * fix that case easily.
		 */
		struct cred *new = prepare_creds();
		if (!new)
			return nfserrno(-ENOMEM);
		new->cap_effective =
			cap_raise_nfsd_set(new->cap_effective,
					   new->cap_permitted);
		put_cred(override_creds(new));
		put_cred(new);
	} else {
		error = nfsd_setuser_and_check_port(rqstp, exp);
		if (error)
			goto out;
	}

	/*
	 * Look up the dentry using the NFS file handle.
	 */
	error = nfserr_stale;
	if (rqstp->rq_vers > 2)
		error = nfserr_badhandle;

	if (fh->fh_version != 1) {
		sfid.i32.ino = fh->ofh_ino;
		sfid.i32.gen = fh->ofh_generation;
		sfid.i32.parent_ino = fh->ofh_dirino;
		fid = &sfid;
		data_left = 3;
		if (fh->ofh_dirino == 0)
			fileid_type = FILEID_INO32_GEN;
		else
			fileid_type = FILEID_INO32_GEN_PARENT;
	} else
		fileid_type = fh->fh_fileid_type;

	if (fileid_type == FILEID_ROOT)
		dentry = dget(exp->ex_path.dentry);
	else {
		dentry = exportfs_decode_fh(exp->ex_path.mnt, fid,
				data_left, fileid_type,
				nfsd_acceptable, exp);
	}
	if (dentry == NULL)
		goto out;
	if (IS_ERR(dentry)) {
		if (PTR_ERR(dentry) != -EINVAL)
			error = nfserrno(PTR_ERR(dentry));
		goto out;
	}

	if (S_ISDIR(dentry->d_inode->i_mode) &&
			(dentry->d_flags & DCACHE_DISCONNECTED)) {
		printk("nfsd: find_fh_dentry returned a DISCONNECTED directory: %s/%s\n",
				dentry->d_parent->d_name.name, dentry->d_name.name);
	}

	fhp->fh_dentry = dentry;
	fhp->fh_export = exp;
	return 0;
out:
	exp_put(exp);
	return error;
}

/**
 * fh_verify - filehandle lookup and access checking
 * @rqstp: pointer to current rpc request
 * @fhp: filehandle to be verified
 * @type: expected type of object pointed to by filehandle
 * @access: type of access needed to object
 *
 * Look up a dentry from the on-the-wire filehandle, check the client's
 * access to the export, and set the current task's credentials.
 *
 * Regardless of success or failure of fh_verify(), fh_put() should be
 * called on @fhp when the caller is finished with the filehandle.
 *
 * fh_verify() may be called multiple times on a given filehandle, for
 * example, when processing an NFSv4 compound.  The first call will look
 * up a dentry using the on-the-wire filehandle.  Subsequent calls will
 * skip the lookup and just perform the other checks and possibly change
 * the current task's credentials.
 *
 * @type specifies the type of object expected using one of the S_IF*
 * constants defined in include/linux/stat.h.  The caller may use zero
 * to indicate that it doesn't care, or a negative integer to indicate
 * that it expects something not of the given type.
 *
 * @access is formed from the NFSD_MAY_* constants defined in
 * include/linux/nfsd/nfsd.h.
 */
__be32
fh_verify(struct svc_rqst *rqstp, struct svc_fh *fhp, umode_t type, int access)
{
	struct svc_export *exp;
	struct dentry	*dentry;
	__be32		error;

	dprintk("nfsd: fh_verify(%s)\n", SVCFH_fmt(fhp));

	if (!fhp->fh_dentry) {
		error = nfsd_set_fh_dentry(rqstp, fhp);
		if (error)
			goto out;
	}
	dentry = fhp->fh_dentry;
	exp = fhp->fh_export;
	/*
	 * We still have to do all these permission checks, even when
	 * fh_dentry is already set:
	 * 	- fh_verify may be called multiple times with different
	 * 	  "access" arguments (e.g. nfsd_proc_create calls
	 * 	  fh_verify(...,NFSD_MAY_EXEC) first, then later (in
	 * 	  nfsd_create) calls fh_verify(...,NFSD_MAY_CREATE).
	 *	- in the NFSv4 case, the filehandle may have been filled
	 *	  in by fh_compose, and given a dentry, but further
	 *	  compound operations performed with that filehandle
	 *	  still need permissions checks.  In the worst case, a
	 *	  mountpoint crossing may have changed the export
	 *	  options, and we may now need to use a different uid
	 *	  (for example, if different id-squashing options are in
	 *	  effect on the new filesystem).
	 */
	error = check_pseudo_root(rqstp, dentry, exp);
	if (error)
		goto out;

	error = nfsd_setuser_and_check_port(rqstp, exp);
	if (error)
		goto out;

	error = nfsd_mode_check(rqstp, dentry->d_inode->i_mode, type);
	if (error)
		goto out;

	/*
	 * pseudoflavor restrictions are not enforced on NLM,
	 * which clients virtually always use auth_sys for,
	 * even while using RPCSEC_GSS for NFS.
	 */
	if (access & NFSD_MAY_LOCK || access & NFSD_MAY_BYPASS_GSS)
		goto skip_pseudoflavor_check;
	/*
	 * Clients may expect to be able to use auth_sys during mount,
	 * even if they use gss for everything else; see section 2.3.2
	 * of rfc 2623.
	 */
	if (access & NFSD_MAY_BYPASS_GSS_ON_ROOT
			&& exp->ex_path.dentry == dentry)
		goto skip_pseudoflavor_check;

	error = check_nfsd_access(exp, rqstp);
	if (error)
		goto out;

skip_pseudoflavor_check:
	/* Finally, check access permissions. */
	error = nfsd_permission(rqstp, exp, dentry, access);

	if (error) {
		dprintk("fh_verify: %s/%s permission failure, "
			"acc=%x, error=%d\n",
			dentry->d_parent->d_name.name,
			dentry->d_name.name,
			access, ntohl(error));
	}
out:
	if (error == nfserr_stale)
		nfsdstats.fh_stale++;
	return error;
}


/*
 * Compose a file handle for an NFS reply.
 *
 * Note that when first composed, the dentry may not yet have
 * an inode.  In this case a call to fh_update should be made
 * before the fh goes out on the wire ...
 */
static void _fh_update(struct svc_fh *fhp, struct svc_export *exp,
		struct dentry *dentry)
{
	if (dentry != exp->ex_path.dentry) {
		struct fid *fid = (struct fid *)
			(fhp->fh_handle.fh_auth + fhp->fh_handle.fh_size/4 - 1);
		int maxsize = (fhp->fh_maxsize - fhp->fh_handle.fh_size)/4;
		int subtreecheck = !(exp->ex_flags & NFSEXP_NOSUBTREECHECK);

		fhp->fh_handle.fh_fileid_type =
			exportfs_encode_fh(dentry, fid, &maxsize, subtreecheck);
		fhp->fh_handle.fh_size += maxsize * 4;
	} else {
		fhp->fh_handle.fh_fileid_type = FILEID_ROOT;
	}
}

/*
 * for composing old style file handles
 */
static inline void _fh_update_old(struct dentry *dentry,
				  struct svc_export *exp,
				  struct knfsd_fh *fh)
{
	fh->ofh_ino = ino_t_to_u32(dentry->d_inode->i_ino);
	fh->ofh_generation = dentry->d_inode->i_generation;
	if (S_ISDIR(dentry->d_inode->i_mode) ||
	    (exp->ex_flags & NFSEXP_NOSUBTREECHECK))
		fh->ofh_dirino = 0;
}

static bool is_root_export(struct svc_export *exp)
{
	return exp->ex_path.dentry == exp->ex_path.dentry->d_sb->s_root;
}

static struct super_block *exp_sb(struct svc_export *exp)
{
	return exp->ex_path.dentry->d_inode->i_sb;
}

static bool fsid_type_ok_for_exp(u8 fsid_type, struct svc_export *exp)
{
	switch (fsid_type) {
	case FSID_DEV:
		if (!old_valid_dev(exp_sb(exp)->s_dev))
			return 0;
		/* FALL THROUGH */
	case FSID_MAJOR_MINOR:
	case FSID_ENCODE_DEV:
		return exp_sb(exp)->s_type->fs_flags & FS_REQUIRES_DEV;
	case FSID_NUM:
		return exp->ex_flags & NFSEXP_FSID;
	case FSID_UUID8:
	case FSID_UUID16:
		if (!is_root_export(exp))
			return 0;
		/* fall through */
	case FSID_UUID4_INUM:
	case FSID_UUID16_INUM:
		return exp->ex_uuid != NULL;
	}
	return 1;
}


static void set_version_and_fsid_type(struct svc_fh *fhp, struct svc_export *exp, struct svc_fh *ref_fh)
{
	u8 version;
	u8 fsid_type;
retry:
	version = 1;
	if (ref_fh && ref_fh->fh_export == exp) {
		version = ref_fh->fh_handle.fh_version;
		fsid_type = ref_fh->fh_handle.fh_fsid_type;

		ref_fh = NULL;

		switch (version) {
		case 0xca:
			fsid_type = FSID_DEV;
			break;
		case 1:
			break;
		default:
			goto retry;
		}

		/*
		 * As the fsid -> filesystem mapping was guided by
		 * user-space, there is no guarantee that the filesystem
		 * actually supports that fsid type. If it doesn't we
		 * loop around again without ref_fh set.
		 */
		if (!fsid_type_ok_for_exp(fsid_type, exp))
			goto retry;
	} else if (exp->ex_flags & NFSEXP_FSID) {
		fsid_type = FSID_NUM;
	} else if (exp->ex_uuid) {
		if (fhp->fh_maxsize >= 64) {
			if (is_root_export(exp))
				fsid_type = FSID_UUID16;
			else
				fsid_type = FSID_UUID16_INUM;
		} else {
			if (is_root_export(exp))
				fsid_type = FSID_UUID8;
			else
				fsid_type = FSID_UUID4_INUM;
		}
	} else if (!old_valid_dev(exp_sb(exp)->s_dev))
		/* for newer device numbers, we must use a newer fsid format */
		fsid_type = FSID_ENCODE_DEV;
	else
		fsid_type = FSID_DEV;
	fhp->fh_handle.fh_version = version;
	if (version)
		fhp->fh_handle.fh_fsid_type = fsid_type;
}

__be32
fh_compose(struct svc_fh *fhp, struct svc_export *exp, struct dentry *dentry,
	   struct svc_fh *ref_fh)
{
	/* ref_fh is a reference file handle.
	 * if it is non-null and for the same filesystem, then we should compose
	 * a filehandle which is of the same version, where possible.
	 * Currently, that means that if ref_fh->fh_handle.fh_version == 0xca
	 * Then create a 32byte filehandle using nfs_fhbase_old
	 *
	 */

	struct inode * inode = dentry->d_inode;
	struct dentry *parent = dentry->d_parent;
	__u32 *datap;
	dev_t ex_dev = exp_sb(exp)->s_dev;

	dprintk("nfsd: fh_compose(exp %02x:%02x/%ld %s/%s, ino=%ld)\n",
		MAJOR(ex_dev), MINOR(ex_dev),
		(long) exp->ex_path.dentry->d_inode->i_ino,
		parent->d_name.name, dentry->d_name.name,
		(inode ? inode->i_ino : 0));

	/* Choose filehandle version and fsid type based on
	 * the reference filehandle (if it is in the same export)
	 * or the export options.
	 */
	 set_version_and_fsid_type(fhp, exp, ref_fh);

	if (ref_fh == fhp)
		fh_put(ref_fh);

	if (fhp->fh_locked || fhp->fh_dentry) {
		printk(KERN_ERR "fh_compose: fh %s/%s not initialized!\n",
		       parent->d_name.name, dentry->d_name.name);
	}
	if (fhp->fh_maxsize < NFS_FHSIZE)
		printk(KERN_ERR "fh_compose: called with maxsize %d! %s/%s\n",
		       fhp->fh_maxsize,
		       parent->d_name.name, dentry->d_name.name);

	fhp->fh_dentry = dget(dentry); /* our internal copy */
	fhp->fh_export = exp;
	cache_get(&exp->h);

	if (fhp->fh_handle.fh_version == 0xca) {
		/* old style filehandle please */
		memset(&fhp->fh_handle.fh_base, 0, NFS_FHSIZE);
		fhp->fh_handle.fh_size = NFS_FHSIZE;
		fhp->fh_handle.ofh_dcookie = 0xfeebbaca;
		fhp->fh_handle.ofh_dev =  old_encode_dev(ex_dev);
		fhp->fh_handle.ofh_xdev = fhp->fh_handle.ofh_dev;
		fhp->fh_handle.ofh_xino =
			ino_t_to_u32(exp->ex_path.dentry->d_inode->i_ino);
		fhp->fh_handle.ofh_dirino = ino_t_to_u32(parent_ino(dentry));
		if (inode)
			_fh_update_old(dentry, exp, &fhp->fh_handle);
	} else {
		int len;
		fhp->fh_handle.fh_auth_type = 0;
		datap = fhp->fh_handle.fh_auth+0;
		mk_fsid(fhp->fh_handle.fh_fsid_type, datap, ex_dev,
			exp->ex_path.dentry->d_inode->i_ino,
			exp->ex_fsid, exp->ex_uuid);

		len = key_len(fhp->fh_handle.fh_fsid_type);
		datap += len/4;
		fhp->fh_handle.fh_size = 4 + len;

		if (inode)
			_fh_update(fhp, exp, dentry);
		if (fhp->fh_handle.fh_fileid_type == 255) {
			fh_put(fhp);
			return nfserr_opnotsupp;
		}
	}

	return 0;
}

/*
 * Update file handle information after changing a dentry.
 * This is only called by nfsd_create, nfsd_create_v3 and nfsd_proc_create
 */
__be32
fh_update(struct svc_fh *fhp)
{
	struct dentry *dentry;

	if (!fhp->fh_dentry)
		goto out_bad;

	dentry = fhp->fh_dentry;
	if (!dentry->d_inode)
		goto out_negative;
	if (fhp->fh_handle.fh_version != 1) {
		_fh_update_old(dentry, fhp->fh_export, &fhp->fh_handle);
	} else {
		if (fhp->fh_handle.fh_fileid_type != FILEID_ROOT)
			goto out;

		_fh_update(fhp, fhp->fh_export, dentry);
		if (fhp->fh_handle.fh_fileid_type == 255)
			return nfserr_opnotsupp;
	}
out:
	return 0;

out_bad:
	printk(KERN_ERR "fh_update: fh not verified!\n");
	goto out;
out_negative:
	printk(KERN_ERR "fh_update: %s/%s still negative!\n",
		dentry->d_parent->d_name.name, dentry->d_name.name);
	goto out;
}

/*
 * Release a file handle.
 */
void
fh_put(struct svc_fh *fhp)
{
	struct dentry * dentry = fhp->fh_dentry;
	struct svc_export * exp = fhp->fh_export;
	if (dentry) {
		fh_unlock(fhp);
		fhp->fh_dentry = NULL;
		dput(dentry);
#ifdef CONFIG_NFSD_V3
		fhp->fh_pre_saved = 0;
		fhp->fh_post_saved = 0;
#endif
	}
	if (exp) {
		cache_put(&exp->h, &svc_export_cache);
		fhp->fh_export = NULL;
	}
	return;
}

/*
 * Shorthand for dprintk()'s
 */
char * SVCFH_fmt(struct svc_fh *fhp)
{
	struct knfsd_fh *fh = &fhp->fh_handle;

	static char buf[80];
	sprintf(buf, "%d: %08x %08x %08x %08x %08x %08x",
		fh->fh_size,
		fh->fh_base.fh_pad[0],
		fh->fh_base.fh_pad[1],
		fh->fh_base.fh_pad[2],
		fh->fh_base.fh_pad[3],
		fh->fh_base.fh_pad[4],
		fh->fh_base.fh_pad[5]);
	return buf;
}

enum fsid_source fsid_source(struct svc_fh *fhp)
{
	if (fhp->fh_handle.fh_version != 1)
		return FSIDSOURCE_DEV;
	switch(fhp->fh_handle.fh_fsid_type) {
	case FSID_DEV:
	case FSID_ENCODE_DEV:
	case FSID_MAJOR_MINOR:
		if (exp_sb(fhp->fh_export)->s_type->fs_flags & FS_REQUIRES_DEV)
			return FSIDSOURCE_DEV;
		break;
	case FSID_NUM:
		if (fhp->fh_export->ex_flags & NFSEXP_FSID)
			return FSIDSOURCE_FSID;
		break;
	default:
		break;
	}
	/* either a UUID type filehandle, or the filehandle doesn't
	 * match the export.
	 */
	if (fhp->fh_export->ex_flags & NFSEXP_FSID)
		return FSIDSOURCE_FSID;
	if (fhp->fh_export->ex_uuid)
		return FSIDSOURCE_UUID;
	return FSIDSOURCE_DEV;
}<|MERGE_RESOLUTION|>--- conflicted
+++ resolved
@@ -59,11 +59,7 @@
  * the write call).
  */
 static inline __be32
-<<<<<<< HEAD
-nfsd_mode_check(struct svc_rqst *rqstp, umode_t mode, int requested)
-=======
 nfsd_mode_check(struct svc_rqst *rqstp, umode_t mode, umode_t requested)
->>>>>>> dcd6c922
 {
 	mode &= S_IFMT;
 
