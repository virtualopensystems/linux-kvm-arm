/******************************************************************************
*******************************************************************************
**
**  Copyright (C) Sistina Software, Inc.  1997-2003  All rights reserved.
**  Copyright (C) 2004-2009 Red Hat, Inc.  All rights reserved.
**
**  This copyrighted material is made available to anyone wishing to use,
**  modify, copy, or redistribute it subject to the terms and conditions
**  of the GNU General Public License v.2.
**
*******************************************************************************
******************************************************************************/

/*
 * lowcomms.c
 *
 * This is the "low-level" comms layer.
 *
 * It is responsible for sending/receiving messages
 * from other nodes in the cluster.
 *
 * Cluster nodes are referred to by their nodeids. nodeids are
 * simply 32 bit numbers to the locking module - if they need to
 * be expanded for the cluster infrastructure then that is its
 * responsibility. It is this layer's
 * responsibility to resolve these into IP address or
 * whatever it needs for inter-node communication.
 *
 * The comms level is two kernel threads that deal mainly with
 * the receiving of messages from other nodes and passing them
 * up to the mid-level comms layer (which understands the
 * message format) for execution by the locking core, and
 * a send thread which does all the setting up of connections
 * to remote nodes and the sending of data. Threads are not allowed
 * to send their own data because it may cause them to wait in times
 * of high load. Also, this way, the sending thread can collect together
 * messages bound for one node and send them in one block.
 *
 * lowcomms will choose to use either TCP or SCTP as its transport layer
 * depending on the configuration variable 'protocol'. This should be set
 * to 0 (default) for TCP or 1 for SCTP. It should be configured using a
 * cluster-wide mechanism as it must be the same on all nodes of the cluster
 * for the DLM to function.
 *
 */

#include <asm/ioctls.h>
#include <net/sock.h>
#include <net/tcp.h>
#include <linux/pagemap.h>
#include <linux/file.h>
#include <linux/mutex.h>
#include <linux/sctp.h>
#include <linux/slab.h>
#include <net/sctp/user.h>
#include <net/ipv6.h>

#include "dlm_internal.h"
#include "lowcomms.h"
#include "midcomms.h"
#include "config.h"

#define NEEDED_RMEM (4*1024*1024)
#define CONN_HASH_SIZE 32

/* Number of messages to send before rescheduling */
#define MAX_SEND_MSG_COUNT 25

struct cbuf {
	unsigned int base;
	unsigned int len;
	unsigned int mask;
};

static void cbuf_add(struct cbuf *cb, int n)
{
	cb->len += n;
}

static int cbuf_data(struct cbuf *cb)
{
	return ((cb->base + cb->len) & cb->mask);
}

static void cbuf_init(struct cbuf *cb, int size)
{
	cb->base = cb->len = 0;
	cb->mask = size-1;
}

static void cbuf_eat(struct cbuf *cb, int n)
{
	cb->len  -= n;
	cb->base += n;
	cb->base &= cb->mask;
}

static bool cbuf_empty(struct cbuf *cb)
{
	return cb->len == 0;
}

struct connection {
	struct socket *sock;	/* NULL if not connected */
	uint32_t nodeid;	/* So we know who we are in the list */
	struct mutex sock_mutex;
	unsigned long flags;
#define CF_READ_PENDING 1
#define CF_WRITE_PENDING 2
#define CF_CONNECT_PENDING 3
#define CF_INIT_PENDING 4
#define CF_IS_OTHERCON 5
#define CF_CLOSE 6
#define CF_APP_LIMITED 7
	struct list_head writequeue;  /* List of outgoing writequeue_entries */
	spinlock_t writequeue_lock;
	int (*rx_action) (struct connection *);	/* What to do when active */
	void (*connect_action) (struct connection *);	/* What to do to connect */
	struct page *rx_page;
	struct cbuf cb;
	int retries;
#define MAX_CONNECT_RETRIES 3
	int sctp_assoc;
	struct hlist_node list;
	struct connection *othercon;
	struct work_struct rwork; /* Receive workqueue */
	struct work_struct swork; /* Send workqueue */
};
#define sock2con(x) ((struct connection *)(x)->sk_user_data)

/* An entry waiting to be sent */
struct writequeue_entry {
	struct list_head list;
	struct page *page;
	int offset;
	int len;
	int end;
	int users;
	struct connection *con;
};

static struct sockaddr_storage *dlm_local_addr[DLM_MAX_ADDR_COUNT];
static int dlm_local_count;

/* Work queues */
static struct workqueue_struct *recv_workqueue;
static struct workqueue_struct *send_workqueue;

static struct hlist_head connection_hash[CONN_HASH_SIZE];
static DEFINE_MUTEX(connections_lock);
static struct kmem_cache *con_cache;

static void process_recv_sockets(struct work_struct *work);
static void process_send_sockets(struct work_struct *work);


/* This is deliberately very simple because most clusters have simple
   sequential nodeids, so we should be able to go straight to a connection
   struct in the array */
static inline int nodeid_hash(int nodeid)
{
	return nodeid & (CONN_HASH_SIZE-1);
}

static struct connection *__find_con(int nodeid)
{
	int r;
	struct hlist_node *h;
	struct connection *con;

	r = nodeid_hash(nodeid);

	hlist_for_each_entry(con, h, &connection_hash[r], list) {
		if (con->nodeid == nodeid)
			return con;
	}
	return NULL;
}

/*
 * If 'allocation' is zero then we don't attempt to create a new
 * connection structure for this node.
 */
static struct connection *__nodeid2con(int nodeid, gfp_t alloc)
{
	struct connection *con = NULL;
	int r;

	con = __find_con(nodeid);
	if (con || !alloc)
		return con;

	con = kmem_cache_zalloc(con_cache, alloc);
	if (!con)
		return NULL;

	r = nodeid_hash(nodeid);
	hlist_add_head(&con->list, &connection_hash[r]);

	con->nodeid = nodeid;
	mutex_init(&con->sock_mutex);
	INIT_LIST_HEAD(&con->writequeue);
	spin_lock_init(&con->writequeue_lock);
	INIT_WORK(&con->swork, process_send_sockets);
	INIT_WORK(&con->rwork, process_recv_sockets);

	/* Setup action pointers for child sockets */
	if (con->nodeid) {
		struct connection *zerocon = __find_con(0);

		con->connect_action = zerocon->connect_action;
		if (!con->rx_action)
			con->rx_action = zerocon->rx_action;
	}

	return con;
}

/* Loop round all connections */
static void foreach_conn(void (*conn_func)(struct connection *c))
{
	int i;
	struct hlist_node *h, *n;
	struct connection *con;

	for (i = 0; i < CONN_HASH_SIZE; i++) {
		hlist_for_each_entry_safe(con, h, n, &connection_hash[i], list){
			conn_func(con);
		}
	}
}

static struct connection *nodeid2con(int nodeid, gfp_t allocation)
{
	struct connection *con;

	mutex_lock(&connections_lock);
	con = __nodeid2con(nodeid, allocation);
	mutex_unlock(&connections_lock);

	return con;
}

/* This is a bit drastic, but only called when things go wrong */
static struct connection *assoc2con(int assoc_id)
{
	int i;
	struct hlist_node *h;
	struct connection *con;

	mutex_lock(&connections_lock);

	for (i = 0 ; i < CONN_HASH_SIZE; i++) {
		hlist_for_each_entry(con, h, &connection_hash[i], list) {
			if (con->sctp_assoc == assoc_id) {
				mutex_unlock(&connections_lock);
				return con;
			}
		}
	}
	mutex_unlock(&connections_lock);
	return NULL;
}

static int nodeid_to_addr(int nodeid, struct sockaddr *retaddr)
{
	struct sockaddr_storage addr;
	int error;

	if (!dlm_local_count)
		return -1;

	error = dlm_nodeid_to_addr(nodeid, &addr);
	if (error)
		return error;

	if (dlm_local_addr[0]->ss_family == AF_INET) {
		struct sockaddr_in *in4  = (struct sockaddr_in *) &addr;
		struct sockaddr_in *ret4 = (struct sockaddr_in *) retaddr;
		ret4->sin_addr.s_addr = in4->sin_addr.s_addr;
	} else {
		struct sockaddr_in6 *in6  = (struct sockaddr_in6 *) &addr;
		struct sockaddr_in6 *ret6 = (struct sockaddr_in6 *) retaddr;
		ipv6_addr_copy(&ret6->sin6_addr, &in6->sin6_addr);
	}

	return 0;
}

/* Data available on socket or listen socket received a connect */
static void lowcomms_data_ready(struct sock *sk, int count_unused)
{
	struct connection *con = sock2con(sk);
	if (con && !test_and_set_bit(CF_READ_PENDING, &con->flags))
		queue_work(recv_workqueue, &con->rwork);
}

static void lowcomms_write_space(struct sock *sk)
{
	struct connection *con = sock2con(sk);

	if (!con)
		return;

	clear_bit(SOCK_NOSPACE, &con->sock->flags);

	if (test_and_clear_bit(CF_APP_LIMITED, &con->flags)) {
		con->sock->sk->sk_write_pending--;
		clear_bit(SOCK_ASYNC_NOSPACE, &con->sock->flags);
	}

	if (!test_and_set_bit(CF_WRITE_PENDING, &con->flags))
		queue_work(send_workqueue, &con->swork);
}

static inline void lowcomms_connect_sock(struct connection *con)
{
	if (test_bit(CF_CLOSE, &con->flags))
		return;
	if (!test_and_set_bit(CF_CONNECT_PENDING, &con->flags))
		queue_work(send_workqueue, &con->swork);
}

static void lowcomms_state_change(struct sock *sk)
{
	if (sk->sk_state == TCP_ESTABLISHED)
		lowcomms_write_space(sk);
}

int dlm_lowcomms_connect_node(int nodeid)
{
	struct connection *con;

	/* with sctp there's no connecting without sending */
	if (dlm_config.ci_protocol != 0)
		return 0;

	if (nodeid == dlm_our_nodeid())
		return 0;

	con = nodeid2con(nodeid, GFP_NOFS);
	if (!con)
		return -ENOMEM;
	lowcomms_connect_sock(con);
	return 0;
}

/* Make a socket active */
static int add_sock(struct socket *sock, struct connection *con)
{
	con->sock = sock;

	/* Install a data_ready callback */
	con->sock->sk->sk_data_ready = lowcomms_data_ready;
	con->sock->sk->sk_write_space = lowcomms_write_space;
	con->sock->sk->sk_state_change = lowcomms_state_change;
	con->sock->sk->sk_user_data = con;
	con->sock->sk->sk_allocation = GFP_NOFS;
	return 0;
}

/* Add the port number to an IPv6 or 4 sockaddr and return the address
   length */
static void make_sockaddr(struct sockaddr_storage *saddr, uint16_t port,
			  int *addr_len)
{
	saddr->ss_family =  dlm_local_addr[0]->ss_family;
	if (saddr->ss_family == AF_INET) {
		struct sockaddr_in *in4_addr = (struct sockaddr_in *)saddr;
		in4_addr->sin_port = cpu_to_be16(port);
		*addr_len = sizeof(struct sockaddr_in);
		memset(&in4_addr->sin_zero, 0, sizeof(in4_addr->sin_zero));
	} else {
		struct sockaddr_in6 *in6_addr = (struct sockaddr_in6 *)saddr;
		in6_addr->sin6_port = cpu_to_be16(port);
		*addr_len = sizeof(struct sockaddr_in6);
	}
	memset((char *)saddr + *addr_len, 0, sizeof(struct sockaddr_storage) - *addr_len);
}

/* Close a remote connection and tidy up */
static void close_connection(struct connection *con, bool and_other)
{
	mutex_lock(&con->sock_mutex);

	if (con->sock) {
		sock_release(con->sock);
		con->sock = NULL;
	}
	if (con->othercon && and_other) {
		/* Will only re-enter once. */
		close_connection(con->othercon, false);
	}
	if (con->rx_page) {
		__free_page(con->rx_page);
		con->rx_page = NULL;
	}

	con->retries = 0;
	mutex_unlock(&con->sock_mutex);
}

/* We only send shutdown messages to nodes that are not part of the cluster */
static void sctp_send_shutdown(sctp_assoc_t associd)
{
	static char outcmsg[CMSG_SPACE(sizeof(struct sctp_sndrcvinfo))];
	struct msghdr outmessage;
	struct cmsghdr *cmsg;
	struct sctp_sndrcvinfo *sinfo;
	int ret;
	struct connection *con;

	con = nodeid2con(0,0);
	BUG_ON(con == NULL);

	outmessage.msg_name = NULL;
	outmessage.msg_namelen = 0;
	outmessage.msg_control = outcmsg;
	outmessage.msg_controllen = sizeof(outcmsg);
	outmessage.msg_flags = MSG_EOR;

	cmsg = CMSG_FIRSTHDR(&outmessage);
	cmsg->cmsg_level = IPPROTO_SCTP;
	cmsg->cmsg_type = SCTP_SNDRCV;
	cmsg->cmsg_len = CMSG_LEN(sizeof(struct sctp_sndrcvinfo));
	outmessage.msg_controllen = cmsg->cmsg_len;
	sinfo = CMSG_DATA(cmsg);
	memset(sinfo, 0x00, sizeof(struct sctp_sndrcvinfo));

	sinfo->sinfo_flags |= MSG_EOF;
	sinfo->sinfo_assoc_id = associd;

	ret = kernel_sendmsg(con->sock, &outmessage, NULL, 0, 0);

	if (ret != 0)
		log_print("send EOF to node failed: %d", ret);
}

static void sctp_init_failed_foreach(struct connection *con)
{
	con->sctp_assoc = 0;
	if (test_and_clear_bit(CF_CONNECT_PENDING, &con->flags)) {
		if (!test_and_set_bit(CF_WRITE_PENDING, &con->flags))
			queue_work(send_workqueue, &con->swork);
	}
}

/* INIT failed but we don't know which node...
   restart INIT on all pending nodes */
static void sctp_init_failed(void)
{
	mutex_lock(&connections_lock);

	foreach_conn(sctp_init_failed_foreach);

	mutex_unlock(&connections_lock);
}

/* Something happened to an association */
static void process_sctp_notification(struct connection *con,
				      struct msghdr *msg, char *buf)
{
	union sctp_notification *sn = (union sctp_notification *)buf;

	if (sn->sn_header.sn_type == SCTP_ASSOC_CHANGE) {
		switch (sn->sn_assoc_change.sac_state) {

		case SCTP_COMM_UP:
		case SCTP_RESTART:
		{
			/* Check that the new node is in the lockspace */
			struct sctp_prim prim;
			int nodeid;
			int prim_len, ret;
			int addr_len;
			struct connection *new_con;
			sctp_peeloff_arg_t parg;
			int parglen = sizeof(parg);
			int err;

			/*
			 * We get this before any data for an association.
			 * We verify that the node is in the cluster and
			 * then peel off a socket for it.
			 */
			if ((int)sn->sn_assoc_change.sac_assoc_id <= 0) {
				log_print("COMM_UP for invalid assoc ID %d",
					 (int)sn->sn_assoc_change.sac_assoc_id);
				sctp_init_failed();
				return;
			}
			memset(&prim, 0, sizeof(struct sctp_prim));
			prim_len = sizeof(struct sctp_prim);
			prim.ssp_assoc_id = sn->sn_assoc_change.sac_assoc_id;

			ret = kernel_getsockopt(con->sock,
						IPPROTO_SCTP,
						SCTP_PRIMARY_ADDR,
						(char*)&prim,
						&prim_len);
			if (ret < 0) {
				log_print("getsockopt/sctp_primary_addr on "
					  "new assoc %d failed : %d",
					  (int)sn->sn_assoc_change.sac_assoc_id,
					  ret);

				/* Retry INIT later */
				new_con = assoc2con(sn->sn_assoc_change.sac_assoc_id);
				if (new_con)
					clear_bit(CF_CONNECT_PENDING, &con->flags);
				return;
			}
			make_sockaddr(&prim.ssp_addr, 0, &addr_len);
			if (dlm_addr_to_nodeid(&prim.ssp_addr, &nodeid)) {
				int i;
				unsigned char *b=(unsigned char *)&prim.ssp_addr;
				log_print("reject connect from unknown addr");
				for (i=0; i<sizeof(struct sockaddr_storage);i++)
					printk("%02x ", b[i]);
				printk("\n");
				sctp_send_shutdown(prim.ssp_assoc_id);
				return;
			}

			new_con = nodeid2con(nodeid, GFP_NOFS);
			if (!new_con)
				return;

			/* Peel off a new sock */
			parg.associd = sn->sn_assoc_change.sac_assoc_id;
			ret = kernel_getsockopt(con->sock, IPPROTO_SCTP,
						SCTP_SOCKOPT_PEELOFF,
						(void *)&parg, &parglen);
			if (ret < 0) {
				log_print("Can't peel off a socket for "
					  "connection %d to node %d: err=%d",
					  parg.associd, nodeid, ret);
				return;
			}
			new_con->sock = sockfd_lookup(parg.sd, &err);
			if (!new_con->sock) {
				log_print("sockfd_lookup error %d", err);
				return;
			}
			add_sock(new_con->sock, new_con);
			sockfd_put(new_con->sock);

			log_print("connecting to %d sctp association %d",
				 nodeid, (int)sn->sn_assoc_change.sac_assoc_id);

			/* Send any pending writes */
			clear_bit(CF_CONNECT_PENDING, &new_con->flags);
			clear_bit(CF_INIT_PENDING, &con->flags);
			if (!test_and_set_bit(CF_WRITE_PENDING, &new_con->flags)) {
				queue_work(send_workqueue, &new_con->swork);
			}
			if (!test_and_set_bit(CF_READ_PENDING, &new_con->flags))
				queue_work(recv_workqueue, &new_con->rwork);
		}
		break;

		case SCTP_COMM_LOST:
		case SCTP_SHUTDOWN_COMP:
		{
			con = assoc2con(sn->sn_assoc_change.sac_assoc_id);
			if (con) {
				con->sctp_assoc = 0;
			}
		}
		break;

		/* We don't know which INIT failed, so clear the PENDING flags
		 * on them all.  if assoc_id is zero then it will then try
		 * again */

		case SCTP_CANT_STR_ASSOC:
		{
			log_print("Can't start SCTP association - retrying");
			sctp_init_failed();
		}
		break;

		default:
			log_print("unexpected SCTP assoc change id=%d state=%d",
				  (int)sn->sn_assoc_change.sac_assoc_id,
				  sn->sn_assoc_change.sac_state);
		}
	}
}

/* Data received from remote end */
static int receive_from_sock(struct connection *con)
{
	int ret = 0;
	struct msghdr msg = {};
	struct kvec iov[2];
	unsigned len;
	int r;
	int call_again_soon = 0;
	int nvec;
	char incmsg[CMSG_SPACE(sizeof(struct sctp_sndrcvinfo))];

	mutex_lock(&con->sock_mutex);

	if (con->sock == NULL) {
		ret = -EAGAIN;
		goto out_close;
	}

	if (con->rx_page == NULL) {
		/*
		 * This doesn't need to be atomic, but I think it should
		 * improve performance if it is.
		 */
		con->rx_page = alloc_page(GFP_ATOMIC);
		if (con->rx_page == NULL)
			goto out_resched;
		cbuf_init(&con->cb, PAGE_CACHE_SIZE);
	}

	/* Only SCTP needs these really */
	memset(&incmsg, 0, sizeof(incmsg));
	msg.msg_control = incmsg;
	msg.msg_controllen = sizeof(incmsg);

	/*
	 * iov[0] is the bit of the circular buffer between the current end
	 * point (cb.base + cb.len) and the end of the buffer.
	 */
	iov[0].iov_len = con->cb.base - cbuf_data(&con->cb);
	iov[0].iov_base = page_address(con->rx_page) + cbuf_data(&con->cb);
	iov[1].iov_len = 0;
	nvec = 1;

	/*
	 * iov[1] is the bit of the circular buffer between the start of the
	 * buffer and the start of the currently used section (cb.base)
	 */
	if (cbuf_data(&con->cb) >= con->cb.base) {
		iov[0].iov_len = PAGE_CACHE_SIZE - cbuf_data(&con->cb);
		iov[1].iov_len = con->cb.base;
		iov[1].iov_base = page_address(con->rx_page);
		nvec = 2;
	}
	len = iov[0].iov_len + iov[1].iov_len;

	r = ret = kernel_recvmsg(con->sock, &msg, iov, nvec, len,
			       MSG_DONTWAIT | MSG_NOSIGNAL);
	if (ret <= 0)
		goto out_close;

	/* Process SCTP notifications */
	if (msg.msg_flags & MSG_NOTIFICATION) {
		msg.msg_control = incmsg;
		msg.msg_controllen = sizeof(incmsg);

		process_sctp_notification(con, &msg,
				page_address(con->rx_page) + con->cb.base);
		mutex_unlock(&con->sock_mutex);
		return 0;
	}
	BUG_ON(con->nodeid == 0);

	if (ret == len)
		call_again_soon = 1;
	cbuf_add(&con->cb, ret);
	ret = dlm_process_incoming_buffer(con->nodeid,
					  page_address(con->rx_page),
					  con->cb.base, con->cb.len,
					  PAGE_CACHE_SIZE);
	if (ret == -EBADMSG) {
		log_print("lowcomms: addr=%p, base=%u, len=%u, "
			  "iov_len=%u, iov_base[0]=%p, read=%d",
			  page_address(con->rx_page), con->cb.base, con->cb.len,
			  len, iov[0].iov_base, r);
	}
	if (ret < 0)
		goto out_close;
	cbuf_eat(&con->cb, ret);

	if (cbuf_empty(&con->cb) && !call_again_soon) {
		__free_page(con->rx_page);
		con->rx_page = NULL;
	}

	if (call_again_soon)
		goto out_resched;
	mutex_unlock(&con->sock_mutex);
	return 0;

out_resched:
	if (!test_and_set_bit(CF_READ_PENDING, &con->flags))
		queue_work(recv_workqueue, &con->rwork);
	mutex_unlock(&con->sock_mutex);
	return -EAGAIN;

out_close:
	mutex_unlock(&con->sock_mutex);
	if (ret != -EAGAIN) {
		close_connection(con, false);
		/* Reconnect when there is something to send */
	}
	/* Don't return success if we really got EOF */
	if (ret == 0)
		ret = -EAGAIN;

	return ret;
}

/* Listening socket is busy, accept a connection */
static int tcp_accept_from_sock(struct connection *con)
{
	int result;
	struct sockaddr_storage peeraddr;
	struct socket *newsock;
	int len;
	int nodeid;
	struct connection *newcon;
	struct connection *addcon;

	memset(&peeraddr, 0, sizeof(peeraddr));
	result = sock_create_kern(dlm_local_addr[0]->ss_family, SOCK_STREAM,
				  IPPROTO_TCP, &newsock);
	if (result < 0)
		return -ENOMEM;

	mutex_lock_nested(&con->sock_mutex, 0);

	result = -ENOTCONN;
	if (con->sock == NULL)
		goto accept_err;

	newsock->type = con->sock->type;
	newsock->ops = con->sock->ops;

	result = con->sock->ops->accept(con->sock, newsock, O_NONBLOCK);
	if (result < 0)
		goto accept_err;

	/* Get the connected socket's peer */
	memset(&peeraddr, 0, sizeof(peeraddr));
	if (newsock->ops->getname(newsock, (struct sockaddr *)&peeraddr,
				  &len, 2)) {
		result = -ECONNABORTED;
		goto accept_err;
	}

	/* Get the new node's NODEID */
	make_sockaddr(&peeraddr, 0, &len);
	if (dlm_addr_to_nodeid(&peeraddr, &nodeid)) {
		log_print("connect from non cluster node");
		sock_release(newsock);
		mutex_unlock(&con->sock_mutex);
		return -1;
	}

	log_print("got connection from %d", nodeid);

	/*  Check to see if we already have a connection to this node. This
	 *  could happen if the two nodes initiate a connection at roughly
	 *  the same time and the connections cross on the wire.
	 *  In this case we store the incoming one in "othercon"
	 */
	newcon = nodeid2con(nodeid, GFP_NOFS);
	if (!newcon) {
		result = -ENOMEM;
		goto accept_err;
	}
	mutex_lock_nested(&newcon->sock_mutex, 1);
	if (newcon->sock) {
		struct connection *othercon = newcon->othercon;

		if (!othercon) {
			othercon = kmem_cache_zalloc(con_cache, GFP_NOFS);
			if (!othercon) {
				log_print("failed to allocate incoming socket");
				mutex_unlock(&newcon->sock_mutex);
				result = -ENOMEM;
				goto accept_err;
			}
			othercon->nodeid = nodeid;
			othercon->rx_action = receive_from_sock;
			mutex_init(&othercon->sock_mutex);
			INIT_WORK(&othercon->swork, process_send_sockets);
			INIT_WORK(&othercon->rwork, process_recv_sockets);
			set_bit(CF_IS_OTHERCON, &othercon->flags);
		}
		if (!othercon->sock) {
			newcon->othercon = othercon;
			othercon->sock = newsock;
			newsock->sk->sk_user_data = othercon;
			add_sock(newsock, othercon);
			addcon = othercon;
		}
		else {
			printk("Extra connection from node %d attempted\n", nodeid);
			result = -EAGAIN;
			mutex_unlock(&newcon->sock_mutex);
			goto accept_err;
		}
	}
	else {
		newsock->sk->sk_user_data = newcon;
		newcon->rx_action = receive_from_sock;
		add_sock(newsock, newcon);
		addcon = newcon;
	}

	mutex_unlock(&newcon->sock_mutex);

	/*
	 * Add it to the active queue in case we got data
	 * beween processing the accept adding the socket
	 * to the read_sockets list
	 */
	if (!test_and_set_bit(CF_READ_PENDING, &addcon->flags))
		queue_work(recv_workqueue, &addcon->rwork);
	mutex_unlock(&con->sock_mutex);

	return 0;

accept_err:
	mutex_unlock(&con->sock_mutex);
	sock_release(newsock);

	if (result != -EAGAIN)
		log_print("error accepting connection from node: %d", result);
	return result;
}

static void free_entry(struct writequeue_entry *e)
{
	__free_page(e->page);
	kfree(e);
}

/* Initiate an SCTP association.
   This is a special case of send_to_sock() in that we don't yet have a
   peeled-off socket for this association, so we use the listening socket
   and add the primary IP address of the remote node.
 */
static void sctp_init_assoc(struct connection *con)
{
	struct sockaddr_storage rem_addr;
	char outcmsg[CMSG_SPACE(sizeof(struct sctp_sndrcvinfo))];
	struct msghdr outmessage;
	struct cmsghdr *cmsg;
	struct sctp_sndrcvinfo *sinfo;
	struct connection *base_con;
	struct writequeue_entry *e;
	int len, offset;
	int ret;
	int addrlen;
	struct kvec iov[1];

	if (test_and_set_bit(CF_INIT_PENDING, &con->flags))
		return;

	if (con->retries++ > MAX_CONNECT_RETRIES)
		return;

	if (nodeid_to_addr(con->nodeid, (struct sockaddr *)&rem_addr)) {
		log_print("no address for nodeid %d", con->nodeid);
		return;
	}
	base_con = nodeid2con(0, 0);
	BUG_ON(base_con == NULL);

	make_sockaddr(&rem_addr, dlm_config.ci_tcp_port, &addrlen);

	outmessage.msg_name = &rem_addr;
	outmessage.msg_namelen = addrlen;
	outmessage.msg_control = outcmsg;
	outmessage.msg_controllen = sizeof(outcmsg);
	outmessage.msg_flags = MSG_EOR;

	spin_lock(&con->writequeue_lock);

	if (list_empty(&con->writequeue)) {
		spin_unlock(&con->writequeue_lock);
		log_print("writequeue empty for nodeid %d", con->nodeid);
		return;
	}

	e = list_first_entry(&con->writequeue, struct writequeue_entry, list);
	len = e->len;
	offset = e->offset;
	spin_unlock(&con->writequeue_lock);

	/* Send the first block off the write queue */
	iov[0].iov_base = page_address(e->page)+offset;
	iov[0].iov_len = len;

	cmsg = CMSG_FIRSTHDR(&outmessage);
	cmsg->cmsg_level = IPPROTO_SCTP;
	cmsg->cmsg_type = SCTP_SNDRCV;
	cmsg->cmsg_len = CMSG_LEN(sizeof(struct sctp_sndrcvinfo));
	sinfo = CMSG_DATA(cmsg);
	memset(sinfo, 0x00, sizeof(struct sctp_sndrcvinfo));
	sinfo->sinfo_ppid = cpu_to_le32(dlm_our_nodeid());
	outmessage.msg_controllen = cmsg->cmsg_len;

	ret = kernel_sendmsg(base_con->sock, &outmessage, iov, 1, len);
	if (ret < 0) {
		log_print("Send first packet to node %d failed: %d",
			  con->nodeid, ret);

		/* Try again later */
		clear_bit(CF_CONNECT_PENDING, &con->flags);
		clear_bit(CF_INIT_PENDING, &con->flags);
	}
	else {
		spin_lock(&con->writequeue_lock);
		e->offset += ret;
		e->len -= ret;

		if (e->len == 0 && e->users == 0) {
			list_del(&e->list);
			free_entry(e);
		}
		spin_unlock(&con->writequeue_lock);
	}
}

/* Connect a new socket to its peer */
static void tcp_connect_to_sock(struct connection *con)
{
	int result = -EHOSTUNREACH;
	struct sockaddr_storage saddr, src_addr;
	int addr_len;
	struct socket *sock = NULL;
	int one = 1;

	if (con->nodeid == 0) {
		log_print("attempt to connect sock 0 foiled");
		return;
	}

	mutex_lock(&con->sock_mutex);
	if (con->retries++ > MAX_CONNECT_RETRIES)
		goto out;

	/* Some odd races can cause double-connects, ignore them */
	if (con->sock) {
		result = 0;
		goto out;
	}

	/* Create a socket to communicate with */
	result = sock_create_kern(dlm_local_addr[0]->ss_family, SOCK_STREAM,
				  IPPROTO_TCP, &sock);
	if (result < 0)
		goto out_err;

	memset(&saddr, 0, sizeof(saddr));
	if (dlm_nodeid_to_addr(con->nodeid, &saddr))
		goto out_err;

	sock->sk->sk_user_data = con;
	con->rx_action = receive_from_sock;
	con->connect_action = tcp_connect_to_sock;
	add_sock(sock, con);

	/* Bind to our cluster-known address connecting to avoid
	   routing problems */
	memcpy(&src_addr, dlm_local_addr[0], sizeof(src_addr));
	make_sockaddr(&src_addr, 0, &addr_len);
	result = sock->ops->bind(sock, (struct sockaddr *) &src_addr,
				 addr_len);
	if (result < 0) {
		log_print("could not bind for connect: %d", result);
		/* This *may* not indicate a critical error */
	}

	make_sockaddr(&saddr, dlm_config.ci_tcp_port, &addr_len);

	log_print("connecting to %d", con->nodeid);

	/* Turn off Nagle's algorithm */
	kernel_setsockopt(sock, SOL_TCP, TCP_NODELAY, (char *)&one,
			  sizeof(one));

	result =
		sock->ops->connect(sock, (struct sockaddr *)&saddr, addr_len,
				   O_NONBLOCK);
	if (result == -EINPROGRESS)
		result = 0;
	if (result == 0)
		goto out;

out_err:
	if (con->sock) {
		sock_release(con->sock);
		con->sock = NULL;
	} else if (sock) {
		sock_release(sock);
	}
	/*
	 * Some errors are fatal and this list might need adjusting. For other
	 * errors we try again until the max number of retries is reached.
	 */
	if (result != -EHOSTUNREACH && result != -ENETUNREACH &&
	    result != -ENETDOWN && result != -EINVAL
	    && result != -EPROTONOSUPPORT) {
		lowcomms_connect_sock(con);
		result = 0;
	}
out:
	mutex_unlock(&con->sock_mutex);
	return;
}

static struct socket *tcp_create_listen_sock(struct connection *con,
					     struct sockaddr_storage *saddr)
{
	struct socket *sock = NULL;
	int result = 0;
	int one = 1;
	int addr_len;

	if (dlm_local_addr[0]->ss_family == AF_INET)
		addr_len = sizeof(struct sockaddr_in);
	else
		addr_len = sizeof(struct sockaddr_in6);

	/* Create a socket to communicate with */
	result = sock_create_kern(dlm_local_addr[0]->ss_family, SOCK_STREAM,
				  IPPROTO_TCP, &sock);
	if (result < 0) {
		log_print("Can't create listening comms socket");
		goto create_out;
	}

	/* Turn off Nagle's algorithm */
	kernel_setsockopt(sock, SOL_TCP, TCP_NODELAY, (char *)&one,
			  sizeof(one));

	result = kernel_setsockopt(sock, SOL_SOCKET, SO_REUSEADDR,
				   (char *)&one, sizeof(one));

	if (result < 0) {
		log_print("Failed to set SO_REUSEADDR on socket: %d", result);
	}
	sock->sk->sk_user_data = con;
	con->rx_action = tcp_accept_from_sock;
	con->connect_action = tcp_connect_to_sock;
	con->sock = sock;

	/* Bind to our port */
	make_sockaddr(saddr, dlm_config.ci_tcp_port, &addr_len);
	result = sock->ops->bind(sock, (struct sockaddr *) saddr, addr_len);
	if (result < 0) {
		log_print("Can't bind to port %d", dlm_config.ci_tcp_port);
		sock_release(sock);
		sock = NULL;
		con->sock = NULL;
		goto create_out;
	}
	result = kernel_setsockopt(sock, SOL_SOCKET, SO_KEEPALIVE,
				 (char *)&one, sizeof(one));
	if (result < 0) {
		log_print("Set keepalive failed: %d", result);
	}

	result = sock->ops->listen(sock, 5);
	if (result < 0) {
		log_print("Can't listen on port %d", dlm_config.ci_tcp_port);
		sock_release(sock);
		sock = NULL;
		goto create_out;
	}

create_out:
	return sock;
}

/* Get local addresses */
static void init_local(void)
{
	struct sockaddr_storage sas, *addr;
	int i;

	dlm_local_count = 0;
	for (i = 0; i < DLM_MAX_ADDR_COUNT - 1; i++) {
		if (dlm_our_addr(&sas, i))
			break;

		addr = kmalloc(sizeof(*addr), GFP_NOFS);
		if (!addr)
			break;
		memcpy(addr, &sas, sizeof(*addr));
		dlm_local_addr[dlm_local_count++] = addr;
	}
}

/* Bind to an IP address. SCTP allows multiple address so it can do
   multi-homing */
static int add_sctp_bind_addr(struct connection *sctp_con,
			      struct sockaddr_storage *addr,
			      int addr_len, int num)
{
	int result = 0;

	if (num == 1)
		result = kernel_bind(sctp_con->sock,
				     (struct sockaddr *) addr,
				     addr_len);
	else
		result = kernel_setsockopt(sctp_con->sock, SOL_SCTP,
					   SCTP_SOCKOPT_BINDX_ADD,
					   (char *)addr, addr_len);

	if (result < 0)
		log_print("Can't bind to port %d addr number %d",
			  dlm_config.ci_tcp_port, num);

	return result;
}

/* Initialise SCTP socket and bind to all interfaces */
static int sctp_listen_for_all(void)
{
	struct socket *sock = NULL;
	struct sockaddr_storage localaddr;
	struct sctp_event_subscribe subscribe;
	int result = -EINVAL, num = 1, i, addr_len;
	struct connection *con = nodeid2con(0, GFP_NOFS);
	int bufsize = NEEDED_RMEM;

	if (!con)
		return -ENOMEM;

	log_print("Using SCTP for communications");

	result = sock_create_kern(dlm_local_addr[0]->ss_family, SOCK_SEQPACKET,
				  IPPROTO_SCTP, &sock);
	if (result < 0) {
		log_print("Can't create comms socket, check SCTP is loaded");
		goto out;
	}

	/* Listen for events */
	memset(&subscribe, 0, sizeof(subscribe));
	subscribe.sctp_data_io_event = 1;
	subscribe.sctp_association_event = 1;
	subscribe.sctp_send_failure_event = 1;
	subscribe.sctp_shutdown_event = 1;
	subscribe.sctp_partial_delivery_event = 1;

	result = kernel_setsockopt(sock, SOL_SOCKET, SO_RCVBUFFORCE,
				 (char *)&bufsize, sizeof(bufsize));
	if (result)
		log_print("Error increasing buffer space on socket %d", result);

	result = kernel_setsockopt(sock, SOL_SCTP, SCTP_EVENTS,
				   (char *)&subscribe, sizeof(subscribe));
	if (result < 0) {
		log_print("Failed to set SCTP_EVENTS on socket: result=%d",
			  result);
		goto create_delsock;
	}

	/* Init con struct */
	sock->sk->sk_user_data = con;
	con->sock = sock;
	con->sock->sk->sk_data_ready = lowcomms_data_ready;
	con->rx_action = receive_from_sock;
	con->connect_action = sctp_init_assoc;

	/* Bind to all interfaces. */
	for (i = 0; i < dlm_local_count; i++) {
		memcpy(&localaddr, dlm_local_addr[i], sizeof(localaddr));
		make_sockaddr(&localaddr, dlm_config.ci_tcp_port, &addr_len);

		result = add_sctp_bind_addr(con, &localaddr, addr_len, num);
		if (result)
			goto create_delsock;
		++num;
	}

	result = sock->ops->listen(sock, 5);
	if (result < 0) {
		log_print("Can't set socket listening");
		goto create_delsock;
	}

	return 0;

create_delsock:
	sock_release(sock);
	con->sock = NULL;
out:
	return result;
}

static int tcp_listen_for_all(void)
{
	struct socket *sock = NULL;
	struct connection *con = nodeid2con(0, GFP_NOFS);
	int result = -EINVAL;

	if (!con)
		return -ENOMEM;

	/* We don't support multi-homed hosts */
	if (dlm_local_addr[1] != NULL) {
		log_print("TCP protocol can't handle multi-homed hosts, "
			  "try SCTP");
		return -EINVAL;
	}

	log_print("Using TCP for communications");

	sock = tcp_create_listen_sock(con, dlm_local_addr[0]);
	if (sock) {
		add_sock(sock, con);
		result = 0;
	}
	else {
		result = -EADDRINUSE;
	}

	return result;
}



static struct writequeue_entry *new_writequeue_entry(struct connection *con,
						     gfp_t allocation)
{
	struct writequeue_entry *entry;

	entry = kmalloc(sizeof(struct writequeue_entry), allocation);
	if (!entry)
		return NULL;

	entry->page = alloc_page(allocation);
	if (!entry->page) {
		kfree(entry);
		return NULL;
	}

	entry->offset = 0;
	entry->len = 0;
	entry->end = 0;
	entry->users = 0;
	entry->con = con;

	return entry;
}

void *dlm_lowcomms_get_buffer(int nodeid, int len, gfp_t allocation, char **ppc)
{
	struct connection *con;
	struct writequeue_entry *e;
	int offset = 0;
	int users = 0;

	con = nodeid2con(nodeid, allocation);
	if (!con)
		return NULL;

	spin_lock(&con->writequeue_lock);
	e = list_entry(con->writequeue.prev, struct writequeue_entry, list);
	if ((&e->list == &con->writequeue) ||
	    (PAGE_CACHE_SIZE - e->end < len)) {
		e = NULL;
	} else {
		offset = e->end;
		e->end += len;
		users = e->users++;
	}
	spin_unlock(&con->writequeue_lock);

	if (e) {
	got_one:
		*ppc = page_address(e->page) + offset;
		return e;
	}

	e = new_writequeue_entry(con, allocation);
	if (e) {
		spin_lock(&con->writequeue_lock);
		offset = e->end;
		e->end += len;
		users = e->users++;
		list_add_tail(&e->list, &con->writequeue);
		spin_unlock(&con->writequeue_lock);
		goto got_one;
	}
	return NULL;
}

void dlm_lowcomms_commit_buffer(void *mh)
{
	struct writequeue_entry *e = (struct writequeue_entry *)mh;
	struct connection *con = e->con;
	int users;

	spin_lock(&con->writequeue_lock);
	users = --e->users;
	if (users)
		goto out;
	e->len = e->end - e->offset;
	spin_unlock(&con->writequeue_lock);

	if (!test_and_set_bit(CF_WRITE_PENDING, &con->flags)) {
		queue_work(send_workqueue, &con->swork);
	}
	return;

out:
	spin_unlock(&con->writequeue_lock);
	return;
}

/* Send a message */
static void send_to_sock(struct connection *con)
{
	int ret = 0;
	const int msg_flags = MSG_DONTWAIT | MSG_NOSIGNAL;
	struct writequeue_entry *e;
	int len, offset;
	int count = 0;

	mutex_lock(&con->sock_mutex);
	if (con->sock == NULL)
		goto out_connect;

	spin_lock(&con->writequeue_lock);
	for (;;) {
		e = list_entry(con->writequeue.next, struct writequeue_entry,
			       list);
		if ((struct list_head *) e == &con->writequeue)
			break;

		len = e->len;
		offset = e->offset;
		BUG_ON(len == 0 && e->users == 0);
		spin_unlock(&con->writequeue_lock);

		ret = 0;
		if (len) {
			ret = kernel_sendpage(con->sock, e->page, offset, len,
					      msg_flags);
			if (ret == -EAGAIN || ret == 0) {
				if (ret == -EAGAIN &&
				    test_bit(SOCK_ASYNC_NOSPACE, &con->sock->flags) &&
				    !test_and_set_bit(CF_APP_LIMITED, &con->flags)) {
					/* Notify TCP that we're limited by the
					 * application window size.
					 */
					set_bit(SOCK_NOSPACE, &con->sock->flags);
					con->sock->sk->sk_write_pending++;
				}
				cond_resched();
				goto out;
			}
			if (ret <= 0)
				goto send_error;
		}

		/* Don't starve people filling buffers */
		if (++count >= MAX_SEND_MSG_COUNT) {
			cond_resched();
			count = 0;
		}

		spin_lock(&con->writequeue_lock);
		e->offset += ret;
		e->len -= ret;

		if (e->len == 0 && e->users == 0) {
			list_del(&e->list);
			free_entry(e);
			continue;
		}
	}
	spin_unlock(&con->writequeue_lock);
out:
	mutex_unlock(&con->sock_mutex);
	return;

send_error:
	mutex_unlock(&con->sock_mutex);
	close_connection(con, false);
	lowcomms_connect_sock(con);
	return;

out_connect:
	mutex_unlock(&con->sock_mutex);
	if (!test_bit(CF_INIT_PENDING, &con->flags))
		lowcomms_connect_sock(con);
	return;
}

static void clean_one_writequeue(struct connection *con)
{
	struct writequeue_entry *e, *safe;

	spin_lock(&con->writequeue_lock);
	list_for_each_entry_safe(e, safe, &con->writequeue, list) {
		list_del(&e->list);
		free_entry(e);
	}
	spin_unlock(&con->writequeue_lock);
}

/* Called from recovery when it knows that a node has
   left the cluster */
int dlm_lowcomms_close(int nodeid)
{
	struct connection *con;

	log_print("closing connection to node %d", nodeid);
	con = nodeid2con(nodeid, 0);
	if (con) {
		clear_bit(CF_CONNECT_PENDING, &con->flags);
		clear_bit(CF_WRITE_PENDING, &con->flags);
		set_bit(CF_CLOSE, &con->flags);
		if (cancel_work_sync(&con->swork))
			log_print("canceled swork for node %d", nodeid);
		if (cancel_work_sync(&con->rwork))
			log_print("canceled rwork for node %d", nodeid);
		clean_one_writequeue(con);
		close_connection(con, true);
	}
	return 0;
}

/* Receive workqueue function */
static void process_recv_sockets(struct work_struct *work)
{
	struct connection *con = container_of(work, struct connection, rwork);
	int err;

	clear_bit(CF_READ_PENDING, &con->flags);
	do {
		err = con->rx_action(con);
	} while (!err);
}

/* Send workqueue function */
static void process_send_sockets(struct work_struct *work)
{
	struct connection *con = container_of(work, struct connection, swork);

	if (test_and_clear_bit(CF_CONNECT_PENDING, &con->flags)) {
		con->connect_action(con);
		set_bit(CF_WRITE_PENDING, &con->flags);
	}
	if (test_and_clear_bit(CF_WRITE_PENDING, &con->flags))
		send_to_sock(con);
}


/* Discard all entries on the write queues */
static void clean_writequeues(void)
{
	foreach_conn(clean_one_writequeue);
}

static void work_stop(void)
{
	destroy_workqueue(recv_workqueue);
	destroy_workqueue(send_workqueue);
}

static int work_start(void)
{
<<<<<<< HEAD
	recv_workqueue = create_singlethread_workqueue("dlm_recv");
=======
	recv_workqueue = alloc_workqueue("dlm_recv",
					 WQ_UNBOUND | WQ_MEM_RECLAIM, 1);
>>>>>>> 0ce790e7
	if (!recv_workqueue) {
		log_print("can't start dlm_recv");
		return -ENOMEM;
	}

<<<<<<< HEAD
	send_workqueue = create_singlethread_workqueue("dlm_send");
=======
	send_workqueue = alloc_workqueue("dlm_send",
					 WQ_UNBOUND | WQ_MEM_RECLAIM, 1);
>>>>>>> 0ce790e7
	if (!send_workqueue) {
		log_print("can't start dlm_send");
		destroy_workqueue(recv_workqueue);
		return -ENOMEM;
	}

	return 0;
}

static void stop_conn(struct connection *con)
{
	con->flags |= 0x0F;
	if (con->sock && con->sock->sk)
		con->sock->sk->sk_user_data = NULL;
}

static void free_conn(struct connection *con)
{
	close_connection(con, true);
	if (con->othercon)
		kmem_cache_free(con_cache, con->othercon);
	hlist_del(&con->list);
	kmem_cache_free(con_cache, con);
}

void dlm_lowcomms_stop(void)
{
	/* Set all the flags to prevent any
	   socket activity.
	*/
	mutex_lock(&connections_lock);
	foreach_conn(stop_conn);
	mutex_unlock(&connections_lock);

	work_stop();

	mutex_lock(&connections_lock);
	clean_writequeues();

	foreach_conn(free_conn);

	mutex_unlock(&connections_lock);
	kmem_cache_destroy(con_cache);
}

int dlm_lowcomms_start(void)
{
	int error = -EINVAL;
	struct connection *con;
	int i;

	for (i = 0; i < CONN_HASH_SIZE; i++)
		INIT_HLIST_HEAD(&connection_hash[i]);

	init_local();
	if (!dlm_local_count) {
		error = -ENOTCONN;
		log_print("no local IP address has been set");
		goto out;
	}

	error = -ENOMEM;
	con_cache = kmem_cache_create("dlm_conn", sizeof(struct connection),
				      __alignof__(struct connection), 0,
				      NULL);
	if (!con_cache)
		goto out;

	/* Start listening */
	if (dlm_config.ci_protocol == 0)
		error = tcp_listen_for_all();
	else
		error = sctp_listen_for_all();
	if (error)
		goto fail_unlisten;

	error = work_start();
	if (error)
		goto fail_unlisten;

	return 0;

fail_unlisten:
	con = nodeid2con(0,0);
	if (con) {
		close_connection(con, false);
		kmem_cache_free(con_cache, con);
	}
	kmem_cache_destroy(con_cache);

out:
	return error;
}<|MERGE_RESOLUTION|>--- conflicted
+++ resolved
@@ -1468,23 +1468,15 @@
 
 static int work_start(void)
 {
-<<<<<<< HEAD
-	recv_workqueue = create_singlethread_workqueue("dlm_recv");
-=======
 	recv_workqueue = alloc_workqueue("dlm_recv",
 					 WQ_UNBOUND | WQ_MEM_RECLAIM, 1);
->>>>>>> 0ce790e7
 	if (!recv_workqueue) {
 		log_print("can't start dlm_recv");
 		return -ENOMEM;
 	}
 
-<<<<<<< HEAD
-	send_workqueue = create_singlethread_workqueue("dlm_send");
-=======
 	send_workqueue = alloc_workqueue("dlm_send",
 					 WQ_UNBOUND | WQ_MEM_RECLAIM, 1);
->>>>>>> 0ce790e7
 	if (!send_workqueue) {
 		log_print("can't start dlm_send");
 		destroy_workqueue(recv_workqueue);
