--- conflicted
+++ resolved
@@ -2632,201 +2632,6 @@
 	.set = param_set_portnr,
 	.get = param_get_uint,
 };
-<<<<<<< HEAD
-
-static LIST_HEAD(nfs_referral_count_list);
-static DEFINE_SPINLOCK(nfs_referral_count_list_lock);
-
-static struct nfs_referral_count *nfs_find_referral_count(void)
-{
-	struct nfs_referral_count *p;
-
-	list_for_each_entry(p, &nfs_referral_count_list, list) {
-		if (p->task == current)
-			return p;
-	}
-	return NULL;
-}
-
-#define NFS_MAX_NESTED_REFERRALS 2
-
-static int nfs_referral_loop_protect(void)
-{
-	struct nfs_referral_count *p, *new;
-	int ret = -ENOMEM;
-
-	new = kmalloc(sizeof(*new), GFP_KERNEL);
-	if (!new)
-		goto out;
-	new->task = current;
-	new->referral_count = 1;
-
-	ret = 0;
-	spin_lock(&nfs_referral_count_list_lock);
-	p = nfs_find_referral_count();
-	if (p != NULL) {
-		if (p->referral_count >= NFS_MAX_NESTED_REFERRALS)
-			ret = -ELOOP;
-		else
-			p->referral_count++;
-	} else {
-		list_add(&new->list, &nfs_referral_count_list);
-		new = NULL;
-	}
-	spin_unlock(&nfs_referral_count_list_lock);
-	kfree(new);
-out:
-	return ret;
-}
-
-static void nfs_referral_loop_unprotect(void)
-{
-	struct nfs_referral_count *p;
-
-	spin_lock(&nfs_referral_count_list_lock);
-	p = nfs_find_referral_count();
-	p->referral_count--;
-	if (p->referral_count == 0)
-		list_del(&p->list);
-	else
-		p = NULL;
-	spin_unlock(&nfs_referral_count_list_lock);
-	kfree(p);
-}
-
-static struct dentry *nfs_follow_remote_path(struct vfsmount *root_mnt,
-		const char *export_path)
-{
-	struct dentry *dentry;
-	int err;
-
-	if (IS_ERR(root_mnt))
-		return ERR_CAST(root_mnt);
-
-	err = nfs_referral_loop_protect();
-	if (err) {
-		mntput(root_mnt);
-		return ERR_PTR(err);
-	}
-
-	dentry = mount_subtree(root_mnt, export_path);
-	nfs_referral_loop_unprotect();
-
-	return dentry;
-}
-
-static struct dentry *nfs4_try_mount(int flags, const char *dev_name,
-			 struct nfs_mount_info *mount_info)
-{
-	char *export_path;
-	struct vfsmount *root_mnt;
-	struct dentry *res;
-	struct nfs_parsed_mount_data *data = mount_info->parsed;
-
-	dfprintk(MOUNT, "--> nfs4_try_mount()\n");
-
-	mount_info->fill_super = nfs4_fill_super;
-
-	export_path = data->nfs_server.export_path;
-	data->nfs_server.export_path = "/";
-	root_mnt = nfs_do_root_mount(&nfs4_remote_fs_type, flags, mount_info,
-			data->nfs_server.hostname);
-	data->nfs_server.export_path = export_path;
-
-	res = nfs_follow_remote_path(root_mnt, export_path);
-
-	dfprintk(MOUNT, "<-- nfs4_try_mount() = %ld%s\n",
-			IS_ERR(res) ? PTR_ERR(res) : 0,
-			IS_ERR(res) ? " [error]" : "");
-	return res;
-}
-
-static void nfs4_kill_super(struct super_block *sb)
-{
-	struct nfs_server *server = NFS_SB(sb);
-
-	dprintk("--> %s\n", __func__);
-	nfs_super_return_all_delegations(sb);
-	kill_anon_super(sb);
-	nfs_fscache_release_super_cookie(sb);
-	nfs_free_server(server);
-	dprintk("<-- %s\n", __func__);
-}
-
-/*
- * Clone an NFS4 server record on xdev traversal (FSID-change)
- */
-static struct dentry *
-nfs4_xdev_mount(struct file_system_type *fs_type, int flags,
-		 const char *dev_name, void *raw_data)
-{
-	struct nfs_mount_info mount_info = {
-		.fill_super = nfs4_clone_super,
-		.set_security = nfs_clone_sb_security,
-		.cloned = raw_data,
-	};
-	return nfs_xdev_mount_common(&nfs4_fs_type, flags, dev_name, &mount_info);
-}
-
-static struct dentry *
-nfs4_remote_referral_mount(struct file_system_type *fs_type, int flags,
-			   const char *dev_name, void *raw_data)
-{
-	struct nfs_mount_info mount_info = {
-		.fill_super = nfs4_fill_super,
-		.set_security = nfs_clone_sb_security,
-		.cloned = raw_data,
-	};
-	struct nfs_server *server;
-	struct dentry *mntroot = ERR_PTR(-ENOMEM);
-
-	dprintk("--> nfs4_referral_get_sb()\n");
-
-	mount_info.mntfh = nfs_alloc_fhandle();
-	if (mount_info.cloned == NULL || mount_info.mntfh == NULL)
-		goto out;
-
-	/* create a new volume representation */
-	server = nfs4_create_referral_server(mount_info.cloned, mount_info.mntfh);
-	if (IS_ERR(server)) {
-		mntroot = ERR_CAST(server);
-		goto out;
-	}
-
-	mntroot = nfs_fs_mount_common(&nfs4_fs_type, server, flags, dev_name, &mount_info);
-out:
-	nfs_free_fhandle(mount_info.mntfh);
-	return mntroot;
-}
-
-/*
- * Create an NFS4 server record on referral traversal
- */
-static struct dentry *nfs4_referral_mount(struct file_system_type *fs_type,
-		int flags, const char *dev_name, void *raw_data)
-{
-	struct nfs_clone_mount *data = raw_data;
-	char *export_path;
-	struct vfsmount *root_mnt;
-	struct dentry *res;
-
-	dprintk("--> nfs4_referral_mount()\n");
-
-	export_path = data->mnt_path;
-	data->mnt_path = "/";
-
-	root_mnt = nfs_do_root_mount(&nfs4_remote_referral_fs_type,
-			flags, data, data->hostname);
-	data->mnt_path = export_path;
-
-	res = nfs_follow_remote_path(root_mnt, export_path);
-	dprintk("<-- nfs4_referral_mount() = %ld%s\n",
-			IS_ERR(res) ? PTR_ERR(res) : 0,
-			IS_ERR(res) ? " [error]" : "");
-	return res;
-}
-
-=======
 #define param_check_portnr(name, p) __param_check(name, p, unsigned int);
 
 module_param_named(callback_tcpport, nfs_callback_set_tcpport, portnr, 0644);
@@ -2840,5 +2645,4 @@
 module_param(send_implementation_id, ushort, 0644);
 MODULE_PARM_DESC(send_implementation_id,
 		"Send implementation ID with NFSv4.1 exchange_id");
->>>>>>> d9875690
 #endif /* CONFIG_NFS_V4 */