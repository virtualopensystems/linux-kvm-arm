--- conflicted
+++ resolved
@@ -17,7 +17,6 @@
 #include <linux/kthread.h>
 #include <linux/sunrpc/svcauth_gss.h>
 #include <linux/sunrpc/bc_xprt.h>
-#include <linux/nsproxy.h>
 
 #include <net/inet_sock.h>
 
@@ -254,11 +253,7 @@
 	char svc_name[12];
 	int ret = 0;
 	int minorversion_setup;
-<<<<<<< HEAD
-	struct net *net = current->nsproxy->net_ns;
-=======
 	struct net *net = &init_net;
->>>>>>> bd0a521e
 
 	mutex_lock(&nfs_callback_mutex);
 	if (cb_info->users++ || cb_info->task != NULL) {
@@ -334,11 +329,7 @@
 	cb_info->users--;
 	if (cb_info->users == 0 && cb_info->task != NULL) {
 		kthread_stop(cb_info->task);
-<<<<<<< HEAD
-		svc_shutdown_net(cb_info->serv, current->nsproxy->net_ns);
-=======
 		svc_shutdown_net(cb_info->serv, &init_net);
->>>>>>> bd0a521e
 		svc_exit_thread(cb_info->rqst);
 		cb_info->serv = NULL;
 		cb_info->rqst = NULL;
