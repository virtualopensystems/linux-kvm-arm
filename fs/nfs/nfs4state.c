/*
 *  fs/nfs/nfs4state.c
 *
 *  Client-side XDR for NFSv4.
 *
 *  Copyright (c) 2002 The Regents of the University of Michigan.
 *  All rights reserved.
 *
 *  Kendrick Smith <kmsmith@umich.edu>
 *
 *  Redistribution and use in source and binary forms, with or without
 *  modification, are permitted provided that the following conditions
 *  are met:
 *
 *  1. Redistributions of source code must retain the above copyright
 *     notice, this list of conditions and the following disclaimer.
 *  2. Redistributions in binary form must reproduce the above copyright
 *     notice, this list of conditions and the following disclaimer in the
 *     documentation and/or other materials provided with the distribution.
 *  3. Neither the name of the University nor the names of its
 *     contributors may be used to endorse or promote products derived
 *     from this software without specific prior written permission.
 *
 *  THIS SOFTWARE IS PROVIDED ``AS IS'' AND ANY EXPRESS OR IMPLIED
 *  WARRANTIES, INCLUDING, BUT NOT LIMITED TO, THE IMPLIED WARRANTIES OF
 *  MERCHANTABILITY AND FITNESS FOR A PARTICULAR PURPOSE ARE
 *  DISCLAIMED. IN NO EVENT SHALL THE REGENTS OR CONTRIBUTORS BE LIABLE
 *  FOR ANY DIRECT, INDIRECT, INCIDENTAL, SPECIAL, EXEMPLARY, OR
 *  CONSEQUENTIAL DAMAGES (INCLUDING, BUT NOT LIMITED TO, PROCUREMENT OF
 *  SUBSTITUTE GOODS OR SERVICES; LOSS OF USE, DATA, OR PROFITS; OR
 *  BUSINESS INTERRUPTION) HOWEVER CAUSED AND ON ANY THEORY OF
 *  LIABILITY, WHETHER IN CONTRACT, STRICT LIABILITY, OR TORT (INCLUDING
 *  NEGLIGENCE OR OTHERWISE) ARISING IN ANY WAY OUT OF THE USE OF THIS
 *  SOFTWARE, EVEN IF ADVISED OF THE POSSIBILITY OF SUCH DAMAGE.
 *
 * Implementation of the NFSv4 state model.  For the time being,
 * this is minimal, but will be made much more complex in a
 * subsequent patch.
 */

#include <linux/kernel.h>
#include <linux/slab.h>
#include <linux/fs.h>
#include <linux/nfs_fs.h>
#include <linux/nfs_idmap.h>
#include <linux/kthread.h>
#include <linux/module.h>
#include <linux/random.h>
#include <linux/ratelimit.h>
#include <linux/workqueue.h>
#include <linux/bitops.h>
#include <linux/jiffies.h>

#include "nfs4_fs.h"
#include "callback.h"
#include "delegation.h"
#include "internal.h"
#include "pnfs.h"

#define NFSDBG_FACILITY		NFSDBG_STATE

#define OPENOWNER_POOL_SIZE	8

const nfs4_stateid zero_stateid;

static LIST_HEAD(nfs4_clientid_list);

int nfs4_init_clientid(struct nfs_client *clp, struct rpc_cred *cred)
{
	struct nfs4_setclientid_res clid = {
		.clientid = clp->cl_clientid,
		.confirm = clp->cl_confirm,
	};
	unsigned short port;
	int status;

	if (test_bit(NFS4CLNT_LEASE_CONFIRM, &clp->cl_state))
		goto do_confirm;
	port = nfs_callback_tcpport;
	if (clp->cl_addr.ss_family == AF_INET6)
		port = nfs_callback_tcpport6;

	status = nfs4_proc_setclientid(clp, NFS4_CALLBACK, port, cred, &clid);
	if (status != 0)
		goto out;
	clp->cl_clientid = clid.clientid;
	clp->cl_confirm = clid.confirm;
	set_bit(NFS4CLNT_LEASE_CONFIRM, &clp->cl_state);
do_confirm:
	status = nfs4_proc_setclientid_confirm(clp, &clid, cred);
	if (status != 0)
		goto out;
	clear_bit(NFS4CLNT_LEASE_CONFIRM, &clp->cl_state);
	nfs4_schedule_state_renewal(clp);
out:
	return status;
}

struct rpc_cred *nfs4_get_machine_cred_locked(struct nfs_client *clp)
{
	struct rpc_cred *cred = NULL;

	if (clp->cl_machine_cred != NULL)
		cred = get_rpccred(clp->cl_machine_cred);
	return cred;
}

static void nfs4_clear_machine_cred(struct nfs_client *clp)
{
	struct rpc_cred *cred;

	spin_lock(&clp->cl_lock);
	cred = clp->cl_machine_cred;
	clp->cl_machine_cred = NULL;
	spin_unlock(&clp->cl_lock);
	if (cred != NULL)
		put_rpccred(cred);
}

static struct rpc_cred *
nfs4_get_renew_cred_server_locked(struct nfs_server *server)
{
	struct rpc_cred *cred = NULL;
	struct nfs4_state_owner *sp;
	struct rb_node *pos;

	for (pos = rb_first(&server->state_owners);
	     pos != NULL;
	     pos = rb_next(pos)) {
		sp = rb_entry(pos, struct nfs4_state_owner, so_server_node);
		if (list_empty(&sp->so_states))
			continue;
		cred = get_rpccred(sp->so_cred);
		break;
	}
	return cred;
}

/**
 * nfs4_get_renew_cred_locked - Acquire credential for a renew operation
 * @clp: client state handle
 *
 * Returns an rpc_cred with reference count bumped, or NULL.
 * Caller must hold clp->cl_lock.
 */
struct rpc_cred *nfs4_get_renew_cred_locked(struct nfs_client *clp)
{
	struct rpc_cred *cred = NULL;
	struct nfs_server *server;

	/* Use machine credentials if available */
	cred = nfs4_get_machine_cred_locked(clp);
	if (cred != NULL)
		goto out;

	rcu_read_lock();
	list_for_each_entry_rcu(server, &clp->cl_superblocks, client_link) {
		cred = nfs4_get_renew_cred_server_locked(server);
		if (cred != NULL)
			break;
	}
	rcu_read_unlock();

out:
	return cred;
}

#if defined(CONFIG_NFS_V4_1)

static int nfs41_setup_state_renewal(struct nfs_client *clp)
{
	int status;
	struct nfs_fsinfo fsinfo;

	if (!test_bit(NFS_CS_CHECK_LEASE_TIME, &clp->cl_res_state)) {
		nfs4_schedule_state_renewal(clp);
		return 0;
	}

	status = nfs4_proc_get_lease_time(clp, &fsinfo);
	if (status == 0) {
		/* Update lease time and schedule renewal */
		spin_lock(&clp->cl_lock);
		clp->cl_lease_time = fsinfo.lease_time * HZ;
		clp->cl_last_renewal = jiffies;
		spin_unlock(&clp->cl_lock);

		nfs4_schedule_state_renewal(clp);
	}

	return status;
}

/*
 * Back channel returns NFS4ERR_DELAY for new requests when
 * NFS4_SESSION_DRAINING is set so there is no work to be done when draining
 * is ended.
 */
static void nfs4_end_drain_session(struct nfs_client *clp)
{
	struct nfs4_session *ses = clp->cl_session;
	struct nfs4_slot_table *tbl;
	int max_slots;

	if (ses == NULL)
		return;
	tbl = &ses->fc_slot_table;
	if (test_and_clear_bit(NFS4_SESSION_DRAINING, &ses->session_state)) {
		spin_lock(&tbl->slot_tbl_lock);
		max_slots = tbl->max_slots;
		while (max_slots--) {
			if (rpc_wake_up_first(&tbl->slot_tbl_waitq,
						nfs4_set_task_privileged,
						NULL) == NULL)
				break;
		}
		spin_unlock(&tbl->slot_tbl_lock);
	}
}

static int nfs4_wait_on_slot_tbl(struct nfs4_slot_table *tbl)
{
	spin_lock(&tbl->slot_tbl_lock);
	if (tbl->highest_used_slotid != NFS4_NO_SLOT) {
		INIT_COMPLETION(tbl->complete);
		spin_unlock(&tbl->slot_tbl_lock);
		return wait_for_completion_interruptible(&tbl->complete);
	}
	spin_unlock(&tbl->slot_tbl_lock);
	return 0;
}

static int nfs4_begin_drain_session(struct nfs_client *clp)
{
	struct nfs4_session *ses = clp->cl_session;
	int ret = 0;

	set_bit(NFS4_SESSION_DRAINING, &ses->session_state);
	/* back channel */
	ret = nfs4_wait_on_slot_tbl(&ses->bc_slot_table);
	if (ret)
		return ret;
	/* fore channel */
	return nfs4_wait_on_slot_tbl(&ses->fc_slot_table);
}

static void nfs41_finish_session_reset(struct nfs_client *clp)
{
	clear_bit(NFS4CLNT_LEASE_CONFIRM, &clp->cl_state);
	clear_bit(NFS4CLNT_SESSION_RESET, &clp->cl_state);
	/* create_session negotiated new slot table */
	clear_bit(NFS4CLNT_RECALL_SLOT, &clp->cl_state);
	clear_bit(NFS4CLNT_BIND_CONN_TO_SESSION, &clp->cl_state);
	nfs41_setup_state_renewal(clp);
}

int nfs41_init_clientid(struct nfs_client *clp, struct rpc_cred *cred)
{
	int status;

	if (test_bit(NFS4CLNT_LEASE_CONFIRM, &clp->cl_state))
		goto do_confirm;
	nfs4_begin_drain_session(clp);
	status = nfs4_proc_exchange_id(clp, cred);
	if (status != 0)
		goto out;
	set_bit(NFS4CLNT_LEASE_CONFIRM, &clp->cl_state);
do_confirm:
	status = nfs4_proc_create_session(clp, cred);
	if (status != 0)
		goto out;
	nfs41_finish_session_reset(clp);
	nfs_mark_client_ready(clp, NFS_CS_READY);
out:
	return status;
}

struct rpc_cred *nfs4_get_exchange_id_cred(struct nfs_client *clp)
{
	struct rpc_cred *cred;

	spin_lock(&clp->cl_lock);
	cred = nfs4_get_machine_cred_locked(clp);
	spin_unlock(&clp->cl_lock);
	return cred;
}

#endif /* CONFIG_NFS_V4_1 */

static struct rpc_cred *
nfs4_get_setclientid_cred_server(struct nfs_server *server)
{
	struct nfs_client *clp = server->nfs_client;
	struct rpc_cred *cred = NULL;
	struct nfs4_state_owner *sp;
	struct rb_node *pos;

	spin_lock(&clp->cl_lock);
	pos = rb_first(&server->state_owners);
	if (pos != NULL) {
		sp = rb_entry(pos, struct nfs4_state_owner, so_server_node);
		cred = get_rpccred(sp->so_cred);
	}
	spin_unlock(&clp->cl_lock);
	return cred;
}

/**
 * nfs4_get_setclientid_cred - Acquire credential for a setclientid operation
 * @clp: client state handle
 *
 * Returns an rpc_cred with reference count bumped, or NULL.
 */
struct rpc_cred *nfs4_get_setclientid_cred(struct nfs_client *clp)
{
	struct nfs_server *server;
	struct rpc_cred *cred;

	spin_lock(&clp->cl_lock);
	cred = nfs4_get_machine_cred_locked(clp);
	spin_unlock(&clp->cl_lock);
	if (cred != NULL)
		goto out;

	rcu_read_lock();
	list_for_each_entry_rcu(server, &clp->cl_superblocks, client_link) {
		cred = nfs4_get_setclientid_cred_server(server);
		if (cred != NULL)
			break;
	}
	rcu_read_unlock();

out:
	return cred;
}

static struct nfs4_state_owner *
nfs4_find_state_owner_locked(struct nfs_server *server, struct rpc_cred *cred)
{
	struct rb_node **p = &server->state_owners.rb_node,
		       *parent = NULL;
	struct nfs4_state_owner *sp;

	while (*p != NULL) {
		parent = *p;
		sp = rb_entry(parent, struct nfs4_state_owner, so_server_node);

		if (cred < sp->so_cred)
			p = &parent->rb_left;
		else if (cred > sp->so_cred)
			p = &parent->rb_right;
		else {
			if (!list_empty(&sp->so_lru))
				list_del_init(&sp->so_lru);
			atomic_inc(&sp->so_count);
			return sp;
		}
	}
	return NULL;
}

static struct nfs4_state_owner *
nfs4_insert_state_owner_locked(struct nfs4_state_owner *new)
{
	struct nfs_server *server = new->so_server;
	struct rb_node **p = &server->state_owners.rb_node,
		       *parent = NULL;
	struct nfs4_state_owner *sp;
	int err;

	while (*p != NULL) {
		parent = *p;
		sp = rb_entry(parent, struct nfs4_state_owner, so_server_node);

		if (new->so_cred < sp->so_cred)
			p = &parent->rb_left;
		else if (new->so_cred > sp->so_cred)
			p = &parent->rb_right;
		else {
			if (!list_empty(&sp->so_lru))
				list_del_init(&sp->so_lru);
			atomic_inc(&sp->so_count);
			return sp;
		}
	}
	err = ida_get_new(&server->openowner_id, &new->so_seqid.owner_id);
	if (err)
		return ERR_PTR(err);
	rb_link_node(&new->so_server_node, parent, p);
	rb_insert_color(&new->so_server_node, &server->state_owners);
	return new;
}

static void
nfs4_remove_state_owner_locked(struct nfs4_state_owner *sp)
{
	struct nfs_server *server = sp->so_server;

	if (!RB_EMPTY_NODE(&sp->so_server_node))
		rb_erase(&sp->so_server_node, &server->state_owners);
	ida_remove(&server->openowner_id, sp->so_seqid.owner_id);
}

static void
nfs4_init_seqid_counter(struct nfs_seqid_counter *sc)
{
	sc->create_time = ktime_get();
	sc->flags = 0;
	sc->counter = 0;
	spin_lock_init(&sc->lock);
	INIT_LIST_HEAD(&sc->list);
	rpc_init_wait_queue(&sc->wait, "Seqid_waitqueue");
}

static void
nfs4_destroy_seqid_counter(struct nfs_seqid_counter *sc)
{
	rpc_destroy_wait_queue(&sc->wait);
}

/*
 * nfs4_alloc_state_owner(): this is called on the OPEN or CREATE path to
 * create a new state_owner.
 *
 */
static struct nfs4_state_owner *
nfs4_alloc_state_owner(struct nfs_server *server,
		struct rpc_cred *cred,
		gfp_t gfp_flags)
{
	struct nfs4_state_owner *sp;

	sp = kzalloc(sizeof(*sp), gfp_flags);
	if (!sp)
		return NULL;
	sp->so_server = server;
	sp->so_cred = get_rpccred(cred);
	spin_lock_init(&sp->so_lock);
	INIT_LIST_HEAD(&sp->so_states);
	nfs4_init_seqid_counter(&sp->so_seqid);
	atomic_set(&sp->so_count, 1);
	INIT_LIST_HEAD(&sp->so_lru);
	return sp;
}

static void
nfs4_drop_state_owner(struct nfs4_state_owner *sp)
{
	struct rb_node *rb_node = &sp->so_server_node;

	if (!RB_EMPTY_NODE(rb_node)) {
		struct nfs_server *server = sp->so_server;
		struct nfs_client *clp = server->nfs_client;

		spin_lock(&clp->cl_lock);
		if (!RB_EMPTY_NODE(rb_node)) {
			rb_erase(rb_node, &server->state_owners);
			RB_CLEAR_NODE(rb_node);
		}
		spin_unlock(&clp->cl_lock);
	}
}

static void nfs4_free_state_owner(struct nfs4_state_owner *sp)
{
	nfs4_destroy_seqid_counter(&sp->so_seqid);
	put_rpccred(sp->so_cred);
	kfree(sp);
}

static void nfs4_gc_state_owners(struct nfs_server *server)
{
	struct nfs_client *clp = server->nfs_client;
	struct nfs4_state_owner *sp, *tmp;
	unsigned long time_min, time_max;
	LIST_HEAD(doomed);

	spin_lock(&clp->cl_lock);
	time_max = jiffies;
	time_min = (long)time_max - (long)clp->cl_lease_time;
	list_for_each_entry_safe(sp, tmp, &server->state_owners_lru, so_lru) {
		/* NB: LRU is sorted so that oldest is at the head */
		if (time_in_range(sp->so_expires, time_min, time_max))
			break;
		list_move(&sp->so_lru, &doomed);
		nfs4_remove_state_owner_locked(sp);
	}
	spin_unlock(&clp->cl_lock);

	list_for_each_entry_safe(sp, tmp, &doomed, so_lru) {
		list_del(&sp->so_lru);
		nfs4_free_state_owner(sp);
	}
}

/**
 * nfs4_get_state_owner - Look up a state owner given a credential
 * @server: nfs_server to search
 * @cred: RPC credential to match
 *
 * Returns a pointer to an instantiated nfs4_state_owner struct, or NULL.
 */
struct nfs4_state_owner *nfs4_get_state_owner(struct nfs_server *server,
					      struct rpc_cred *cred,
					      gfp_t gfp_flags)
{
	struct nfs_client *clp = server->nfs_client;
	struct nfs4_state_owner *sp, *new;

	spin_lock(&clp->cl_lock);
	sp = nfs4_find_state_owner_locked(server, cred);
	spin_unlock(&clp->cl_lock);
	if (sp != NULL)
		goto out;
	new = nfs4_alloc_state_owner(server, cred, gfp_flags);
	if (new == NULL)
		goto out;
	do {
		if (ida_pre_get(&server->openowner_id, gfp_flags) == 0)
			break;
		spin_lock(&clp->cl_lock);
		sp = nfs4_insert_state_owner_locked(new);
		spin_unlock(&clp->cl_lock);
	} while (sp == ERR_PTR(-EAGAIN));
	if (sp != new)
		nfs4_free_state_owner(new);
out:
	nfs4_gc_state_owners(server);
	return sp;
}

/**
 * nfs4_put_state_owner - Release a nfs4_state_owner
 * @sp: state owner data to release
 *
 * Note that we keep released state owners on an LRU
 * list.
 * This caches valid state owners so that they can be
 * reused, to avoid the OPEN_CONFIRM on minor version 0.
 * It also pins the uniquifier of dropped state owners for
 * a while, to ensure that those state owner names are
 * never reused.
 */
void nfs4_put_state_owner(struct nfs4_state_owner *sp)
{
	struct nfs_server *server = sp->so_server;
	struct nfs_client *clp = server->nfs_client;

	if (!atomic_dec_and_lock(&sp->so_count, &clp->cl_lock))
		return;

	sp->so_expires = jiffies;
	list_add_tail(&sp->so_lru, &server->state_owners_lru);
	spin_unlock(&clp->cl_lock);
}

/**
 * nfs4_purge_state_owners - Release all cached state owners
 * @server: nfs_server with cached state owners to release
 *
 * Called at umount time.  Remaining state owners will be on
 * the LRU with ref count of zero.
 */
void nfs4_purge_state_owners(struct nfs_server *server)
{
	struct nfs_client *clp = server->nfs_client;
	struct nfs4_state_owner *sp, *tmp;
	LIST_HEAD(doomed);

	spin_lock(&clp->cl_lock);
	list_for_each_entry_safe(sp, tmp, &server->state_owners_lru, so_lru) {
		list_move(&sp->so_lru, &doomed);
		nfs4_remove_state_owner_locked(sp);
	}
	spin_unlock(&clp->cl_lock);

	list_for_each_entry_safe(sp, tmp, &doomed, so_lru) {
		list_del(&sp->so_lru);
		nfs4_free_state_owner(sp);
	}
}

static struct nfs4_state *
nfs4_alloc_open_state(void)
{
	struct nfs4_state *state;

	state = kzalloc(sizeof(*state), GFP_NOFS);
	if (!state)
		return NULL;
	atomic_set(&state->count, 1);
	INIT_LIST_HEAD(&state->lock_states);
	spin_lock_init(&state->state_lock);
	seqlock_init(&state->seqlock);
	return state;
}

void
nfs4_state_set_mode_locked(struct nfs4_state *state, fmode_t fmode)
{
	if (state->state == fmode)
		return;
	/* NB! List reordering - see the reclaim code for why.  */
	if ((fmode & FMODE_WRITE) != (state->state & FMODE_WRITE)) {
		if (fmode & FMODE_WRITE)
			list_move(&state->open_states, &state->owner->so_states);
		else
			list_move_tail(&state->open_states, &state->owner->so_states);
	}
	state->state = fmode;
}

static struct nfs4_state *
__nfs4_find_state_byowner(struct inode *inode, struct nfs4_state_owner *owner)
{
	struct nfs_inode *nfsi = NFS_I(inode);
	struct nfs4_state *state;

	list_for_each_entry(state, &nfsi->open_states, inode_states) {
		if (state->owner != owner)
			continue;
		if (atomic_inc_not_zero(&state->count))
			return state;
	}
	return NULL;
}

static void
nfs4_free_open_state(struct nfs4_state *state)
{
	kfree(state);
}

struct nfs4_state *
nfs4_get_open_state(struct inode *inode, struct nfs4_state_owner *owner)
{
	struct nfs4_state *state, *new;
	struct nfs_inode *nfsi = NFS_I(inode);

	spin_lock(&inode->i_lock);
	state = __nfs4_find_state_byowner(inode, owner);
	spin_unlock(&inode->i_lock);
	if (state)
		goto out;
	new = nfs4_alloc_open_state();
	spin_lock(&owner->so_lock);
	spin_lock(&inode->i_lock);
	state = __nfs4_find_state_byowner(inode, owner);
	if (state == NULL && new != NULL) {
		state = new;
		state->owner = owner;
		atomic_inc(&owner->so_count);
		list_add(&state->inode_states, &nfsi->open_states);
		ihold(inode);
		state->inode = inode;
		spin_unlock(&inode->i_lock);
		/* Note: The reclaim code dictates that we add stateless
		 * and read-only stateids to the end of the list */
		list_add_tail(&state->open_states, &owner->so_states);
		spin_unlock(&owner->so_lock);
	} else {
		spin_unlock(&inode->i_lock);
		spin_unlock(&owner->so_lock);
		if (new)
			nfs4_free_open_state(new);
	}
out:
	return state;
}

void nfs4_put_open_state(struct nfs4_state *state)
{
	struct inode *inode = state->inode;
	struct nfs4_state_owner *owner = state->owner;

	if (!atomic_dec_and_lock(&state->count, &owner->so_lock))
		return;
	spin_lock(&inode->i_lock);
	list_del(&state->inode_states);
	list_del(&state->open_states);
	spin_unlock(&inode->i_lock);
	spin_unlock(&owner->so_lock);
	iput(inode);
	nfs4_free_open_state(state);
	nfs4_put_state_owner(owner);
}

/*
 * Close the current file.
 */
static void __nfs4_close(struct nfs4_state *state,
		fmode_t fmode, gfp_t gfp_mask, int wait)
{
	struct nfs4_state_owner *owner = state->owner;
	int call_close = 0;
	fmode_t newstate;

	atomic_inc(&owner->so_count);
	/* Protect against nfs4_find_state() */
	spin_lock(&owner->so_lock);
	switch (fmode & (FMODE_READ | FMODE_WRITE)) {
		case FMODE_READ:
			state->n_rdonly--;
			break;
		case FMODE_WRITE:
			state->n_wronly--;
			break;
		case FMODE_READ|FMODE_WRITE:
			state->n_rdwr--;
	}
	newstate = FMODE_READ|FMODE_WRITE;
	if (state->n_rdwr == 0) {
		if (state->n_rdonly == 0) {
			newstate &= ~FMODE_READ;
			call_close |= test_bit(NFS_O_RDONLY_STATE, &state->flags);
			call_close |= test_bit(NFS_O_RDWR_STATE, &state->flags);
		}
		if (state->n_wronly == 0) {
			newstate &= ~FMODE_WRITE;
			call_close |= test_bit(NFS_O_WRONLY_STATE, &state->flags);
			call_close |= test_bit(NFS_O_RDWR_STATE, &state->flags);
		}
		if (newstate == 0)
			clear_bit(NFS_DELEGATED_STATE, &state->flags);
	}
	nfs4_state_set_mode_locked(state, newstate);
	spin_unlock(&owner->so_lock);

	if (!call_close) {
		nfs4_put_open_state(state);
		nfs4_put_state_owner(owner);
	} else {
		bool roc = pnfs_roc(state->inode);

		nfs4_do_close(state, gfp_mask, wait, roc);
	}
}

void nfs4_close_state(struct nfs4_state *state, fmode_t fmode)
{
	__nfs4_close(state, fmode, GFP_NOFS, 0);
}

void nfs4_close_sync(struct nfs4_state *state, fmode_t fmode)
{
	__nfs4_close(state, fmode, GFP_KERNEL, 1);
}

/*
 * Search the state->lock_states for an existing lock_owner
 * that is compatible with current->files
 */
static struct nfs4_lock_state *
__nfs4_find_lock_state(struct nfs4_state *state, fl_owner_t fl_owner, pid_t fl_pid, unsigned int type)
{
	struct nfs4_lock_state *pos;
	list_for_each_entry(pos, &state->lock_states, ls_locks) {
		if (type != NFS4_ANY_LOCK_TYPE && pos->ls_owner.lo_type != type)
			continue;
		switch (pos->ls_owner.lo_type) {
		case NFS4_POSIX_LOCK_TYPE:
			if (pos->ls_owner.lo_u.posix_owner != fl_owner)
				continue;
			break;
		case NFS4_FLOCK_LOCK_TYPE:
			if (pos->ls_owner.lo_u.flock_owner != fl_pid)
				continue;
		}
		atomic_inc(&pos->ls_count);
		return pos;
	}
	return NULL;
}

/*
 * Return a compatible lock_state. If no initialized lock_state structure
 * exists, return an uninitialized one.
 *
 */
static struct nfs4_lock_state *nfs4_alloc_lock_state(struct nfs4_state *state, fl_owner_t fl_owner, pid_t fl_pid, unsigned int type)
{
	struct nfs4_lock_state *lsp;
	struct nfs_server *server = state->owner->so_server;

	lsp = kzalloc(sizeof(*lsp), GFP_NOFS);
	if (lsp == NULL)
		return NULL;
	nfs4_init_seqid_counter(&lsp->ls_seqid);
	atomic_set(&lsp->ls_count, 1);
	lsp->ls_state = state;
	lsp->ls_owner.lo_type = type;
	switch (lsp->ls_owner.lo_type) {
	case NFS4_FLOCK_LOCK_TYPE:
		lsp->ls_owner.lo_u.flock_owner = fl_pid;
		break;
	case NFS4_POSIX_LOCK_TYPE:
		lsp->ls_owner.lo_u.posix_owner = fl_owner;
		break;
	default:
		goto out_free;
	}
	lsp->ls_seqid.owner_id = ida_simple_get(&server->lockowner_id, 0, 0, GFP_NOFS);
	if (lsp->ls_seqid.owner_id < 0)
		goto out_free;
	INIT_LIST_HEAD(&lsp->ls_locks);
	return lsp;
out_free:
	kfree(lsp);
	return NULL;
}

void nfs4_free_lock_state(struct nfs_server *server, struct nfs4_lock_state *lsp)
{
	ida_simple_remove(&server->lockowner_id, lsp->ls_seqid.owner_id);
	nfs4_destroy_seqid_counter(&lsp->ls_seqid);
	kfree(lsp);
}

/*
 * Return a compatible lock_state. If no initialized lock_state structure
 * exists, return an uninitialized one.
 *
 */
static struct nfs4_lock_state *nfs4_get_lock_state(struct nfs4_state *state, fl_owner_t owner, pid_t pid, unsigned int type)
{
	struct nfs4_lock_state *lsp, *new = NULL;
	
	for(;;) {
		spin_lock(&state->state_lock);
		lsp = __nfs4_find_lock_state(state, owner, pid, type);
		if (lsp != NULL)
			break;
		if (new != NULL) {
			list_add(&new->ls_locks, &state->lock_states);
			set_bit(LK_STATE_IN_USE, &state->flags);
			lsp = new;
			new = NULL;
			break;
		}
		spin_unlock(&state->state_lock);
		new = nfs4_alloc_lock_state(state, owner, pid, type);
		if (new == NULL)
			return NULL;
	}
	spin_unlock(&state->state_lock);
	if (new != NULL)
		nfs4_free_lock_state(state->owner->so_server, new);
	return lsp;
}

/*
 * Release reference to lock_state, and free it if we see that
 * it is no longer in use
 */
void nfs4_put_lock_state(struct nfs4_lock_state *lsp)
{
	struct nfs4_state *state;

	if (lsp == NULL)
		return;
	state = lsp->ls_state;
	if (!atomic_dec_and_lock(&lsp->ls_count, &state->state_lock))
		return;
	list_del(&lsp->ls_locks);
	if (list_empty(&state->lock_states))
		clear_bit(LK_STATE_IN_USE, &state->flags);
	spin_unlock(&state->state_lock);
	if (lsp->ls_flags & NFS_LOCK_INITIALIZED) {
		if (nfs4_release_lockowner(lsp) == 0)
			return;
	}
	nfs4_free_lock_state(lsp->ls_state->owner->so_server, lsp);
}

static void nfs4_fl_copy_lock(struct file_lock *dst, struct file_lock *src)
{
	struct nfs4_lock_state *lsp = src->fl_u.nfs4_fl.owner;

	dst->fl_u.nfs4_fl.owner = lsp;
	atomic_inc(&lsp->ls_count);
}

static void nfs4_fl_release_lock(struct file_lock *fl)
{
	nfs4_put_lock_state(fl->fl_u.nfs4_fl.owner);
}

static const struct file_lock_operations nfs4_fl_lock_ops = {
	.fl_copy_lock = nfs4_fl_copy_lock,
	.fl_release_private = nfs4_fl_release_lock,
};

int nfs4_set_lock_state(struct nfs4_state *state, struct file_lock *fl)
{
	struct nfs4_lock_state *lsp;

	if (fl->fl_ops != NULL)
		return 0;
	if (fl->fl_flags & FL_POSIX)
		lsp = nfs4_get_lock_state(state, fl->fl_owner, 0, NFS4_POSIX_LOCK_TYPE);
	else if (fl->fl_flags & FL_FLOCK)
		lsp = nfs4_get_lock_state(state, NULL, fl->fl_pid,
				NFS4_FLOCK_LOCK_TYPE);
	else
		return -EINVAL;
	if (lsp == NULL)
		return -ENOMEM;
	fl->fl_u.nfs4_fl.owner = lsp;
	fl->fl_ops = &nfs4_fl_lock_ops;
	return 0;
}

static bool nfs4_copy_lock_stateid(nfs4_stateid *dst, struct nfs4_state *state,
		fl_owner_t fl_owner, pid_t fl_pid)
{
	struct nfs4_lock_state *lsp;
	bool ret = false;

	if (test_bit(LK_STATE_IN_USE, &state->flags) == 0)
		goto out;

	spin_lock(&state->state_lock);
	lsp = __nfs4_find_lock_state(state, fl_owner, fl_pid, NFS4_ANY_LOCK_TYPE);
	if (lsp != NULL && (lsp->ls_flags & NFS_LOCK_INITIALIZED) != 0) {
		nfs4_stateid_copy(dst, &lsp->ls_stateid);
		ret = true;
	}
	spin_unlock(&state->state_lock);
	nfs4_put_lock_state(lsp);
out:
	return ret;
}

static void nfs4_copy_open_stateid(nfs4_stateid *dst, struct nfs4_state *state)
{
	int seq;

	do {
		seq = read_seqbegin(&state->seqlock);
		nfs4_stateid_copy(dst, &state->stateid);
	} while (read_seqretry(&state->seqlock, seq));
}

/*
 * Byte-range lock aware utility to initialize the stateid of read/write
 * requests.
 */
void nfs4_select_rw_stateid(nfs4_stateid *dst, struct nfs4_state *state,
		fmode_t fmode, fl_owner_t fl_owner, pid_t fl_pid)
{
	if (nfs4_copy_delegation_stateid(dst, state->inode, fmode))
		return;
	if (nfs4_copy_lock_stateid(dst, state, fl_owner, fl_pid))
		return;
	nfs4_copy_open_stateid(dst, state);
}

struct nfs_seqid *nfs_alloc_seqid(struct nfs_seqid_counter *counter, gfp_t gfp_mask)
{
	struct nfs_seqid *new;

	new = kmalloc(sizeof(*new), gfp_mask);
	if (new != NULL) {
		new->sequence = counter;
		INIT_LIST_HEAD(&new->list);
		new->task = NULL;
	}
	return new;
}

void nfs_release_seqid(struct nfs_seqid *seqid)
{
	struct nfs_seqid_counter *sequence;

	if (list_empty(&seqid->list))
		return;
	sequence = seqid->sequence;
	spin_lock(&sequence->lock);
	list_del_init(&seqid->list);
	if (!list_empty(&sequence->list)) {
		struct nfs_seqid *next;

		next = list_first_entry(&sequence->list,
				struct nfs_seqid, list);
		rpc_wake_up_queued_task(&sequence->wait, next->task);
	}
	spin_unlock(&sequence->lock);
}

void nfs_free_seqid(struct nfs_seqid *seqid)
{
	nfs_release_seqid(seqid);
	kfree(seqid);
}

/*
 * Increment the seqid if the OPEN/OPEN_DOWNGRADE/CLOSE succeeded, or
 * failed with a seqid incrementing error -
 * see comments nfs_fs.h:seqid_mutating_error()
 */
static void nfs_increment_seqid(int status, struct nfs_seqid *seqid)
{
	BUG_ON(list_first_entry(&seqid->sequence->list, struct nfs_seqid, list) != seqid);
	switch (status) {
		case 0:
			break;
		case -NFS4ERR_BAD_SEQID:
			if (seqid->sequence->flags & NFS_SEQID_CONFIRMED)
				return;
			pr_warn_ratelimited("NFS: v4 server returned a bad"
					" sequence-id error on an"
					" unconfirmed sequence %p!\n",
					seqid->sequence);
		case -NFS4ERR_STALE_CLIENTID:
		case -NFS4ERR_STALE_STATEID:
		case -NFS4ERR_BAD_STATEID:
		case -NFS4ERR_BADXDR:
		case -NFS4ERR_RESOURCE:
		case -NFS4ERR_NOFILEHANDLE:
			/* Non-seqid mutating errors */
			return;
	};
	/*
	 * Note: no locking needed as we are guaranteed to be first
	 * on the sequence list
	 */
	seqid->sequence->counter++;
}

void nfs_increment_open_seqid(int status, struct nfs_seqid *seqid)
{
	struct nfs4_state_owner *sp = container_of(seqid->sequence,
					struct nfs4_state_owner, so_seqid);
	struct nfs_server *server = sp->so_server;

	if (status == -NFS4ERR_BAD_SEQID)
		nfs4_drop_state_owner(sp);
	if (!nfs4_has_session(server->nfs_client))
		nfs_increment_seqid(status, seqid);
}

/*
 * Increment the seqid if the LOCK/LOCKU succeeded, or
 * failed with a seqid incrementing error -
 * see comments nfs_fs.h:seqid_mutating_error()
 */
void nfs_increment_lock_seqid(int status, struct nfs_seqid *seqid)
{
	nfs_increment_seqid(status, seqid);
}

int nfs_wait_on_sequence(struct nfs_seqid *seqid, struct rpc_task *task)
{
	struct nfs_seqid_counter *sequence = seqid->sequence;
	int status = 0;

	spin_lock(&sequence->lock);
	seqid->task = task;
	if (list_empty(&seqid->list))
		list_add_tail(&seqid->list, &sequence->list);
	if (list_first_entry(&sequence->list, struct nfs_seqid, list) == seqid)
		goto unlock;
	rpc_sleep_on(&sequence->wait, task, NULL);
	status = -EAGAIN;
unlock:
	spin_unlock(&sequence->lock);
	return status;
}

static int nfs4_run_state_manager(void *);

static void nfs4_clear_state_manager_bit(struct nfs_client *clp)
{
	smp_mb__before_clear_bit();
	clear_bit(NFS4CLNT_MANAGER_RUNNING, &clp->cl_state);
	smp_mb__after_clear_bit();
	wake_up_bit(&clp->cl_state, NFS4CLNT_MANAGER_RUNNING);
	rpc_wake_up(&clp->cl_rpcwaitq);
}

/*
 * Schedule the nfs_client asynchronous state management routine
 */
void nfs4_schedule_state_manager(struct nfs_client *clp)
{
	struct task_struct *task;
	char buf[INET6_ADDRSTRLEN + sizeof("-manager") + 1];

	if (test_and_set_bit(NFS4CLNT_MANAGER_RUNNING, &clp->cl_state) != 0)
		return;
	__module_get(THIS_MODULE);
	atomic_inc(&clp->cl_count);

	/* The rcu_read_lock() is not strictly necessary, as the state
	 * manager is the only thread that ever changes the rpc_xprt
	 * after it's initialized.  At this point, we're single threaded. */
	rcu_read_lock();
	snprintf(buf, sizeof(buf), "%s-manager",
			rpc_peeraddr2str(clp->cl_rpcclient, RPC_DISPLAY_ADDR));
	rcu_read_unlock();
	task = kthread_run(nfs4_run_state_manager, clp, buf);
	if (IS_ERR(task)) {
		printk(KERN_ERR "%s: kthread_run: %ld\n",
			__func__, PTR_ERR(task));
		nfs4_clear_state_manager_bit(clp);
		nfs_put_client(clp);
		module_put(THIS_MODULE);
	}
}

/*
 * Schedule a lease recovery attempt
 */
void nfs4_schedule_lease_recovery(struct nfs_client *clp)
{
	if (!clp)
		return;
	if (!test_bit(NFS4CLNT_LEASE_EXPIRED, &clp->cl_state))
		set_bit(NFS4CLNT_CHECK_LEASE, &clp->cl_state);
	dprintk("%s: scheduling lease recovery for server %s\n", __func__,
			clp->cl_hostname);
	nfs4_schedule_state_manager(clp);
}
EXPORT_SYMBOL_GPL(nfs4_schedule_lease_recovery);

/*
 * nfs40_handle_cb_pathdown - return all delegations after NFS4ERR_CB_PATH_DOWN
 * @clp: client to process
 *
 * Set the NFS4CLNT_LEASE_EXPIRED state in order to force a
 * resend of the SETCLIENTID and hence re-establish the
 * callback channel. Then return all existing delegations.
 */
static void nfs40_handle_cb_pathdown(struct nfs_client *clp)
{
	set_bit(NFS4CLNT_LEASE_EXPIRED, &clp->cl_state);
	nfs_expire_all_delegations(clp);
	dprintk("%s: handling CB_PATHDOWN recovery for server %s\n", __func__,
			clp->cl_hostname);
}

void nfs4_schedule_path_down_recovery(struct nfs_client *clp)
{
	nfs40_handle_cb_pathdown(clp);
	nfs4_schedule_state_manager(clp);
}

static int nfs4_state_mark_reclaim_reboot(struct nfs_client *clp, struct nfs4_state *state)
{

	set_bit(NFS_STATE_RECLAIM_REBOOT, &state->flags);
	/* Don't recover state that expired before the reboot */
	if (test_bit(NFS_STATE_RECLAIM_NOGRACE, &state->flags)) {
		clear_bit(NFS_STATE_RECLAIM_REBOOT, &state->flags);
		return 0;
	}
	set_bit(NFS_OWNER_RECLAIM_REBOOT, &state->owner->so_flags);
	set_bit(NFS4CLNT_RECLAIM_REBOOT, &clp->cl_state);
	return 1;
}

static int nfs4_state_mark_reclaim_nograce(struct nfs_client *clp, struct nfs4_state *state)
{
	set_bit(NFS_STATE_RECLAIM_NOGRACE, &state->flags);
	clear_bit(NFS_STATE_RECLAIM_REBOOT, &state->flags);
	set_bit(NFS_OWNER_RECLAIM_NOGRACE, &state->owner->so_flags);
	set_bit(NFS4CLNT_RECLAIM_NOGRACE, &clp->cl_state);
	return 1;
}

void nfs4_schedule_stateid_recovery(const struct nfs_server *server, struct nfs4_state *state)
{
	struct nfs_client *clp = server->nfs_client;

	nfs4_state_mark_reclaim_nograce(clp, state);
	dprintk("%s: scheduling stateid recovery for server %s\n", __func__,
			clp->cl_hostname);
	nfs4_schedule_state_manager(clp);
}
EXPORT_SYMBOL_GPL(nfs4_schedule_stateid_recovery);

void nfs_inode_find_state_and_recover(struct inode *inode,
		const nfs4_stateid *stateid)
{
	struct nfs_client *clp = NFS_SERVER(inode)->nfs_client;
	struct nfs_inode *nfsi = NFS_I(inode);
	struct nfs_open_context *ctx;
	struct nfs4_state *state;
	bool found = false;

	spin_lock(&inode->i_lock);
	list_for_each_entry(ctx, &nfsi->open_files, list) {
		state = ctx->state;
		if (state == NULL)
			continue;
		if (!test_bit(NFS_DELEGATED_STATE, &state->flags))
			continue;
		if (!nfs4_stateid_match(&state->stateid, stateid))
			continue;
		nfs4_state_mark_reclaim_nograce(clp, state);
		found = true;
	}
	spin_unlock(&inode->i_lock);
	if (found)
		nfs4_schedule_state_manager(clp);
}


static int nfs4_reclaim_locks(struct nfs4_state *state, const struct nfs4_state_recovery_ops *ops)
{
	struct inode *inode = state->inode;
	struct nfs_inode *nfsi = NFS_I(inode);
	struct file_lock *fl;
	int status = 0;

	if (inode->i_flock == NULL)
		return 0;

	/* Guard against delegation returns and new lock/unlock calls */
	down_write(&nfsi->rwsem);
	/* Protect inode->i_flock using the BKL */
	lock_flocks();
	for (fl = inode->i_flock; fl != NULL; fl = fl->fl_next) {
		if (!(fl->fl_flags & (FL_POSIX|FL_FLOCK)))
			continue;
		if (nfs_file_open_context(fl->fl_file)->state != state)
			continue;
		unlock_flocks();
		status = ops->recover_lock(state, fl);
		switch (status) {
			case 0:
				break;
			case -ESTALE:
			case -NFS4ERR_ADMIN_REVOKED:
			case -NFS4ERR_STALE_STATEID:
			case -NFS4ERR_BAD_STATEID:
			case -NFS4ERR_EXPIRED:
			case -NFS4ERR_NO_GRACE:
			case -NFS4ERR_STALE_CLIENTID:
			case -NFS4ERR_BADSESSION:
			case -NFS4ERR_BADSLOT:
			case -NFS4ERR_BAD_HIGH_SLOT:
			case -NFS4ERR_CONN_NOT_BOUND_TO_SESSION:
				goto out;
			default:
				printk(KERN_ERR "NFS: %s: unhandled error %d. "
					"Zeroing state\n", __func__, status);
			case -ENOMEM:
			case -NFS4ERR_DENIED:
			case -NFS4ERR_RECLAIM_BAD:
			case -NFS4ERR_RECLAIM_CONFLICT:
				/* kill_proc(fl->fl_pid, SIGLOST, 1); */
				status = 0;
		}
		lock_flocks();
	}
	unlock_flocks();
out:
	up_write(&nfsi->rwsem);
	return status;
}

static int nfs4_reclaim_open_state(struct nfs4_state_owner *sp, const struct nfs4_state_recovery_ops *ops)
{
	struct nfs4_state *state;
	struct nfs4_lock_state *lock;
	int status = 0;

	/* Note: we rely on the sp->so_states list being ordered 
	 * so that we always reclaim open(O_RDWR) and/or open(O_WRITE)
	 * states first.
	 * This is needed to ensure that the server won't give us any
	 * read delegations that we have to return if, say, we are
	 * recovering after a network partition or a reboot from a
	 * server that doesn't support a grace period.
	 */
restart:
	spin_lock(&sp->so_lock);
	list_for_each_entry(state, &sp->so_states, open_states) {
		if (!test_and_clear_bit(ops->state_flag_bit, &state->flags))
			continue;
		if (state->state == 0)
			continue;
		atomic_inc(&state->count);
		spin_unlock(&sp->so_lock);
		status = ops->recover_open(sp, state);
		if (status >= 0) {
			status = nfs4_reclaim_locks(state, ops);
			if (status >= 0) {
				spin_lock(&state->state_lock);
				list_for_each_entry(lock, &state->lock_states, ls_locks) {
					if (!(lock->ls_flags & NFS_LOCK_INITIALIZED))
						pr_warn_ratelimited("NFS: "
							"%s: Lock reclaim "
							"failed!\n", __func__);
				}
				spin_unlock(&state->state_lock);
				nfs4_put_open_state(state);
				goto restart;
			}
		}
		switch (status) {
			default:
				printk(KERN_ERR "NFS: %s: unhandled error %d. "
					"Zeroing state\n", __func__, status);
			case -ENOENT:
			case -ENOMEM:
			case -ESTALE:
				/*
				 * Open state on this file cannot be recovered
				 * All we can do is revert to using the zero stateid.
				 */
				memset(&state->stateid, 0,
					sizeof(state->stateid));
				/* Mark the file as being 'closed' */
				state->state = 0;
				break;
			case -EKEYEXPIRED:
				/*
				 * User RPCSEC_GSS context has expired.
				 * We cannot recover this stateid now, so
				 * skip it and allow recovery thread to
				 * proceed.
				 */
				break;
			case -NFS4ERR_ADMIN_REVOKED:
			case -NFS4ERR_STALE_STATEID:
			case -NFS4ERR_BAD_STATEID:
			case -NFS4ERR_RECLAIM_BAD:
			case -NFS4ERR_RECLAIM_CONFLICT:
				nfs4_state_mark_reclaim_nograce(sp->so_server->nfs_client, state);
				break;
			case -NFS4ERR_EXPIRED:
			case -NFS4ERR_NO_GRACE:
				nfs4_state_mark_reclaim_nograce(sp->so_server->nfs_client, state);
			case -NFS4ERR_STALE_CLIENTID:
			case -NFS4ERR_BADSESSION:
			case -NFS4ERR_BADSLOT:
			case -NFS4ERR_BAD_HIGH_SLOT:
			case -NFS4ERR_CONN_NOT_BOUND_TO_SESSION:
				goto out_err;
		}
		nfs4_put_open_state(state);
		goto restart;
	}
	spin_unlock(&sp->so_lock);
	return 0;
out_err:
	nfs4_put_open_state(state);
	return status;
}

static void nfs4_clear_open_state(struct nfs4_state *state)
{
	struct nfs4_lock_state *lock;

	clear_bit(NFS_DELEGATED_STATE, &state->flags);
	clear_bit(NFS_O_RDONLY_STATE, &state->flags);
	clear_bit(NFS_O_WRONLY_STATE, &state->flags);
	clear_bit(NFS_O_RDWR_STATE, &state->flags);
	spin_lock(&state->state_lock);
	list_for_each_entry(lock, &state->lock_states, ls_locks) {
		lock->ls_seqid.flags = 0;
		lock->ls_flags &= ~NFS_LOCK_INITIALIZED;
	}
	spin_unlock(&state->state_lock);
}

static void nfs4_reset_seqids(struct nfs_server *server,
	int (*mark_reclaim)(struct nfs_client *clp, struct nfs4_state *state))
{
	struct nfs_client *clp = server->nfs_client;
	struct nfs4_state_owner *sp;
	struct rb_node *pos;
	struct nfs4_state *state;

	spin_lock(&clp->cl_lock);
	for (pos = rb_first(&server->state_owners);
	     pos != NULL;
	     pos = rb_next(pos)) {
		sp = rb_entry(pos, struct nfs4_state_owner, so_server_node);
		sp->so_seqid.flags = 0;
		spin_lock(&sp->so_lock);
		list_for_each_entry(state, &sp->so_states, open_states) {
			if (mark_reclaim(clp, state))
				nfs4_clear_open_state(state);
		}
		spin_unlock(&sp->so_lock);
	}
	spin_unlock(&clp->cl_lock);
}

static void nfs4_state_mark_reclaim_helper(struct nfs_client *clp,
	int (*mark_reclaim)(struct nfs_client *clp, struct nfs4_state *state))
{
	struct nfs_server *server;

	rcu_read_lock();
	list_for_each_entry_rcu(server, &clp->cl_superblocks, client_link)
		nfs4_reset_seqids(server, mark_reclaim);
	rcu_read_unlock();
}

static void nfs4_state_start_reclaim_reboot(struct nfs_client *clp)
{
	/* Mark all delegations for reclaim */
	nfs_delegation_mark_reclaim(clp);
	nfs4_state_mark_reclaim_helper(clp, nfs4_state_mark_reclaim_reboot);
}

static void nfs4_reclaim_complete(struct nfs_client *clp,
				 const struct nfs4_state_recovery_ops *ops)
{
	/* Notify the server we're done reclaiming our state */
	if (ops->reclaim_complete)
		(void)ops->reclaim_complete(clp);
}

static void nfs4_clear_reclaim_server(struct nfs_server *server)
{
	struct nfs_client *clp = server->nfs_client;
	struct nfs4_state_owner *sp;
	struct rb_node *pos;
	struct nfs4_state *state;

	spin_lock(&clp->cl_lock);
	for (pos = rb_first(&server->state_owners);
	     pos != NULL;
	     pos = rb_next(pos)) {
		sp = rb_entry(pos, struct nfs4_state_owner, so_server_node);
		spin_lock(&sp->so_lock);
		list_for_each_entry(state, &sp->so_states, open_states) {
			if (!test_and_clear_bit(NFS_STATE_RECLAIM_REBOOT,
						&state->flags))
				continue;
			nfs4_state_mark_reclaim_nograce(clp, state);
		}
		spin_unlock(&sp->so_lock);
	}
	spin_unlock(&clp->cl_lock);
}

static int nfs4_state_clear_reclaim_reboot(struct nfs_client *clp)
{
	struct nfs_server *server;

	if (!test_and_clear_bit(NFS4CLNT_RECLAIM_REBOOT, &clp->cl_state))
		return 0;

	rcu_read_lock();
	list_for_each_entry_rcu(server, &clp->cl_superblocks, client_link)
		nfs4_clear_reclaim_server(server);
	rcu_read_unlock();

	nfs_delegation_reap_unclaimed(clp);
	return 1;
}

static void nfs4_state_end_reclaim_reboot(struct nfs_client *clp)
{
	if (!nfs4_state_clear_reclaim_reboot(clp))
		return;
	nfs4_reclaim_complete(clp, clp->cl_mvops->reboot_recovery_ops);
}

static void nfs_delegation_clear_all(struct nfs_client *clp)
{
	nfs_delegation_mark_reclaim(clp);
	nfs_delegation_reap_unclaimed(clp);
}

static void nfs4_state_start_reclaim_nograce(struct nfs_client *clp)
{
	nfs_delegation_clear_all(clp);
	nfs4_state_mark_reclaim_helper(clp, nfs4_state_mark_reclaim_nograce);
}

static void nfs4_warn_keyexpired(const char *s)
{
	printk_ratelimited(KERN_WARNING "Error: state manager"
			" encountered RPCSEC_GSS session"
			" expired against NFSv4 server %s.\n",
			s);
}

static int nfs4_recovery_handle_error(struct nfs_client *clp, int error)
{
	switch (error) {
		case 0:
			break;
		case -NFS4ERR_CB_PATH_DOWN:
			nfs40_handle_cb_pathdown(clp);
			break;
		case -NFS4ERR_NO_GRACE:
			nfs4_state_end_reclaim_reboot(clp);
			break;
		case -NFS4ERR_STALE_CLIENTID:
		case -NFS4ERR_LEASE_MOVED:
			set_bit(NFS4CLNT_LEASE_EXPIRED, &clp->cl_state);
			nfs4_state_clear_reclaim_reboot(clp);
			nfs4_state_start_reclaim_reboot(clp);
			break;
		case -NFS4ERR_EXPIRED:
			set_bit(NFS4CLNT_LEASE_EXPIRED, &clp->cl_state);
			nfs4_state_start_reclaim_nograce(clp);
			break;
		case -NFS4ERR_BADSESSION:
		case -NFS4ERR_BADSLOT:
		case -NFS4ERR_BAD_HIGH_SLOT:
		case -NFS4ERR_DEADSESSION:
		case -NFS4ERR_SEQ_FALSE_RETRY:
		case -NFS4ERR_SEQ_MISORDERED:
			set_bit(NFS4CLNT_SESSION_RESET, &clp->cl_state);
			/* Zero session reset errors */
			break;
		case -NFS4ERR_CONN_NOT_BOUND_TO_SESSION:
			set_bit(NFS4CLNT_BIND_CONN_TO_SESSION, &clp->cl_state);
			break;
		case -EKEYEXPIRED:
			/* Nothing we can do */
			nfs4_warn_keyexpired(clp->cl_hostname);
			break;
		default:
			dprintk("%s: failed to handle error %d for server %s\n",
					__func__, error, clp->cl_hostname);
			return error;
	}
	dprintk("%s: handled error %d for server %s\n", __func__, error,
			clp->cl_hostname);
	return 0;
}

static int nfs4_do_reclaim(struct nfs_client *clp, const struct nfs4_state_recovery_ops *ops)
{
	struct nfs4_state_owner *sp;
	struct nfs_server *server;
	struct rb_node *pos;
	int status = 0;

restart:
	rcu_read_lock();
	list_for_each_entry_rcu(server, &clp->cl_superblocks, client_link) {
		nfs4_purge_state_owners(server);
		spin_lock(&clp->cl_lock);
		for (pos = rb_first(&server->state_owners);
		     pos != NULL;
		     pos = rb_next(pos)) {
			sp = rb_entry(pos,
				struct nfs4_state_owner, so_server_node);
			if (!test_and_clear_bit(ops->owner_flag_bit,
							&sp->so_flags))
				continue;
			atomic_inc(&sp->so_count);
			spin_unlock(&clp->cl_lock);
			rcu_read_unlock();

			status = nfs4_reclaim_open_state(sp, ops);
			if (status < 0) {
				set_bit(ops->owner_flag_bit, &sp->so_flags);
				nfs4_put_state_owner(sp);
				return nfs4_recovery_handle_error(clp, status);
			}

			nfs4_put_state_owner(sp);
			goto restart;
		}
		spin_unlock(&clp->cl_lock);
	}
	rcu_read_unlock();
	return status;
}

static int nfs4_check_lease(struct nfs_client *clp)
{
	struct rpc_cred *cred;
	const struct nfs4_state_maintenance_ops *ops =
		clp->cl_mvops->state_renewal_ops;
	int status;

	/* Is the client already known to have an expired lease? */
	if (test_bit(NFS4CLNT_LEASE_EXPIRED, &clp->cl_state))
		return 0;
	spin_lock(&clp->cl_lock);
	cred = ops->get_state_renewal_cred_locked(clp);
	spin_unlock(&clp->cl_lock);
	if (cred == NULL) {
		cred = nfs4_get_setclientid_cred(clp);
		status = -ENOKEY;
		if (cred == NULL)
			goto out;
	}
	status = ops->renew_lease(clp, cred);
	put_rpccred(cred);
out:
	return nfs4_recovery_handle_error(clp, status);
}

/* Set NFS4CLNT_LEASE_EXPIRED for all v4.0 errors and for recoverable errors
 * on EXCHANGE_ID for v4.1
 */
static int nfs4_handle_reclaim_lease_error(struct nfs_client *clp, int status)
{
	switch (status) {
	case -NFS4ERR_SEQ_MISORDERED:
		if (test_and_set_bit(NFS4CLNT_PURGE_STATE, &clp->cl_state))
			return -ESERVERFAULT;
		/* Lease confirmation error: retry after purging the lease */
		ssleep(1);
	case -NFS4ERR_CLID_INUSE:
	case -NFS4ERR_STALE_CLIENTID:
		clear_bit(NFS4CLNT_LEASE_CONFIRM, &clp->cl_state);
		break;
	case -EACCES:
		if (clp->cl_machine_cred == NULL)
			return -EACCES;
		/* Handle case where the user hasn't set up machine creds */
		nfs4_clear_machine_cred(clp);
	case -NFS4ERR_DELAY:
	case -ETIMEDOUT:
	case -EAGAIN:
		ssleep(1);
		break;

	case -NFS4ERR_MINOR_VERS_MISMATCH:
		if (clp->cl_cons_state == NFS_CS_SESSION_INITING)
			nfs_mark_client_ready(clp, -EPROTONOSUPPORT);
		dprintk("%s: exit with error %d for server %s\n",
				__func__, -EPROTONOSUPPORT, clp->cl_hostname);
		return -EPROTONOSUPPORT;
	case -EKEYEXPIRED:
		nfs4_warn_keyexpired(clp->cl_hostname);
	case -NFS4ERR_NOT_SAME: /* FixMe: implement recovery
				 * in nfs4_exchange_id */
	default:
		dprintk("%s: exit with error %d for server %s\n", __func__,
				status, clp->cl_hostname);
		return status;
	}
	set_bit(NFS4CLNT_LEASE_EXPIRED, &clp->cl_state);
	dprintk("%s: handled error %d for server %s\n", __func__, status,
			clp->cl_hostname);
	return 0;
}

static int nfs4_reclaim_lease(struct nfs_client *clp)
{
	struct rpc_cred *cred;
	const struct nfs4_state_recovery_ops *ops =
		clp->cl_mvops->reboot_recovery_ops;
	int status;

	cred = ops->get_clid_cred(clp);
	if (cred == NULL)
		return -ENOENT;
	status = ops->establish_clid(clp, cred);
	put_rpccred(cred);
	if (status != 0)
		return nfs4_handle_reclaim_lease_error(clp, status);
	return 0;
}

#ifdef CONFIG_NFS_V4_1
void nfs4_schedule_session_recovery(struct nfs4_session *session, int err)
{
	struct nfs_client *clp = session->clp;

	switch (err) {
	default:
		set_bit(NFS4CLNT_SESSION_RESET, &clp->cl_state);
		break;
	case -NFS4ERR_CONN_NOT_BOUND_TO_SESSION:
		set_bit(NFS4CLNT_BIND_CONN_TO_SESSION, &clp->cl_state);
	}
	nfs4_schedule_lease_recovery(clp);
}
EXPORT_SYMBOL_GPL(nfs4_schedule_session_recovery);

void nfs41_handle_recall_slot(struct nfs_client *clp)
{
	set_bit(NFS4CLNT_RECALL_SLOT, &clp->cl_state);
	dprintk("%s: scheduling slot recall for server %s\n", __func__,
			clp->cl_hostname);
	nfs4_schedule_state_manager(clp);
}

static void nfs4_reset_all_state(struct nfs_client *clp)
{
	if (test_and_set_bit(NFS4CLNT_LEASE_EXPIRED, &clp->cl_state) == 0) {
		set_bit(NFS4CLNT_PURGE_STATE, &clp->cl_state);
		clear_bit(NFS4CLNT_LEASE_CONFIRM, &clp->cl_state);
		nfs4_state_start_reclaim_nograce(clp);
		dprintk("%s: scheduling reset of all state for server %s!\n",
				__func__, clp->cl_hostname);
		nfs4_schedule_state_manager(clp);
	}
}

static void nfs41_handle_server_reboot(struct nfs_client *clp)
{
	if (test_and_set_bit(NFS4CLNT_LEASE_EXPIRED, &clp->cl_state) == 0) {
		nfs4_state_start_reclaim_reboot(clp);
		dprintk("%s: server %s rebooted!\n", __func__,
				clp->cl_hostname);
		nfs4_schedule_state_manager(clp);
	}
}

static void nfs41_handle_state_revoked(struct nfs_client *clp)
{
	nfs4_reset_all_state(clp);
	dprintk("%s: state revoked on server %s\n", __func__, clp->cl_hostname);
}

static void nfs41_handle_recallable_state_revoked(struct nfs_client *clp)
{
	/* This will need to handle layouts too */
	nfs_expire_all_delegations(clp);
	dprintk("%s: Recallable state revoked on server %s!\n", __func__,
			clp->cl_hostname);
}

static void nfs41_handle_backchannel_fault(struct nfs_client *clp)
{
	nfs_expire_all_delegations(clp);
	if (test_and_set_bit(NFS4CLNT_SESSION_RESET, &clp->cl_state) == 0)
		nfs4_schedule_state_manager(clp);
	dprintk("%s: server %s declared a backchannel fault\n", __func__,
			clp->cl_hostname);
}

static void nfs41_handle_cb_path_down(struct nfs_client *clp)
{
	if (test_and_set_bit(NFS4CLNT_BIND_CONN_TO_SESSION,
		&clp->cl_state) == 0)
		nfs4_schedule_state_manager(clp);
}

void nfs41_handle_sequence_flag_errors(struct nfs_client *clp, u32 flags)
{
	if (!flags)
		return;

	dprintk("%s: \"%s\" (client ID %llx) flags=0x%08x\n",
		__func__, clp->cl_hostname, clp->cl_clientid, flags);

	if (flags & SEQ4_STATUS_RESTART_RECLAIM_NEEDED)
		nfs41_handle_server_reboot(clp);
	if (flags & (SEQ4_STATUS_EXPIRED_ALL_STATE_REVOKED |
			    SEQ4_STATUS_EXPIRED_SOME_STATE_REVOKED |
			    SEQ4_STATUS_ADMIN_STATE_REVOKED |
			    SEQ4_STATUS_LEASE_MOVED))
		nfs41_handle_state_revoked(clp);
	if (flags & SEQ4_STATUS_RECALLABLE_STATE_REVOKED)
		nfs41_handle_recallable_state_revoked(clp);
	if (flags & SEQ4_STATUS_BACKCHANNEL_FAULT)
		nfs41_handle_backchannel_fault(clp);
	else if (flags & (SEQ4_STATUS_CB_PATH_DOWN |
				SEQ4_STATUS_CB_PATH_DOWN_SESSION))
		nfs41_handle_cb_path_down(clp);
}

static int nfs4_reset_session(struct nfs_client *clp)
{
	struct rpc_cred *cred;
	int status;

	nfs4_begin_drain_session(clp);
	cred = nfs4_get_exchange_id_cred(clp);
	status = nfs4_proc_destroy_session(clp->cl_session, cred);
	if (status && status != -NFS4ERR_BADSESSION &&
	    status != -NFS4ERR_DEADSESSION) {
		status = nfs4_recovery_handle_error(clp, status);
		goto out;
	}

	memset(clp->cl_session->sess_id.data, 0, NFS4_MAX_SESSIONID_LEN);
	status = nfs4_proc_create_session(clp, cred);
	if (status) {
		dprintk("%s: session reset failed with status %d for server %s!\n",
			__func__, status, clp->cl_hostname);
		status = nfs4_handle_reclaim_lease_error(clp, status);
		goto out;
	}
<<<<<<< HEAD
	clear_bit(NFS4CLNT_SESSION_RESET, &clp->cl_state);
	/* create_session negotiated new slot table */
	clear_bit(NFS4CLNT_RECALL_SLOT, &clp->cl_state);
	clear_bit(NFS4CLNT_BIND_CONN_TO_SESSION, &clp->cl_state);
	dprintk("%s: session reset was successful for server %s!\n",
			__func__, clp->cl_hostname);

	 /* Let the state manager reestablish state */
	if (!test_bit(NFS4CLNT_LEASE_EXPIRED, &clp->cl_state))
		nfs41_setup_state_renewal(clp);
=======
	nfs41_finish_session_reset(clp);
	dprintk("%s: session reset was successful for server %s!\n",
			__func__, clp->cl_hostname);
>>>>>>> bd0a521e
out:
	if (cred)
		put_rpccred(cred);
	return status;
}

static int nfs4_recall_slot(struct nfs_client *clp)
{
	struct nfs4_slot_table *fc_tbl = &clp->cl_session->fc_slot_table;
	struct nfs4_channel_attrs *fc_attrs = &clp->cl_session->fc_attrs;
	struct nfs4_slot *new, *old;
	int i;

	nfs4_begin_drain_session(clp);
	new = kmalloc(fc_tbl->target_max_slots * sizeof(struct nfs4_slot),
		      GFP_NOFS);
        if (!new)
		return -ENOMEM;

	spin_lock(&fc_tbl->slot_tbl_lock);
	for (i = 0; i < fc_tbl->target_max_slots; i++)
		new[i].seq_nr = fc_tbl->slots[i].seq_nr;
	old = fc_tbl->slots;
	fc_tbl->slots = new;
	fc_tbl->max_slots = fc_tbl->target_max_slots;
	fc_tbl->target_max_slots = 0;
	fc_attrs->max_reqs = fc_tbl->max_slots;
	spin_unlock(&fc_tbl->slot_tbl_lock);

	kfree(old);
	nfs4_end_drain_session(clp);
	return 0;
}

static int nfs4_bind_conn_to_session(struct nfs_client *clp)
{
	struct rpc_cred *cred;
	int ret;

	nfs4_begin_drain_session(clp);
	cred = nfs4_get_exchange_id_cred(clp);
	ret = nfs4_proc_bind_conn_to_session(clp, cred);
	if (cred)
		put_rpccred(cred);
	clear_bit(NFS4CLNT_BIND_CONN_TO_SESSION, &clp->cl_state);
	switch (ret) {
	case 0:
		dprintk("%s: bind_conn_to_session was successful for server %s!\n",
			__func__, clp->cl_hostname);
		break;
	case -NFS4ERR_DELAY:
		ssleep(1);
		set_bit(NFS4CLNT_BIND_CONN_TO_SESSION, &clp->cl_state);
		break;
	default:
		return nfs4_recovery_handle_error(clp, ret);
	}
	return 0;
}
#else /* CONFIG_NFS_V4_1 */
static int nfs4_reset_session(struct nfs_client *clp) { return 0; }
static int nfs4_end_drain_session(struct nfs_client *clp) { return 0; }
static int nfs4_recall_slot(struct nfs_client *clp) { return 0; }

static int nfs4_bind_conn_to_session(struct nfs_client *clp)
{
	return 0;
}
#endif /* CONFIG_NFS_V4_1 */

static void nfs4_state_manager(struct nfs_client *clp)
{
	int status = 0;

	/* Ensure exclusive access to NFSv4 state */
	do {
		if (test_bit(NFS4CLNT_PURGE_STATE, &clp->cl_state)) {
			status = nfs4_reclaim_lease(clp);
			if (status < 0)
				goto out_error;
			clear_bit(NFS4CLNT_PURGE_STATE, &clp->cl_state);
			set_bit(NFS4CLNT_LEASE_EXPIRED, &clp->cl_state);
		}

		if (test_and_clear_bit(NFS4CLNT_LEASE_EXPIRED, &clp->cl_state)) {
			/* We're going to have to re-establish a clientid */
			status = nfs4_reclaim_lease(clp);
			if (status < 0)
				goto out_error;
			if (test_bit(NFS4CLNT_LEASE_EXPIRED, &clp->cl_state))
				continue;
			clear_bit(NFS4CLNT_CHECK_LEASE, &clp->cl_state);

			if (test_and_clear_bit(NFS4CLNT_SERVER_SCOPE_MISMATCH,
					       &clp->cl_state))
				nfs4_state_start_reclaim_nograce(clp);
			else
				set_bit(NFS4CLNT_RECLAIM_REBOOT,
					&clp->cl_state);

			pnfs_destroy_all_layouts(clp);
		}

		if (test_and_clear_bit(NFS4CLNT_CHECK_LEASE, &clp->cl_state)) {
			status = nfs4_check_lease(clp);
			if (status < 0)
				goto out_error;
			if (test_bit(NFS4CLNT_LEASE_EXPIRED, &clp->cl_state))
				continue;
		}

		/* Initialize or reset the session */
		if (test_and_clear_bit(NFS4CLNT_SESSION_RESET, &clp->cl_state)
		   && nfs4_has_session(clp)) {
			status = nfs4_reset_session(clp);
			if (test_bit(NFS4CLNT_LEASE_EXPIRED, &clp->cl_state))
				continue;
			if (status < 0)
				goto out_error;
		}

		/* Send BIND_CONN_TO_SESSION */
		if (test_and_clear_bit(NFS4CLNT_BIND_CONN_TO_SESSION,
				&clp->cl_state) && nfs4_has_session(clp)) {
			status = nfs4_bind_conn_to_session(clp);
			if (status < 0)
				goto out_error;
			continue;
		}

		/* First recover reboot state... */
		if (test_bit(NFS4CLNT_RECLAIM_REBOOT, &clp->cl_state)) {
			status = nfs4_do_reclaim(clp,
				clp->cl_mvops->reboot_recovery_ops);
			if (test_bit(NFS4CLNT_LEASE_EXPIRED, &clp->cl_state) ||
			    test_bit(NFS4CLNT_SESSION_RESET, &clp->cl_state))
				continue;
			nfs4_state_end_reclaim_reboot(clp);
			if (test_bit(NFS4CLNT_RECLAIM_NOGRACE, &clp->cl_state))
				continue;
			if (status < 0)
				goto out_error;
		}

		/* Now recover expired state... */
		if (test_and_clear_bit(NFS4CLNT_RECLAIM_NOGRACE, &clp->cl_state)) {
			status = nfs4_do_reclaim(clp,
				clp->cl_mvops->nograce_recovery_ops);
			if (test_bit(NFS4CLNT_LEASE_EXPIRED, &clp->cl_state) ||
			    test_bit(NFS4CLNT_SESSION_RESET, &clp->cl_state) ||
			    test_bit(NFS4CLNT_RECLAIM_REBOOT, &clp->cl_state))
				continue;
			if (status < 0)
				goto out_error;
		}

		nfs4_end_drain_session(clp);
		if (test_and_clear_bit(NFS4CLNT_DELEGRETURN, &clp->cl_state)) {
			nfs_client_return_marked_delegations(clp);
			continue;
		}
		/* Recall session slots */
		if (test_and_clear_bit(NFS4CLNT_RECALL_SLOT, &clp->cl_state)
		   && nfs4_has_session(clp)) {
			status = nfs4_recall_slot(clp);
			if (status < 0)
				goto out_error;
			continue;
		}


		nfs4_clear_state_manager_bit(clp);
		/* Did we race with an attempt to give us more work? */
		if (clp->cl_state == 0)
			break;
		if (test_and_set_bit(NFS4CLNT_MANAGER_RUNNING, &clp->cl_state) != 0)
			break;
	} while (atomic_read(&clp->cl_count) > 1);
	return;
out_error:
	pr_warn_ratelimited("NFS: state manager failed on NFSv4 server %s"
			" with error %d\n", clp->cl_hostname, -status);
	nfs4_end_drain_session(clp);
	nfs4_clear_state_manager_bit(clp);
}

static int nfs4_run_state_manager(void *ptr)
{
	struct nfs_client *clp = ptr;

	allow_signal(SIGKILL);
	nfs4_state_manager(clp);
	nfs_put_client(clp);
	module_put_and_exit(0);
	return 0;
}

/*
 * Local variables:
 *  c-basic-offset: 8
 * End:
 */<|MERGE_RESOLUTION|>--- conflicted
+++ resolved
@@ -1781,22 +1781,9 @@
 		status = nfs4_handle_reclaim_lease_error(clp, status);
 		goto out;
 	}
-<<<<<<< HEAD
-	clear_bit(NFS4CLNT_SESSION_RESET, &clp->cl_state);
-	/* create_session negotiated new slot table */
-	clear_bit(NFS4CLNT_RECALL_SLOT, &clp->cl_state);
-	clear_bit(NFS4CLNT_BIND_CONN_TO_SESSION, &clp->cl_state);
-	dprintk("%s: session reset was successful for server %s!\n",
-			__func__, clp->cl_hostname);
-
-	 /* Let the state manager reestablish state */
-	if (!test_bit(NFS4CLNT_LEASE_EXPIRED, &clp->cl_state))
-		nfs41_setup_state_renewal(clp);
-=======
 	nfs41_finish_session_reset(clp);
 	dprintk("%s: session reset was successful for server %s!\n",
 			__func__, clp->cl_hostname);
->>>>>>> bd0a521e
 out:
 	if (cred)
 		put_rpccred(cred);
