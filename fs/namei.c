/*
 *  linux/fs/namei.c
 *
 *  Copyright (C) 1991, 1992  Linus Torvalds
 */

/*
 * Some corrections by tytso.
 */

/* [Feb 1997 T. Schoebel-Theuer] Complete rewrite of the pathname
 * lookup logic.
 */
/* [Feb-Apr 2000, AV] Rewrite to the new namespace architecture.
 */

#include <linux/init.h>
#include <linux/export.h>
#include <linux/kernel.h>
#include <linux/slab.h>
#include <linux/fs.h>
#include <linux/namei.h>
#include <linux/pagemap.h>
#include <linux/fsnotify.h>
#include <linux/personality.h>
#include <linux/security.h>
#include <linux/ima.h>
#include <linux/syscalls.h>
#include <linux/mount.h>
#include <linux/audit.h>
#include <linux/capability.h>
#include <linux/file.h>
#include <linux/fcntl.h>
#include <linux/device_cgroup.h>
#include <linux/fs_struct.h>
#include <linux/posix_acl.h>
#include <asm/uaccess.h>

#include "internal.h"
#include "mount.h"

/* [Feb-1997 T. Schoebel-Theuer]
 * Fundamental changes in the pathname lookup mechanisms (namei)
 * were necessary because of omirr.  The reason is that omirr needs
 * to know the _real_ pathname, not the user-supplied one, in case
 * of symlinks (and also when transname replacements occur).
 *
 * The new code replaces the old recursive symlink resolution with
 * an iterative one (in case of non-nested symlink chains).  It does
 * this with calls to <fs>_follow_link().
 * As a side effect, dir_namei(), _namei() and follow_link() are now 
 * replaced with a single function lookup_dentry() that can handle all 
 * the special cases of the former code.
 *
 * With the new dcache, the pathname is stored at each inode, at least as
 * long as the refcount of the inode is positive.  As a side effect, the
 * size of the dcache depends on the inode cache and thus is dynamic.
 *
 * [29-Apr-1998 C. Scott Ananian] Updated above description of symlink
 * resolution to correspond with current state of the code.
 *
 * Note that the symlink resolution is not *completely* iterative.
 * There is still a significant amount of tail- and mid- recursion in
 * the algorithm.  Also, note that <fs>_readlink() is not used in
 * lookup_dentry(): lookup_dentry() on the result of <fs>_readlink()
 * may return different results than <fs>_follow_link().  Many virtual
 * filesystems (including /proc) exhibit this behavior.
 */

/* [24-Feb-97 T. Schoebel-Theuer] Side effects caused by new implementation:
 * New symlink semantics: when open() is called with flags O_CREAT | O_EXCL
 * and the name already exists in form of a symlink, try to create the new
 * name indicated by the symlink. The old code always complained that the
 * name already exists, due to not following the symlink even if its target
 * is nonexistent.  The new semantics affects also mknod() and link() when
 * the name is a symlink pointing to a non-existent name.
 *
 * I don't know which semantics is the right one, since I have no access
 * to standards. But I found by trial that HP-UX 9.0 has the full "new"
 * semantics implemented, while SunOS 4.1.1 and Solaris (SunOS 5.4) have the
 * "old" one. Personally, I think the new semantics is much more logical.
 * Note that "ln old new" where "new" is a symlink pointing to a non-existing
 * file does succeed in both HP-UX and SunOs, but not in Solaris
 * and in the old Linux semantics.
 */

/* [16-Dec-97 Kevin Buhr] For security reasons, we change some symlink
 * semantics.  See the comments in "open_namei" and "do_link" below.
 *
 * [10-Sep-98 Alan Modra] Another symlink change.
 */

/* [Feb-Apr 2000 AV] Complete rewrite. Rules for symlinks:
 *	inside the path - always follow.
 *	in the last component in creation/removal/renaming - never follow.
 *	if LOOKUP_FOLLOW passed - follow.
 *	if the pathname has trailing slashes - follow.
 *	otherwise - don't follow.
 * (applied in that order).
 *
 * [Jun 2000 AV] Inconsistent behaviour of open() in case if flags==O_CREAT
 * restored for 2.4. This is the last surviving part of old 4.2BSD bug.
 * During the 2.4 we need to fix the userland stuff depending on it -
 * hopefully we will be able to get rid of that wart in 2.5. So far only
 * XEmacs seems to be relying on it...
 */
/*
 * [Sep 2001 AV] Single-semaphore locking scheme (kudos to David Holland)
 * implemented.  Let's see if raised priority of ->s_vfs_rename_mutex gives
 * any extra contention...
 */

/* In order to reduce some races, while at the same time doing additional
 * checking and hopefully speeding things up, we copy filenames to the
 * kernel data space before using them..
 *
 * POSIX.1 2.4: an empty pathname is invalid (ENOENT).
 * PATH_MAX includes the nul terminator --RR.
 */
static char *getname_flags(const char __user *filename, int flags, int *empty)
{
	char *result = __getname(), *err;
	int len;

	if (unlikely(!result))
		return ERR_PTR(-ENOMEM);

	len = strncpy_from_user(result, filename, PATH_MAX);
	err = ERR_PTR(len);
	if (unlikely(len < 0))
		goto error;

	/* The empty path is special. */
	if (unlikely(!len)) {
		if (empty)
			*empty = 1;
		err = ERR_PTR(-ENOENT);
		if (!(flags & LOOKUP_EMPTY))
			goto error;
	}

	err = ERR_PTR(-ENAMETOOLONG);
	if (likely(len < PATH_MAX)) {
		audit_getname(result);
		return result;
	}

error:
	__putname(result);
	return err;
}

char *getname(const char __user * filename)
{
	return getname_flags(filename, 0, NULL);
}

#ifdef CONFIG_AUDITSYSCALL
void putname(const char *name)
{
	if (unlikely(!audit_dummy_context()))
		audit_putname(name);
	else
		__putname(name);
}
EXPORT_SYMBOL(putname);
#endif

static int check_acl(struct inode *inode, int mask)
{
#ifdef CONFIG_FS_POSIX_ACL
	struct posix_acl *acl;

	if (mask & MAY_NOT_BLOCK) {
		acl = get_cached_acl_rcu(inode, ACL_TYPE_ACCESS);
	        if (!acl)
	                return -EAGAIN;
		/* no ->get_acl() calls in RCU mode... */
		if (acl == ACL_NOT_CACHED)
			return -ECHILD;
	        return posix_acl_permission(inode, acl, mask & ~MAY_NOT_BLOCK);
	}

	acl = get_cached_acl(inode, ACL_TYPE_ACCESS);

	/*
	 * A filesystem can force a ACL callback by just never filling the
	 * ACL cache. But normally you'd fill the cache either at inode
	 * instantiation time, or on the first ->get_acl call.
	 *
	 * If the filesystem doesn't have a get_acl() function at all, we'll
	 * just create the negative cache entry.
	 */
	if (acl == ACL_NOT_CACHED) {
	        if (inode->i_op->get_acl) {
			acl = inode->i_op->get_acl(inode, ACL_TYPE_ACCESS);
			if (IS_ERR(acl))
				return PTR_ERR(acl);
		} else {
		        set_cached_acl(inode, ACL_TYPE_ACCESS, NULL);
		        return -EAGAIN;
		}
	}

	if (acl) {
	        int error = posix_acl_permission(inode, acl, mask);
	        posix_acl_release(acl);
	        return error;
	}
#endif

	return -EAGAIN;
}

/*
 * This does the basic permission checking
 */
static int acl_permission_check(struct inode *inode, int mask)
{
	unsigned int mode = inode->i_mode;

	if (likely(uid_eq(current_fsuid(), inode->i_uid)))
		mode >>= 6;
	else {
		if (IS_POSIXACL(inode) && (mode & S_IRWXG)) {
			int error = check_acl(inode, mask);
			if (error != -EAGAIN)
				return error;
		}

		if (in_group_p(inode->i_gid))
			mode >>= 3;
	}

	/*
	 * If the DACs are ok we don't need any capability check.
	 */
	if ((mask & ~mode & (MAY_READ | MAY_WRITE | MAY_EXEC)) == 0)
		return 0;
	return -EACCES;
}

/**
 * generic_permission -  check for access rights on a Posix-like filesystem
 * @inode:	inode to check access rights for
 * @mask:	right to check for (%MAY_READ, %MAY_WRITE, %MAY_EXEC, ...)
 *
 * Used to check for read/write/execute permissions on a file.
 * We use "fsuid" for this, letting us set arbitrary permissions
 * for filesystem access without changing the "normal" uids which
 * are used for other things.
 *
 * generic_permission is rcu-walk aware. It returns -ECHILD in case an rcu-walk
 * request cannot be satisfied (eg. requires blocking or too much complexity).
 * It would then be called again in ref-walk mode.
 */
int generic_permission(struct inode *inode, int mask)
{
	int ret;

	/*
	 * Do the basic permission checks.
	 */
	ret = acl_permission_check(inode, mask);
	if (ret != -EACCES)
		return ret;

	if (S_ISDIR(inode->i_mode)) {
		/* DACs are overridable for directories */
		if (inode_capable(inode, CAP_DAC_OVERRIDE))
			return 0;
		if (!(mask & MAY_WRITE))
			if (inode_capable(inode, CAP_DAC_READ_SEARCH))
				return 0;
		return -EACCES;
	}
	/*
	 * Read/write DACs are always overridable.
	 * Executable DACs are overridable when there is
	 * at least one exec bit set.
	 */
	if (!(mask & MAY_EXEC) || (inode->i_mode & S_IXUGO))
		if (inode_capable(inode, CAP_DAC_OVERRIDE))
			return 0;

	/*
	 * Searching includes executable on directories, else just read.
	 */
	mask &= MAY_READ | MAY_WRITE | MAY_EXEC;
	if (mask == MAY_READ)
		if (inode_capable(inode, CAP_DAC_READ_SEARCH))
			return 0;

	return -EACCES;
}

/*
 * We _really_ want to just do "generic_permission()" without
 * even looking at the inode->i_op values. So we keep a cache
 * flag in inode->i_opflags, that says "this has not special
 * permission function, use the fast case".
 */
static inline int do_inode_permission(struct inode *inode, int mask)
{
	if (unlikely(!(inode->i_opflags & IOP_FASTPERM))) {
		if (likely(inode->i_op->permission))
			return inode->i_op->permission(inode, mask);

		/* This gets set once for the inode lifetime */
		spin_lock(&inode->i_lock);
		inode->i_opflags |= IOP_FASTPERM;
		spin_unlock(&inode->i_lock);
	}
	return generic_permission(inode, mask);
}

/**
 * __inode_permission - Check for access rights to a given inode
 * @inode: Inode to check permission on
 * @mask: Right to check for (%MAY_READ, %MAY_WRITE, %MAY_EXEC)
 *
 * Check for read/write/execute permissions on an inode.
 *
 * When checking for MAY_APPEND, MAY_WRITE must also be set in @mask.
 *
 * This does not check for a read-only file system.  You probably want
 * inode_permission().
 */
int __inode_permission(struct inode *inode, int mask)
{
	int retval;

	if (unlikely(mask & MAY_WRITE)) {
		/*
		 * Nobody gets write access to an immutable file.
		 */
		if (IS_IMMUTABLE(inode))
			return -EACCES;
	}

	retval = do_inode_permission(inode, mask);
	if (retval)
		return retval;

	retval = devcgroup_inode_permission(inode, mask);
	if (retval)
		return retval;

	return security_inode_permission(inode, mask);
}

/**
 * sb_permission - Check superblock-level permissions
 * @sb: Superblock of inode to check permission on
 * @inode: Inode to check permission on
 * @mask: Right to check for (%MAY_READ, %MAY_WRITE, %MAY_EXEC)
 *
 * Separate out file-system wide checks from inode-specific permission checks.
 */
static int sb_permission(struct super_block *sb, struct inode *inode, int mask)
{
	if (unlikely(mask & MAY_WRITE)) {
		umode_t mode = inode->i_mode;

		/* Nobody gets write access to a read-only fs. */
		if ((sb->s_flags & MS_RDONLY) &&
		    (S_ISREG(mode) || S_ISDIR(mode) || S_ISLNK(mode)))
			return -EROFS;
	}
	return 0;
}

/**
 * inode_permission - Check for access rights to a given inode
 * @inode: Inode to check permission on
 * @mask: Right to check for (%MAY_READ, %MAY_WRITE, %MAY_EXEC)
 *
 * Check for read/write/execute permissions on an inode.  We use fs[ug]id for
 * this, letting us set arbitrary permissions for filesystem access without
 * changing the "normal" UIDs which are used for other things.
 *
 * When checking for MAY_APPEND, MAY_WRITE must also be set in @mask.
 */
int inode_permission(struct inode *inode, int mask)
{
	int retval;

	retval = sb_permission(inode->i_sb, inode, mask);
	if (retval)
		return retval;
	return __inode_permission(inode, mask);
}

/**
 * path_get - get a reference to a path
 * @path: path to get the reference to
 *
 * Given a path increment the reference count to the dentry and the vfsmount.
 */
void path_get(struct path *path)
{
	mntget(path->mnt);
	dget(path->dentry);
}
EXPORT_SYMBOL(path_get);

/**
 * path_put - put a reference to a path
 * @path: path to put the reference to
 *
 * Given a path decrement the reference count to the dentry and the vfsmount.
 */
void path_put(struct path *path)
{
	dput(path->dentry);
	mntput(path->mnt);
}
EXPORT_SYMBOL(path_put);

/*
 * Path walking has 2 modes, rcu-walk and ref-walk (see
 * Documentation/filesystems/path-lookup.txt).  In situations when we can't
 * continue in RCU mode, we attempt to drop out of rcu-walk mode and grab
 * normal reference counts on dentries and vfsmounts to transition to rcu-walk
 * mode.  Refcounts are grabbed at the last known good point before rcu-walk
 * got stuck, so ref-walk may continue from there. If this is not successful
 * (eg. a seqcount has changed), then failure is returned and it's up to caller
 * to restart the path walk from the beginning in ref-walk mode.
 */

static inline void lock_rcu_walk(void)
{
	br_read_lock(&vfsmount_lock);
	rcu_read_lock();
}

static inline void unlock_rcu_walk(void)
{
	rcu_read_unlock();
	br_read_unlock(&vfsmount_lock);
}

/**
 * unlazy_walk - try to switch to ref-walk mode.
 * @nd: nameidata pathwalk data
 * @dentry: child of nd->path.dentry or NULL
 * Returns: 0 on success, -ECHILD on failure
 *
 * unlazy_walk attempts to legitimize the current nd->path, nd->root and dentry
 * for ref-walk mode.  @dentry must be a path found by a do_lookup call on
 * @nd or NULL.  Must be called from rcu-walk context.
 */
static int unlazy_walk(struct nameidata *nd, struct dentry *dentry)
{
	struct fs_struct *fs = current->fs;
	struct dentry *parent = nd->path.dentry;
	int want_root = 0;

	BUG_ON(!(nd->flags & LOOKUP_RCU));
	if (nd->root.mnt && !(nd->flags & LOOKUP_ROOT)) {
		want_root = 1;
		spin_lock(&fs->lock);
		if (nd->root.mnt != fs->root.mnt ||
				nd->root.dentry != fs->root.dentry)
			goto err_root;
	}
	spin_lock(&parent->d_lock);
	if (!dentry) {
		if (!__d_rcu_to_refcount(parent, nd->seq))
			goto err_parent;
		BUG_ON(nd->inode != parent->d_inode);
	} else {
		if (dentry->d_parent != parent)
			goto err_parent;
		spin_lock_nested(&dentry->d_lock, DENTRY_D_LOCK_NESTED);
		if (!__d_rcu_to_refcount(dentry, nd->seq))
			goto err_child;
		/*
		 * If the sequence check on the child dentry passed, then
		 * the child has not been removed from its parent. This
		 * means the parent dentry must be valid and able to take
		 * a reference at this point.
		 */
		BUG_ON(!IS_ROOT(dentry) && dentry->d_parent != parent);
		BUG_ON(!parent->d_count);
		parent->d_count++;
		spin_unlock(&dentry->d_lock);
	}
	spin_unlock(&parent->d_lock);
	if (want_root) {
		path_get(&nd->root);
		spin_unlock(&fs->lock);
	}
	mntget(nd->path.mnt);

	unlock_rcu_walk();
	nd->flags &= ~LOOKUP_RCU;
	return 0;

err_child:
	spin_unlock(&dentry->d_lock);
err_parent:
	spin_unlock(&parent->d_lock);
err_root:
	if (want_root)
		spin_unlock(&fs->lock);
	return -ECHILD;
}

static inline int d_revalidate(struct dentry *dentry, unsigned int flags)
{
	return dentry->d_op->d_revalidate(dentry, flags);
}

/**
 * complete_walk - successful completion of path walk
 * @nd:  pointer nameidata
 *
 * If we had been in RCU mode, drop out of it and legitimize nd->path.
 * Revalidate the final result, unless we'd already done that during
 * the path walk or the filesystem doesn't ask for it.  Return 0 on
 * success, -error on failure.  In case of failure caller does not
 * need to drop nd->path.
 */
static int complete_walk(struct nameidata *nd)
{
	struct dentry *dentry = nd->path.dentry;
	int status;

	if (nd->flags & LOOKUP_RCU) {
		nd->flags &= ~LOOKUP_RCU;
		if (!(nd->flags & LOOKUP_ROOT))
			nd->root.mnt = NULL;
		spin_lock(&dentry->d_lock);
		if (unlikely(!__d_rcu_to_refcount(dentry, nd->seq))) {
			spin_unlock(&dentry->d_lock);
			unlock_rcu_walk();
			return -ECHILD;
		}
		BUG_ON(nd->inode != dentry->d_inode);
		spin_unlock(&dentry->d_lock);
		mntget(nd->path.mnt);
		unlock_rcu_walk();
	}

	if (likely(!(nd->flags & LOOKUP_JUMPED)))
		return 0;

	if (likely(!(dentry->d_flags & DCACHE_OP_REVALIDATE)))
		return 0;

	if (likely(!(dentry->d_sb->s_type->fs_flags & FS_REVAL_DOT)))
		return 0;

	/* Note: we do not d_invalidate() */
	status = d_revalidate(dentry, nd->flags);
	if (status > 0)
		return 0;

	if (!status)
		status = -ESTALE;

	path_put(&nd->path);
	return status;
}

static __always_inline void set_root(struct nameidata *nd)
{
	if (!nd->root.mnt)
		get_fs_root(current->fs, &nd->root);
}

static int link_path_walk(const char *, struct nameidata *);

static __always_inline void set_root_rcu(struct nameidata *nd)
{
	if (!nd->root.mnt) {
		struct fs_struct *fs = current->fs;
		unsigned seq;

		do {
			seq = read_seqcount_begin(&fs->seq);
			nd->root = fs->root;
			nd->seq = __read_seqcount_begin(&nd->root.dentry->d_seq);
		} while (read_seqcount_retry(&fs->seq, seq));
	}
}

static __always_inline int __vfs_follow_link(struct nameidata *nd, const char *link)
{
	int ret;

	if (IS_ERR(link))
		goto fail;

	if (*link == '/') {
		set_root(nd);
		path_put(&nd->path);
		nd->path = nd->root;
		path_get(&nd->root);
		nd->flags |= LOOKUP_JUMPED;
	}
	nd->inode = nd->path.dentry->d_inode;

	ret = link_path_walk(link, nd);
	return ret;
fail:
	path_put(&nd->path);
	return PTR_ERR(link);
}

static void path_put_conditional(struct path *path, struct nameidata *nd)
{
	dput(path->dentry);
	if (path->mnt != nd->path.mnt)
		mntput(path->mnt);
}

static inline void path_to_nameidata(const struct path *path,
					struct nameidata *nd)
{
	if (!(nd->flags & LOOKUP_RCU)) {
		dput(nd->path.dentry);
		if (nd->path.mnt != path->mnt)
			mntput(nd->path.mnt);
	}
	nd->path.mnt = path->mnt;
	nd->path.dentry = path->dentry;
}

/*
 * Helper to directly jump to a known parsed path from ->follow_link,
 * caller must have taken a reference to path beforehand.
 */
void nd_jump_link(struct nameidata *nd, struct path *path)
{
	path_put(&nd->path);

	nd->path = *path;
	nd->inode = nd->path.dentry->d_inode;
	nd->flags |= LOOKUP_JUMPED;

	BUG_ON(nd->inode->i_op->follow_link);
}

static inline void put_link(struct nameidata *nd, struct path *link, void *cookie)
{
	struct inode *inode = link->dentry->d_inode;
	if (inode->i_op->put_link)
		inode->i_op->put_link(link->dentry, nd, cookie);
	path_put(link);
}

int sysctl_protected_symlinks __read_mostly = 1;
int sysctl_protected_hardlinks __read_mostly = 1;

/**
 * may_follow_link - Check symlink following for unsafe situations
 * @link: The path of the symlink
<<<<<<< HEAD
=======
 * @nd: nameidata pathwalk data
>>>>>>> 5698bd75
 *
 * In the case of the sysctl_protected_symlinks sysctl being enabled,
 * CAP_DAC_OVERRIDE needs to be specifically ignored if the symlink is
 * in a sticky world-writable directory. This is to protect privileged
 * processes from failing races against path names that may change out
 * from under them by way of other users creating malicious symlinks.
 * It will permit symlinks to be followed only when outside a sticky
 * world-writable directory, or when the uid of the symlink and follower
 * match, or when the directory owner matches the symlink's owner.
 *
 * Returns 0 if following the symlink is allowed, -ve on error.
 */
static inline int may_follow_link(struct path *link, struct nameidata *nd)
{
	const struct inode *inode;
	const struct inode *parent;

	if (!sysctl_protected_symlinks)
		return 0;

	/* Allowed if owner and follower match. */
	inode = link->dentry->d_inode;
	if (current_cred()->fsuid == inode->i_uid)
		return 0;

	/* Allowed if parent directory not sticky and world-writable. */
	parent = nd->path.dentry->d_inode;
	if ((parent->i_mode & (S_ISVTX|S_IWOTH)) != (S_ISVTX|S_IWOTH))
		return 0;

	/* Allowed if parent directory and link owner match. */
	if (parent->i_uid == inode->i_uid)
		return 0;

	path_put_conditional(link, nd);
	path_put(&nd->path);
	audit_log_link_denied("follow_link", link);
	return -EACCES;
}

/**
 * safe_hardlink_source - Check for safe hardlink conditions
 * @inode: the source inode to hardlink from
 *
 * Return false if at least one of the following conditions:
 *    - inode is not a regular file
 *    - inode is setuid
 *    - inode is setgid and group-exec
 *    - access failure for read and write
 *
 * Otherwise returns true.
 */
static bool safe_hardlink_source(struct inode *inode)
{
	umode_t mode = inode->i_mode;

	/* Special files should not get pinned to the filesystem. */
	if (!S_ISREG(mode))
		return false;

	/* Setuid files should not get pinned to the filesystem. */
	if (mode & S_ISUID)
		return false;

	/* Executable setgid files should not get pinned to the filesystem. */
	if ((mode & (S_ISGID | S_IXGRP)) == (S_ISGID | S_IXGRP))
		return false;

	/* Hardlinking to unreadable or unwritable sources is dangerous. */
	if (inode_permission(inode, MAY_READ | MAY_WRITE))
		return false;

	return true;
}

/**
 * may_linkat - Check permissions for creating a hardlink
 * @link: the source to hardlink from
 *
 * Block hardlink when all of:
 *  - sysctl_protected_hardlinks enabled
 *  - fsuid does not match inode
 *  - hardlink source is unsafe (see safe_hardlink_source() above)
 *  - not CAP_FOWNER
 *
 * Returns 0 if successful, -ve on error.
 */
static int may_linkat(struct path *link)
{
	const struct cred *cred;
	struct inode *inode;

	if (!sysctl_protected_hardlinks)
		return 0;

	cred = current_cred();
	inode = link->dentry->d_inode;

	/* Source inode owner (or CAP_FOWNER) can hardlink all they like,
	 * otherwise, it must be a safe source.
	 */
	if (cred->fsuid == inode->i_uid || safe_hardlink_source(inode) ||
	    capable(CAP_FOWNER))
		return 0;

	audit_log_link_denied("linkat", link);
	return -EPERM;
}

static __always_inline int
follow_link(struct path *link, struct nameidata *nd, void **p)
{
	struct dentry *dentry = link->dentry;
	int error;
	char *s;

	BUG_ON(nd->flags & LOOKUP_RCU);

	if (link->mnt == nd->path.mnt)
		mntget(link->mnt);

	error = -ELOOP;
	if (unlikely(current->total_link_count >= 40))
		goto out_put_nd_path;

	cond_resched();
	current->total_link_count++;

	touch_atime(link);
	nd_set_link(nd, NULL);

	error = security_inode_follow_link(link->dentry, nd);
	if (error)
		goto out_put_nd_path;

	nd->last_type = LAST_BIND;
	*p = dentry->d_inode->i_op->follow_link(dentry, nd);
	error = PTR_ERR(*p);
	if (IS_ERR(*p))
		goto out_put_nd_path;

	error = 0;
	s = nd_get_link(nd);
	if (s) {
		error = __vfs_follow_link(nd, s);
		if (unlikely(error))
			put_link(nd, link, *p);
	}

	return error;

out_put_nd_path:
	path_put(&nd->path);
	path_put(link);
	return error;
}

static int follow_up_rcu(struct path *path)
{
	struct mount *mnt = real_mount(path->mnt);
	struct mount *parent;
	struct dentry *mountpoint;

	parent = mnt->mnt_parent;
	if (&parent->mnt == path->mnt)
		return 0;
	mountpoint = mnt->mnt_mountpoint;
	path->dentry = mountpoint;
	path->mnt = &parent->mnt;
	return 1;
}

/*
 * follow_up - Find the mountpoint of path's vfsmount
 *
 * Given a path, find the mountpoint of its source file system.
 * Replace @path with the path of the mountpoint in the parent mount.
 * Up is towards /.
 *
 * Return 1 if we went up a level and 0 if we were already at the
 * root.
 */
int follow_up(struct path *path)
{
	struct mount *mnt = real_mount(path->mnt);
	struct mount *parent;
	struct dentry *mountpoint;

	br_read_lock(&vfsmount_lock);
	parent = mnt->mnt_parent;
	if (parent == mnt) {
		br_read_unlock(&vfsmount_lock);
		return 0;
	}
	mntget(&parent->mnt);
	mountpoint = dget(mnt->mnt_mountpoint);
	br_read_unlock(&vfsmount_lock);
	dput(path->dentry);
	path->dentry = mountpoint;
	mntput(path->mnt);
	path->mnt = &parent->mnt;
	return 1;
}

/*
 * Perform an automount
 * - return -EISDIR to tell follow_managed() to stop and return the path we
 *   were called with.
 */
static int follow_automount(struct path *path, unsigned flags,
			    bool *need_mntput)
{
	struct vfsmount *mnt;
	int err;

	if (!path->dentry->d_op || !path->dentry->d_op->d_automount)
		return -EREMOTE;

	/* We don't want to mount if someone's just doing a stat -
	 * unless they're stat'ing a directory and appended a '/' to
	 * the name.
	 *
	 * We do, however, want to mount if someone wants to open or
	 * create a file of any type under the mountpoint, wants to
	 * traverse through the mountpoint or wants to open the
	 * mounted directory.  Also, autofs may mark negative dentries
	 * as being automount points.  These will need the attentions
	 * of the daemon to instantiate them before they can be used.
	 */
	if (!(flags & (LOOKUP_PARENT | LOOKUP_DIRECTORY |
		     LOOKUP_OPEN | LOOKUP_CREATE | LOOKUP_AUTOMOUNT)) &&
	    path->dentry->d_inode)
		return -EISDIR;

	current->total_link_count++;
	if (current->total_link_count >= 40)
		return -ELOOP;

	mnt = path->dentry->d_op->d_automount(path);
	if (IS_ERR(mnt)) {
		/*
		 * The filesystem is allowed to return -EISDIR here to indicate
		 * it doesn't want to automount.  For instance, autofs would do
		 * this so that its userspace daemon can mount on this dentry.
		 *
		 * However, we can only permit this if it's a terminal point in
		 * the path being looked up; if it wasn't then the remainder of
		 * the path is inaccessible and we should say so.
		 */
		if (PTR_ERR(mnt) == -EISDIR && (flags & LOOKUP_PARENT))
			return -EREMOTE;
		return PTR_ERR(mnt);
	}

	if (!mnt) /* mount collision */
		return 0;

	if (!*need_mntput) {
		/* lock_mount() may release path->mnt on error */
		mntget(path->mnt);
		*need_mntput = true;
	}
	err = finish_automount(mnt, path);

	switch (err) {
	case -EBUSY:
		/* Someone else made a mount here whilst we were busy */
		return 0;
	case 0:
		path_put(path);
		path->mnt = mnt;
		path->dentry = dget(mnt->mnt_root);
		return 0;
	default:
		return err;
	}

}

/*
 * Handle a dentry that is managed in some way.
 * - Flagged for transit management (autofs)
 * - Flagged as mountpoint
 * - Flagged as automount point
 *
 * This may only be called in refwalk mode.
 *
 * Serialization is taken care of in namespace.c
 */
static int follow_managed(struct path *path, unsigned flags)
{
	struct vfsmount *mnt = path->mnt; /* held by caller, must be left alone */
	unsigned managed;
	bool need_mntput = false;
	int ret = 0;

	/* Given that we're not holding a lock here, we retain the value in a
	 * local variable for each dentry as we look at it so that we don't see
	 * the components of that value change under us */
	while (managed = ACCESS_ONCE(path->dentry->d_flags),
	       managed &= DCACHE_MANAGED_DENTRY,
	       unlikely(managed != 0)) {
		/* Allow the filesystem to manage the transit without i_mutex
		 * being held. */
		if (managed & DCACHE_MANAGE_TRANSIT) {
			BUG_ON(!path->dentry->d_op);
			BUG_ON(!path->dentry->d_op->d_manage);
			ret = path->dentry->d_op->d_manage(path->dentry, false);
			if (ret < 0)
				break;
		}

		/* Transit to a mounted filesystem. */
		if (managed & DCACHE_MOUNTED) {
			struct vfsmount *mounted = lookup_mnt(path);
			if (mounted) {
				dput(path->dentry);
				if (need_mntput)
					mntput(path->mnt);
				path->mnt = mounted;
				path->dentry = dget(mounted->mnt_root);
				need_mntput = true;
				continue;
			}

			/* Something is mounted on this dentry in another
			 * namespace and/or whatever was mounted there in this
			 * namespace got unmounted before we managed to get the
			 * vfsmount_lock */
		}

		/* Handle an automount point */
		if (managed & DCACHE_NEED_AUTOMOUNT) {
			ret = follow_automount(path, flags, &need_mntput);
			if (ret < 0)
				break;
			continue;
		}

		/* We didn't change the current path point */
		break;
	}

	if (need_mntput && path->mnt == mnt)
		mntput(path->mnt);
	if (ret == -EISDIR)
		ret = 0;
	return ret < 0 ? ret : need_mntput;
}

int follow_down_one(struct path *path)
{
	struct vfsmount *mounted;

	mounted = lookup_mnt(path);
	if (mounted) {
		dput(path->dentry);
		mntput(path->mnt);
		path->mnt = mounted;
		path->dentry = dget(mounted->mnt_root);
		return 1;
	}
	return 0;
}

static inline bool managed_dentry_might_block(struct dentry *dentry)
{
	return (dentry->d_flags & DCACHE_MANAGE_TRANSIT &&
		dentry->d_op->d_manage(dentry, true) < 0);
}

/*
 * Try to skip to top of mountpoint pile in rcuwalk mode.  Fail if
 * we meet a managed dentry that would need blocking.
 */
static bool __follow_mount_rcu(struct nameidata *nd, struct path *path,
			       struct inode **inode)
{
	for (;;) {
		struct mount *mounted;
		/*
		 * Don't forget we might have a non-mountpoint managed dentry
		 * that wants to block transit.
		 */
		if (unlikely(managed_dentry_might_block(path->dentry)))
			return false;

		if (!d_mountpoint(path->dentry))
			break;

		mounted = __lookup_mnt(path->mnt, path->dentry, 1);
		if (!mounted)
			break;
		path->mnt = &mounted->mnt;
		path->dentry = mounted->mnt.mnt_root;
		nd->flags |= LOOKUP_JUMPED;
		nd->seq = read_seqcount_begin(&path->dentry->d_seq);
		/*
		 * Update the inode too. We don't need to re-check the
		 * dentry sequence number here after this d_inode read,
		 * because a mount-point is always pinned.
		 */
		*inode = path->dentry->d_inode;
	}
	return true;
}

static void follow_mount_rcu(struct nameidata *nd)
{
	while (d_mountpoint(nd->path.dentry)) {
		struct mount *mounted;
		mounted = __lookup_mnt(nd->path.mnt, nd->path.dentry, 1);
		if (!mounted)
			break;
		nd->path.mnt = &mounted->mnt;
		nd->path.dentry = mounted->mnt.mnt_root;
		nd->seq = read_seqcount_begin(&nd->path.dentry->d_seq);
	}
}

static int follow_dotdot_rcu(struct nameidata *nd)
{
	set_root_rcu(nd);

	while (1) {
		if (nd->path.dentry == nd->root.dentry &&
		    nd->path.mnt == nd->root.mnt) {
			break;
		}
		if (nd->path.dentry != nd->path.mnt->mnt_root) {
			struct dentry *old = nd->path.dentry;
			struct dentry *parent = old->d_parent;
			unsigned seq;

			seq = read_seqcount_begin(&parent->d_seq);
			if (read_seqcount_retry(&old->d_seq, nd->seq))
				goto failed;
			nd->path.dentry = parent;
			nd->seq = seq;
			break;
		}
		if (!follow_up_rcu(&nd->path))
			break;
		nd->seq = read_seqcount_begin(&nd->path.dentry->d_seq);
	}
	follow_mount_rcu(nd);
	nd->inode = nd->path.dentry->d_inode;
	return 0;

failed:
	nd->flags &= ~LOOKUP_RCU;
	if (!(nd->flags & LOOKUP_ROOT))
		nd->root.mnt = NULL;
	unlock_rcu_walk();
	return -ECHILD;
}

/*
 * Follow down to the covering mount currently visible to userspace.  At each
 * point, the filesystem owning that dentry may be queried as to whether the
 * caller is permitted to proceed or not.
 */
int follow_down(struct path *path)
{
	unsigned managed;
	int ret;

	while (managed = ACCESS_ONCE(path->dentry->d_flags),
	       unlikely(managed & DCACHE_MANAGED_DENTRY)) {
		/* Allow the filesystem to manage the transit without i_mutex
		 * being held.
		 *
		 * We indicate to the filesystem if someone is trying to mount
		 * something here.  This gives autofs the chance to deny anyone
		 * other than its daemon the right to mount on its
		 * superstructure.
		 *
		 * The filesystem may sleep at this point.
		 */
		if (managed & DCACHE_MANAGE_TRANSIT) {
			BUG_ON(!path->dentry->d_op);
			BUG_ON(!path->dentry->d_op->d_manage);
			ret = path->dentry->d_op->d_manage(
				path->dentry, false);
			if (ret < 0)
				return ret == -EISDIR ? 0 : ret;
		}

		/* Transit to a mounted filesystem. */
		if (managed & DCACHE_MOUNTED) {
			struct vfsmount *mounted = lookup_mnt(path);
			if (!mounted)
				break;
			dput(path->dentry);
			mntput(path->mnt);
			path->mnt = mounted;
			path->dentry = dget(mounted->mnt_root);
			continue;
		}

		/* Don't handle automount points here */
		break;
	}
	return 0;
}

/*
 * Skip to top of mountpoint pile in refwalk mode for follow_dotdot()
 */
static void follow_mount(struct path *path)
{
	while (d_mountpoint(path->dentry)) {
		struct vfsmount *mounted = lookup_mnt(path);
		if (!mounted)
			break;
		dput(path->dentry);
		mntput(path->mnt);
		path->mnt = mounted;
		path->dentry = dget(mounted->mnt_root);
	}
}

static void follow_dotdot(struct nameidata *nd)
{
	set_root(nd);

	while(1) {
		struct dentry *old = nd->path.dentry;

		if (nd->path.dentry == nd->root.dentry &&
		    nd->path.mnt == nd->root.mnt) {
			break;
		}
		if (nd->path.dentry != nd->path.mnt->mnt_root) {
			/* rare case of legitimate dget_parent()... */
			nd->path.dentry = dget_parent(nd->path.dentry);
			dput(old);
			break;
		}
		if (!follow_up(&nd->path))
			break;
	}
	follow_mount(&nd->path);
	nd->inode = nd->path.dentry->d_inode;
}

/*
 * This looks up the name in dcache, possibly revalidates the old dentry and
 * allocates a new one if not found or not valid.  In the need_lookup argument
 * returns whether i_op->lookup is necessary.
 *
 * dir->d_inode->i_mutex must be held
 */
static struct dentry *lookup_dcache(struct qstr *name, struct dentry *dir,
				    unsigned int flags, bool *need_lookup)
{
	struct dentry *dentry;
	int error;

	*need_lookup = false;
	dentry = d_lookup(dir, name);
	if (dentry) {
		if (d_need_lookup(dentry)) {
			*need_lookup = true;
		} else if (dentry->d_flags & DCACHE_OP_REVALIDATE) {
			error = d_revalidate(dentry, flags);
			if (unlikely(error <= 0)) {
				if (error < 0) {
					dput(dentry);
					return ERR_PTR(error);
				} else if (!d_invalidate(dentry)) {
					dput(dentry);
					dentry = NULL;
				}
			}
		}
	}

	if (!dentry) {
		dentry = d_alloc(dir, name);
		if (unlikely(!dentry))
			return ERR_PTR(-ENOMEM);

		*need_lookup = true;
	}
	return dentry;
}

/*
 * Call i_op->lookup on the dentry.  The dentry must be negative but may be
 * hashed if it was pouplated with DCACHE_NEED_LOOKUP.
 *
 * dir->d_inode->i_mutex must be held
 */
static struct dentry *lookup_real(struct inode *dir, struct dentry *dentry,
				  unsigned int flags)
{
	struct dentry *old;

	/* Don't create child dentry for a dead directory. */
	if (unlikely(IS_DEADDIR(dir))) {
		dput(dentry);
		return ERR_PTR(-ENOENT);
	}

	old = dir->i_op->lookup(dir, dentry, flags);
	if (unlikely(old)) {
		dput(dentry);
		dentry = old;
	}
	return dentry;
}

static struct dentry *__lookup_hash(struct qstr *name,
		struct dentry *base, unsigned int flags)
{
	bool need_lookup;
	struct dentry *dentry;

	dentry = lookup_dcache(name, base, flags, &need_lookup);
	if (!need_lookup)
		return dentry;

	return lookup_real(base->d_inode, dentry, flags);
}

/*
 *  It's more convoluted than I'd like it to be, but... it's still fairly
 *  small and for now I'd prefer to have fast path as straight as possible.
 *  It _is_ time-critical.
 */
static int lookup_fast(struct nameidata *nd, struct qstr *name,
		       struct path *path, struct inode **inode)
{
	struct vfsmount *mnt = nd->path.mnt;
	struct dentry *dentry, *parent = nd->path.dentry;
	int need_reval = 1;
	int status = 1;
	int err;

	/*
	 * Rename seqlock is not required here because in the off chance
	 * of a false negative due to a concurrent rename, we're going to
	 * do the non-racy lookup, below.
	 */
	if (nd->flags & LOOKUP_RCU) {
		unsigned seq;
		dentry = __d_lookup_rcu(parent, name, &seq, nd->inode);
		if (!dentry)
			goto unlazy;

		/*
		 * This sequence count validates that the inode matches
		 * the dentry name information from lookup.
		 */
		*inode = dentry->d_inode;
		if (read_seqcount_retry(&dentry->d_seq, seq))
			return -ECHILD;

		/*
		 * This sequence count validates that the parent had no
		 * changes while we did the lookup of the dentry above.
		 *
		 * The memory barrier in read_seqcount_begin of child is
		 *  enough, we can use __read_seqcount_retry here.
		 */
		if (__read_seqcount_retry(&parent->d_seq, nd->seq))
			return -ECHILD;
		nd->seq = seq;

		if (unlikely(d_need_lookup(dentry)))
			goto unlazy;
		if (unlikely(dentry->d_flags & DCACHE_OP_REVALIDATE)) {
			status = d_revalidate(dentry, nd->flags);
			if (unlikely(status <= 0)) {
				if (status != -ECHILD)
					need_reval = 0;
				goto unlazy;
			}
		}
		path->mnt = mnt;
		path->dentry = dentry;
		if (unlikely(!__follow_mount_rcu(nd, path, inode)))
			goto unlazy;
		if (unlikely(path->dentry->d_flags & DCACHE_NEED_AUTOMOUNT))
			goto unlazy;
		return 0;
unlazy:
		if (unlazy_walk(nd, dentry))
			return -ECHILD;
	} else {
		dentry = __d_lookup(parent, name);
	}

	if (unlikely(!dentry))
		goto need_lookup;

	if (unlikely(d_need_lookup(dentry))) {
		dput(dentry);
		goto need_lookup;
	}

	if (unlikely(dentry->d_flags & DCACHE_OP_REVALIDATE) && need_reval)
		status = d_revalidate(dentry, nd->flags);
	if (unlikely(status <= 0)) {
		if (status < 0) {
			dput(dentry);
			return status;
		}
		if (!d_invalidate(dentry)) {
			dput(dentry);
			goto need_lookup;
		}
	}

	path->mnt = mnt;
	path->dentry = dentry;
	err = follow_managed(path, nd->flags);
	if (unlikely(err < 0)) {
		path_put_conditional(path, nd);
		return err;
	}
	if (err)
		nd->flags |= LOOKUP_JUMPED;
	*inode = path->dentry->d_inode;
	return 0;

need_lookup:
	return 1;
}

/* Fast lookup failed, do it the slow way */
static int lookup_slow(struct nameidata *nd, struct qstr *name,
		       struct path *path)
{
	struct dentry *dentry, *parent;
	int err;

	parent = nd->path.dentry;
	BUG_ON(nd->inode != parent->d_inode);

	mutex_lock(&parent->d_inode->i_mutex);
	dentry = __lookup_hash(name, parent, nd->flags);
	mutex_unlock(&parent->d_inode->i_mutex);
	if (IS_ERR(dentry))
		return PTR_ERR(dentry);
	path->mnt = nd->path.mnt;
	path->dentry = dentry;
	err = follow_managed(path, nd->flags);
	if (unlikely(err < 0)) {
		path_put_conditional(path, nd);
		return err;
	}
	if (err)
		nd->flags |= LOOKUP_JUMPED;
	return 0;
}

static inline int may_lookup(struct nameidata *nd)
{
	if (nd->flags & LOOKUP_RCU) {
		int err = inode_permission(nd->inode, MAY_EXEC|MAY_NOT_BLOCK);
		if (err != -ECHILD)
			return err;
		if (unlazy_walk(nd, NULL))
			return -ECHILD;
	}
	return inode_permission(nd->inode, MAY_EXEC);
}

static inline int handle_dots(struct nameidata *nd, int type)
{
	if (type == LAST_DOTDOT) {
		if (nd->flags & LOOKUP_RCU) {
			if (follow_dotdot_rcu(nd))
				return -ECHILD;
		} else
			follow_dotdot(nd);
	}
	return 0;
}

static void terminate_walk(struct nameidata *nd)
{
	if (!(nd->flags & LOOKUP_RCU)) {
		path_put(&nd->path);
	} else {
		nd->flags &= ~LOOKUP_RCU;
		if (!(nd->flags & LOOKUP_ROOT))
			nd->root.mnt = NULL;
		unlock_rcu_walk();
	}
}

/*
 * Do we need to follow links? We _really_ want to be able
 * to do this check without having to look at inode->i_op,
 * so we keep a cache of "no, this doesn't need follow_link"
 * for the common case.
 */
static inline int should_follow_link(struct inode *inode, int follow)
{
	if (unlikely(!(inode->i_opflags & IOP_NOFOLLOW))) {
		if (likely(inode->i_op->follow_link))
			return follow;

		/* This gets set once for the inode lifetime */
		spin_lock(&inode->i_lock);
		inode->i_opflags |= IOP_NOFOLLOW;
		spin_unlock(&inode->i_lock);
	}
	return 0;
}

static inline int walk_component(struct nameidata *nd, struct path *path,
		struct qstr *name, int type, int follow)
{
	struct inode *inode;
	int err;
	/*
	 * "." and ".." are special - ".." especially so because it has
	 * to be able to know about the current root directory and
	 * parent relationships.
	 */
	if (unlikely(type != LAST_NORM))
		return handle_dots(nd, type);
	err = lookup_fast(nd, name, path, &inode);
	if (unlikely(err)) {
		if (err < 0)
			goto out_err;

		err = lookup_slow(nd, name, path);
		if (err < 0)
			goto out_err;

		inode = path->dentry->d_inode;
	}
	err = -ENOENT;
	if (!inode)
		goto out_path_put;

	if (should_follow_link(inode, follow)) {
		if (nd->flags & LOOKUP_RCU) {
			if (unlikely(unlazy_walk(nd, path->dentry))) {
				err = -ECHILD;
				goto out_err;
			}
		}
		BUG_ON(inode != path->dentry->d_inode);
		return 1;
	}
	path_to_nameidata(path, nd);
	nd->inode = inode;
	return 0;

out_path_put:
	path_to_nameidata(path, nd);
out_err:
	terminate_walk(nd);
	return err;
}

/*
 * This limits recursive symlink follows to 8, while
 * limiting consecutive symlinks to 40.
 *
 * Without that kind of total limit, nasty chains of consecutive
 * symlinks can cause almost arbitrarily long lookups.
 */
static inline int nested_symlink(struct path *path, struct nameidata *nd)
{
	int res;

	if (unlikely(current->link_count >= MAX_NESTED_LINKS)) {
		path_put_conditional(path, nd);
		path_put(&nd->path);
		return -ELOOP;
	}
	BUG_ON(nd->depth >= MAX_NESTED_LINKS);

	nd->depth++;
	current->link_count++;

	do {
		struct path link = *path;
		void *cookie;

		res = follow_link(&link, nd, &cookie);
		if (res)
			break;
		res = walk_component(nd, path, &nd->last,
				     nd->last_type, LOOKUP_FOLLOW);
		put_link(nd, &link, cookie);
	} while (res > 0);

	current->link_count--;
	nd->depth--;
	return res;
}

/*
 * We really don't want to look at inode->i_op->lookup
 * when we don't have to. So we keep a cache bit in
 * the inode ->i_opflags field that says "yes, we can
 * do lookup on this inode".
 */
static inline int can_lookup(struct inode *inode)
{
	if (likely(inode->i_opflags & IOP_LOOKUP))
		return 1;
	if (likely(!inode->i_op->lookup))
		return 0;

	/* We do this once for the lifetime of the inode */
	spin_lock(&inode->i_lock);
	inode->i_opflags |= IOP_LOOKUP;
	spin_unlock(&inode->i_lock);
	return 1;
}

/*
 * We can do the critical dentry name comparison and hashing
 * operations one word at a time, but we are limited to:
 *
 * - Architectures with fast unaligned word accesses. We could
 *   do a "get_unaligned()" if this helps and is sufficiently
 *   fast.
 *
 * - Little-endian machines (so that we can generate the mask
 *   of low bytes efficiently). Again, we *could* do a byte
 *   swapping load on big-endian architectures if that is not
 *   expensive enough to make the optimization worthless.
 *
 * - non-CONFIG_DEBUG_PAGEALLOC configurations (so that we
 *   do not trap on the (extremely unlikely) case of a page
 *   crossing operation.
 *
 * - Furthermore, we need an efficient 64-bit compile for the
 *   64-bit case in order to generate the "number of bytes in
 *   the final mask". Again, that could be replaced with a
 *   efficient population count instruction or similar.
 */
#ifdef CONFIG_DCACHE_WORD_ACCESS

#include <asm/word-at-a-time.h>

#ifdef CONFIG_64BIT

static inline unsigned int fold_hash(unsigned long hash)
{
	hash += hash >> (8*sizeof(int));
	return hash;
}

#else	/* 32-bit case */

#define fold_hash(x) (x)

#endif

unsigned int full_name_hash(const unsigned char *name, unsigned int len)
{
	unsigned long a, mask;
	unsigned long hash = 0;

	for (;;) {
		a = load_unaligned_zeropad(name);
		if (len < sizeof(unsigned long))
			break;
		hash += a;
		hash *= 9;
		name += sizeof(unsigned long);
		len -= sizeof(unsigned long);
		if (!len)
			goto done;
	}
	mask = ~(~0ul << len*8);
	hash += mask & a;
done:
	return fold_hash(hash);
}
EXPORT_SYMBOL(full_name_hash);

/*
 * Calculate the length and hash of the path component, and
 * return the length of the component;
 */
static inline unsigned long hash_name(const char *name, unsigned int *hashp)
{
	unsigned long a, b, adata, bdata, mask, hash, len;
	const struct word_at_a_time constants = WORD_AT_A_TIME_CONSTANTS;

	hash = a = 0;
	len = -sizeof(unsigned long);
	do {
		hash = (hash + a) * 9;
		len += sizeof(unsigned long);
		a = load_unaligned_zeropad(name+len);
		b = a ^ REPEAT_BYTE('/');
	} while (!(has_zero(a, &adata, &constants) | has_zero(b, &bdata, &constants)));

	adata = prep_zero_mask(a, adata, &constants);
	bdata = prep_zero_mask(b, bdata, &constants);

	mask = create_zero_mask(adata | bdata);

	hash += a & zero_bytemask(mask);
	*hashp = fold_hash(hash);

	return len + find_zero(mask);
}

#else

unsigned int full_name_hash(const unsigned char *name, unsigned int len)
{
	unsigned long hash = init_name_hash();
	while (len--)
		hash = partial_name_hash(*name++, hash);
	return end_name_hash(hash);
}
EXPORT_SYMBOL(full_name_hash);

/*
 * We know there's a real path component here of at least
 * one character.
 */
static inline unsigned long hash_name(const char *name, unsigned int *hashp)
{
	unsigned long hash = init_name_hash();
	unsigned long len = 0, c;

	c = (unsigned char)*name;
	do {
		len++;
		hash = partial_name_hash(c, hash);
		c = (unsigned char)name[len];
	} while (c && c != '/');
	*hashp = end_name_hash(hash);
	return len;
}

#endif

/*
 * Name resolution.
 * This is the basic name resolution function, turning a pathname into
 * the final dentry. We expect 'base' to be positive and a directory.
 *
 * Returns 0 and nd will have valid dentry and mnt on success.
 * Returns error and drops reference to input namei data on failure.
 */
static int link_path_walk(const char *name, struct nameidata *nd)
{
	struct path next;
	int err;
	
	while (*name=='/')
		name++;
	if (!*name)
		return 0;

	/* At this point we know we have a real path component. */
	for(;;) {
		struct qstr this;
		long len;
		int type;

		err = may_lookup(nd);
 		if (err)
			break;

		len = hash_name(name, &this.hash);
		this.name = name;
		this.len = len;

		type = LAST_NORM;
		if (name[0] == '.') switch (len) {
			case 2:
				if (name[1] == '.') {
					type = LAST_DOTDOT;
					nd->flags |= LOOKUP_JUMPED;
				}
				break;
			case 1:
				type = LAST_DOT;
		}
		if (likely(type == LAST_NORM)) {
			struct dentry *parent = nd->path.dentry;
			nd->flags &= ~LOOKUP_JUMPED;
			if (unlikely(parent->d_flags & DCACHE_OP_HASH)) {
				err = parent->d_op->d_hash(parent, nd->inode,
							   &this);
				if (err < 0)
					break;
			}
		}

		if (!name[len])
			goto last_component;
		/*
		 * If it wasn't NUL, we know it was '/'. Skip that
		 * slash, and continue until no more slashes.
		 */
		do {
			len++;
		} while (unlikely(name[len] == '/'));
		if (!name[len])
			goto last_component;
		name += len;

		err = walk_component(nd, &next, &this, type, LOOKUP_FOLLOW);
		if (err < 0)
			return err;

		if (err) {
			err = nested_symlink(&next, nd);
			if (err)
				return err;
		}
		if (can_lookup(nd->inode))
			continue;
		err = -ENOTDIR; 
		break;
		/* here ends the main loop */

last_component:
		nd->last = this;
		nd->last_type = type;
		return 0;
	}
	terminate_walk(nd);
	return err;
}

static int path_init(int dfd, const char *name, unsigned int flags,
		     struct nameidata *nd, struct file **fp)
{
	int retval = 0;
	int fput_needed;
	struct file *file;

	nd->last_type = LAST_ROOT; /* if there are only slashes... */
	nd->flags = flags | LOOKUP_JUMPED;
	nd->depth = 0;
	if (flags & LOOKUP_ROOT) {
		struct inode *inode = nd->root.dentry->d_inode;
		if (*name) {
			if (!inode->i_op->lookup)
				return -ENOTDIR;
			retval = inode_permission(inode, MAY_EXEC);
			if (retval)
				return retval;
		}
		nd->path = nd->root;
		nd->inode = inode;
		if (flags & LOOKUP_RCU) {
			lock_rcu_walk();
			nd->seq = __read_seqcount_begin(&nd->path.dentry->d_seq);
		} else {
			path_get(&nd->path);
		}
		return 0;
	}

	nd->root.mnt = NULL;

	if (*name=='/') {
		if (flags & LOOKUP_RCU) {
			lock_rcu_walk();
			set_root_rcu(nd);
		} else {
			set_root(nd);
			path_get(&nd->root);
		}
		nd->path = nd->root;
	} else if (dfd == AT_FDCWD) {
		if (flags & LOOKUP_RCU) {
			struct fs_struct *fs = current->fs;
			unsigned seq;

			lock_rcu_walk();

			do {
				seq = read_seqcount_begin(&fs->seq);
				nd->path = fs->pwd;
				nd->seq = __read_seqcount_begin(&nd->path.dentry->d_seq);
			} while (read_seqcount_retry(&fs->seq, seq));
		} else {
			get_fs_pwd(current->fs, &nd->path);
		}
	} else {
		struct dentry *dentry;

		file = fget_raw_light(dfd, &fput_needed);
		retval = -EBADF;
		if (!file)
			goto out_fail;

		dentry = file->f_path.dentry;

		if (*name) {
			retval = -ENOTDIR;
			if (!S_ISDIR(dentry->d_inode->i_mode))
				goto fput_fail;

			retval = inode_permission(dentry->d_inode, MAY_EXEC);
			if (retval)
				goto fput_fail;
		}

		nd->path = file->f_path;
		if (flags & LOOKUP_RCU) {
			if (fput_needed)
				*fp = file;
			nd->seq = __read_seqcount_begin(&nd->path.dentry->d_seq);
			lock_rcu_walk();
		} else {
			path_get(&file->f_path);
			fput_light(file, fput_needed);
		}
	}

	nd->inode = nd->path.dentry->d_inode;
	return 0;

fput_fail:
	fput_light(file, fput_needed);
out_fail:
	return retval;
}

static inline int lookup_last(struct nameidata *nd, struct path *path)
{
	if (nd->last_type == LAST_NORM && nd->last.name[nd->last.len])
		nd->flags |= LOOKUP_FOLLOW | LOOKUP_DIRECTORY;

	nd->flags &= ~LOOKUP_PARENT;
	return walk_component(nd, path, &nd->last, nd->last_type,
					nd->flags & LOOKUP_FOLLOW);
}

/* Returns 0 and nd will be valid on success; Retuns error, otherwise. */
static int path_lookupat(int dfd, const char *name,
				unsigned int flags, struct nameidata *nd)
{
	struct file *base = NULL;
	struct path path;
	int err;

	/*
	 * Path walking is largely split up into 2 different synchronisation
	 * schemes, rcu-walk and ref-walk (explained in
	 * Documentation/filesystems/path-lookup.txt). These share much of the
	 * path walk code, but some things particularly setup, cleanup, and
	 * following mounts are sufficiently divergent that functions are
	 * duplicated. Typically there is a function foo(), and its RCU
	 * analogue, foo_rcu().
	 *
	 * -ECHILD is the error number of choice (just to avoid clashes) that
	 * is returned if some aspect of an rcu-walk fails. Such an error must
	 * be handled by restarting a traditional ref-walk (which will always
	 * be able to complete).
	 */
	err = path_init(dfd, name, flags | LOOKUP_PARENT, nd, &base);

	if (unlikely(err))
		return err;

	current->total_link_count = 0;
	err = link_path_walk(name, nd);

	if (!err && !(flags & LOOKUP_PARENT)) {
		err = lookup_last(nd, &path);
		while (err > 0) {
			void *cookie;
			struct path link = path;
			err = may_follow_link(&link, nd);
			if (unlikely(err))
				break;
			nd->flags |= LOOKUP_PARENT;
			err = follow_link(&link, nd, &cookie);
			if (err)
				break;
			err = lookup_last(nd, &path);
			put_link(nd, &link, cookie);
		}
	}

	if (!err)
		err = complete_walk(nd);

	if (!err && nd->flags & LOOKUP_DIRECTORY) {
		if (!nd->inode->i_op->lookup) {
			path_put(&nd->path);
			err = -ENOTDIR;
		}
	}

	if (base)
		fput(base);

	if (nd->root.mnt && !(nd->flags & LOOKUP_ROOT)) {
		path_put(&nd->root);
		nd->root.mnt = NULL;
	}
	return err;
}

static int do_path_lookup(int dfd, const char *name,
				unsigned int flags, struct nameidata *nd)
{
	int retval = path_lookupat(dfd, name, flags | LOOKUP_RCU, nd);
	if (unlikely(retval == -ECHILD))
		retval = path_lookupat(dfd, name, flags, nd);
	if (unlikely(retval == -ESTALE))
		retval = path_lookupat(dfd, name, flags | LOOKUP_REVAL, nd);

	if (likely(!retval)) {
		if (unlikely(!audit_dummy_context())) {
			if (nd->path.dentry && nd->inode)
				audit_inode(name, nd->path.dentry);
		}
	}
	return retval;
}

/* does lookup, returns the object with parent locked */
struct dentry *kern_path_locked(const char *name, struct path *path)
{
	struct nameidata nd;
	struct dentry *d;
	int err = do_path_lookup(AT_FDCWD, name, LOOKUP_PARENT, &nd);
	if (err)
		return ERR_PTR(err);
	if (nd.last_type != LAST_NORM) {
		path_put(&nd.path);
		return ERR_PTR(-EINVAL);
	}
	mutex_lock_nested(&nd.path.dentry->d_inode->i_mutex, I_MUTEX_PARENT);
	d = __lookup_hash(&nd.last, nd.path.dentry, 0);
	if (IS_ERR(d)) {
		mutex_unlock(&nd.path.dentry->d_inode->i_mutex);
		path_put(&nd.path);
		return d;
	}
	*path = nd.path;
	return d;
}

int kern_path(const char *name, unsigned int flags, struct path *path)
{
	struct nameidata nd;
	int res = do_path_lookup(AT_FDCWD, name, flags, &nd);
	if (!res)
		*path = nd.path;
	return res;
}

/**
 * vfs_path_lookup - lookup a file path relative to a dentry-vfsmount pair
 * @dentry:  pointer to dentry of the base directory
 * @mnt: pointer to vfs mount of the base directory
 * @name: pointer to file name
 * @flags: lookup flags
 * @path: pointer to struct path to fill
 */
int vfs_path_lookup(struct dentry *dentry, struct vfsmount *mnt,
		    const char *name, unsigned int flags,
		    struct path *path)
{
	struct nameidata nd;
	int err;
	nd.root.dentry = dentry;
	nd.root.mnt = mnt;
	BUG_ON(flags & LOOKUP_PARENT);
	/* the first argument of do_path_lookup() is ignored with LOOKUP_ROOT */
	err = do_path_lookup(AT_FDCWD, name, flags | LOOKUP_ROOT, &nd);
	if (!err)
		*path = nd.path;
	return err;
}

/*
 * Restricted form of lookup. Doesn't follow links, single-component only,
 * needs parent already locked. Doesn't follow mounts.
 * SMP-safe.
 */
static struct dentry *lookup_hash(struct nameidata *nd)
{
	return __lookup_hash(&nd->last, nd->path.dentry, nd->flags);
}

/**
 * lookup_one_len - filesystem helper to lookup single pathname component
 * @name:	pathname component to lookup
 * @base:	base directory to lookup from
 * @len:	maximum length @len should be interpreted to
 *
 * Note that this routine is purely a helper for filesystem usage and should
 * not be called by generic code.  Also note that by using this function the
 * nameidata argument is passed to the filesystem methods and a filesystem
 * using this helper needs to be prepared for that.
 */
struct dentry *lookup_one_len(const char *name, struct dentry *base, int len)
{
	struct qstr this;
	unsigned int c;
	int err;

	WARN_ON_ONCE(!mutex_is_locked(&base->d_inode->i_mutex));

	this.name = name;
	this.len = len;
	this.hash = full_name_hash(name, len);
	if (!len)
		return ERR_PTR(-EACCES);

	while (len--) {
		c = *(const unsigned char *)name++;
		if (c == '/' || c == '\0')
			return ERR_PTR(-EACCES);
	}
	/*
	 * See if the low-level filesystem might want
	 * to use its own hash..
	 */
	if (base->d_flags & DCACHE_OP_HASH) {
		int err = base->d_op->d_hash(base, base->d_inode, &this);
		if (err < 0)
			return ERR_PTR(err);
	}

	err = inode_permission(base->d_inode, MAY_EXEC);
	if (err)
		return ERR_PTR(err);

	return __lookup_hash(&this, base, 0);
}

int user_path_at_empty(int dfd, const char __user *name, unsigned flags,
		 struct path *path, int *empty)
{
	struct nameidata nd;
	char *tmp = getname_flags(name, flags, empty);
	int err = PTR_ERR(tmp);
	if (!IS_ERR(tmp)) {

		BUG_ON(flags & LOOKUP_PARENT);

		err = do_path_lookup(dfd, tmp, flags, &nd);
		putname(tmp);
		if (!err)
			*path = nd.path;
	}
	return err;
}

int user_path_at(int dfd, const char __user *name, unsigned flags,
		 struct path *path)
{
	return user_path_at_empty(dfd, name, flags, path, NULL);
}

static int user_path_parent(int dfd, const char __user *path,
			struct nameidata *nd, char **name)
{
	char *s = getname(path);
	int error;

	if (IS_ERR(s))
		return PTR_ERR(s);

	error = do_path_lookup(dfd, s, LOOKUP_PARENT, nd);
	if (error)
		putname(s);
	else
		*name = s;

	return error;
}

/*
 * It's inline, so penalty for filesystems that don't use sticky bit is
 * minimal.
 */
static inline int check_sticky(struct inode *dir, struct inode *inode)
{
	kuid_t fsuid = current_fsuid();

	if (!(dir->i_mode & S_ISVTX))
		return 0;
	if (uid_eq(inode->i_uid, fsuid))
		return 0;
	if (uid_eq(dir->i_uid, fsuid))
		return 0;
	return !inode_capable(inode, CAP_FOWNER);
}

/*
 *	Check whether we can remove a link victim from directory dir, check
 *  whether the type of victim is right.
 *  1. We can't do it if dir is read-only (done in permission())
 *  2. We should have write and exec permissions on dir
 *  3. We can't remove anything from append-only dir
 *  4. We can't do anything with immutable dir (done in permission())
 *  5. If the sticky bit on dir is set we should either
 *	a. be owner of dir, or
 *	b. be owner of victim, or
 *	c. have CAP_FOWNER capability
 *  6. If the victim is append-only or immutable we can't do antyhing with
 *     links pointing to it.
 *  7. If we were asked to remove a directory and victim isn't one - ENOTDIR.
 *  8. If we were asked to remove a non-directory and victim isn't one - EISDIR.
 *  9. We can't remove a root or mountpoint.
 * 10. We don't allow removal of NFS sillyrenamed files; it's handled by
 *     nfs_async_unlink().
 */
static int may_delete(struct inode *dir,struct dentry *victim,int isdir)
{
	int error;

	if (!victim->d_inode)
		return -ENOENT;

	BUG_ON(victim->d_parent->d_inode != dir);
	audit_inode_child(victim, dir);

	error = inode_permission(dir, MAY_WRITE | MAY_EXEC);
	if (error)
		return error;
	if (IS_APPEND(dir))
		return -EPERM;
	if (check_sticky(dir, victim->d_inode)||IS_APPEND(victim->d_inode)||
	    IS_IMMUTABLE(victim->d_inode) || IS_SWAPFILE(victim->d_inode))
		return -EPERM;
	if (isdir) {
		if (!S_ISDIR(victim->d_inode->i_mode))
			return -ENOTDIR;
		if (IS_ROOT(victim))
			return -EBUSY;
	} else if (S_ISDIR(victim->d_inode->i_mode))
		return -EISDIR;
	if (IS_DEADDIR(dir))
		return -ENOENT;
	if (victim->d_flags & DCACHE_NFSFS_RENAMED)
		return -EBUSY;
	return 0;
}

/*	Check whether we can create an object with dentry child in directory
 *  dir.
 *  1. We can't do it if child already exists (open has special treatment for
 *     this case, but since we are inlined it's OK)
 *  2. We can't do it if dir is read-only (done in permission())
 *  3. We should have write and exec permissions on dir
 *  4. We can't do it if dir is immutable (done in permission())
 */
static inline int may_create(struct inode *dir, struct dentry *child)
{
	if (child->d_inode)
		return -EEXIST;
	if (IS_DEADDIR(dir))
		return -ENOENT;
	return inode_permission(dir, MAY_WRITE | MAY_EXEC);
}

/*
 * p1 and p2 should be directories on the same fs.
 */
struct dentry *lock_rename(struct dentry *p1, struct dentry *p2)
{
	struct dentry *p;

	if (p1 == p2) {
		mutex_lock_nested(&p1->d_inode->i_mutex, I_MUTEX_PARENT);
		return NULL;
	}

	mutex_lock(&p1->d_inode->i_sb->s_vfs_rename_mutex);

	p = d_ancestor(p2, p1);
	if (p) {
		mutex_lock_nested(&p2->d_inode->i_mutex, I_MUTEX_PARENT);
		mutex_lock_nested(&p1->d_inode->i_mutex, I_MUTEX_CHILD);
		return p;
	}

	p = d_ancestor(p1, p2);
	if (p) {
		mutex_lock_nested(&p1->d_inode->i_mutex, I_MUTEX_PARENT);
		mutex_lock_nested(&p2->d_inode->i_mutex, I_MUTEX_CHILD);
		return p;
	}

	mutex_lock_nested(&p1->d_inode->i_mutex, I_MUTEX_PARENT);
	mutex_lock_nested(&p2->d_inode->i_mutex, I_MUTEX_CHILD);
	return NULL;
}

void unlock_rename(struct dentry *p1, struct dentry *p2)
{
	mutex_unlock(&p1->d_inode->i_mutex);
	if (p1 != p2) {
		mutex_unlock(&p2->d_inode->i_mutex);
		mutex_unlock(&p1->d_inode->i_sb->s_vfs_rename_mutex);
	}
}

int vfs_create(struct inode *dir, struct dentry *dentry, umode_t mode,
		bool want_excl)
{
	int error = may_create(dir, dentry);
	if (error)
		return error;

	if (!dir->i_op->create)
		return -EACCES;	/* shouldn't it be ENOSYS? */
	mode &= S_IALLUGO;
	mode |= S_IFREG;
	error = security_inode_create(dir, dentry, mode);
	if (error)
		return error;
	error = dir->i_op->create(dir, dentry, mode, want_excl);
	if (!error)
		fsnotify_create(dir, dentry);
	return error;
}

static int may_open(struct path *path, int acc_mode, int flag)
{
	struct dentry *dentry = path->dentry;
	struct inode *inode = dentry->d_inode;
	int error;

	/* O_PATH? */
	if (!acc_mode)
		return 0;

	if (!inode)
		return -ENOENT;

	switch (inode->i_mode & S_IFMT) {
	case S_IFLNK:
		return -ELOOP;
	case S_IFDIR:
		if (acc_mode & MAY_WRITE)
			return -EISDIR;
		break;
	case S_IFBLK:
	case S_IFCHR:
		if (path->mnt->mnt_flags & MNT_NODEV)
			return -EACCES;
		/*FALLTHRU*/
	case S_IFIFO:
	case S_IFSOCK:
		flag &= ~O_TRUNC;
		break;
	}

	error = inode_permission(inode, acc_mode);
	if (error)
		return error;

	/*
	 * An append-only file must be opened in append mode for writing.
	 */
	if (IS_APPEND(inode)) {
		if  ((flag & O_ACCMODE) != O_RDONLY && !(flag & O_APPEND))
			return -EPERM;
		if (flag & O_TRUNC)
			return -EPERM;
	}

	/* O_NOATIME can only be set by the owner or superuser */
	if (flag & O_NOATIME && !inode_owner_or_capable(inode))
		return -EPERM;

	return 0;
}

static int handle_truncate(struct file *filp)
{
	struct path *path = &filp->f_path;
	struct inode *inode = path->dentry->d_inode;
	int error = get_write_access(inode);
	if (error)
		return error;
	/*
	 * Refuse to truncate files with mandatory locks held on them.
	 */
	error = locks_verify_locked(inode);
	if (!error)
		error = security_path_truncate(path);
	if (!error) {
		error = do_truncate(path->dentry, 0,
				    ATTR_MTIME|ATTR_CTIME|ATTR_OPEN,
				    filp);
	}
	put_write_access(inode);
	return error;
}

static inline int open_to_namei_flags(int flag)
{
	if ((flag & O_ACCMODE) == 3)
		flag--;
	return flag;
}

static int may_o_create(struct path *dir, struct dentry *dentry, umode_t mode)
{
	int error = security_path_mknod(dir, dentry, mode, 0);
	if (error)
		return error;

	error = inode_permission(dir->dentry->d_inode, MAY_WRITE | MAY_EXEC);
	if (error)
		return error;

	return security_inode_create(dir->dentry->d_inode, dentry, mode);
}

/*
 * Attempt to atomically look up, create and open a file from a negative
 * dentry.
 *
 * Returns 0 if successful.  The file will have been created and attached to
 * @file by the filesystem calling finish_open().
 *
 * Returns 1 if the file was looked up only or didn't need creating.  The
 * caller will need to perform the open themselves.  @path will have been
 * updated to point to the new dentry.  This may be negative.
 *
 * Returns an error code otherwise.
 */
static int atomic_open(struct nameidata *nd, struct dentry *dentry,
			struct path *path, struct file *file,
			const struct open_flags *op,
			bool got_write, bool need_lookup,
			int *opened)
{
	struct inode *dir =  nd->path.dentry->d_inode;
	unsigned open_flag = open_to_namei_flags(op->open_flag);
	umode_t mode;
	int error;
	int acc_mode;
	int create_error = 0;
	struct dentry *const DENTRY_NOT_SET = (void *) -1UL;

	BUG_ON(dentry->d_inode);

	/* Don't create child dentry for a dead directory. */
	if (unlikely(IS_DEADDIR(dir))) {
		error = -ENOENT;
		goto out;
	}

	mode = op->mode;
	if ((open_flag & O_CREAT) && !IS_POSIXACL(dir))
		mode &= ~current_umask();

	if ((open_flag & (O_EXCL | O_CREAT)) == (O_EXCL | O_CREAT)) {
		open_flag &= ~O_TRUNC;
		*opened |= FILE_CREATED;
	}

	/*
	 * Checking write permission is tricky, bacuse we don't know if we are
	 * going to actually need it: O_CREAT opens should work as long as the
	 * file exists.  But checking existence breaks atomicity.  The trick is
	 * to check access and if not granted clear O_CREAT from the flags.
	 *
	 * Another problem is returing the "right" error value (e.g. for an
	 * O_EXCL open we want to return EEXIST not EROFS).
	 */
	if (((open_flag & (O_CREAT | O_TRUNC)) ||
	    (open_flag & O_ACCMODE) != O_RDONLY) && unlikely(!got_write)) {
		if (!(open_flag & O_CREAT)) {
			/*
			 * No O_CREATE -> atomicity not a requirement -> fall
			 * back to lookup + open
			 */
			goto no_open;
		} else if (open_flag & (O_EXCL | O_TRUNC)) {
			/* Fall back and fail with the right error */
			create_error = -EROFS;
			goto no_open;
		} else {
			/* No side effects, safe to clear O_CREAT */
			create_error = -EROFS;
			open_flag &= ~O_CREAT;
		}
	}

	if (open_flag & O_CREAT) {
		error = may_o_create(&nd->path, dentry, mode);
		if (error) {
			create_error = error;
			if (open_flag & O_EXCL)
				goto no_open;
			open_flag &= ~O_CREAT;
		}
	}

	if (nd->flags & LOOKUP_DIRECTORY)
		open_flag |= O_DIRECTORY;

	file->f_path.dentry = DENTRY_NOT_SET;
	file->f_path.mnt = nd->path.mnt;
	error = dir->i_op->atomic_open(dir, dentry, file, open_flag, mode,
				      opened);
	if (error < 0) {
		if (create_error && error == -ENOENT)
			error = create_error;
		goto out;
	}

	acc_mode = op->acc_mode;
	if (*opened & FILE_CREATED) {
		fsnotify_create(dir, dentry);
		acc_mode = MAY_OPEN;
	}

	if (error) {	/* returned 1, that is */
		if (WARN_ON(file->f_path.dentry == DENTRY_NOT_SET)) {
			error = -EIO;
			goto out;
		}
		if (file->f_path.dentry) {
			dput(dentry);
			dentry = file->f_path.dentry;
		}
		if (create_error && dentry->d_inode == NULL) {
			error = create_error;
			goto out;
		}
		goto looked_up;
	}

	/*
	 * We didn't have the inode before the open, so check open permission
	 * here.
	 */
	error = may_open(&file->f_path, acc_mode, open_flag);
	if (error)
		fput(file);

out:
	dput(dentry);
	return error;

no_open:
	if (need_lookup) {
		dentry = lookup_real(dir, dentry, nd->flags);
		if (IS_ERR(dentry))
			return PTR_ERR(dentry);

		if (create_error) {
			int open_flag = op->open_flag;

			error = create_error;
			if ((open_flag & O_EXCL)) {
				if (!dentry->d_inode)
					goto out;
			} else if (!dentry->d_inode) {
				goto out;
			} else if ((open_flag & O_TRUNC) &&
				   S_ISREG(dentry->d_inode->i_mode)) {
				goto out;
			}
			/* will fail later, go on to get the right error */
		}
	}
looked_up:
	path->dentry = dentry;
	path->mnt = nd->path.mnt;
	return 1;
}

/*
 * Look up and maybe create and open the last component.
 *
 * Must be called with i_mutex held on parent.
 *
 * Returns 0 if the file was successfully atomically created (if necessary) and
 * opened.  In this case the file will be returned attached to @file.
 *
 * Returns 1 if the file was not completely opened at this time, though lookups
 * and creations will have been performed and the dentry returned in @path will
 * be positive upon return if O_CREAT was specified.  If O_CREAT wasn't
 * specified then a negative dentry may be returned.
 *
 * An error code is returned otherwise.
 *
 * FILE_CREATE will be set in @*opened if the dentry was created and will be
 * cleared otherwise prior to returning.
 */
static int lookup_open(struct nameidata *nd, struct path *path,
			struct file *file,
			const struct open_flags *op,
			bool got_write, int *opened)
{
	struct dentry *dir = nd->path.dentry;
	struct inode *dir_inode = dir->d_inode;
	struct dentry *dentry;
	int error;
	bool need_lookup;

	*opened &= ~FILE_CREATED;
	dentry = lookup_dcache(&nd->last, dir, nd->flags, &need_lookup);
	if (IS_ERR(dentry))
		return PTR_ERR(dentry);

	/* Cached positive dentry: will open in f_op->open */
	if (!need_lookup && dentry->d_inode)
		goto out_no_open;

	if ((nd->flags & LOOKUP_OPEN) && dir_inode->i_op->atomic_open) {
		return atomic_open(nd, dentry, path, file, op, got_write,
				   need_lookup, opened);
	}

	if (need_lookup) {
		BUG_ON(dentry->d_inode);

		dentry = lookup_real(dir_inode, dentry, nd->flags);
		if (IS_ERR(dentry))
			return PTR_ERR(dentry);
	}

	/* Negative dentry, just create the file */
	if (!dentry->d_inode && (op->open_flag & O_CREAT)) {
		umode_t mode = op->mode;
		if (!IS_POSIXACL(dir->d_inode))
			mode &= ~current_umask();
		/*
		 * This write is needed to ensure that a
		 * rw->ro transition does not occur between
		 * the time when the file is created and when
		 * a permanent write count is taken through
		 * the 'struct file' in finish_open().
		 */
		if (!got_write) {
			error = -EROFS;
			goto out_dput;
		}
		*opened |= FILE_CREATED;
		error = security_path_mknod(&nd->path, dentry, mode, 0);
		if (error)
			goto out_dput;
		error = vfs_create(dir->d_inode, dentry, mode,
				   nd->flags & LOOKUP_EXCL);
		if (error)
			goto out_dput;
	}
out_no_open:
	path->dentry = dentry;
	path->mnt = nd->path.mnt;
	return 1;

out_dput:
	dput(dentry);
	return error;
}

/*
 * Handle the last step of open()
 */
static int do_last(struct nameidata *nd, struct path *path,
		   struct file *file, const struct open_flags *op,
		   int *opened, const char *pathname)
{
	struct dentry *dir = nd->path.dentry;
	int open_flag = op->open_flag;
	bool will_truncate = (open_flag & O_TRUNC) != 0;
	bool got_write = false;
	int acc_mode = op->acc_mode;
	struct inode *inode;
	bool symlink_ok = false;
	struct path save_parent = { .dentry = NULL, .mnt = NULL };
	bool retried = false;
	int error;

	nd->flags &= ~LOOKUP_PARENT;
	nd->flags |= op->intent;

	switch (nd->last_type) {
	case LAST_DOTDOT:
	case LAST_DOT:
		error = handle_dots(nd, nd->last_type);
		if (error)
			return error;
		/* fallthrough */
	case LAST_ROOT:
		error = complete_walk(nd);
		if (error)
			return error;
		audit_inode(pathname, nd->path.dentry);
		if (open_flag & O_CREAT) {
			error = -EISDIR;
			goto out;
		}
		goto finish_open;
	case LAST_BIND:
		error = complete_walk(nd);
		if (error)
			return error;
		audit_inode(pathname, dir);
		goto finish_open;
	}

	if (!(open_flag & O_CREAT)) {
		if (nd->last.name[nd->last.len])
			nd->flags |= LOOKUP_FOLLOW | LOOKUP_DIRECTORY;
		if (open_flag & O_PATH && !(nd->flags & LOOKUP_FOLLOW))
			symlink_ok = true;
		/* we _can_ be in RCU mode here */
		error = lookup_fast(nd, &nd->last, path, &inode);
		if (likely(!error))
			goto finish_lookup;

		if (error < 0)
			goto out;

		BUG_ON(nd->inode != dir->d_inode);
	} else {
		/* create side of things */
		/*
		 * This will *only* deal with leaving RCU mode - LOOKUP_JUMPED
		 * has been cleared when we got to the last component we are
		 * about to look up
		 */
		error = complete_walk(nd);
		if (error)
			return error;

		audit_inode(pathname, dir);
		error = -EISDIR;
		/* trailing slashes? */
		if (nd->last.name[nd->last.len])
			goto out;
	}

retry_lookup:
	if (op->open_flag & (O_CREAT | O_TRUNC | O_WRONLY | O_RDWR)) {
		error = mnt_want_write(nd->path.mnt);
		if (!error)
			got_write = true;
		/*
		 * do _not_ fail yet - we might not need that or fail with
		 * a different error; let lookup_open() decide; we'll be
		 * dropping this one anyway.
		 */
	}
	mutex_lock(&dir->d_inode->i_mutex);
	error = lookup_open(nd, path, file, op, got_write, opened);
	mutex_unlock(&dir->d_inode->i_mutex);

	if (error <= 0) {
		if (error)
			goto out;

		if ((*opened & FILE_CREATED) ||
		    !S_ISREG(file->f_path.dentry->d_inode->i_mode))
			will_truncate = false;

		audit_inode(pathname, file->f_path.dentry);
		goto opened;
	}

	if (*opened & FILE_CREATED) {
		/* Don't check for write permission, don't truncate */
		open_flag &= ~O_TRUNC;
		will_truncate = false;
		acc_mode = MAY_OPEN;
		path_to_nameidata(path, nd);
		goto finish_open_created;
	}

	/*
	 * create/update audit record if it already exists.
	 */
	if (path->dentry->d_inode)
		audit_inode(pathname, path->dentry);

	/*
	 * If atomic_open() acquired write access it is dropped now due to
	 * possible mount and symlink following (this might be optimized away if
	 * necessary...)
	 */
	if (got_write) {
		mnt_drop_write(nd->path.mnt);
		got_write = false;
	}

	error = -EEXIST;
	if ((open_flag & (O_EXCL | O_CREAT)) == (O_EXCL | O_CREAT))
		goto exit_dput;

	error = follow_managed(path, nd->flags);
	if (error < 0)
		goto exit_dput;

	if (error)
		nd->flags |= LOOKUP_JUMPED;

	BUG_ON(nd->flags & LOOKUP_RCU);
	inode = path->dentry->d_inode;
finish_lookup:
	/* we _can_ be in RCU mode here */
	error = -ENOENT;
	if (!inode) {
		path_to_nameidata(path, nd);
		goto out;
	}

	if (should_follow_link(inode, !symlink_ok)) {
		if (nd->flags & LOOKUP_RCU) {
			if (unlikely(unlazy_walk(nd, path->dentry))) {
				error = -ECHILD;
				goto out;
			}
		}
		BUG_ON(inode != path->dentry->d_inode);
		return 1;
	}

	if ((nd->flags & LOOKUP_RCU) || nd->path.mnt != path->mnt) {
		path_to_nameidata(path, nd);
	} else {
		save_parent.dentry = nd->path.dentry;
		save_parent.mnt = mntget(path->mnt);
		nd->path.dentry = path->dentry;

	}
	nd->inode = inode;
	/* Why this, you ask?  _Now_ we might have grown LOOKUP_JUMPED... */
	error = complete_walk(nd);
	if (error) {
		path_put(&save_parent);
		return error;
	}
	error = -EISDIR;
	if ((open_flag & O_CREAT) && S_ISDIR(nd->inode->i_mode))
		goto out;
	error = -ENOTDIR;
	if ((nd->flags & LOOKUP_DIRECTORY) && !nd->inode->i_op->lookup)
		goto out;
	audit_inode(pathname, nd->path.dentry);
finish_open:
	if (!S_ISREG(nd->inode->i_mode))
		will_truncate = false;

	if (will_truncate) {
		error = mnt_want_write(nd->path.mnt);
		if (error)
			goto out;
		got_write = true;
	}
finish_open_created:
	error = may_open(&nd->path, acc_mode, open_flag);
	if (error)
		goto out;
	file->f_path.mnt = nd->path.mnt;
	error = finish_open(file, nd->path.dentry, NULL, opened);
	if (error) {
		if (error == -EOPENSTALE)
			goto stale_open;
		goto out;
	}
opened:
	error = open_check_o_direct(file);
	if (error)
		goto exit_fput;
	error = ima_file_check(file, op->acc_mode);
	if (error)
		goto exit_fput;

	if (will_truncate) {
		error = handle_truncate(file);
		if (error)
			goto exit_fput;
	}
out:
	if (got_write)
		mnt_drop_write(nd->path.mnt);
	path_put(&save_parent);
	terminate_walk(nd);
	return error;

exit_dput:
	path_put_conditional(path, nd);
	goto out;
exit_fput:
	fput(file);
	goto out;

stale_open:
	/* If no saved parent or already retried then can't retry */
	if (!save_parent.dentry || retried)
		goto out;

	BUG_ON(save_parent.dentry != dir);
	path_put(&nd->path);
	nd->path = save_parent;
	nd->inode = dir->d_inode;
	save_parent.mnt = NULL;
	save_parent.dentry = NULL;
	if (got_write) {
		mnt_drop_write(nd->path.mnt);
		got_write = false;
	}
	retried = true;
	goto retry_lookup;
}

static struct file *path_openat(int dfd, const char *pathname,
		struct nameidata *nd, const struct open_flags *op, int flags)
{
	struct file *base = NULL;
	struct file *file;
	struct path path;
	int opened = 0;
	int error;

	file = get_empty_filp();
	if (!file)
		return ERR_PTR(-ENFILE);

	file->f_flags = op->open_flag;

	error = path_init(dfd, pathname, flags | LOOKUP_PARENT, nd, &base);
	if (unlikely(error))
		goto out;

	current->total_link_count = 0;
	error = link_path_walk(pathname, nd);
	if (unlikely(error))
		goto out;

	error = do_last(nd, &path, file, op, &opened, pathname);
	while (unlikely(error > 0)) { /* trailing symlink */
		struct path link = path;
		void *cookie;
		if (!(nd->flags & LOOKUP_FOLLOW)) {
			path_put_conditional(&path, nd);
			path_put(&nd->path);
			error = -ELOOP;
			break;
		}
		error = may_follow_link(&link, nd);
		if (unlikely(error))
			break;
		nd->flags |= LOOKUP_PARENT;
		nd->flags &= ~(LOOKUP_OPEN|LOOKUP_CREATE|LOOKUP_EXCL);
		error = follow_link(&link, nd, &cookie);
		if (unlikely(error))
			break;
		error = do_last(nd, &path, file, op, &opened, pathname);
		put_link(nd, &link, cookie);
	}
out:
	if (nd->root.mnt && !(nd->flags & LOOKUP_ROOT))
		path_put(&nd->root);
	if (base)
		fput(base);
	if (!(opened & FILE_OPENED)) {
		BUG_ON(!error);
		put_filp(file);
	}
	if (unlikely(error)) {
		if (error == -EOPENSTALE) {
			if (flags & LOOKUP_RCU)
				error = -ECHILD;
			else
				error = -ESTALE;
		}
		file = ERR_PTR(error);
	}
	return file;
}

struct file *do_filp_open(int dfd, const char *pathname,
		const struct open_flags *op, int flags)
{
	struct nameidata nd;
	struct file *filp;

	filp = path_openat(dfd, pathname, &nd, op, flags | LOOKUP_RCU);
	if (unlikely(filp == ERR_PTR(-ECHILD)))
		filp = path_openat(dfd, pathname, &nd, op, flags);
	if (unlikely(filp == ERR_PTR(-ESTALE)))
		filp = path_openat(dfd, pathname, &nd, op, flags | LOOKUP_REVAL);
	return filp;
}

struct file *do_file_open_root(struct dentry *dentry, struct vfsmount *mnt,
		const char *name, const struct open_flags *op, int flags)
{
	struct nameidata nd;
	struct file *file;

	nd.root.mnt = mnt;
	nd.root.dentry = dentry;

	flags |= LOOKUP_ROOT;

	if (dentry->d_inode->i_op->follow_link && op->intent & LOOKUP_OPEN)
		return ERR_PTR(-ELOOP);

	file = path_openat(-1, name, &nd, op, flags | LOOKUP_RCU);
	if (unlikely(file == ERR_PTR(-ECHILD)))
		file = path_openat(-1, name, &nd, op, flags);
	if (unlikely(file == ERR_PTR(-ESTALE)))
		file = path_openat(-1, name, &nd, op, flags | LOOKUP_REVAL);
	return file;
}

struct dentry *kern_path_create(int dfd, const char *pathname, struct path *path, int is_dir)
{
	struct dentry *dentry = ERR_PTR(-EEXIST);
	struct nameidata nd;
	int err2;
	int error = do_path_lookup(dfd, pathname, LOOKUP_PARENT, &nd);
	if (error)
		return ERR_PTR(error);

	/*
	 * Yucky last component or no last component at all?
	 * (foo/., foo/.., /////)
	 */
	if (nd.last_type != LAST_NORM)
		goto out;
	nd.flags &= ~LOOKUP_PARENT;
	nd.flags |= LOOKUP_CREATE | LOOKUP_EXCL;

	/* don't fail immediately if it's r/o, at least try to report other errors */
	err2 = mnt_want_write(nd.path.mnt);
	/*
	 * Do the final lookup.
	 */
	mutex_lock_nested(&nd.path.dentry->d_inode->i_mutex, I_MUTEX_PARENT);
	dentry = lookup_hash(&nd);
	if (IS_ERR(dentry))
		goto unlock;

	error = -EEXIST;
	if (dentry->d_inode)
		goto fail;
	/*
	 * Special case - lookup gave negative, but... we had foo/bar/
	 * From the vfs_mknod() POV we just have a negative dentry -
	 * all is fine. Let's be bastards - you had / on the end, you've
	 * been asking for (non-existent) directory. -ENOENT for you.
	 */
	if (unlikely(!is_dir && nd.last.name[nd.last.len])) {
		error = -ENOENT;
		goto fail;
	}
	if (unlikely(err2)) {
		error = err2;
		goto fail;
	}
	*path = nd.path;
	return dentry;
fail:
	dput(dentry);
	dentry = ERR_PTR(error);
unlock:
	mutex_unlock(&nd.path.dentry->d_inode->i_mutex);
	if (!err2)
		mnt_drop_write(nd.path.mnt);
out:
	path_put(&nd.path);
	return dentry;
}
EXPORT_SYMBOL(kern_path_create);

void done_path_create(struct path *path, struct dentry *dentry)
{
	dput(dentry);
	mutex_unlock(&path->dentry->d_inode->i_mutex);
	mnt_drop_write(path->mnt);
	path_put(path);
}
EXPORT_SYMBOL(done_path_create);

struct dentry *user_path_create(int dfd, const char __user *pathname, struct path *path, int is_dir)
{
	char *tmp = getname(pathname);
	struct dentry *res;
	if (IS_ERR(tmp))
		return ERR_CAST(tmp);
	res = kern_path_create(dfd, tmp, path, is_dir);
	putname(tmp);
	return res;
}
EXPORT_SYMBOL(user_path_create);

int vfs_mknod(struct inode *dir, struct dentry *dentry, umode_t mode, dev_t dev)
{
	int error = may_create(dir, dentry);

	if (error)
		return error;

	if ((S_ISCHR(mode) || S_ISBLK(mode)) && !capable(CAP_MKNOD))
		return -EPERM;

	if (!dir->i_op->mknod)
		return -EPERM;

	error = devcgroup_inode_mknod(mode, dev);
	if (error)
		return error;

	error = security_inode_mknod(dir, dentry, mode, dev);
	if (error)
		return error;

	error = dir->i_op->mknod(dir, dentry, mode, dev);
	if (!error)
		fsnotify_create(dir, dentry);
	return error;
}

static int may_mknod(umode_t mode)
{
	switch (mode & S_IFMT) {
	case S_IFREG:
	case S_IFCHR:
	case S_IFBLK:
	case S_IFIFO:
	case S_IFSOCK:
	case 0: /* zero mode translates to S_IFREG */
		return 0;
	case S_IFDIR:
		return -EPERM;
	default:
		return -EINVAL;
	}
}

SYSCALL_DEFINE4(mknodat, int, dfd, const char __user *, filename, umode_t, mode,
		unsigned, dev)
{
	struct dentry *dentry;
	struct path path;
	int error;

	error = may_mknod(mode);
	if (error)
		return error;

	dentry = user_path_create(dfd, filename, &path, 0);
	if (IS_ERR(dentry))
		return PTR_ERR(dentry);

	if (!IS_POSIXACL(path.dentry->d_inode))
		mode &= ~current_umask();
	error = security_path_mknod(&path, dentry, mode, dev);
	if (error)
		goto out;
	switch (mode & S_IFMT) {
		case 0: case S_IFREG:
			error = vfs_create(path.dentry->d_inode,dentry,mode,true);
			break;
		case S_IFCHR: case S_IFBLK:
			error = vfs_mknod(path.dentry->d_inode,dentry,mode,
					new_decode_dev(dev));
			break;
		case S_IFIFO: case S_IFSOCK:
			error = vfs_mknod(path.dentry->d_inode,dentry,mode,0);
			break;
	}
out:
	done_path_create(&path, dentry);
	return error;
}

SYSCALL_DEFINE3(mknod, const char __user *, filename, umode_t, mode, unsigned, dev)
{
	return sys_mknodat(AT_FDCWD, filename, mode, dev);
}

int vfs_mkdir(struct inode *dir, struct dentry *dentry, umode_t mode)
{
	int error = may_create(dir, dentry);
	unsigned max_links = dir->i_sb->s_max_links;

	if (error)
		return error;

	if (!dir->i_op->mkdir)
		return -EPERM;

	mode &= (S_IRWXUGO|S_ISVTX);
	error = security_inode_mkdir(dir, dentry, mode);
	if (error)
		return error;

	if (max_links && dir->i_nlink >= max_links)
		return -EMLINK;

	error = dir->i_op->mkdir(dir, dentry, mode);
	if (!error)
		fsnotify_mkdir(dir, dentry);
	return error;
}

SYSCALL_DEFINE3(mkdirat, int, dfd, const char __user *, pathname, umode_t, mode)
{
	struct dentry *dentry;
	struct path path;
	int error;

	dentry = user_path_create(dfd, pathname, &path, 1);
	if (IS_ERR(dentry))
		return PTR_ERR(dentry);

	if (!IS_POSIXACL(path.dentry->d_inode))
		mode &= ~current_umask();
	error = security_path_mkdir(&path, dentry, mode);
	if (!error)
		error = vfs_mkdir(path.dentry->d_inode, dentry, mode);
	done_path_create(&path, dentry);
	return error;
}

SYSCALL_DEFINE2(mkdir, const char __user *, pathname, umode_t, mode)
{
	return sys_mkdirat(AT_FDCWD, pathname, mode);
}

/*
 * The dentry_unhash() helper will try to drop the dentry early: we
 * should have a usage count of 1 if we're the only user of this
 * dentry, and if that is true (possibly after pruning the dcache),
 * then we drop the dentry now.
 *
 * A low-level filesystem can, if it choses, legally
 * do a
 *
 *	if (!d_unhashed(dentry))
 *		return -EBUSY;
 *
 * if it cannot handle the case of removing a directory
 * that is still in use by something else..
 */
void dentry_unhash(struct dentry *dentry)
{
	shrink_dcache_parent(dentry);
	spin_lock(&dentry->d_lock);
	if (dentry->d_count == 1)
		__d_drop(dentry);
	spin_unlock(&dentry->d_lock);
}

int vfs_rmdir(struct inode *dir, struct dentry *dentry)
{
	int error = may_delete(dir, dentry, 1);

	if (error)
		return error;

	if (!dir->i_op->rmdir)
		return -EPERM;

	dget(dentry);
	mutex_lock(&dentry->d_inode->i_mutex);

	error = -EBUSY;
	if (d_mountpoint(dentry))
		goto out;

	error = security_inode_rmdir(dir, dentry);
	if (error)
		goto out;

	shrink_dcache_parent(dentry);
	error = dir->i_op->rmdir(dir, dentry);
	if (error)
		goto out;

	dentry->d_inode->i_flags |= S_DEAD;
	dont_mount(dentry);

out:
	mutex_unlock(&dentry->d_inode->i_mutex);
	dput(dentry);
	if (!error)
		d_delete(dentry);
	return error;
}

static long do_rmdir(int dfd, const char __user *pathname)
{
	int error = 0;
	char * name;
	struct dentry *dentry;
	struct nameidata nd;

	error = user_path_parent(dfd, pathname, &nd, &name);
	if (error)
		return error;

	switch(nd.last_type) {
	case LAST_DOTDOT:
		error = -ENOTEMPTY;
		goto exit1;
	case LAST_DOT:
		error = -EINVAL;
		goto exit1;
	case LAST_ROOT:
		error = -EBUSY;
		goto exit1;
	}

	nd.flags &= ~LOOKUP_PARENT;
	error = mnt_want_write(nd.path.mnt);
	if (error)
		goto exit1;

	mutex_lock_nested(&nd.path.dentry->d_inode->i_mutex, I_MUTEX_PARENT);
	dentry = lookup_hash(&nd);
	error = PTR_ERR(dentry);
	if (IS_ERR(dentry))
		goto exit2;
	if (!dentry->d_inode) {
		error = -ENOENT;
		goto exit3;
	}
	error = security_path_rmdir(&nd.path, dentry);
	if (error)
		goto exit3;
	error = vfs_rmdir(nd.path.dentry->d_inode, dentry);
exit3:
	dput(dentry);
exit2:
	mutex_unlock(&nd.path.dentry->d_inode->i_mutex);
	mnt_drop_write(nd.path.mnt);
exit1:
	path_put(&nd.path);
	putname(name);
	return error;
}

SYSCALL_DEFINE1(rmdir, const char __user *, pathname)
{
	return do_rmdir(AT_FDCWD, pathname);
}

int vfs_unlink(struct inode *dir, struct dentry *dentry)
{
	int error = may_delete(dir, dentry, 0);

	if (error)
		return error;

	if (!dir->i_op->unlink)
		return -EPERM;

	mutex_lock(&dentry->d_inode->i_mutex);
	if (d_mountpoint(dentry))
		error = -EBUSY;
	else {
		error = security_inode_unlink(dir, dentry);
		if (!error) {
			error = dir->i_op->unlink(dir, dentry);
			if (!error)
				dont_mount(dentry);
		}
	}
	mutex_unlock(&dentry->d_inode->i_mutex);

	/* We don't d_delete() NFS sillyrenamed files--they still exist. */
	if (!error && !(dentry->d_flags & DCACHE_NFSFS_RENAMED)) {
		fsnotify_link_count(dentry->d_inode);
		d_delete(dentry);
	}

	return error;
}

/*
 * Make sure that the actual truncation of the file will occur outside its
 * directory's i_mutex.  Truncate can take a long time if there is a lot of
 * writeout happening, and we don't want to prevent access to the directory
 * while waiting on the I/O.
 */
static long do_unlinkat(int dfd, const char __user *pathname)
{
	int error;
	char *name;
	struct dentry *dentry;
	struct nameidata nd;
	struct inode *inode = NULL;

	error = user_path_parent(dfd, pathname, &nd, &name);
	if (error)
		return error;

	error = -EISDIR;
	if (nd.last_type != LAST_NORM)
		goto exit1;

	nd.flags &= ~LOOKUP_PARENT;
	error = mnt_want_write(nd.path.mnt);
	if (error)
		goto exit1;

	mutex_lock_nested(&nd.path.dentry->d_inode->i_mutex, I_MUTEX_PARENT);
	dentry = lookup_hash(&nd);
	error = PTR_ERR(dentry);
	if (!IS_ERR(dentry)) {
		/* Why not before? Because we want correct error value */
		if (nd.last.name[nd.last.len])
			goto slashes;
		inode = dentry->d_inode;
		if (!inode)
			goto slashes;
		ihold(inode);
		error = security_path_unlink(&nd.path, dentry);
		if (error)
			goto exit2;
		error = vfs_unlink(nd.path.dentry->d_inode, dentry);
exit2:
		dput(dentry);
	}
	mutex_unlock(&nd.path.dentry->d_inode->i_mutex);
	if (inode)
		iput(inode);	/* truncate the inode here */
	mnt_drop_write(nd.path.mnt);
exit1:
	path_put(&nd.path);
	putname(name);
	return error;

slashes:
	error = !dentry->d_inode ? -ENOENT :
		S_ISDIR(dentry->d_inode->i_mode) ? -EISDIR : -ENOTDIR;
	goto exit2;
}

SYSCALL_DEFINE3(unlinkat, int, dfd, const char __user *, pathname, int, flag)
{
	if ((flag & ~AT_REMOVEDIR) != 0)
		return -EINVAL;

	if (flag & AT_REMOVEDIR)
		return do_rmdir(dfd, pathname);

	return do_unlinkat(dfd, pathname);
}

SYSCALL_DEFINE1(unlink, const char __user *, pathname)
{
	return do_unlinkat(AT_FDCWD, pathname);
}

int vfs_symlink(struct inode *dir, struct dentry *dentry, const char *oldname)
{
	int error = may_create(dir, dentry);

	if (error)
		return error;

	if (!dir->i_op->symlink)
		return -EPERM;

	error = security_inode_symlink(dir, dentry, oldname);
	if (error)
		return error;

	error = dir->i_op->symlink(dir, dentry, oldname);
	if (!error)
		fsnotify_create(dir, dentry);
	return error;
}

SYSCALL_DEFINE3(symlinkat, const char __user *, oldname,
		int, newdfd, const char __user *, newname)
{
	int error;
	char *from;
	struct dentry *dentry;
	struct path path;

	from = getname(oldname);
	if (IS_ERR(from))
		return PTR_ERR(from);

	dentry = user_path_create(newdfd, newname, &path, 0);
	error = PTR_ERR(dentry);
	if (IS_ERR(dentry))
		goto out_putname;

	error = security_path_symlink(&path, dentry, from);
	if (!error)
		error = vfs_symlink(path.dentry->d_inode, dentry, from);
	done_path_create(&path, dentry);
out_putname:
	putname(from);
	return error;
}

SYSCALL_DEFINE2(symlink, const char __user *, oldname, const char __user *, newname)
{
	return sys_symlinkat(oldname, AT_FDCWD, newname);
}

int vfs_link(struct dentry *old_dentry, struct inode *dir, struct dentry *new_dentry)
{
	struct inode *inode = old_dentry->d_inode;
	unsigned max_links = dir->i_sb->s_max_links;
	int error;

	if (!inode)
		return -ENOENT;

	error = may_create(dir, new_dentry);
	if (error)
		return error;

	if (dir->i_sb != inode->i_sb)
		return -EXDEV;

	/*
	 * A link to an append-only or immutable file cannot be created.
	 */
	if (IS_APPEND(inode) || IS_IMMUTABLE(inode))
		return -EPERM;
	if (!dir->i_op->link)
		return -EPERM;
	if (S_ISDIR(inode->i_mode))
		return -EPERM;

	error = security_inode_link(old_dentry, dir, new_dentry);
	if (error)
		return error;

	mutex_lock(&inode->i_mutex);
	/* Make sure we don't allow creating hardlink to an unlinked file */
	if (inode->i_nlink == 0)
		error =  -ENOENT;
	else if (max_links && inode->i_nlink >= max_links)
		error = -EMLINK;
	else
		error = dir->i_op->link(old_dentry, dir, new_dentry);
	mutex_unlock(&inode->i_mutex);
	if (!error)
		fsnotify_link(dir, inode, new_dentry);
	return error;
}

/*
 * Hardlinks are often used in delicate situations.  We avoid
 * security-related surprises by not following symlinks on the
 * newname.  --KAB
 *
 * We don't follow them on the oldname either to be compatible
 * with linux 2.0, and to avoid hard-linking to directories
 * and other special files.  --ADM
 */
SYSCALL_DEFINE5(linkat, int, olddfd, const char __user *, oldname,
		int, newdfd, const char __user *, newname, int, flags)
{
	struct dentry *new_dentry;
	struct path old_path, new_path;
	int how = 0;
	int error;

	if ((flags & ~(AT_SYMLINK_FOLLOW | AT_EMPTY_PATH)) != 0)
		return -EINVAL;
	/*
	 * To use null names we require CAP_DAC_READ_SEARCH
	 * This ensures that not everyone will be able to create
	 * handlink using the passed filedescriptor.
	 */
	if (flags & AT_EMPTY_PATH) {
		if (!capable(CAP_DAC_READ_SEARCH))
			return -ENOENT;
		how = LOOKUP_EMPTY;
	}

	if (flags & AT_SYMLINK_FOLLOW)
		how |= LOOKUP_FOLLOW;

	error = user_path_at(olddfd, oldname, how, &old_path);
	if (error)
		return error;

	new_dentry = user_path_create(newdfd, newname, &new_path, 0);
	error = PTR_ERR(new_dentry);
	if (IS_ERR(new_dentry))
		goto out;

	error = -EXDEV;
	if (old_path.mnt != new_path.mnt)
		goto out_dput;
	error = may_linkat(&old_path);
	if (unlikely(error))
		goto out_dput;
	error = security_path_link(old_path.dentry, &new_path, new_dentry);
	if (error)
		goto out_dput;
	error = vfs_link(old_path.dentry, new_path.dentry->d_inode, new_dentry);
out_dput:
	done_path_create(&new_path, new_dentry);
out:
	path_put(&old_path);

	return error;
}

SYSCALL_DEFINE2(link, const char __user *, oldname, const char __user *, newname)
{
	return sys_linkat(AT_FDCWD, oldname, AT_FDCWD, newname, 0);
}

/*
 * The worst of all namespace operations - renaming directory. "Perverted"
 * doesn't even start to describe it. Somebody in UCB had a heck of a trip...
 * Problems:
 *	a) we can get into loop creation. Check is done in is_subdir().
 *	b) race potential - two innocent renames can create a loop together.
 *	   That's where 4.4 screws up. Current fix: serialization on
 *	   sb->s_vfs_rename_mutex. We might be more accurate, but that's another
 *	   story.
 *	c) we have to lock _three_ objects - parents and victim (if it exists).
 *	   And that - after we got ->i_mutex on parents (until then we don't know
 *	   whether the target exists).  Solution: try to be smart with locking
 *	   order for inodes.  We rely on the fact that tree topology may change
 *	   only under ->s_vfs_rename_mutex _and_ that parent of the object we
 *	   move will be locked.  Thus we can rank directories by the tree
 *	   (ancestors first) and rank all non-directories after them.
 *	   That works since everybody except rename does "lock parent, lookup,
 *	   lock child" and rename is under ->s_vfs_rename_mutex.
 *	   HOWEVER, it relies on the assumption that any object with ->lookup()
 *	   has no more than 1 dentry.  If "hybrid" objects will ever appear,
 *	   we'd better make sure that there's no link(2) for them.
 *	d) conversion from fhandle to dentry may come in the wrong moment - when
 *	   we are removing the target. Solution: we will have to grab ->i_mutex
 *	   in the fhandle_to_dentry code. [FIXME - current nfsfh.c relies on
 *	   ->i_mutex on parents, which works but leads to some truly excessive
 *	   locking].
 */
static int vfs_rename_dir(struct inode *old_dir, struct dentry *old_dentry,
			  struct inode *new_dir, struct dentry *new_dentry)
{
	int error = 0;
	struct inode *target = new_dentry->d_inode;
	unsigned max_links = new_dir->i_sb->s_max_links;

	/*
	 * If we are going to change the parent - check write permissions,
	 * we'll need to flip '..'.
	 */
	if (new_dir != old_dir) {
		error = inode_permission(old_dentry->d_inode, MAY_WRITE);
		if (error)
			return error;
	}

	error = security_inode_rename(old_dir, old_dentry, new_dir, new_dentry);
	if (error)
		return error;

	dget(new_dentry);
	if (target)
		mutex_lock(&target->i_mutex);

	error = -EBUSY;
	if (d_mountpoint(old_dentry) || d_mountpoint(new_dentry))
		goto out;

	error = -EMLINK;
	if (max_links && !target && new_dir != old_dir &&
	    new_dir->i_nlink >= max_links)
		goto out;

	if (target)
		shrink_dcache_parent(new_dentry);
	error = old_dir->i_op->rename(old_dir, old_dentry, new_dir, new_dentry);
	if (error)
		goto out;

	if (target) {
		target->i_flags |= S_DEAD;
		dont_mount(new_dentry);
	}
out:
	if (target)
		mutex_unlock(&target->i_mutex);
	dput(new_dentry);
	if (!error)
		if (!(old_dir->i_sb->s_type->fs_flags & FS_RENAME_DOES_D_MOVE))
			d_move(old_dentry,new_dentry);
	return error;
}

static int vfs_rename_other(struct inode *old_dir, struct dentry *old_dentry,
			    struct inode *new_dir, struct dentry *new_dentry)
{
	struct inode *target = new_dentry->d_inode;
	int error;

	error = security_inode_rename(old_dir, old_dentry, new_dir, new_dentry);
	if (error)
		return error;

	dget(new_dentry);
	if (target)
		mutex_lock(&target->i_mutex);

	error = -EBUSY;
	if (d_mountpoint(old_dentry)||d_mountpoint(new_dentry))
		goto out;

	error = old_dir->i_op->rename(old_dir, old_dentry, new_dir, new_dentry);
	if (error)
		goto out;

	if (target)
		dont_mount(new_dentry);
	if (!(old_dir->i_sb->s_type->fs_flags & FS_RENAME_DOES_D_MOVE))
		d_move(old_dentry, new_dentry);
out:
	if (target)
		mutex_unlock(&target->i_mutex);
	dput(new_dentry);
	return error;
}

int vfs_rename(struct inode *old_dir, struct dentry *old_dentry,
	       struct inode *new_dir, struct dentry *new_dentry)
{
	int error;
	int is_dir = S_ISDIR(old_dentry->d_inode->i_mode);
	const unsigned char *old_name;

	if (old_dentry->d_inode == new_dentry->d_inode)
 		return 0;
 
	error = may_delete(old_dir, old_dentry, is_dir);
	if (error)
		return error;

	if (!new_dentry->d_inode)
		error = may_create(new_dir, new_dentry);
	else
		error = may_delete(new_dir, new_dentry, is_dir);
	if (error)
		return error;

	if (!old_dir->i_op->rename)
		return -EPERM;

	old_name = fsnotify_oldname_init(old_dentry->d_name.name);

	if (is_dir)
		error = vfs_rename_dir(old_dir,old_dentry,new_dir,new_dentry);
	else
		error = vfs_rename_other(old_dir,old_dentry,new_dir,new_dentry);
	if (!error)
		fsnotify_move(old_dir, new_dir, old_name, is_dir,
			      new_dentry->d_inode, old_dentry);
	fsnotify_oldname_free(old_name);

	return error;
}

SYSCALL_DEFINE4(renameat, int, olddfd, const char __user *, oldname,
		int, newdfd, const char __user *, newname)
{
	struct dentry *old_dir, *new_dir;
	struct dentry *old_dentry, *new_dentry;
	struct dentry *trap;
	struct nameidata oldnd, newnd;
	char *from;
	char *to;
	int error;

	error = user_path_parent(olddfd, oldname, &oldnd, &from);
	if (error)
		goto exit;

	error = user_path_parent(newdfd, newname, &newnd, &to);
	if (error)
		goto exit1;

	error = -EXDEV;
	if (oldnd.path.mnt != newnd.path.mnt)
		goto exit2;

	old_dir = oldnd.path.dentry;
	error = -EBUSY;
	if (oldnd.last_type != LAST_NORM)
		goto exit2;

	new_dir = newnd.path.dentry;
	if (newnd.last_type != LAST_NORM)
		goto exit2;

	error = mnt_want_write(oldnd.path.mnt);
	if (error)
		goto exit2;

	oldnd.flags &= ~LOOKUP_PARENT;
	newnd.flags &= ~LOOKUP_PARENT;
	newnd.flags |= LOOKUP_RENAME_TARGET;

	trap = lock_rename(new_dir, old_dir);

	old_dentry = lookup_hash(&oldnd);
	error = PTR_ERR(old_dentry);
	if (IS_ERR(old_dentry))
		goto exit3;
	/* source must exist */
	error = -ENOENT;
	if (!old_dentry->d_inode)
		goto exit4;
	/* unless the source is a directory trailing slashes give -ENOTDIR */
	if (!S_ISDIR(old_dentry->d_inode->i_mode)) {
		error = -ENOTDIR;
		if (oldnd.last.name[oldnd.last.len])
			goto exit4;
		if (newnd.last.name[newnd.last.len])
			goto exit4;
	}
	/* source should not be ancestor of target */
	error = -EINVAL;
	if (old_dentry == trap)
		goto exit4;
	new_dentry = lookup_hash(&newnd);
	error = PTR_ERR(new_dentry);
	if (IS_ERR(new_dentry))
		goto exit4;
	/* target should not be an ancestor of source */
	error = -ENOTEMPTY;
	if (new_dentry == trap)
		goto exit5;

	error = security_path_rename(&oldnd.path, old_dentry,
				     &newnd.path, new_dentry);
	if (error)
		goto exit5;
	error = vfs_rename(old_dir->d_inode, old_dentry,
				   new_dir->d_inode, new_dentry);
exit5:
	dput(new_dentry);
exit4:
	dput(old_dentry);
exit3:
	unlock_rename(new_dir, old_dir);
	mnt_drop_write(oldnd.path.mnt);
exit2:
	path_put(&newnd.path);
	putname(to);
exit1:
	path_put(&oldnd.path);
	putname(from);
exit:
	return error;
}

SYSCALL_DEFINE2(rename, const char __user *, oldname, const char __user *, newname)
{
	return sys_renameat(AT_FDCWD, oldname, AT_FDCWD, newname);
}

int vfs_readlink(struct dentry *dentry, char __user *buffer, int buflen, const char *link)
{
	int len;

	len = PTR_ERR(link);
	if (IS_ERR(link))
		goto out;

	len = strlen(link);
	if (len > (unsigned) buflen)
		len = buflen;
	if (copy_to_user(buffer, link, len))
		len = -EFAULT;
out:
	return len;
}

/*
 * A helper for ->readlink().  This should be used *ONLY* for symlinks that
 * have ->follow_link() touching nd only in nd_set_link().  Using (or not
 * using) it for any given inode is up to filesystem.
 */
int generic_readlink(struct dentry *dentry, char __user *buffer, int buflen)
{
	struct nameidata nd;
	void *cookie;
	int res;

	nd.depth = 0;
	cookie = dentry->d_inode->i_op->follow_link(dentry, &nd);
	if (IS_ERR(cookie))
		return PTR_ERR(cookie);

	res = vfs_readlink(dentry, buffer, buflen, nd_get_link(&nd));
	if (dentry->d_inode->i_op->put_link)
		dentry->d_inode->i_op->put_link(dentry, &nd, cookie);
	return res;
}

int vfs_follow_link(struct nameidata *nd, const char *link)
{
	return __vfs_follow_link(nd, link);
}

/* get the link contents into pagecache */
static char *page_getlink(struct dentry * dentry, struct page **ppage)
{
	char *kaddr;
	struct page *page;
	struct address_space *mapping = dentry->d_inode->i_mapping;
	page = read_mapping_page(mapping, 0, NULL);
	if (IS_ERR(page))
		return (char*)page;
	*ppage = page;
	kaddr = kmap(page);
	nd_terminate_link(kaddr, dentry->d_inode->i_size, PAGE_SIZE - 1);
	return kaddr;
}

int page_readlink(struct dentry *dentry, char __user *buffer, int buflen)
{
	struct page *page = NULL;
	char *s = page_getlink(dentry, &page);
	int res = vfs_readlink(dentry,buffer,buflen,s);
	if (page) {
		kunmap(page);
		page_cache_release(page);
	}
	return res;
}

void *page_follow_link_light(struct dentry *dentry, struct nameidata *nd)
{
	struct page *page = NULL;
	nd_set_link(nd, page_getlink(dentry, &page));
	return page;
}

void page_put_link(struct dentry *dentry, struct nameidata *nd, void *cookie)
{
	struct page *page = cookie;

	if (page) {
		kunmap(page);
		page_cache_release(page);
	}
}

/*
 * The nofs argument instructs pagecache_write_begin to pass AOP_FLAG_NOFS
 */
int __page_symlink(struct inode *inode, const char *symname, int len, int nofs)
{
	struct address_space *mapping = inode->i_mapping;
	struct page *page;
	void *fsdata;
	int err;
	char *kaddr;
	unsigned int flags = AOP_FLAG_UNINTERRUPTIBLE;
	if (nofs)
		flags |= AOP_FLAG_NOFS;

retry:
	err = pagecache_write_begin(NULL, mapping, 0, len-1,
				flags, &page, &fsdata);
	if (err)
		goto fail;

	kaddr = kmap_atomic(page);
	memcpy(kaddr, symname, len-1);
	kunmap_atomic(kaddr);

	err = pagecache_write_end(NULL, mapping, 0, len-1, len-1,
							page, fsdata);
	if (err < 0)
		goto fail;
	if (err < len-1)
		goto retry;

	mark_inode_dirty(inode);
	return 0;
fail:
	return err;
}

int page_symlink(struct inode *inode, const char *symname, int len)
{
	return __page_symlink(inode, symname, len,
			!(mapping_gfp_mask(inode->i_mapping) & __GFP_FS));
}

const struct inode_operations page_symlink_inode_operations = {
	.readlink	= generic_readlink,
	.follow_link	= page_follow_link_light,
	.put_link	= page_put_link,
};

EXPORT_SYMBOL(user_path_at);
EXPORT_SYMBOL(follow_down_one);
EXPORT_SYMBOL(follow_down);
EXPORT_SYMBOL(follow_up);
EXPORT_SYMBOL(get_write_access); /* binfmt_aout */
EXPORT_SYMBOL(getname);
EXPORT_SYMBOL(lock_rename);
EXPORT_SYMBOL(lookup_one_len);
EXPORT_SYMBOL(page_follow_link_light);
EXPORT_SYMBOL(page_put_link);
EXPORT_SYMBOL(page_readlink);
EXPORT_SYMBOL(__page_symlink);
EXPORT_SYMBOL(page_symlink);
EXPORT_SYMBOL(page_symlink_inode_operations);
EXPORT_SYMBOL(kern_path);
EXPORT_SYMBOL(vfs_path_lookup);
EXPORT_SYMBOL(inode_permission);
EXPORT_SYMBOL(unlock_rename);
EXPORT_SYMBOL(vfs_create);
EXPORT_SYMBOL(vfs_follow_link);
EXPORT_SYMBOL(vfs_link);
EXPORT_SYMBOL(vfs_mkdir);
EXPORT_SYMBOL(vfs_mknod);
EXPORT_SYMBOL(generic_permission);
EXPORT_SYMBOL(vfs_readlink);
EXPORT_SYMBOL(vfs_rename);
EXPORT_SYMBOL(vfs_rmdir);
EXPORT_SYMBOL(vfs_symlink);
EXPORT_SYMBOL(vfs_unlink);
EXPORT_SYMBOL(dentry_unhash);
EXPORT_SYMBOL(generic_readlink);<|MERGE_RESOLUTION|>--- conflicted
+++ resolved
@@ -657,10 +657,7 @@
 /**
  * may_follow_link - Check symlink following for unsafe situations
  * @link: The path of the symlink
-<<<<<<< HEAD
-=======
  * @nd: nameidata pathwalk data
->>>>>>> 5698bd75
  *
  * In the case of the sysctl_protected_symlinks sysctl being enabled,
  * CAP_DAC_OVERRIDE needs to be specifically ignored if the symlink is
