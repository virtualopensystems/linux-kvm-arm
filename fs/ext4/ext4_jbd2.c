--- conflicted
+++ resolved
@@ -145,12 +145,9 @@
 	struct buffer_head *bh = EXT4_SB(sb)->s_sbh;
 	int err = 0;
 
-<<<<<<< HEAD
-	ext4_superblock_csum_set(sb);
-=======
 	set_buffer_meta(bh);
 
->>>>>>> e6ab4ea6
+	ext4_superblock_csum_set(sb);
 	if (ext4_handle_valid(handle)) {
 		err = jbd2_journal_dirty_metadata(handle, bh);
 		if (err)
