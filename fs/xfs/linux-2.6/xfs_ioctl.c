/*
 * Copyright (c) 2000-2005 Silicon Graphics, Inc.
 * All Rights Reserved.
 *
 * This program is free software; you can redistribute it and/or
 * modify it under the terms of the GNU General Public License as
 * published by the Free Software Foundation.
 *
 * This program is distributed in the hope that it would be useful,
 * but WITHOUT ANY WARRANTY; without even the implied warranty of
 * MERCHANTABILITY or FITNESS FOR A PARTICULAR PURPOSE.  See the
 * GNU General Public License for more details.
 *
 * You should have received a copy of the GNU General Public License
 * along with this program; if not, write the Free Software Foundation,
 * Inc.,  51 Franklin St, Fifth Floor, Boston, MA  02110-1301  USA
 */
#include "xfs.h"
#include "xfs_fs.h"
#include "xfs_bit.h"
#include "xfs_log.h"
#include "xfs_inum.h"
#include "xfs_trans.h"
#include "xfs_sb.h"
#include "xfs_ag.h"
#include "xfs_alloc.h"
#include "xfs_mount.h"
#include "xfs_bmap_btree.h"
#include "xfs_dinode.h"
#include "xfs_inode.h"
#include "xfs_ioctl.h"
#include "xfs_rtalloc.h"
#include "xfs_itable.h"
#include "xfs_error.h"
#include "xfs_attr.h"
#include "xfs_bmap.h"
#include "xfs_buf_item.h"
#include "xfs_utils.h"
#include "xfs_dfrag.h"
#include "xfs_fsops.h"
#include "xfs_vnodeops.h"
#include "xfs_quota.h"
#include "xfs_inode_item.h"
#include "xfs_export.h"
#include "xfs_trace.h"

#include <linux/capability.h>
#include <linux/dcache.h>
#include <linux/mount.h>
#include <linux/namei.h>
#include <linux/pagemap.h>
#include <linux/slab.h>
#include <linux/exportfs.h>

/*
 * xfs_find_handle maps from userspace xfs_fsop_handlereq structure to
 * a file or fs handle.
 *
 * XFS_IOC_PATH_TO_FSHANDLE
 *    returns fs handle for a mount point or path within that mount point
 * XFS_IOC_FD_TO_HANDLE
 *    returns full handle for a FD opened in user space
 * XFS_IOC_PATH_TO_HANDLE
 *    returns full handle for a path
 */
int
xfs_find_handle(
	unsigned int		cmd,
	xfs_fsop_handlereq_t	*hreq)
{
	int			hsize;
	xfs_handle_t		handle;
	struct inode		*inode;
	struct file		*file = NULL;
	struct path		path;
	int			error;
	struct xfs_inode	*ip;

	if (cmd == XFS_IOC_FD_TO_HANDLE) {
		file = fget(hreq->fd);
		if (!file)
			return -EBADF;
		inode = file->f_path.dentry->d_inode;
	} else {
		error = user_lpath((const char __user *)hreq->path, &path);
		if (error)
			return error;
		inode = path.dentry->d_inode;
	}
	ip = XFS_I(inode);

	/*
	 * We can only generate handles for inodes residing on a XFS filesystem,
	 * and only for regular files, directories or symbolic links.
	 */
	error = -EINVAL;
	if (inode->i_sb->s_magic != XFS_SB_MAGIC)
		goto out_put;

	error = -EBADF;
	if (!S_ISREG(inode->i_mode) &&
	    !S_ISDIR(inode->i_mode) &&
	    !S_ISLNK(inode->i_mode))
		goto out_put;


	memcpy(&handle.ha_fsid, ip->i_mount->m_fixedfsid, sizeof(xfs_fsid_t));

	if (cmd == XFS_IOC_PATH_TO_FSHANDLE) {
		/*
		 * This handle only contains an fsid, zero the rest.
		 */
		memset(&handle.ha_fid, 0, sizeof(handle.ha_fid));
		hsize = sizeof(xfs_fsid_t);
	} else {
		int		lock_mode;

		lock_mode = xfs_ilock_map_shared(ip);
		handle.ha_fid.fid_len = sizeof(xfs_fid_t) -
					sizeof(handle.ha_fid.fid_len);
		handle.ha_fid.fid_pad = 0;
		handle.ha_fid.fid_gen = ip->i_d.di_gen;
		handle.ha_fid.fid_ino = ip->i_ino;
		xfs_iunlock_map_shared(ip, lock_mode);

		hsize = XFS_HSIZE(handle);
	}

	error = -EFAULT;
	if (copy_to_user(hreq->ohandle, &handle, hsize) ||
	    copy_to_user(hreq->ohandlen, &hsize, sizeof(__s32)))
		goto out_put;

	error = 0;

 out_put:
	if (cmd == XFS_IOC_FD_TO_HANDLE)
		fput(file);
	else
		path_put(&path);
	return error;
}

/*
 * No need to do permission checks on the various pathname components
 * as the handle operations are privileged.
 */
STATIC int
xfs_handle_acceptable(
	void			*context,
	struct dentry		*dentry)
{
	return 1;
}

/*
 * Convert userspace handle data into a dentry.
 */
struct dentry *
xfs_handle_to_dentry(
	struct file		*parfilp,
	void __user		*uhandle,
	u32			hlen)
{
	xfs_handle_t		handle;
	struct xfs_fid64	fid;

	/*
	 * Only allow handle opens under a directory.
	 */
	if (!S_ISDIR(parfilp->f_path.dentry->d_inode->i_mode))
		return ERR_PTR(-ENOTDIR);

	if (hlen != sizeof(xfs_handle_t))
		return ERR_PTR(-EINVAL);
	if (copy_from_user(&handle, uhandle, hlen))
		return ERR_PTR(-EFAULT);
	if (handle.ha_fid.fid_len !=
	    sizeof(handle.ha_fid) - sizeof(handle.ha_fid.fid_len))
		return ERR_PTR(-EINVAL);

	memset(&fid, 0, sizeof(struct fid));
	fid.ino = handle.ha_fid.fid_ino;
	fid.gen = handle.ha_fid.fid_gen;

	return exportfs_decode_fh(parfilp->f_path.mnt, (struct fid *)&fid, 3,
			FILEID_INO32_GEN | XFS_FILEID_TYPE_64FLAG,
			xfs_handle_acceptable, NULL);
}

STATIC struct dentry *
xfs_handlereq_to_dentry(
	struct file		*parfilp,
	xfs_fsop_handlereq_t	*hreq)
{
	return xfs_handle_to_dentry(parfilp, hreq->ihandle, hreq->ihandlen);
}

int
xfs_open_by_handle(
	struct file		*parfilp,
	xfs_fsop_handlereq_t	*hreq)
{
	const struct cred	*cred = current_cred();
	int			error;
	int			fd;
	int			permflag;
	struct file		*filp;
	struct inode		*inode;
	struct dentry		*dentry;

	if (!capable(CAP_SYS_ADMIN))
		return -XFS_ERROR(EPERM);

	dentry = xfs_handlereq_to_dentry(parfilp, hreq);
	if (IS_ERR(dentry))
		return PTR_ERR(dentry);
	inode = dentry->d_inode;

	/* Restrict xfs_open_by_handle to directories & regular files. */
	if (!(S_ISREG(inode->i_mode) || S_ISDIR(inode->i_mode))) {
		error = -XFS_ERROR(EPERM);
		goto out_dput;
	}

#if BITS_PER_LONG != 32
	hreq->oflags |= O_LARGEFILE;
#endif

	/* Put open permission in namei format. */
	permflag = hreq->oflags;
	if ((permflag+1) & O_ACCMODE)
		permflag++;
	if (permflag & O_TRUNC)
		permflag |= 2;

	if ((!(permflag & O_APPEND) || (permflag & O_TRUNC)) &&
	    (permflag & FMODE_WRITE) && IS_APPEND(inode)) {
		error = -XFS_ERROR(EPERM);
		goto out_dput;
	}

	if ((permflag & FMODE_WRITE) && IS_IMMUTABLE(inode)) {
		error = -XFS_ERROR(EACCES);
		goto out_dput;
	}

	/* Can't write directories. */
	if (S_ISDIR(inode->i_mode) && (permflag & FMODE_WRITE)) {
		error = -XFS_ERROR(EISDIR);
		goto out_dput;
	}

	fd = get_unused_fd();
	if (fd < 0) {
		error = fd;
		goto out_dput;
	}

	filp = dentry_open(dentry, mntget(parfilp->f_path.mnt),
			   hreq->oflags, cred);
	if (IS_ERR(filp)) {
		put_unused_fd(fd);
		return PTR_ERR(filp);
	}

	if (inode->i_mode & S_IFREG) {
		filp->f_flags |= O_NOATIME;
		filp->f_mode |= FMODE_NOCMTIME;
	}

	fd_install(fd, filp);
	return fd;

 out_dput:
	dput(dentry);
	return error;
}

/*
 * This is a copy from fs/namei.c:vfs_readlink(), except for removing it's
 * unused first argument.
 */
STATIC int
do_readlink(
	char __user		*buffer,
	int			buflen,
	const char		*link)
{
        int len;

	len = PTR_ERR(link);
	if (IS_ERR(link))
		goto out;

	len = strlen(link);
	if (len > (unsigned) buflen)
		len = buflen;
	if (copy_to_user(buffer, link, len))
		len = -EFAULT;
 out:
	return len;
}


int
xfs_readlink_by_handle(
	struct file		*parfilp,
	xfs_fsop_handlereq_t	*hreq)
{
	struct dentry		*dentry;
	__u32			olen;
	void			*link;
	int			error;

	if (!capable(CAP_SYS_ADMIN))
		return -XFS_ERROR(EPERM);

	dentry = xfs_handlereq_to_dentry(parfilp, hreq);
	if (IS_ERR(dentry))
		return PTR_ERR(dentry);

	/* Restrict this handle operation to symlinks only. */
	if (!S_ISLNK(dentry->d_inode->i_mode)) {
		error = -XFS_ERROR(EINVAL);
		goto out_dput;
	}

	if (copy_from_user(&olen, hreq->ohandlen, sizeof(__u32))) {
		error = -XFS_ERROR(EFAULT);
		goto out_dput;
	}

	link = kmalloc(MAXPATHLEN+1, GFP_KERNEL);
	if (!link) {
		error = -XFS_ERROR(ENOMEM);
		goto out_dput;
	}

	error = -xfs_readlink(XFS_I(dentry->d_inode), link);
	if (error)
		goto out_kfree;
	error = do_readlink(hreq->ohandle, olen, link);
	if (error)
		goto out_kfree;

 out_kfree:
	kfree(link);
 out_dput:
	dput(dentry);
	return error;
}

STATIC int
xfs_fssetdm_by_handle(
	struct file		*parfilp,
	void			__user *arg)
{
	int			error;
	struct fsdmidata	fsd;
	xfs_fsop_setdm_handlereq_t dmhreq;
	struct dentry		*dentry;

	if (!capable(CAP_MKNOD))
		return -XFS_ERROR(EPERM);
	if (copy_from_user(&dmhreq, arg, sizeof(xfs_fsop_setdm_handlereq_t)))
		return -XFS_ERROR(EFAULT);

	dentry = xfs_handlereq_to_dentry(parfilp, &dmhreq.hreq);
	if (IS_ERR(dentry))
		return PTR_ERR(dentry);

	if (IS_IMMUTABLE(dentry->d_inode) || IS_APPEND(dentry->d_inode)) {
		error = -XFS_ERROR(EPERM);
		goto out;
	}

	if (copy_from_user(&fsd, dmhreq.data, sizeof(fsd))) {
		error = -XFS_ERROR(EFAULT);
		goto out;
	}

	error = -xfs_set_dmattrs(XFS_I(dentry->d_inode), fsd.fsd_dmevmask,
				 fsd.fsd_dmstate);

 out:
	dput(dentry);
	return error;
}

STATIC int
xfs_attrlist_by_handle(
	struct file		*parfilp,
	void			__user *arg)
{
	int			error = -ENOMEM;
	attrlist_cursor_kern_t	*cursor;
	xfs_fsop_attrlist_handlereq_t al_hreq;
	struct dentry		*dentry;
	char			*kbuf;

	if (!capable(CAP_SYS_ADMIN))
		return -XFS_ERROR(EPERM);
	if (copy_from_user(&al_hreq, arg, sizeof(xfs_fsop_attrlist_handlereq_t)))
		return -XFS_ERROR(EFAULT);
	if (al_hreq.buflen > XATTR_LIST_MAX)
		return -XFS_ERROR(EINVAL);

	/*
	 * Reject flags, only allow namespaces.
	 */
	if (al_hreq.flags & ~(ATTR_ROOT | ATTR_SECURE))
		return -XFS_ERROR(EINVAL);

	dentry = xfs_handlereq_to_dentry(parfilp, &al_hreq.hreq);
	if (IS_ERR(dentry))
		return PTR_ERR(dentry);

	kbuf = kmalloc(al_hreq.buflen, GFP_KERNEL);
	if (!kbuf)
		goto out_dput;

	cursor = (attrlist_cursor_kern_t *)&al_hreq.pos;
	error = -xfs_attr_list(XFS_I(dentry->d_inode), kbuf, al_hreq.buflen,
					al_hreq.flags, cursor);
	if (error)
		goto out_kfree;

	if (copy_to_user(al_hreq.buffer, kbuf, al_hreq.buflen))
		error = -EFAULT;

 out_kfree:
	kfree(kbuf);
 out_dput:
	dput(dentry);
	return error;
}

int
xfs_attrmulti_attr_get(
	struct inode		*inode,
	unsigned char		*name,
	unsigned char		__user *ubuf,
	__uint32_t		*len,
	__uint32_t		flags)
{
	unsigned char		*kbuf;
	int			error = EFAULT;

	if (*len > XATTR_SIZE_MAX)
		return EINVAL;
	kbuf = kmalloc(*len, GFP_KERNEL);
	if (!kbuf)
		return ENOMEM;

	error = xfs_attr_get(XFS_I(inode), name, kbuf, (int *)len, flags);
	if (error)
		goto out_kfree;

	if (copy_to_user(ubuf, kbuf, *len))
		error = EFAULT;

 out_kfree:
	kfree(kbuf);
	return error;
}

int
xfs_attrmulti_attr_set(
	struct inode		*inode,
	unsigned char		*name,
	const unsigned char	__user *ubuf,
	__uint32_t		len,
	__uint32_t		flags)
{
	unsigned char		*kbuf;
	int			error = EFAULT;

	if (IS_IMMUTABLE(inode) || IS_APPEND(inode))
		return EPERM;
	if (len > XATTR_SIZE_MAX)
		return EINVAL;

	kbuf = memdup_user(ubuf, len);
	if (IS_ERR(kbuf))
		return PTR_ERR(kbuf);

	error = xfs_attr_set(XFS_I(inode), name, kbuf, len, flags);

	return error;
}

int
xfs_attrmulti_attr_remove(
	struct inode		*inode,
	unsigned char		*name,
	__uint32_t		flags)
{
	if (IS_IMMUTABLE(inode) || IS_APPEND(inode))
		return EPERM;
	return xfs_attr_remove(XFS_I(inode), name, flags);
}

STATIC int
xfs_attrmulti_by_handle(
	struct file		*parfilp,
	void			__user *arg)
{
	int			error;
	xfs_attr_multiop_t	*ops;
	xfs_fsop_attrmulti_handlereq_t am_hreq;
	struct dentry		*dentry;
	unsigned int		i, size;
	unsigned char		*attr_name;

	if (!capable(CAP_SYS_ADMIN))
		return -XFS_ERROR(EPERM);
	if (copy_from_user(&am_hreq, arg, sizeof(xfs_fsop_attrmulti_handlereq_t)))
		return -XFS_ERROR(EFAULT);

	/* overflow check */
	if (am_hreq.opcount >= INT_MAX / sizeof(xfs_attr_multiop_t))
		return -E2BIG;

	dentry = xfs_handlereq_to_dentry(parfilp, &am_hreq.hreq);
	if (IS_ERR(dentry))
		return PTR_ERR(dentry);

	error = E2BIG;
	size = am_hreq.opcount * sizeof(xfs_attr_multiop_t);
	if (!size || size > 16 * PAGE_SIZE)
		goto out_dput;

	ops = memdup_user(am_hreq.ops, size);
	if (IS_ERR(ops)) {
		error = PTR_ERR(ops);
		goto out_dput;
	}

	attr_name = kmalloc(MAXNAMELEN, GFP_KERNEL);
	if (!attr_name)
		goto out_kfree_ops;

	error = 0;
	for (i = 0; i < am_hreq.opcount; i++) {
		ops[i].am_error = strncpy_from_user((char *)attr_name,
				ops[i].am_attrname, MAXNAMELEN);
		if (ops[i].am_error == 0 || ops[i].am_error == MAXNAMELEN)
			error = -ERANGE;
		if (ops[i].am_error < 0)
			break;

		switch (ops[i].am_opcode) {
		case ATTR_OP_GET:
			ops[i].am_error = xfs_attrmulti_attr_get(
					dentry->d_inode, attr_name,
					ops[i].am_attrvalue, &ops[i].am_length,
					ops[i].am_flags);
			break;
		case ATTR_OP_SET:
			ops[i].am_error = mnt_want_write(parfilp->f_path.mnt);
			if (ops[i].am_error)
				break;
			ops[i].am_error = xfs_attrmulti_attr_set(
					dentry->d_inode, attr_name,
					ops[i].am_attrvalue, ops[i].am_length,
					ops[i].am_flags);
			mnt_drop_write(parfilp->f_path.mnt);
			break;
		case ATTR_OP_REMOVE:
			ops[i].am_error = mnt_want_write(parfilp->f_path.mnt);
			if (ops[i].am_error)
				break;
			ops[i].am_error = xfs_attrmulti_attr_remove(
					dentry->d_inode, attr_name,
					ops[i].am_flags);
			mnt_drop_write(parfilp->f_path.mnt);
			break;
		default:
			ops[i].am_error = EINVAL;
		}
	}

	if (copy_to_user(am_hreq.ops, ops, size))
		error = XFS_ERROR(EFAULT);

	kfree(attr_name);
 out_kfree_ops:
	kfree(ops);
 out_dput:
	dput(dentry);
	return -error;
}

int
xfs_ioc_space(
	struct xfs_inode	*ip,
	struct inode		*inode,
	struct file		*filp,
	int			ioflags,
	unsigned int		cmd,
	xfs_flock64_t		*bf)
{
	int			attr_flags = 0;
	int			error;

	/*
	 * Only allow the sys admin to reserve space unless
	 * unwritten extents are enabled.
	 */
	if (!xfs_sb_version_hasextflgbit(&ip->i_mount->m_sb) &&
	    !capable(CAP_SYS_ADMIN))
		return -XFS_ERROR(EPERM);

	if (inode->i_flags & (S_IMMUTABLE|S_APPEND))
		return -XFS_ERROR(EPERM);

	if (!(filp->f_mode & FMODE_WRITE))
		return -XFS_ERROR(EBADF);

	if (!S_ISREG(inode->i_mode))
		return -XFS_ERROR(EINVAL);

	if (filp->f_flags & (O_NDELAY|O_NONBLOCK))
		attr_flags |= XFS_ATTR_NONBLOCK;
	if (ioflags & IO_INVIS)
		attr_flags |= XFS_ATTR_DMI;

	error = xfs_change_file_space(ip, cmd, bf, filp->f_pos, attr_flags);
	return -error;
}

STATIC int
xfs_ioc_bulkstat(
	xfs_mount_t		*mp,
	unsigned int		cmd,
	void			__user *arg)
{
	xfs_fsop_bulkreq_t	bulkreq;
	int			count;	/* # of records returned */
	xfs_ino_t		inlast;	/* last inode number */
	int			done;
	int			error;

	/* done = 1 if there are more stats to get and if bulkstat */
	/* should be called again (unused here, but used in dmapi) */

	if (!capable(CAP_SYS_ADMIN))
		return -EPERM;

	if (XFS_FORCED_SHUTDOWN(mp))
		return -XFS_ERROR(EIO);

	if (copy_from_user(&bulkreq, arg, sizeof(xfs_fsop_bulkreq_t)))
		return -XFS_ERROR(EFAULT);

	if (copy_from_user(&inlast, bulkreq.lastip, sizeof(__s64)))
		return -XFS_ERROR(EFAULT);

	if ((count = bulkreq.icount) <= 0)
		return -XFS_ERROR(EINVAL);

	if (bulkreq.ubuffer == NULL)
		return -XFS_ERROR(EINVAL);

	if (cmd == XFS_IOC_FSINUMBERS)
		error = xfs_inumbers(mp, &inlast, &count,
					bulkreq.ubuffer, xfs_inumbers_fmt);
	else if (cmd == XFS_IOC_FSBULKSTAT_SINGLE)
		error = xfs_bulkstat_single(mp, &inlast,
						bulkreq.ubuffer, &done);
	else	/* XFS_IOC_FSBULKSTAT */
		error = xfs_bulkstat(mp, &inlast, &count, xfs_bulkstat_one,
				     sizeof(xfs_bstat_t), bulkreq.ubuffer,
				     &done);

	if (error)
		return -error;

	if (bulkreq.ocount != NULL) {
		if (copy_to_user(bulkreq.lastip, &inlast,
						sizeof(xfs_ino_t)))
			return -XFS_ERROR(EFAULT);

		if (copy_to_user(bulkreq.ocount, &count, sizeof(count)))
			return -XFS_ERROR(EFAULT);
	}

	return 0;
}

STATIC int
xfs_ioc_fsgeometry_v1(
	xfs_mount_t		*mp,
	void			__user *arg)
{
	xfs_fsop_geom_v1_t	fsgeo;
	int			error;

	error = xfs_fs_geometry(mp, (xfs_fsop_geom_t *)&fsgeo, 3);
	if (error)
		return -error;

	if (copy_to_user(arg, &fsgeo, sizeof(fsgeo)))
		return -XFS_ERROR(EFAULT);
	return 0;
}

STATIC int
xfs_ioc_fsgeometry(
	xfs_mount_t		*mp,
	void			__user *arg)
{
	xfs_fsop_geom_t		fsgeo;
	int			error;

	error = xfs_fs_geometry(mp, &fsgeo, 4);
	if (error)
		return -error;

	if (copy_to_user(arg, &fsgeo, sizeof(fsgeo)))
		return -XFS_ERROR(EFAULT);
	return 0;
}

/*
 * Linux extended inode flags interface.
 */

STATIC unsigned int
xfs_merge_ioc_xflags(
	unsigned int	flags,
	unsigned int	start)
{
	unsigned int	xflags = start;

	if (flags & FS_IMMUTABLE_FL)
		xflags |= XFS_XFLAG_IMMUTABLE;
	else
		xflags &= ~XFS_XFLAG_IMMUTABLE;
	if (flags & FS_APPEND_FL)
		xflags |= XFS_XFLAG_APPEND;
	else
		xflags &= ~XFS_XFLAG_APPEND;
	if (flags & FS_SYNC_FL)
		xflags |= XFS_XFLAG_SYNC;
	else
		xflags &= ~XFS_XFLAG_SYNC;
	if (flags & FS_NOATIME_FL)
		xflags |= XFS_XFLAG_NOATIME;
	else
		xflags &= ~XFS_XFLAG_NOATIME;
	if (flags & FS_NODUMP_FL)
		xflags |= XFS_XFLAG_NODUMP;
	else
		xflags &= ~XFS_XFLAG_NODUMP;

	return xflags;
}

STATIC unsigned int
xfs_di2lxflags(
	__uint16_t	di_flags)
{
	unsigned int	flags = 0;

	if (di_flags & XFS_DIFLAG_IMMUTABLE)
		flags |= FS_IMMUTABLE_FL;
	if (di_flags & XFS_DIFLAG_APPEND)
		flags |= FS_APPEND_FL;
	if (di_flags & XFS_DIFLAG_SYNC)
		flags |= FS_SYNC_FL;
	if (di_flags & XFS_DIFLAG_NOATIME)
		flags |= FS_NOATIME_FL;
	if (di_flags & XFS_DIFLAG_NODUMP)
		flags |= FS_NODUMP_FL;
	return flags;
}

STATIC int
xfs_ioc_fsgetxattr(
	xfs_inode_t		*ip,
	int			attr,
	void			__user *arg)
{
	struct fsxattr		fa;

	memset(&fa, 0, sizeof(struct fsxattr));

	xfs_ilock(ip, XFS_ILOCK_SHARED);
	fa.fsx_xflags = xfs_ip2xflags(ip);
	fa.fsx_extsize = ip->i_d.di_extsize << ip->i_mount->m_sb.sb_blocklog;
	fa.fsx_projid = xfs_get_projid(ip);

	if (attr) {
		if (ip->i_afp) {
			if (ip->i_afp->if_flags & XFS_IFEXTENTS)
				fa.fsx_nextents = ip->i_afp->if_bytes /
							sizeof(xfs_bmbt_rec_t);
			else
				fa.fsx_nextents = ip->i_d.di_anextents;
		} else
			fa.fsx_nextents = 0;
	} else {
		if (ip->i_df.if_flags & XFS_IFEXTENTS)
			fa.fsx_nextents = ip->i_df.if_bytes /
						sizeof(xfs_bmbt_rec_t);
		else
			fa.fsx_nextents = ip->i_d.di_nextents;
	}
	xfs_iunlock(ip, XFS_ILOCK_SHARED);

	if (copy_to_user(arg, &fa, sizeof(fa)))
		return -EFAULT;
	return 0;
}

STATIC void
xfs_set_diflags(
	struct xfs_inode	*ip,
	unsigned int		xflags)
{
	unsigned int		di_flags;

	/* can't set PREALLOC this way, just preserve it */
	di_flags = (ip->i_d.di_flags & XFS_DIFLAG_PREALLOC);
	if (xflags & XFS_XFLAG_IMMUTABLE)
		di_flags |= XFS_DIFLAG_IMMUTABLE;
	if (xflags & XFS_XFLAG_APPEND)
		di_flags |= XFS_DIFLAG_APPEND;
	if (xflags & XFS_XFLAG_SYNC)
		di_flags |= XFS_DIFLAG_SYNC;
	if (xflags & XFS_XFLAG_NOATIME)
		di_flags |= XFS_DIFLAG_NOATIME;
	if (xflags & XFS_XFLAG_NODUMP)
		di_flags |= XFS_DIFLAG_NODUMP;
	if (xflags & XFS_XFLAG_PROJINHERIT)
		di_flags |= XFS_DIFLAG_PROJINHERIT;
	if (xflags & XFS_XFLAG_NODEFRAG)
		di_flags |= XFS_DIFLAG_NODEFRAG;
	if (xflags & XFS_XFLAG_FILESTREAM)
		di_flags |= XFS_DIFLAG_FILESTREAM;
	if ((ip->i_d.di_mode & S_IFMT) == S_IFDIR) {
		if (xflags & XFS_XFLAG_RTINHERIT)
			di_flags |= XFS_DIFLAG_RTINHERIT;
		if (xflags & XFS_XFLAG_NOSYMLINKS)
			di_flags |= XFS_DIFLAG_NOSYMLINKS;
		if (xflags & XFS_XFLAG_EXTSZINHERIT)
			di_flags |= XFS_DIFLAG_EXTSZINHERIT;
	} else if ((ip->i_d.di_mode & S_IFMT) == S_IFREG) {
		if (xflags & XFS_XFLAG_REALTIME)
			di_flags |= XFS_DIFLAG_REALTIME;
		if (xflags & XFS_XFLAG_EXTSIZE)
			di_flags |= XFS_DIFLAG_EXTSIZE;
	}

	ip->i_d.di_flags = di_flags;
}

STATIC void
xfs_diflags_to_linux(
	struct xfs_inode	*ip)
{
	struct inode		*inode = VFS_I(ip);
	unsigned int		xflags = xfs_ip2xflags(ip);

	if (xflags & XFS_XFLAG_IMMUTABLE)
		inode->i_flags |= S_IMMUTABLE;
	else
		inode->i_flags &= ~S_IMMUTABLE;
	if (xflags & XFS_XFLAG_APPEND)
		inode->i_flags |= S_APPEND;
	else
		inode->i_flags &= ~S_APPEND;
	if (xflags & XFS_XFLAG_SYNC)
		inode->i_flags |= S_SYNC;
	else
		inode->i_flags &= ~S_SYNC;
	if (xflags & XFS_XFLAG_NOATIME)
		inode->i_flags |= S_NOATIME;
	else
		inode->i_flags &= ~S_NOATIME;
}

#define FSX_PROJID	1
#define FSX_EXTSIZE	2
#define FSX_XFLAGS	4
#define FSX_NONBLOCK	8

STATIC int
xfs_ioctl_setattr(
	xfs_inode_t		*ip,
	struct fsxattr		*fa,
	int			mask)
{
	struct xfs_mount	*mp = ip->i_mount;
	struct xfs_trans	*tp;
	unsigned int		lock_flags = 0;
	struct xfs_dquot	*udqp = NULL;
	struct xfs_dquot	*gdqp = NULL;
	struct xfs_dquot	*olddquot = NULL;
	int			code;

	trace_xfs_ioctl_setattr(ip);

	if (mp->m_flags & XFS_MOUNT_RDONLY)
		return XFS_ERROR(EROFS);
	if (XFS_FORCED_SHUTDOWN(mp))
		return XFS_ERROR(EIO);

	/*
<<<<<<< HEAD
	 * Disallow 32bit project ids because on-disk structure
	 * is 16bit only.
	 */
	if ((mask & FSX_PROJID) && (fa->fsx_projid > (__uint16_t)-1))
=======
	 * Disallow 32bit project ids when projid32bit feature is not enabled.
	 */
	if ((mask & FSX_PROJID) && (fa->fsx_projid > (__uint16_t)-1) &&
			!xfs_sb_version_hasprojid32bit(&ip->i_mount->m_sb))
>>>>>>> 45f53cc9
		return XFS_ERROR(EINVAL);

	/*
	 * If disk quotas is on, we make sure that the dquots do exist on disk,
	 * before we start any other transactions. Trying to do this later
	 * is messy. We don't care to take a readlock to look at the ids
	 * in inode here, because we can't hold it across the trans_reserve.
	 * If the IDs do change before we take the ilock, we're covered
	 * because the i_*dquot fields will get updated anyway.
	 */
	if (XFS_IS_QUOTA_ON(mp) && (mask & FSX_PROJID)) {
		code = xfs_qm_vop_dqalloc(ip, ip->i_d.di_uid,
					 ip->i_d.di_gid, fa->fsx_projid,
					 XFS_QMOPT_PQUOTA, &udqp, &gdqp);
		if (code)
			return code;
	}

	/*
	 * For the other attributes, we acquire the inode lock and
	 * first do an error checking pass.
	 */
	tp = xfs_trans_alloc(mp, XFS_TRANS_SETATTR_NOT_SIZE);
	code = xfs_trans_reserve(tp, 0, XFS_ICHANGE_LOG_RES(mp), 0, 0, 0);
	if (code)
		goto error_return;

	lock_flags = XFS_ILOCK_EXCL;
	xfs_ilock(ip, lock_flags);

	/*
	 * CAP_FOWNER overrides the following restrictions:
	 *
	 * The user ID of the calling process must be equal
	 * to the file owner ID, except in cases where the
	 * CAP_FSETID capability is applicable.
	 */
	if (current_fsuid() != ip->i_d.di_uid && !capable(CAP_FOWNER)) {
		code = XFS_ERROR(EPERM);
		goto error_return;
	}

	/*
	 * Do a quota reservation only if projid is actually going to change.
	 */
	if (mask & FSX_PROJID) {
		if (XFS_IS_QUOTA_RUNNING(mp) &&
		    XFS_IS_PQUOTA_ON(mp) &&
		    xfs_get_projid(ip) != fa->fsx_projid) {
			ASSERT(tp);
			code = xfs_qm_vop_chown_reserve(tp, ip, udqp, gdqp,
						capable(CAP_FOWNER) ?
						XFS_QMOPT_FORCE_RES : 0);
			if (code)	/* out of quota */
				goto error_return;
		}
	}

	if (mask & FSX_EXTSIZE) {
		/*
		 * Can't change extent size if any extents are allocated.
		 */
		if (ip->i_d.di_nextents &&
		    ((ip->i_d.di_extsize << mp->m_sb.sb_blocklog) !=
		     fa->fsx_extsize)) {
			code = XFS_ERROR(EINVAL);	/* EFBIG? */
			goto error_return;
		}

		/*
		 * Extent size must be a multiple of the appropriate block
		 * size, if set at all.
		 */
		if (fa->fsx_extsize != 0) {
			xfs_extlen_t	size;

			if (XFS_IS_REALTIME_INODE(ip) ||
			    ((mask & FSX_XFLAGS) &&
			    (fa->fsx_xflags & XFS_XFLAG_REALTIME))) {
				size = mp->m_sb.sb_rextsize <<
				       mp->m_sb.sb_blocklog;
			} else {
				size = mp->m_sb.sb_blocksize;
			}

			if (fa->fsx_extsize % size) {
				code = XFS_ERROR(EINVAL);
				goto error_return;
			}
		}
	}


	if (mask & FSX_XFLAGS) {
		/*
		 * Can't change realtime flag if any extents are allocated.
		 */
		if ((ip->i_d.di_nextents || ip->i_delayed_blks) &&
		    (XFS_IS_REALTIME_INODE(ip)) !=
		    (fa->fsx_xflags & XFS_XFLAG_REALTIME)) {
			code = XFS_ERROR(EINVAL);	/* EFBIG? */
			goto error_return;
		}

		/*
		 * If realtime flag is set then must have realtime data.
		 */
		if ((fa->fsx_xflags & XFS_XFLAG_REALTIME)) {
			if ((mp->m_sb.sb_rblocks == 0) ||
			    (mp->m_sb.sb_rextsize == 0) ||
			    (ip->i_d.di_extsize % mp->m_sb.sb_rextsize)) {
				code = XFS_ERROR(EINVAL);
				goto error_return;
			}
		}

		/*
		 * Can't modify an immutable/append-only file unless
		 * we have appropriate permission.
		 */
		if ((ip->i_d.di_flags &
				(XFS_DIFLAG_IMMUTABLE|XFS_DIFLAG_APPEND) ||
		     (fa->fsx_xflags &
				(XFS_XFLAG_IMMUTABLE | XFS_XFLAG_APPEND))) &&
		    !capable(CAP_LINUX_IMMUTABLE)) {
			code = XFS_ERROR(EPERM);
			goto error_return;
		}
	}

	xfs_trans_ijoin(tp, ip);

	/*
	 * Change file ownership.  Must be the owner or privileged.
	 */
	if (mask & FSX_PROJID) {
		/*
		 * CAP_FSETID overrides the following restrictions:
		 *
		 * The set-user-ID and set-group-ID bits of a file will be
		 * cleared upon successful return from chown()
		 */
		if ((ip->i_d.di_mode & (S_ISUID|S_ISGID)) &&
		    !capable(CAP_FSETID))
			ip->i_d.di_mode &= ~(S_ISUID|S_ISGID);

		/*
		 * Change the ownerships and register quota modifications
		 * in the transaction.
		 */
		if (xfs_get_projid(ip) != fa->fsx_projid) {
			if (XFS_IS_QUOTA_RUNNING(mp) && XFS_IS_PQUOTA_ON(mp)) {
				olddquot = xfs_qm_vop_chown(tp, ip,
							&ip->i_gdquot, gdqp);
			}
			xfs_set_projid(ip, fa->fsx_projid);

			/*
			 * We may have to rev the inode as well as
			 * the superblock version number since projids didn't
			 * exist before DINODE_VERSION_2 and SB_VERSION_NLINK.
			 */
			if (ip->i_d.di_version == 1)
				xfs_bump_ino_vers2(tp, ip);
		}

	}

	if (mask & FSX_EXTSIZE)
		ip->i_d.di_extsize = fa->fsx_extsize >> mp->m_sb.sb_blocklog;
	if (mask & FSX_XFLAGS) {
		xfs_set_diflags(ip, fa->fsx_xflags);
		xfs_diflags_to_linux(ip);
	}

	xfs_trans_ichgtime(tp, ip, XFS_ICHGTIME_CHG);
	xfs_trans_log_inode(tp, ip, XFS_ILOG_CORE);

	XFS_STATS_INC(xs_ig_attrchg);

	/*
	 * If this is a synchronous mount, make sure that the
	 * transaction goes to disk before returning to the user.
	 * This is slightly sub-optimal in that truncates require
	 * two sync transactions instead of one for wsync filesystems.
	 * One for the truncate and one for the timestamps since we
	 * don't want to change the timestamps unless we're sure the
	 * truncate worked.  Truncates are less than 1% of the laddis
	 * mix so this probably isn't worth the trouble to optimize.
	 */
	if (mp->m_flags & XFS_MOUNT_WSYNC)
		xfs_trans_set_sync(tp);
	code = xfs_trans_commit(tp, 0);
	xfs_iunlock(ip, lock_flags);

	/*
	 * Release any dquot(s) the inode had kept before chown.
	 */
	xfs_qm_dqrele(olddquot);
	xfs_qm_dqrele(udqp);
	xfs_qm_dqrele(gdqp);

	return code;

 error_return:
	xfs_qm_dqrele(udqp);
	xfs_qm_dqrele(gdqp);
	xfs_trans_cancel(tp, 0);
	if (lock_flags)
		xfs_iunlock(ip, lock_flags);
	return code;
}

STATIC int
xfs_ioc_fssetxattr(
	xfs_inode_t		*ip,
	struct file		*filp,
	void			__user *arg)
{
	struct fsxattr		fa;
	unsigned int		mask;

	if (copy_from_user(&fa, arg, sizeof(fa)))
		return -EFAULT;

	mask = FSX_XFLAGS | FSX_EXTSIZE | FSX_PROJID;
	if (filp->f_flags & (O_NDELAY|O_NONBLOCK))
		mask |= FSX_NONBLOCK;

	return -xfs_ioctl_setattr(ip, &fa, mask);
}

STATIC int
xfs_ioc_getxflags(
	xfs_inode_t		*ip,
	void			__user *arg)
{
	unsigned int		flags;

	flags = xfs_di2lxflags(ip->i_d.di_flags);
	if (copy_to_user(arg, &flags, sizeof(flags)))
		return -EFAULT;
	return 0;
}

STATIC int
xfs_ioc_setxflags(
	xfs_inode_t		*ip,
	struct file		*filp,
	void			__user *arg)
{
	struct fsxattr		fa;
	unsigned int		flags;
	unsigned int		mask;

	if (copy_from_user(&flags, arg, sizeof(flags)))
		return -EFAULT;

	if (flags & ~(FS_IMMUTABLE_FL | FS_APPEND_FL | \
		      FS_NOATIME_FL | FS_NODUMP_FL | \
		      FS_SYNC_FL))
		return -EOPNOTSUPP;

	mask = FSX_XFLAGS;
	if (filp->f_flags & (O_NDELAY|O_NONBLOCK))
		mask |= FSX_NONBLOCK;
	fa.fsx_xflags = xfs_merge_ioc_xflags(flags, xfs_ip2xflags(ip));

	return -xfs_ioctl_setattr(ip, &fa, mask);
}

STATIC int
xfs_getbmap_format(void **ap, struct getbmapx *bmv, int *full)
{
	struct getbmap __user	*base = *ap;

	/* copy only getbmap portion (not getbmapx) */
	if (copy_to_user(base, bmv, sizeof(struct getbmap)))
		return XFS_ERROR(EFAULT);

	*ap += sizeof(struct getbmap);
	return 0;
}

STATIC int
xfs_ioc_getbmap(
	struct xfs_inode	*ip,
	int			ioflags,
	unsigned int		cmd,
	void			__user *arg)
{
	struct getbmapx		bmx;
	int			error;

	if (copy_from_user(&bmx, arg, sizeof(struct getbmapx)))
		return -XFS_ERROR(EFAULT);

	if (bmx.bmv_count < 2)
		return -XFS_ERROR(EINVAL);

	bmx.bmv_iflags = (cmd == XFS_IOC_GETBMAPA ? BMV_IF_ATTRFORK : 0);
	if (ioflags & IO_INVIS)
		bmx.bmv_iflags |= BMV_IF_NO_DMAPI_READ;

	error = xfs_getbmap(ip, &bmx, xfs_getbmap_format,
			    (struct getbmap *)arg+1);
	if (error)
		return -error;

	/* copy back header - only size of getbmap */
	if (copy_to_user(arg, &bmx, sizeof(struct getbmap)))
		return -XFS_ERROR(EFAULT);
	return 0;
}

STATIC int
xfs_getbmapx_format(void **ap, struct getbmapx *bmv, int *full)
{
	struct getbmapx __user	*base = *ap;

	if (copy_to_user(base, bmv, sizeof(struct getbmapx)))
		return XFS_ERROR(EFAULT);

	*ap += sizeof(struct getbmapx);
	return 0;
}

STATIC int
xfs_ioc_getbmapx(
	struct xfs_inode	*ip,
	void			__user *arg)
{
	struct getbmapx		bmx;
	int			error;

	if (copy_from_user(&bmx, arg, sizeof(bmx)))
		return -XFS_ERROR(EFAULT);

	if (bmx.bmv_count < 2)
		return -XFS_ERROR(EINVAL);

	if (bmx.bmv_iflags & (~BMV_IF_VALID))
		return -XFS_ERROR(EINVAL);

	error = xfs_getbmap(ip, &bmx, xfs_getbmapx_format,
			    (struct getbmapx *)arg+1);
	if (error)
		return -error;

	/* copy back header */
	if (copy_to_user(arg, &bmx, sizeof(struct getbmapx)))
		return -XFS_ERROR(EFAULT);

	return 0;
}

/*
 * Note: some of the ioctl's return positive numbers as a
 * byte count indicating success, such as readlink_by_handle.
 * So we don't "sign flip" like most other routines.  This means
 * true errors need to be returned as a negative value.
 */
long
xfs_file_ioctl(
	struct file		*filp,
	unsigned int		cmd,
	unsigned long		p)
{
	struct inode		*inode = filp->f_path.dentry->d_inode;
	struct xfs_inode	*ip = XFS_I(inode);
	struct xfs_mount	*mp = ip->i_mount;
	void			__user *arg = (void __user *)p;
	int			ioflags = 0;
	int			error;

	if (filp->f_mode & FMODE_NOCMTIME)
		ioflags |= IO_INVIS;

	trace_xfs_file_ioctl(ip);

	switch (cmd) {
	case XFS_IOC_ALLOCSP:
	case XFS_IOC_FREESP:
	case XFS_IOC_RESVSP:
	case XFS_IOC_UNRESVSP:
	case XFS_IOC_ALLOCSP64:
	case XFS_IOC_FREESP64:
	case XFS_IOC_RESVSP64:
	case XFS_IOC_UNRESVSP64:
	case XFS_IOC_ZERO_RANGE: {
		xfs_flock64_t		bf;

		if (copy_from_user(&bf, arg, sizeof(bf)))
			return -XFS_ERROR(EFAULT);
		return xfs_ioc_space(ip, inode, filp, ioflags, cmd, &bf);
	}
	case XFS_IOC_DIOINFO: {
		struct dioattr	da;
		xfs_buftarg_t	*target =
			XFS_IS_REALTIME_INODE(ip) ?
			mp->m_rtdev_targp : mp->m_ddev_targp;

		da.d_mem = da.d_miniosz = 1 << target->bt_sshift;
		da.d_maxiosz = INT_MAX & ~(da.d_miniosz - 1);

		if (copy_to_user(arg, &da, sizeof(da)))
			return -XFS_ERROR(EFAULT);
		return 0;
	}

	case XFS_IOC_FSBULKSTAT_SINGLE:
	case XFS_IOC_FSBULKSTAT:
	case XFS_IOC_FSINUMBERS:
		return xfs_ioc_bulkstat(mp, cmd, arg);

	case XFS_IOC_FSGEOMETRY_V1:
		return xfs_ioc_fsgeometry_v1(mp, arg);

	case XFS_IOC_FSGEOMETRY:
		return xfs_ioc_fsgeometry(mp, arg);

	case XFS_IOC_GETVERSION:
		return put_user(inode->i_generation, (int __user *)arg);

	case XFS_IOC_FSGETXATTR:
		return xfs_ioc_fsgetxattr(ip, 0, arg);
	case XFS_IOC_FSGETXATTRA:
		return xfs_ioc_fsgetxattr(ip, 1, arg);
	case XFS_IOC_FSSETXATTR:
		return xfs_ioc_fssetxattr(ip, filp, arg);
	case XFS_IOC_GETXFLAGS:
		return xfs_ioc_getxflags(ip, arg);
	case XFS_IOC_SETXFLAGS:
		return xfs_ioc_setxflags(ip, filp, arg);

	case XFS_IOC_FSSETDM: {
		struct fsdmidata	dmi;

		if (copy_from_user(&dmi, arg, sizeof(dmi)))
			return -XFS_ERROR(EFAULT);

		error = xfs_set_dmattrs(ip, dmi.fsd_dmevmask,
				dmi.fsd_dmstate);
		return -error;
	}

	case XFS_IOC_GETBMAP:
	case XFS_IOC_GETBMAPA:
		return xfs_ioc_getbmap(ip, ioflags, cmd, arg);

	case XFS_IOC_GETBMAPX:
		return xfs_ioc_getbmapx(ip, arg);

	case XFS_IOC_FD_TO_HANDLE:
	case XFS_IOC_PATH_TO_HANDLE:
	case XFS_IOC_PATH_TO_FSHANDLE: {
		xfs_fsop_handlereq_t	hreq;

		if (copy_from_user(&hreq, arg, sizeof(hreq)))
			return -XFS_ERROR(EFAULT);
		return xfs_find_handle(cmd, &hreq);
	}
	case XFS_IOC_OPEN_BY_HANDLE: {
		xfs_fsop_handlereq_t	hreq;

		if (copy_from_user(&hreq, arg, sizeof(xfs_fsop_handlereq_t)))
			return -XFS_ERROR(EFAULT);
		return xfs_open_by_handle(filp, &hreq);
	}
	case XFS_IOC_FSSETDM_BY_HANDLE:
		return xfs_fssetdm_by_handle(filp, arg);

	case XFS_IOC_READLINK_BY_HANDLE: {
		xfs_fsop_handlereq_t	hreq;

		if (copy_from_user(&hreq, arg, sizeof(xfs_fsop_handlereq_t)))
			return -XFS_ERROR(EFAULT);
		return xfs_readlink_by_handle(filp, &hreq);
	}
	case XFS_IOC_ATTRLIST_BY_HANDLE:
		return xfs_attrlist_by_handle(filp, arg);

	case XFS_IOC_ATTRMULTI_BY_HANDLE:
		return xfs_attrmulti_by_handle(filp, arg);

	case XFS_IOC_SWAPEXT: {
		struct xfs_swapext	sxp;

		if (copy_from_user(&sxp, arg, sizeof(xfs_swapext_t)))
			return -XFS_ERROR(EFAULT);
		error = xfs_swapext(&sxp);
		return -error;
	}

	case XFS_IOC_FSCOUNTS: {
		xfs_fsop_counts_t out;

		error = xfs_fs_counts(mp, &out);
		if (error)
			return -error;

		if (copy_to_user(arg, &out, sizeof(out)))
			return -XFS_ERROR(EFAULT);
		return 0;
	}

	case XFS_IOC_SET_RESBLKS: {
		xfs_fsop_resblks_t inout;
		__uint64_t	   in;

		if (!capable(CAP_SYS_ADMIN))
			return -EPERM;

		if (mp->m_flags & XFS_MOUNT_RDONLY)
			return -XFS_ERROR(EROFS);

		if (copy_from_user(&inout, arg, sizeof(inout)))
			return -XFS_ERROR(EFAULT);

		/* input parameter is passed in resblks field of structure */
		in = inout.resblks;
		error = xfs_reserve_blocks(mp, &in, &inout);
		if (error)
			return -error;

		if (copy_to_user(arg, &inout, sizeof(inout)))
			return -XFS_ERROR(EFAULT);
		return 0;
	}

	case XFS_IOC_GET_RESBLKS: {
		xfs_fsop_resblks_t out;

		if (!capable(CAP_SYS_ADMIN))
			return -EPERM;

		error = xfs_reserve_blocks(mp, NULL, &out);
		if (error)
			return -error;

		if (copy_to_user(arg, &out, sizeof(out)))
			return -XFS_ERROR(EFAULT);

		return 0;
	}

	case XFS_IOC_FSGROWFSDATA: {
		xfs_growfs_data_t in;

		if (copy_from_user(&in, arg, sizeof(in)))
			return -XFS_ERROR(EFAULT);

		error = xfs_growfs_data(mp, &in);
		return -error;
	}

	case XFS_IOC_FSGROWFSLOG: {
		xfs_growfs_log_t in;

		if (copy_from_user(&in, arg, sizeof(in)))
			return -XFS_ERROR(EFAULT);

		error = xfs_growfs_log(mp, &in);
		return -error;
	}

	case XFS_IOC_FSGROWFSRT: {
		xfs_growfs_rt_t in;

		if (copy_from_user(&in, arg, sizeof(in)))
			return -XFS_ERROR(EFAULT);

		error = xfs_growfs_rt(mp, &in);
		return -error;
	}

	case XFS_IOC_GOINGDOWN: {
		__uint32_t in;

		if (!capable(CAP_SYS_ADMIN))
			return -EPERM;

		if (get_user(in, (__uint32_t __user *)arg))
			return -XFS_ERROR(EFAULT);

		error = xfs_fs_goingdown(mp, in);
		return -error;
	}

	case XFS_IOC_ERROR_INJECTION: {
		xfs_error_injection_t in;

		if (!capable(CAP_SYS_ADMIN))
			return -EPERM;

		if (copy_from_user(&in, arg, sizeof(in)))
			return -XFS_ERROR(EFAULT);

		error = xfs_errortag_add(in.errtag, mp);
		return -error;
	}

	case XFS_IOC_ERROR_CLEARALL:
		if (!capable(CAP_SYS_ADMIN))
			return -EPERM;

		error = xfs_errortag_clearall(mp, 1);
		return -error;

	default:
		return -ENOTTY;
	}
}<|MERGE_RESOLUTION|>--- conflicted
+++ resolved
@@ -909,17 +909,10 @@
 		return XFS_ERROR(EIO);
 
 	/*
-<<<<<<< HEAD
-	 * Disallow 32bit project ids because on-disk structure
-	 * is 16bit only.
-	 */
-	if ((mask & FSX_PROJID) && (fa->fsx_projid > (__uint16_t)-1))
-=======
 	 * Disallow 32bit project ids when projid32bit feature is not enabled.
 	 */
 	if ((mask & FSX_PROJID) && (fa->fsx_projid > (__uint16_t)-1) &&
 			!xfs_sb_version_hasprojid32bit(&ip->i_mount->m_sb))
->>>>>>> 45f53cc9
 		return XFS_ERROR(EINVAL);
 
 	/*
