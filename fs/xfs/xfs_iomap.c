--- conflicted
+++ resolved
@@ -211,11 +211,7 @@
 	xfs_trans_ijoin(tp, ip, 0);
 
 	bmapi_flag = 0;
-<<<<<<< HEAD
-	if (offset < ip->i_size || extsz)
-=======
 	if (offset < XFS_ISIZE(ip) || extsz)
->>>>>>> dcd6c922
 		bmapi_flag |= XFS_BMAPI_PREALLOC;
 
 	/*
