--- conflicted
+++ resolved
@@ -1298,11 +1298,7 @@
 		goto error_bdev;
 
 	if (s->s_root)
-<<<<<<< HEAD
-		close_bdev_exclusive(bdev, mode);
-=======
 		blkdev_put(bdev, mode);
->>>>>>> 3cbea436
 
 	memset(&args, 0, sizeof(args));
 	args.ar_quota = GFS2_QUOTA_DEFAULT;
@@ -1346,11 +1342,7 @@
 	deactivate_locked_super(s);
 	return ERR_PTR(error);
 error_bdev:
-<<<<<<< HEAD
-	close_bdev_exclusive(bdev, mode);
-=======
 	blkdev_put(bdev, mode);
->>>>>>> 3cbea436
 	return ERR_PTR(error);
 }
 
