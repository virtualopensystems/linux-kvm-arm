--- conflicted
+++ resolved
@@ -155,17 +155,6 @@
 
 	rc = -EINVAL;
 	role->value = ++p->p_roles.nprim;
-<<<<<<< HEAD
-	if (role->value != OBJECT_R_VAL) {
-		rc = -EINVAL;
-		goto out_free_role;
-	}
-	key = kstrdup(OBJECT_R, GFP_KERNEL);
-	if (!key) {
-		rc = -ENOMEM;
-		goto out_free_role;
-	}
-=======
 	if (role->value != OBJECT_R_VAL)
 		goto out;
 
@@ -174,7 +163,6 @@
 	if (!key)
 		goto out;
 
->>>>>>> 3cbea436
 	rc = hashtab_insert(p->p_roles.table, key, role);
 	if (rc)
 		goto out;
@@ -211,31 +199,6 @@
 	return v;
 }
 
-static u32 rangetr_hash(struct hashtab *h, const void *k)
-{
-	const struct range_trans *key = k;
-	return (key->source_type + (key->target_type << 3) +
-		(key->target_class << 5)) & (h->size - 1);
-}
-
-static int rangetr_cmp(struct hashtab *h, const void *k1, const void *k2)
-{
-	const struct range_trans *key1 = k1, *key2 = k2;
-	int v;
-
-	v = key1->source_type - key2->source_type;
-	if (v)
-		return v;
-
-	v = key1->target_type - key2->target_type;
-	if (v)
-		return v;
-
-	v = key1->target_class - key2->target_class;
-
-	return v;
-}
-
 /*
  * Initialize a policy database structure.
  */
@@ -266,10 +229,6 @@
 	p->range_tr = hashtab_create(rangetr_hash, rangetr_cmp, 256);
 	if (!p->range_tr)
 		goto out;
-
-	p->range_tr = hashtab_create(rangetr_hash, rangetr_cmp, 256);
-	if (!p->range_tr)
-		goto out_free_symtab;
 
 	ebitmap_init(&p->policycaps);
 	ebitmap_init(&p->permissive_map);
@@ -2101,24 +2060,14 @@
 
 	rc = policydb_init(p);
 	if (rc)
-<<<<<<< HEAD
-		goto out;
+		return rc;
 
 	/* Read the magic number and string length. */
 	rc = next_entry(buf, fp, sizeof(u32) * 2);
-	if (rc < 0)
-		goto bad;
-
-=======
-		return rc;
-
-	/* Read the magic number and string length. */
-	rc = next_entry(buf, fp, sizeof(u32) * 2);
 	if (rc)
 		goto bad;
 
 	rc = -EINVAL;
->>>>>>> 3cbea436
 	if (le32_to_cpu(buf[0]) != POLICYDB_MAGIC) {
 		printk(KERN_ERR "SELinux:  policydb magic number 0x%x does "
 		       "not match expected magic number 0x%x\n",
@@ -2126,10 +2075,7 @@
 		goto bad;
 	}
 
-<<<<<<< HEAD
-=======
 	rc = -EINVAL;
->>>>>>> 3cbea436
 	len = le32_to_cpu(buf[1]);
 	if (len != strlen(POLICYDB_STRING)) {
 		printk(KERN_ERR "SELinux:  policydb string length %d does not "
@@ -2137,26 +2083,12 @@
 		       len, strlen(POLICYDB_STRING));
 		goto bad;
 	}
-<<<<<<< HEAD
-=======
 
 	rc = -ENOMEM;
->>>>>>> 3cbea436
 	policydb_str = kmalloc(len + 1, GFP_KERNEL);
 	if (!policydb_str) {
 		printk(KERN_ERR "SELinux:  unable to allocate memory for policydb "
 		       "string of length %d\n", len);
-<<<<<<< HEAD
-		rc = -ENOMEM;
-		goto bad;
-	}
-	rc = next_entry(policydb_str, fp, len);
-	if (rc < 0) {
-		printk(KERN_ERR "SELinux:  truncated policydb string identifier\n");
-		kfree(policydb_str);
-		goto bad;
-	}
-=======
 		goto bad;
 	}
 
@@ -2168,7 +2100,6 @@
 	}
 
 	rc = -EINVAL;
->>>>>>> 3cbea436
 	policydb_str[len] = '\0';
 	if (strcmp(policydb_str, POLICYDB_STRING)) {
 		printk(KERN_ERR "SELinux:  policydb string %s does not match "
@@ -2182,201 +2113,6 @@
 
 	/* Read the version and table sizes. */
 	rc = next_entry(buf, fp, sizeof(u32)*4);
-<<<<<<< HEAD
-	if (rc < 0)
-		goto bad;
-
-	p->policyvers = le32_to_cpu(buf[0]);
-	if (p->policyvers < POLICYDB_VERSION_MIN ||
-	    p->policyvers > POLICYDB_VERSION_MAX) {
-		printk(KERN_ERR "SELinux:  policydb version %d does not match "
-		       "my version range %d-%d\n",
-		       le32_to_cpu(buf[0]), POLICYDB_VERSION_MIN, POLICYDB_VERSION_MAX);
-		goto bad;
-	}
-
-	if ((le32_to_cpu(buf[1]) & POLICYDB_CONFIG_MLS)) {
-		p->mls_enabled = 1;
-
-		if (p->policyvers < POLICYDB_VERSION_MLS) {
-			printk(KERN_ERR "SELinux: security policydb version %d "
-				"(MLS) not backwards compatible\n",
-				p->policyvers);
-			goto bad;
-		}
-	}
-	p->reject_unknown = !!(le32_to_cpu(buf[1]) & REJECT_UNKNOWN);
-	p->allow_unknown = !!(le32_to_cpu(buf[1]) & ALLOW_UNKNOWN);
-
-	if (p->policyvers >= POLICYDB_VERSION_POLCAP &&
-	    ebitmap_read(&p->policycaps, fp) != 0)
-		goto bad;
-
-	if (p->policyvers >= POLICYDB_VERSION_PERMISSIVE &&
-	    ebitmap_read(&p->permissive_map, fp) != 0)
-		goto bad;
-
-	info = policydb_lookup_compat(p->policyvers);
-	if (!info) {
-		printk(KERN_ERR "SELinux:  unable to find policy compat info "
-		       "for version %d\n", p->policyvers);
-		goto bad;
-	}
-
-	if (le32_to_cpu(buf[2]) != info->sym_num ||
-		le32_to_cpu(buf[3]) != info->ocon_num) {
-		printk(KERN_ERR "SELinux:  policydb table sizes (%d,%d) do "
-		       "not match mine (%d,%d)\n", le32_to_cpu(buf[2]),
-			le32_to_cpu(buf[3]),
-		       info->sym_num, info->ocon_num);
-		goto bad;
-	}
-
-	for (i = 0; i < info->sym_num; i++) {
-		rc = next_entry(buf, fp, sizeof(u32)*2);
-		if (rc < 0)
-			goto bad;
-		nprim = le32_to_cpu(buf[0]);
-		nel = le32_to_cpu(buf[1]);
-		for (j = 0; j < nel; j++) {
-			rc = read_f[i](p, p->symtab[i].table, fp);
-			if (rc)
-				goto bad;
-		}
-
-		p->symtab[i].nprim = nprim;
-	}
-
-	rc = avtab_read(&p->te_avtab, fp, p);
-	if (rc)
-		goto bad;
-
-	if (p->policyvers >= POLICYDB_VERSION_BOOL) {
-		rc = cond_read_list(p, fp);
-		if (rc)
-			goto bad;
-	}
-
-	rc = next_entry(buf, fp, sizeof(u32));
-	if (rc < 0)
-		goto bad;
-	nel = le32_to_cpu(buf[0]);
-	ltr = NULL;
-	for (i = 0; i < nel; i++) {
-		tr = kzalloc(sizeof(*tr), GFP_KERNEL);
-		if (!tr) {
-			rc = -ENOMEM;
-			goto bad;
-		}
-		if (ltr)
-			ltr->next = tr;
-		else
-			p->role_tr = tr;
-		rc = next_entry(buf, fp, sizeof(u32)*3);
-		if (rc < 0)
-			goto bad;
-		tr->role = le32_to_cpu(buf[0]);
-		tr->type = le32_to_cpu(buf[1]);
-		tr->new_role = le32_to_cpu(buf[2]);
-		if (!policydb_role_isvalid(p, tr->role) ||
-		    !policydb_type_isvalid(p, tr->type) ||
-		    !policydb_role_isvalid(p, tr->new_role)) {
-			rc = -EINVAL;
-			goto bad;
-		}
-		ltr = tr;
-	}
-
-	rc = next_entry(buf, fp, sizeof(u32));
-	if (rc < 0)
-		goto bad;
-	nel = le32_to_cpu(buf[0]);
-	lra = NULL;
-	for (i = 0; i < nel; i++) {
-		ra = kzalloc(sizeof(*ra), GFP_KERNEL);
-		if (!ra) {
-			rc = -ENOMEM;
-			goto bad;
-		}
-		if (lra)
-			lra->next = ra;
-		else
-			p->role_allow = ra;
-		rc = next_entry(buf, fp, sizeof(u32)*2);
-		if (rc < 0)
-			goto bad;
-		ra->role = le32_to_cpu(buf[0]);
-		ra->new_role = le32_to_cpu(buf[1]);
-		if (!policydb_role_isvalid(p, ra->role) ||
-		    !policydb_role_isvalid(p, ra->new_role)) {
-			rc = -EINVAL;
-			goto bad;
-		}
-		lra = ra;
-	}
-
-	rc = policydb_index_classes(p);
-	if (rc)
-		goto bad;
-
-	rc = policydb_index_others(p);
-	if (rc)
-		goto bad;
-
-	p->process_class = string_to_security_class(p, "process");
-	if (!p->process_class)
-		goto bad;
-	p->process_trans_perms = string_to_av_perm(p, p->process_class,
-						   "transition");
-	p->process_trans_perms |= string_to_av_perm(p, p->process_class,
-						    "dyntransition");
-	if (!p->process_trans_perms)
-		goto bad;
-
-	rc = ocontext_read(p, info, fp);
-	if (rc)
-		goto bad;
-
-	rc = genfs_read(p, fp);
-	if (rc)
-		goto bad;
-
-	rc = range_read(p, fp);
-	if (rc)
-		goto bad;
-
-	rc = -ENOMEM;
-	p->type_attr_map_array = flex_array_alloc(sizeof(struct ebitmap),
-						  p->p_types.nprim,
-						  GFP_KERNEL | __GFP_ZERO);
-	if (!p->type_attr_map_array)
-		goto bad;
-
-	/* preallocate so we don't have to worry about the put ever failing */
-	rc = flex_array_prealloc(p->type_attr_map_array, 0, p->p_types.nprim - 1,
-				 GFP_KERNEL | __GFP_ZERO);
-	if (rc)
-		goto bad;
-
-	for (i = 0; i < p->p_types.nprim; i++) {
-		struct ebitmap *e = flex_array_get(p->type_attr_map_array, i);
-
-		BUG_ON(!e);
-		ebitmap_init(e);
-		if (p->policyvers >= POLICYDB_VERSION_AVTAB) {
-			rc = ebitmap_read(e, fp);
-			if (rc)
-				goto bad;
-		}
-		/* add the type itself as the degenerate case */
-		rc = ebitmap_set_bit(e, i, 1);
-		if (rc)
-			goto bad;
-	}
-
-	rc = policydb_bounds_sanity_check(p);
-=======
->>>>>>> 3cbea436
 	if (rc)
 		goto bad;
 
@@ -3341,11 +3077,7 @@
 	if (!info) {
 		printk(KERN_ERR "SELinux: compatibility lookup failed for policy "
 		    "version %d", p->policyvers);
-<<<<<<< HEAD
-		return rc;
-=======
 		return -EINVAL;
->>>>>>> 3cbea436
 	}
 
 	buf[0] = cpu_to_le32(p->policyvers);
