--- conflicted
+++ resolved
@@ -2124,8 +2124,6 @@
 	smk_cipso_doi();
 	smk_unlbl_ambient(NULL);
 
-<<<<<<< HEAD
-=======
 	rc = smk_preset_netlabel(&smack_known_floor);
 	if (err == 0 && rc < 0)
 		err = rc;
@@ -2145,7 +2143,6 @@
 	if (err == 0 && rc < 0)
 		err = rc;
 
->>>>>>> cfaf0251
 	return err;
 }
 
