--- conflicted
+++ resolved
@@ -352,11 +352,8 @@
  */
 static inline int may_allow_all(struct dev_cgroup *parent)
 {
-<<<<<<< HEAD
-=======
 	if (!parent)
 		return 1;
->>>>>>> 9489e9dc
 	return parent->behavior == DEVCG_DEFAULT_ALLOW;
 }
 
@@ -381,11 +378,7 @@
 	int count, rc;
 	struct dev_exception_item ex;
 	struct cgroup *p = devcgroup->css.cgroup;
-<<<<<<< HEAD
-	struct dev_cgroup *parent = cgroup_to_devcgroup(p->parent);
-=======
 	struct dev_cgroup *parent = NULL;
->>>>>>> 9489e9dc
 
 	if (!capable(CAP_SYS_ADMIN))
 		return -EPERM;
@@ -403,21 +396,14 @@
 			if (!may_allow_all(parent))
 				return -EPERM;
 			dev_exception_clean(devcgroup);
-<<<<<<< HEAD
-=======
 			devcgroup->behavior = DEVCG_DEFAULT_ALLOW;
 			if (!parent)
 				break;
 
->>>>>>> 9489e9dc
 			rc = dev_exceptions_copy(&devcgroup->exceptions,
 						 &parent->exceptions);
 			if (rc)
 				return rc;
-<<<<<<< HEAD
-			devcgroup->behavior = DEVCG_DEFAULT_ALLOW;
-=======
->>>>>>> 9489e9dc
 			break;
 		case DEVCG_DENY:
 			dev_exception_clean(devcgroup);
