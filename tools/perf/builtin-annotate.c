--- conflicted
+++ resolved
@@ -33,80 +33,10 @@
 static bool		full_paths;
 
 static bool		print_line;
-<<<<<<< HEAD
-
-struct sym_hist {
-	u64		sum;
-	u64		ip[0];
-};
-
-struct sym_ext {
-	struct rb_node	node;
-	double		percent;
-	char		*path;
-};
-
-struct sym_priv {
-	struct sym_hist	*hist;
-	struct sym_ext	*ext;
-};
 
 static const char *sym_hist_filter;
 
-static int sym__alloc_hist(struct symbol *self)
-{
-	struct sym_priv *priv = symbol__priv(self);
-	const int size = (sizeof(*priv->hist) +
-			  (self->end - self->start) * sizeof(u64));
-
-	priv->hist = zalloc(size);
-	return priv->hist == NULL ? -1 : 0;
-}
-
-/*
- * collect histogram counts
- */
-static int annotate__hist_hit(struct hist_entry *he, u64 ip)
-{
-	unsigned int sym_size, offset;
-	struct symbol *sym = he->ms.sym;
-	struct sym_priv *priv;
-	struct sym_hist *h;
-
-	he->count++;
-
-	if (!sym || !he->ms.map)
-		return 0;
-
-	priv = symbol__priv(sym);
-	if (priv->hist == NULL && sym__alloc_hist(sym) < 0)
-		return -ENOMEM;
-
-	sym_size = sym->end - sym->start;
-	offset = ip - sym->start;
-
-	pr_debug3("%s: ip=%#Lx\n", __func__, he->ms.map->unmap_ip(he->ms.map, ip));
-
-	if (offset >= sym_size)
-		return 0;
-
-	h = priv->hist;
-	h->sum++;
-	h->ip[offset]++;
-
-	pr_debug3("%#Lx %s: count++ [ip: %#Lx, %#Lx] => %Ld\n", he->ms.sym->start,
-		  he->ms.sym->name, ip, ip - he->ms.sym->start, h->ip[offset]);
-	return 0;
-}
-
-static int perf_session__add_hist_entry(struct perf_session *self,
-					struct addr_location *al, u64 count)
-=======
-
-static const char *sym_hist_filter;
-
 static int hists__add_entry(struct hists *self, struct addr_location *al)
->>>>>>> f4b87dee
 {
 	struct hist_entry *he;
 
@@ -150,104 +80,6 @@
 	return 0;
 }
 
-<<<<<<< HEAD
-struct objdump_line {
-	struct list_head node;
-	s64		 offset;
-	char		 *line;
-};
-
-static struct objdump_line *objdump_line__new(s64 offset, char *line)
-{
-	struct objdump_line *self = malloc(sizeof(*self));
-
-	if (self != NULL) {
-		self->offset = offset;
-		self->line = line;
-	}
-
-	return self;
-}
-
-static void objdump_line__free(struct objdump_line *self)
-{
-	free(self->line);
-	free(self);
-}
-
-static void objdump__add_line(struct list_head *head, struct objdump_line *line)
-{
-	list_add_tail(&line->node, head);
-}
-
-static struct objdump_line *objdump__get_next_ip_line(struct list_head *head,
-						      struct objdump_line *pos)
-{
-	list_for_each_entry_continue(pos, head, node)
-		if (pos->offset >= 0)
-			return pos;
-
-	return NULL;
-}
-
-static int parse_line(FILE *file, struct hist_entry *he,
-		      struct list_head *head)
-{
-	struct symbol *sym = he->ms.sym;
-	struct objdump_line *objdump_line;
-	char *line = NULL, *tmp, *tmp2;
-	size_t line_len;
-	s64 line_ip, offset = -1;
-	char *c;
-
-	if (getline(&line, &line_len, file) < 0)
-		return -1;
-
-	if (!line)
-		return -1;
-
-	c = strchr(line, '\n');
-	if (c)
-		*c = 0;
-
-	line_ip = -1;
-
-	/*
-	 * Strip leading spaces:
-	 */
-	tmp = line;
-	while (*tmp) {
-		if (*tmp != ' ')
-			break;
-		tmp++;
-	}
-
-	if (*tmp) {
-		/*
-		 * Parse hexa addresses followed by ':'
-		 */
-		line_ip = strtoull(tmp, &tmp2, 16);
-		if (*tmp2 != ':')
-			line_ip = -1;
-	}
-
-	if (line_ip != -1) {
-		u64 start = map__rip_2objdump(he->ms.map, sym->start);
-		offset = line_ip - start;
-	}
-
-	objdump_line = objdump_line__new(offset, line);
-	if (objdump_line == NULL) {
-		free(line);
-		return -1;
-	}
-	objdump__add_line(head, objdump_line);
-
-	return 0;
-}
-
-=======
->>>>>>> f4b87dee
 static int objdump_line__print(struct objdump_line *self,
 			       struct list_head *head,
 			       struct hist_entry *he, u64 len)
@@ -458,23 +290,6 @@
 	if (hist_entry__annotate(he, &head) < 0)
 		return;
 
-<<<<<<< HEAD
-	if (dso->origin == DSO__ORIG_KERNEL) {
-		if (dso->annotate_warned)
-			return;
-		dso->annotate_warned = 1;
-		pr_err("Can't annotate %s: No vmlinux file was found in the "
-		       "path:\n", sym->name);
-		vmlinux_path__fprintf(stderr);
-		return;
-	}
-
-	pr_debug("%s: filename=%s, sym=%s, start=%#Lx, end=%#Lx\n", __func__,
-		 filename, sym->name, map->unmap_ip(map, sym->start),
-		 map->unmap_ip(map, sym->end));
-
-=======
->>>>>>> f4b87dee
 	if (full_paths)
 		d_filename = filename;
 	else
@@ -558,11 +373,7 @@
 		perf_session__fprintf(session, stdout);
 
 	if (verbose > 2)
-<<<<<<< HEAD
-		dsos__fprintf(&session->kerninfo_root, stdout);
-=======
 		perf_session__fprintf_dsos(session, stdout);
->>>>>>> f4b87dee
 
 	hists__collapse_resort(&session->hists);
 	hists__output_resort(&session->hists);
