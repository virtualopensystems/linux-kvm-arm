--- conflicted
+++ resolved
@@ -691,11 +691,7 @@
 		setup_browser(true);
 	else {
 		use_browser = 0;
-<<<<<<< HEAD
-		perf_hpp__init(false, false);
-=======
 		perf_hpp__init();
->>>>>>> ddffeb8c
 	}
 
 	setup_sorting(report_usage, options);
