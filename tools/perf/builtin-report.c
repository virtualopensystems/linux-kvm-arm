/*
 * builtin-report.c
 *
 * Builtin report command: Analyze the perf.data input file,
 * look up and read DSOs and symbol information and display
 * a histogram of results, along various sorting keys.
 */
#include "builtin.h"

#include "util/util.h"

#include "util/color.h"
#include <linux/list.h>
#include "util/cache.h"
#include <linux/rbtree.h>
#include "util/symbol.h"
#include "util/callchain.h"
#include "util/strlist.h"
#include "util/values.h"

#include "perf.h"
#include "util/debug.h"
#include "util/header.h"
#include "util/session.h"

#include "util/parse-options.h"
#include "util/parse-events.h"

#include "util/thread.h"
#include "util/sort.h"
#include "util/hist.h"

static char		const *input_name = "perf.data";

static bool		force;
static bool		hide_unresolved;
static bool		dont_use_callchains;

static bool		show_threads;
static struct perf_read_values	show_threads_values;

static const char	default_pretty_printing_style[] = "normal";
static const char	*pretty_printing_style = default_pretty_printing_style;

static char		callchain_default_opt[] = "fractal,0.5";

static struct hists *perf_session__hists_findnew(struct perf_session *self,
						 u64 event_stream, u32 type,
						 u64 config)
{
	struct rb_node **p = &self->hists_tree.rb_node;
	struct rb_node *parent = NULL;
	struct hists *iter, *new;

	while (*p != NULL) {
		parent = *p;
		iter = rb_entry(parent, struct hists, rb_node);
		if (iter->config == config)
			return iter;


		if (config > iter->config)
			p = &(*p)->rb_right;
		else
			p = &(*p)->rb_left;
	}

	new = malloc(sizeof(struct hists));
	if (new == NULL)
		return NULL;
	memset(new, 0, sizeof(struct hists));
	new->event_stream = event_stream;
	new->config = config;
	new->type = type;
	rb_link_node(&new->rb_node, parent, p);
	rb_insert_color(&new->rb_node, &self->hists_tree);
	return new;
}

static int perf_session__add_hist_entry(struct perf_session *self,
					struct addr_location *al,
					struct sample_data *data)
{
	struct map_symbol *syms = NULL;
	struct symbol *parent = NULL;
<<<<<<< HEAD
	bool hit;
	int err;
=======
	int err = -ENOMEM;
>>>>>>> f4b87dee
	struct hist_entry *he;
	struct hists *hists;
	struct perf_event_attr *attr;

	if ((sort__has_parent || symbol_conf.use_callchain) && data->callchain) {
		syms = perf_session__resolve_callchain(self, al->thread,
						       data->callchain, &parent);
		if (syms == NULL)
			return -ENOMEM;
	}

	attr = perf_header__find_attr(data->id, &self->header);
	if (attr)
		hists = perf_session__hists_findnew(self, data->id, attr->type, attr->config);
	else
		hists = perf_session__hists_findnew(self, data->id, 0, 0);
	if (hists == NULL)
		goto out_free_syms;
	he = __hists__add_entry(hists, al, parent, data->period);
	if (he == NULL)
<<<<<<< HEAD
		return -ENOMEM;

	if (hit)
		__perf_session__add_count(he, al,  data->period);

	if (symbol_conf.use_callchain) {
		if (!hit)
			callchain_init(he->callchain);
		err = append_chain(he->callchain, data->callchain, syms);
		free(syms);

		if (err)
			return err;
=======
		goto out_free_syms;
	err = 0;
	if (symbol_conf.use_callchain) {
		err = append_chain(he->callchain, data->callchain, syms);
		if (err)
			goto out_free_syms;
>>>>>>> f4b87dee
	}
	/*
	 * Only in the newt browser we are doing integrated annotation,
	 * so we don't allocated the extra space needed because the stdio
	 * code will not use it.
	 */
	if (use_browser)
		err = hist_entry__inc_addr_samples(he, al->addr);
out_free_syms:
	free(syms);
	return err;
}

static int add_event_total(struct perf_session *session,
			   struct sample_data *data,
			   struct perf_event_attr *attr)
{
	struct hists *hists;

	if (attr)
		hists = perf_session__hists_findnew(session, data->id,
						    attr->type, attr->config);
	else
		hists = perf_session__hists_findnew(session, data->id, 0, 0);

	if (!hists)
		return -ENOMEM;

	hists->stats.total_period += data->period;
	/*
	 * FIXME: add_event_total should be moved from here to
	 * perf_session__process_event so that the proper hist is passed to
	 * the event_op methods.
	 */
	hists__inc_nr_events(hists, PERF_RECORD_SAMPLE);
	session->hists.stats.total_period += data->period;
	return 0;
}

static int process_sample_event(event_t *event, struct perf_session *session)
{
	struct sample_data data = { .period = 1, };
	struct addr_location al;
	struct perf_event_attr *attr;

	event__parse_sample(event, session->sample_type, &data);

	dump_printf("(IP, %d): %d/%d: %#Lx period: %Ld\n", event->header.misc,
		    data.pid, data.tid, data.ip, data.period);

	if (session->sample_type & PERF_SAMPLE_CALLCHAIN) {
		unsigned int i;

		dump_printf("... chain: nr:%Lu\n", data.callchain->nr);

		if (!ip_callchain__valid(data.callchain, event)) {
			pr_debug("call-chain problem with event, "
				 "skipping it.\n");
			return 0;
		}

		if (dump_trace) {
			for (i = 0; i < data.callchain->nr; i++)
				dump_printf("..... %2d: %016Lx\n",
					    i, data.callchain->ips[i]);
		}
	}

	if (event__preprocess_sample(event, session, &al, NULL) < 0) {
		fprintf(stderr, "problem processing %d event, skipping it.\n",
			event->header.type);
		return -1;
	}

	if (al.filtered || (hide_unresolved && al.sym == NULL))
		return 0;

	if (perf_session__add_hist_entry(session, &al, &data)) {
		pr_debug("problem incrementing symbol period, skipping event\n");
		return -1;
	}

	attr = perf_header__find_attr(data.id, &session->header);

	if (add_event_total(session, &data, attr)) {
		pr_debug("problem adding event period\n");
		return -1;
	}

	return 0;
}

static int process_read_event(event_t *event, struct perf_session *session __used)
{
	struct perf_event_attr *attr;

	attr = perf_header__find_attr(event->read.id, &session->header);

	if (show_threads) {
		const char *name = attr ? __event_name(attr->type, attr->config)
				   : "unknown";
		perf_read_values_add_value(&show_threads_values,
					   event->read.pid, event->read.tid,
					   event->read.id,
					   name,
					   event->read.value);
	}

	dump_printf(": %d %d %s %Lu\n", event->read.pid, event->read.tid,
		    attr ? __event_name(attr->type, attr->config) : "FAIL",
		    event->read.value);

	return 0;
}

static int perf_session__setup_sample_type(struct perf_session *self)
{
	if (!(self->sample_type & PERF_SAMPLE_CALLCHAIN)) {
		if (sort__has_parent) {
			fprintf(stderr, "selected --sort parent, but no"
					" callchain data. Did you call"
					" perf record without -g?\n");
			return -EINVAL;
		}
		if (symbol_conf.use_callchain) {
			fprintf(stderr, "selected -g but no callchain data."
					" Did you call perf record without"
					" -g?\n");
			return -1;
		}
	} else if (!dont_use_callchains && callchain_param.mode != CHAIN_NONE &&
		   !symbol_conf.use_callchain) {
			symbol_conf.use_callchain = true;
			if (register_callchain_param(&callchain_param) < 0) {
				fprintf(stderr, "Can't register callchain"
						" params\n");
				return -EINVAL;
			}
	}

	return 0;
}

static struct perf_event_ops event_ops = {
	.sample	= process_sample_event,
	.mmap	= event__process_mmap,
	.comm	= event__process_comm,
	.exit	= event__process_task,
	.fork	= event__process_task,
	.lost	= event__process_lost,
	.read	= process_read_event,
	.attr	= event__process_attr,
	.event_type = event__process_event_type,
	.tracing_data = event__process_tracing_data,
	.build_id = event__process_build_id,
};

extern volatile int session_done;

<<<<<<< HEAD
static void sig_handler(int sig __attribute__((__unused__)))
=======
static void sig_handler(int sig __used)
>>>>>>> f4b87dee
{
	session_done = 1;
}

<<<<<<< HEAD
=======
static size_t hists__fprintf_nr_sample_events(struct hists *self,
					      const char *evname, FILE *fp)
{
	size_t ret;
	char unit;
	unsigned long nr_events = self->stats.nr_events[PERF_RECORD_SAMPLE];

	nr_events = convert_unit(nr_events, &unit);
	ret = fprintf(fp, "# Events: %lu%c", nr_events, unit);
	if (evname != NULL)
		ret += fprintf(fp, " %s", evname);
	return ret + fprintf(fp, "\n#\n");
}

>>>>>>> f4b87dee
static int __cmd_report(void)
{
	int ret = -EINVAL;
	struct perf_session *session;
	struct rb_node *next;
	const char *help = "For a higher level overview, try: perf report --sort comm,dso";

	signal(SIGINT, sig_handler);

	session = perf_session__new(input_name, O_RDONLY, force, false);
	if (session == NULL)
		return -ENOMEM;

	if (show_threads)
		perf_read_values_init(&show_threads_values);

	ret = perf_session__setup_sample_type(session);
	if (ret)
		goto out_delete;

	ret = perf_session__process_events(session, &event_ops);
	if (ret)
		goto out_delete;

	if (dump_trace) {
		perf_session__fprintf_nr_events(session, stdout);
		goto out_delete;
	}

	if (verbose > 3)
		perf_session__fprintf(session, stdout);

	if (verbose > 2)
<<<<<<< HEAD
		dsos__fprintf(&session->kerninfo_root, stdout);
=======
		perf_session__fprintf_dsos(session, stdout);
>>>>>>> f4b87dee

	next = rb_first(&session->hists_tree);
	while (next) {
<<<<<<< HEAD
		struct event_stat_id *stats;
		u64 nr_hists;

		stats = rb_entry(next, struct event_stat_id, rb_node);
		perf_session__collapse_resort(&stats->hists);
		nr_hists = perf_session__output_resort(&stats->hists,
						       stats->stats.total);
		if (use_browser)
			perf_session__browse_hists(&stats->hists, nr_hists,
						   stats->stats.total, help,
						   input_name);
		else {
			if (rb_first(&session->stats_by_id) ==
			    rb_last(&session->stats_by_id))
				fprintf(stdout, "# Samples: %Ld\n#\n",
					stats->stats.total);
			else
				fprintf(stdout, "# Samples: %Ld %s\n#\n",
					stats->stats.total,
					__event_name(stats->type, stats->config));

			perf_session__fprintf_hists(&stats->hists, NULL, false, stdout,
					    stats->stats.total);
			fprintf(stdout, "\n\n");
		}

		next = rb_next(&stats->rb_node);
=======
		struct hists *hists;

		hists = rb_entry(next, struct hists, rb_node);
		hists__collapse_resort(hists);
		hists__output_resort(hists);
		if (use_browser)
			hists__browse(hists, help, input_name);
		else {
			const char *evname = NULL;
			if (rb_first(&session->hists.entries) !=
			    rb_last(&session->hists.entries))
				evname = __event_name(hists->type, hists->config);

			hists__fprintf_nr_sample_events(hists, evname, stdout);

			hists__fprintf(hists, NULL, false, stdout);
			fprintf(stdout, "\n\n");
		}

		next = rb_next(&hists->rb_node);
>>>>>>> f4b87dee
	}

	if (!use_browser && sort_order == default_sort_order &&
	    parent_pattern == default_parent_pattern) {
		fprintf(stdout, "#\n# (%s)\n#\n", help);

		if (show_threads) {
			bool style = !strcmp(pretty_printing_style, "raw");
			perf_read_values_display(stdout, &show_threads_values,
						 style);
			perf_read_values_destroy(&show_threads_values);
		}
	}
out_delete:
	perf_session__delete(session);
	return ret;
}

static int
parse_callchain_opt(const struct option *opt __used, const char *arg,
		    int unset)
{
	char *tok, *tok2;
	char *endptr;

	/*
	 * --no-call-graph
	 */
	if (unset) {
		dont_use_callchains = true;
		return 0;
	}

	symbol_conf.use_callchain = true;

	if (!arg)
		return 0;

	tok = strtok((char *)arg, ",");
	if (!tok)
		return -1;

	/* get the output mode */
	if (!strncmp(tok, "graph", strlen(arg)))
		callchain_param.mode = CHAIN_GRAPH_ABS;

	else if (!strncmp(tok, "flat", strlen(arg)))
		callchain_param.mode = CHAIN_FLAT;

	else if (!strncmp(tok, "fractal", strlen(arg)))
		callchain_param.mode = CHAIN_GRAPH_REL;

	else if (!strncmp(tok, "none", strlen(arg))) {
		callchain_param.mode = CHAIN_NONE;
		symbol_conf.use_callchain = false;

		return 0;
	}

	else
		return -1;

	/* get the min percentage */
	tok = strtok(NULL, ",");
	if (!tok)
		goto setup;

	tok2 = strtok(NULL, ",");
	callchain_param.min_percent = strtod(tok, &endptr);
	if (tok == endptr)
		return -1;

	if (tok2)
		callchain_param.print_limit = strtod(tok2, &endptr);
setup:
	if (register_callchain_param(&callchain_param) < 0) {
		fprintf(stderr, "Can't register callchain params\n");
		return -1;
	}
	return 0;
}

static const char * const report_usage[] = {
	"perf report [<options>] <command>",
	NULL
};

static const struct option options[] = {
	OPT_STRING('i', "input", &input_name, "file",
		    "input file name"),
	OPT_INCR('v', "verbose", &verbose,
		    "be more verbose (show symbol address, etc)"),
	OPT_BOOLEAN('D', "dump-raw-trace", &dump_trace,
		    "dump raw trace in ASCII"),
	OPT_STRING('k', "vmlinux", &symbol_conf.vmlinux_name,
		   "file", "vmlinux pathname"),
	OPT_BOOLEAN('f', "force", &force, "don't complain, do it"),
	OPT_BOOLEAN('m', "modules", &symbol_conf.use_modules,
		    "load module symbols - WARNING: use only with -k and LIVE kernel"),
	OPT_BOOLEAN('n', "show-nr-samples", &symbol_conf.show_nr_samples,
		    "Show a column with the number of samples"),
	OPT_BOOLEAN('T', "threads", &show_threads,
		    "Show per-thread event counters"),
	OPT_STRING(0, "pretty", &pretty_printing_style, "key",
		   "pretty printing style key: normal raw"),
	OPT_STRING('s', "sort", &sort_order, "key[,key2...]",
		   "sort by key(s): pid, comm, dso, symbol, parent"),
	OPT_BOOLEAN('P', "full-paths", &symbol_conf.full_paths,
		    "Don't shorten the pathnames taking into account the cwd"),
	OPT_BOOLEAN(0, "showcpuutilization", &symbol_conf.show_cpu_utilization,
		    "Show sample percentage for different cpu modes"),
	OPT_STRING('p', "parent", &parent_pattern, "regex",
		   "regex filter to identify parent, see: '--sort parent'"),
	OPT_BOOLEAN('x', "exclude-other", &symbol_conf.exclude_other,
		    "Only display entries with parent-match"),
	OPT_CALLBACK_DEFAULT('g', "call-graph", NULL, "output_type,min_percent",
		     "Display callchains using output_type (graph, flat, fractal, or none) and min percent threshold. "
		     "Default: fractal,0.5", &parse_callchain_opt, callchain_default_opt),
	OPT_STRING('d', "dsos", &symbol_conf.dso_list_str, "dso[,dso...]",
		   "only consider symbols in these dsos"),
	OPT_STRING('C', "comms", &symbol_conf.comm_list_str, "comm[,comm...]",
		   "only consider symbols in these comms"),
	OPT_STRING('S', "symbols", &symbol_conf.sym_list_str, "symbol[,symbol...]",
		   "only consider these symbols"),
	OPT_STRING('w', "column-widths", &symbol_conf.col_width_list_str,
		   "width[,width...]",
		   "don't try to adjust column width, use these fixed values"),
	OPT_STRING('t', "field-separator", &symbol_conf.field_sep, "separator",
		   "separator for columns, no spaces will be added between "
		   "columns '.' is reserved."),
	OPT_BOOLEAN('U', "hide-unresolved", &hide_unresolved,
		    "Only display entries resolved to a symbol"),
	OPT_END()
};

int cmd_report(int argc, const char **argv, const char *prefix __used)
{
	argc = parse_options(argc, argv, options, report_usage, 0);

	if (strcmp(input_name, "-") != 0)
		setup_browser();
<<<<<<< HEAD
=======
	/*
	 * Only in the newt browser we are doing integrated annotation,
	 * so don't allocate extra space that won't be used in the stdio
	 * implementation.
	 */
	if (use_browser)
		symbol_conf.priv_size = sizeof(struct sym_priv);
>>>>>>> f4b87dee

	if (symbol__init() < 0)
		return -1;

	setup_sorting(report_usage, options);

	if (parent_pattern != default_parent_pattern) {
		if (sort_dimension__add("parent") < 0)
			return -1;
		sort_parent.elide = 1;
	} else
		symbol_conf.exclude_other = false;

	/*
	 * Any (unrecognized) arguments left?
	 */
	if (argc)
		usage_with_options(report_usage, options);

	sort_entry__setup_elide(&sort_dso, symbol_conf.dso_list, "dso", stdout);
	sort_entry__setup_elide(&sort_comm, symbol_conf.comm_list, "comm", stdout);
	sort_entry__setup_elide(&sort_sym, symbol_conf.sym_list, "symbol", stdout);

	return __cmd_report();
}<|MERGE_RESOLUTION|>--- conflicted
+++ resolved
@@ -83,12 +83,7 @@
 {
 	struct map_symbol *syms = NULL;
 	struct symbol *parent = NULL;
-<<<<<<< HEAD
-	bool hit;
-	int err;
-=======
 	int err = -ENOMEM;
->>>>>>> f4b87dee
 	struct hist_entry *he;
 	struct hists *hists;
 	struct perf_event_attr *attr;
@@ -109,28 +104,12 @@
 		goto out_free_syms;
 	he = __hists__add_entry(hists, al, parent, data->period);
 	if (he == NULL)
-<<<<<<< HEAD
-		return -ENOMEM;
-
-	if (hit)
-		__perf_session__add_count(he, al,  data->period);
-
-	if (symbol_conf.use_callchain) {
-		if (!hit)
-			callchain_init(he->callchain);
-		err = append_chain(he->callchain, data->callchain, syms);
-		free(syms);
-
-		if (err)
-			return err;
-=======
 		goto out_free_syms;
 	err = 0;
 	if (symbol_conf.use_callchain) {
 		err = append_chain(he->callchain, data->callchain, syms);
 		if (err)
 			goto out_free_syms;
->>>>>>> f4b87dee
 	}
 	/*
 	 * Only in the newt browser we are doing integrated annotation,
@@ -290,17 +269,11 @@
 
 extern volatile int session_done;
 
-<<<<<<< HEAD
-static void sig_handler(int sig __attribute__((__unused__)))
-=======
 static void sig_handler(int sig __used)
->>>>>>> f4b87dee
 {
 	session_done = 1;
 }
 
-<<<<<<< HEAD
-=======
 static size_t hists__fprintf_nr_sample_events(struct hists *self,
 					      const char *evname, FILE *fp)
 {
@@ -315,7 +288,6 @@
 	return ret + fprintf(fp, "\n#\n");
 }
 
->>>>>>> f4b87dee
 static int __cmd_report(void)
 {
 	int ret = -EINVAL;
@@ -349,43 +321,10 @@
 		perf_session__fprintf(session, stdout);
 
 	if (verbose > 2)
-<<<<<<< HEAD
-		dsos__fprintf(&session->kerninfo_root, stdout);
-=======
 		perf_session__fprintf_dsos(session, stdout);
->>>>>>> f4b87dee
 
 	next = rb_first(&session->hists_tree);
 	while (next) {
-<<<<<<< HEAD
-		struct event_stat_id *stats;
-		u64 nr_hists;
-
-		stats = rb_entry(next, struct event_stat_id, rb_node);
-		perf_session__collapse_resort(&stats->hists);
-		nr_hists = perf_session__output_resort(&stats->hists,
-						       stats->stats.total);
-		if (use_browser)
-			perf_session__browse_hists(&stats->hists, nr_hists,
-						   stats->stats.total, help,
-						   input_name);
-		else {
-			if (rb_first(&session->stats_by_id) ==
-			    rb_last(&session->stats_by_id))
-				fprintf(stdout, "# Samples: %Ld\n#\n",
-					stats->stats.total);
-			else
-				fprintf(stdout, "# Samples: %Ld %s\n#\n",
-					stats->stats.total,
-					__event_name(stats->type, stats->config));
-
-			perf_session__fprintf_hists(&stats->hists, NULL, false, stdout,
-					    stats->stats.total);
-			fprintf(stdout, "\n\n");
-		}
-
-		next = rb_next(&stats->rb_node);
-=======
 		struct hists *hists;
 
 		hists = rb_entry(next, struct hists, rb_node);
@@ -406,7 +345,6 @@
 		}
 
 		next = rb_next(&hists->rb_node);
->>>>>>> f4b87dee
 	}
 
 	if (!use_browser && sort_order == default_sort_order &&
@@ -548,8 +486,6 @@
 
 	if (strcmp(input_name, "-") != 0)
 		setup_browser();
-<<<<<<< HEAD
-=======
 	/*
 	 * Only in the newt browser we are doing integrated annotation,
 	 * so don't allocate extra space that won't be used in the stdio
@@ -557,7 +493,6 @@
 	 */
 	if (use_browser)
 		symbol_conf.priv_size = sizeof(struct sym_priv);
->>>>>>> f4b87dee
 
 	if (symbol__init() < 0)
 		return -1;
