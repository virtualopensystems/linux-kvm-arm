--- conflicted
+++ resolved
@@ -49,12 +49,8 @@
 static int perf_gtk__hpp_color_ ## _name(struct perf_hpp *hpp,			\
 					 struct hist_entry *he)			\
 {										\
-<<<<<<< HEAD
-	double percent = 100.0 * he->_field / hpp->total_period;		\
-=======
 	struct hists *hists = he->hists;					\
 	double percent = 100.0 * he->stat._field / hists->stats.total_period;	\
->>>>>>> ddffeb8c
 	const char *markup;							\
 	int ret = 0;								\
 										\
@@ -78,11 +74,7 @@
 
 void perf_gtk__init_hpp(void)
 {
-<<<<<<< HEAD
-	perf_hpp__init(false, false);
-=======
 	perf_hpp__init();
->>>>>>> ddffeb8c
 
 	perf_hpp__format[PERF_HPP__OVERHEAD].color =
 				perf_gtk__hpp_color_overhead;
@@ -111,10 +103,6 @@
 	struct perf_hpp hpp = {
 		.buf		= s,
 		.size		= sizeof(s),
-<<<<<<< HEAD
-		.total_period	= hists->stats.total_period,
-=======
->>>>>>> ddffeb8c
 	};
 
 	nr_cols = 0;
