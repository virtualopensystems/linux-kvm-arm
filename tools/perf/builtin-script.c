#include "builtin.h"

#include "perf.h"
#include "util/cache.h"
#include "util/debug.h"
#include "util/exec_cmd.h"
#include "util/header.h"
#include "util/parse-options.h"
#include "util/session.h"
#include "util/symbol.h"
#include "util/thread.h"
#include "util/trace-event.h"
#include "util/parse-options.h"
#include "util/util.h"
#include "util/evlist.h"
#include "util/evsel.h"

static char const		*script_name;
static char const		*generate_script_lang;
static bool			debug_mode;
static u64			last_timestamp;
static u64			nr_unordered;
extern const struct option	record_options[];
static bool			no_callchain;

enum perf_output_field {
	PERF_OUTPUT_COMM            = 1U << 0,
	PERF_OUTPUT_TID             = 1U << 1,
	PERF_OUTPUT_PID             = 1U << 2,
	PERF_OUTPUT_TIME            = 1U << 3,
	PERF_OUTPUT_CPU             = 1U << 4,
	PERF_OUTPUT_EVNAME          = 1U << 5,
	PERF_OUTPUT_TRACE           = 1U << 6,
	PERF_OUTPUT_SYM             = 1U << 7,
};

struct output_option {
	const char *str;
	enum perf_output_field field;
} all_output_options[] = {
	{.str = "comm",  .field = PERF_OUTPUT_COMM},
	{.str = "tid",   .field = PERF_OUTPUT_TID},
	{.str = "pid",   .field = PERF_OUTPUT_PID},
	{.str = "time",  .field = PERF_OUTPUT_TIME},
	{.str = "cpu",   .field = PERF_OUTPUT_CPU},
	{.str = "event", .field = PERF_OUTPUT_EVNAME},
	{.str = "trace", .field = PERF_OUTPUT_TRACE},
	{.str = "sym",   .field = PERF_OUTPUT_SYM},
};

/* default set to maintain compatibility with current format */
static u64 output_fields[PERF_TYPE_MAX] = {
	[PERF_TYPE_HARDWARE] = PERF_OUTPUT_COMM | PERF_OUTPUT_TID | \
			       PERF_OUTPUT_CPU | PERF_OUTPUT_TIME | \
			       PERF_OUTPUT_EVNAME | PERF_OUTPUT_SYM,

	[PERF_TYPE_SOFTWARE] = PERF_OUTPUT_COMM | PERF_OUTPUT_TID | \
			       PERF_OUTPUT_CPU | PERF_OUTPUT_TIME | \
			       PERF_OUTPUT_EVNAME | PERF_OUTPUT_SYM,

	[PERF_TYPE_TRACEPOINT] = PERF_OUTPUT_COMM | PERF_OUTPUT_TID | \
				 PERF_OUTPUT_CPU | PERF_OUTPUT_TIME | \
				 PERF_OUTPUT_EVNAME | PERF_OUTPUT_TRACE,
};

static bool output_set_by_user;

#define PRINT_FIELD(x)  (output_fields[attr->type] & PERF_OUTPUT_##x)

static int perf_session__check_attr(struct perf_session *session,
				    struct perf_event_attr *attr)
{
	if (PRINT_FIELD(TRACE) &&
		!perf_session__has_traces(session, "record -R"))
		return -EINVAL;

	if (PRINT_FIELD(SYM)) {
		if (!(session->sample_type & PERF_SAMPLE_IP)) {
			pr_err("Samples do not contain IP data.\n");
			return -EINVAL;
		}
		if (!no_callchain &&
		    !(session->sample_type & PERF_SAMPLE_CALLCHAIN))
			symbol_conf.use_callchain = false;
	}

	if ((PRINT_FIELD(PID) || PRINT_FIELD(TID)) &&
		!(session->sample_type & PERF_SAMPLE_TID)) {
		pr_err("Samples do not contain TID/PID data.\n");
		return -EINVAL;
	}

	if (PRINT_FIELD(TIME) &&
		!(session->sample_type & PERF_SAMPLE_TIME)) {
		pr_err("Samples do not contain timestamps.\n");
		return -EINVAL;
	}

	if (PRINT_FIELD(CPU) &&
		!(session->sample_type & PERF_SAMPLE_CPU)) {
		pr_err("Samples do not contain cpu.\n");
		return -EINVAL;
	}

	return 0;
}

static void print_sample_start(struct perf_sample *sample,
			       struct thread *thread,
			       struct perf_event_attr *attr)
{
	int type;
	struct event *event;
	const char *evname = NULL;
	unsigned long secs;
	unsigned long usecs;
	unsigned long long nsecs;

	if (PRINT_FIELD(COMM)) {
		if (latency_format)
			printf("%8.8s ", thread->comm);
		else if (PRINT_FIELD(SYM) && symbol_conf.use_callchain)
			printf("%s ", thread->comm);
		else
			printf("%16s ", thread->comm);
	}

	if (PRINT_FIELD(PID) && PRINT_FIELD(TID))
		printf("%5d/%-5d ", sample->pid, sample->tid);
	else if (PRINT_FIELD(PID))
		printf("%5d ", sample->pid);
	else if (PRINT_FIELD(TID))
		printf("%5d ", sample->tid);

	if (PRINT_FIELD(CPU)) {
		if (latency_format)
			printf("%3d ", sample->cpu);
		else
			printf("[%03d] ", sample->cpu);
	}

	if (PRINT_FIELD(TIME)) {
		nsecs = sample->time;
		secs = nsecs / NSECS_PER_SEC;
		nsecs -= secs * NSECS_PER_SEC;
		usecs = nsecs / NSECS_PER_USEC;
		printf("%5lu.%06lu: ", secs, usecs);
	}

	if (PRINT_FIELD(EVNAME)) {
		if (attr->type == PERF_TYPE_TRACEPOINT) {
			type = trace_parse_common_type(sample->raw_data);
			event = trace_find_event(type);
			if (event)
				evname = event->name;
		} else
			evname = __event_name(attr->type, attr->config);

		printf("%s: ", evname ? evname : "(unknown)");
	}
}

static void process_event(union perf_event *event __unused,
			  struct perf_sample *sample,
			  struct perf_evsel *evsel,
			  struct perf_session *session,
			  struct thread *thread)
{
	struct perf_event_attr *attr = &evsel->attr;

	if (output_fields[attr->type] == 0)
		return;

	if (perf_session__check_attr(session, attr) < 0)
		return;

	print_sample_start(sample, thread, attr);

	if (PRINT_FIELD(TRACE))
		print_trace_event(sample->cpu, sample->raw_data,
				  sample->raw_size);

	if (PRINT_FIELD(SYM)) {
		if (!symbol_conf.use_callchain)
			printf(" ");
		else
			printf("\n");
		perf_session__print_symbols(event, sample, session);
	}

	printf("\n");
}

static int default_start_script(const char *script __unused,
				int argc __unused,
				const char **argv __unused)
{
	return 0;
}

static int default_stop_script(void)
{
	return 0;
}

static int default_generate_script(const char *outfile __unused)
{
	return 0;
}

static struct scripting_ops default_scripting_ops = {
	.start_script		= default_start_script,
	.stop_script		= default_stop_script,
	.process_event		= process_event,
	.generate_script	= default_generate_script,
};

static struct scripting_ops	*scripting_ops;

static void setup_scripting(void)
{
	setup_perl_scripting();
	setup_python_scripting();

	scripting_ops = &default_scripting_ops;
}

static int cleanup_scripting(void)
{
	pr_debug("\nperf script stopped\n");

	return scripting_ops->stop_script();
}

static char const		*input_name = "perf.data";

static int process_sample_event(union perf_event *event,
				struct perf_sample *sample,
				struct perf_evsel *evsel,
				struct perf_session *session)
{
	struct thread *thread = perf_session__findnew(session, event->ip.pid);

	if (thread == NULL) {
		pr_debug("problem processing %d event, skipping it.\n",
			 event->header.type);
		return -1;
	}

<<<<<<< HEAD
	if (session->sample_type & PERF_SAMPLE_RAW) {
		if (debug_mode) {
			if (sample->time < last_timestamp) {
				pr_err("Samples misordered, previous: %" PRIu64
					" this: %" PRIu64 "\n", last_timestamp,
					sample->time);
				nr_unordered++;
			}
			last_timestamp = sample->time;
			return 0;
=======
	if (debug_mode) {
		if (sample->time < last_timestamp) {
			pr_err("Samples misordered, previous: %" PRIu64
				" this: %" PRIu64 "\n", last_timestamp,
				sample->time);
			nr_unordered++;
>>>>>>> 0ce790e7
		}
		last_timestamp = sample->time;
		return 0;
	}
	scripting_ops->process_event(event, sample, evsel, session, thread);

	session->hists.stats.total_period += sample->period;
	return 0;
}

static struct perf_event_ops event_ops = {
	.sample		 = process_sample_event,
	.mmap		 = perf_event__process_mmap,
	.comm		 = perf_event__process_comm,
	.exit		 = perf_event__process_task,
	.fork		 = perf_event__process_task,
	.attr		 = perf_event__process_attr,
	.event_type	 = perf_event__process_event_type,
	.tracing_data	 = perf_event__process_tracing_data,
	.build_id	 = perf_event__process_build_id,
	.ordered_samples = true,
	.ordering_requires_timestamps = true,
};

extern volatile int session_done;

static void sig_handler(int sig __unused)
{
	session_done = 1;
}

static int __cmd_script(struct perf_session *session)
{
	int ret;

	signal(SIGINT, sig_handler);

	ret = perf_session__process_events(session, &event_ops);

	if (debug_mode)
		pr_err("Misordered timestamps: %" PRIu64 "\n", nr_unordered);

	return ret;
}

struct script_spec {
	struct list_head	node;
	struct scripting_ops	*ops;
	char			spec[0];
};

static LIST_HEAD(script_specs);

static struct script_spec *script_spec__new(const char *spec,
					    struct scripting_ops *ops)
{
	struct script_spec *s = malloc(sizeof(*s) + strlen(spec) + 1);

	if (s != NULL) {
		strcpy(s->spec, spec);
		s->ops = ops;
	}

	return s;
}

static void script_spec__delete(struct script_spec *s)
{
	free(s->spec);
	free(s);
}

static void script_spec__add(struct script_spec *s)
{
	list_add_tail(&s->node, &script_specs);
}

static struct script_spec *script_spec__find(const char *spec)
{
	struct script_spec *s;

	list_for_each_entry(s, &script_specs, node)
		if (strcasecmp(s->spec, spec) == 0)
			return s;
	return NULL;
}

static struct script_spec *script_spec__findnew(const char *spec,
						struct scripting_ops *ops)
{
	struct script_spec *s = script_spec__find(spec);

	if (s)
		return s;

	s = script_spec__new(spec, ops);
	if (!s)
		goto out_delete_spec;

	script_spec__add(s);

	return s;

out_delete_spec:
	script_spec__delete(s);

	return NULL;
}

int script_spec_register(const char *spec, struct scripting_ops *ops)
{
	struct script_spec *s;

	s = script_spec__find(spec);
	if (s)
		return -1;

	s = script_spec__findnew(spec, ops);
	if (!s)
		return -1;

	return 0;
}

static struct scripting_ops *script_spec__lookup(const char *spec)
{
	struct script_spec *s = script_spec__find(spec);
	if (!s)
		return NULL;

	return s->ops;
}

static void list_available_languages(void)
{
	struct script_spec *s;

	fprintf(stderr, "\n");
	fprintf(stderr, "Scripting language extensions (used in "
		"perf script -s [spec:]script.[spec]):\n\n");

	list_for_each_entry(s, &script_specs, node)
		fprintf(stderr, "  %-42s [%s]\n", s->spec, s->ops->name);

	fprintf(stderr, "\n");
}

static int parse_scriptname(const struct option *opt __used,
			    const char *str, int unset __used)
{
	char spec[PATH_MAX];
	const char *script, *ext;
	int len;

	if (strcmp(str, "lang") == 0) {
		list_available_languages();
		exit(0);
	}

	script = strchr(str, ':');
	if (script) {
		len = script - str;
		if (len >= PATH_MAX) {
			fprintf(stderr, "invalid language specifier");
			return -1;
		}
		strncpy(spec, str, len);
		spec[len] = '\0';
		scripting_ops = script_spec__lookup(spec);
		if (!scripting_ops) {
			fprintf(stderr, "invalid language specifier");
			return -1;
		}
		script++;
	} else {
		script = str;
		ext = strrchr(script, '.');
		if (!ext) {
			fprintf(stderr, "invalid script extension");
			return -1;
		}
		scripting_ops = script_spec__lookup(++ext);
		if (!scripting_ops) {
			fprintf(stderr, "invalid script extension");
			return -1;
		}
	}

	script_name = strdup(script);

	return 0;
}

static int parse_output_fields(const struct option *opt __used,
			    const char *arg, int unset __used)
{
	char *tok;
	int i, imax = sizeof(all_output_options) / sizeof(struct output_option);
	int rc = 0;
	char *str = strdup(arg);
	int type = -1;

	if (!str)
		return -ENOMEM;

	tok = strtok(str, ":");
	if (!tok) {
		fprintf(stderr,
			"Invalid field string - not prepended with type.");
		return -EINVAL;
	}

	/* first word should state which event type user
	 * is specifying the fields
	 */
	if (!strcmp(tok, "hw"))
		type = PERF_TYPE_HARDWARE;
	else if (!strcmp(tok, "sw"))
		type = PERF_TYPE_SOFTWARE;
	else if (!strcmp(tok, "trace"))
		type = PERF_TYPE_TRACEPOINT;
	else {
		fprintf(stderr, "Invalid event type in field string.");
		return -EINVAL;
	}

	output_fields[type] = 0;
	while (1) {
		tok = strtok(NULL, ",");
		if (!tok)
			break;
		for (i = 0; i < imax; ++i) {
			if (strcmp(tok, all_output_options[i].str) == 0) {
				output_fields[type] |= all_output_options[i].field;
				break;
			}
		}
		if (i == imax) {
			fprintf(stderr, "Invalid field requested.");
			rc = -EINVAL;
			break;
		}
	}

	if (output_fields[type] == 0) {
		pr_debug("No fields requested for %s type. "
			 "Events will not be displayed\n", event_type(type));
	}

	output_set_by_user = true;

	free(str);
	return rc;
}

/* Helper function for filesystems that return a dent->d_type DT_UNKNOWN */
static int is_directory(const char *base_path, const struct dirent *dent)
{
	char path[PATH_MAX];
	struct stat st;

	sprintf(path, "%s/%s", base_path, dent->d_name);
	if (stat(path, &st))
		return 0;

	return S_ISDIR(st.st_mode);
}

#define for_each_lang(scripts_path, scripts_dir, lang_dirent, lang_next)\
	while (!readdir_r(scripts_dir, &lang_dirent, &lang_next) &&	\
	       lang_next)						\
		if ((lang_dirent.d_type == DT_DIR ||			\
		     (lang_dirent.d_type == DT_UNKNOWN &&		\
		      is_directory(scripts_path, &lang_dirent))) &&	\
		    (strcmp(lang_dirent.d_name, ".")) &&		\
		    (strcmp(lang_dirent.d_name, "..")))

#define for_each_script(lang_path, lang_dir, script_dirent, script_next)\
	while (!readdir_r(lang_dir, &script_dirent, &script_next) &&	\
	       script_next)						\
		if (script_dirent.d_type != DT_DIR &&			\
		    (script_dirent.d_type != DT_UNKNOWN ||		\
		     !is_directory(lang_path, &script_dirent)))


#define RECORD_SUFFIX			"-record"
#define REPORT_SUFFIX			"-report"

struct script_desc {
	struct list_head	node;
	char			*name;
	char			*half_liner;
	char			*args;
};

static LIST_HEAD(script_descs);

static struct script_desc *script_desc__new(const char *name)
{
	struct script_desc *s = zalloc(sizeof(*s));

	if (s != NULL && name)
		s->name = strdup(name);

	return s;
}

static void script_desc__delete(struct script_desc *s)
{
	free(s->name);
	free(s->half_liner);
	free(s->args);
	free(s);
}

static void script_desc__add(struct script_desc *s)
{
	list_add_tail(&s->node, &script_descs);
}

static struct script_desc *script_desc__find(const char *name)
{
	struct script_desc *s;

	list_for_each_entry(s, &script_descs, node)
		if (strcasecmp(s->name, name) == 0)
			return s;
	return NULL;
}

static struct script_desc *script_desc__findnew(const char *name)
{
	struct script_desc *s = script_desc__find(name);

	if (s)
		return s;

	s = script_desc__new(name);
	if (!s)
		goto out_delete_desc;

	script_desc__add(s);

	return s;

out_delete_desc:
	script_desc__delete(s);

	return NULL;
}

static const char *ends_with(const char *str, const char *suffix)
{
	size_t suffix_len = strlen(suffix);
	const char *p = str;

	if (strlen(str) > suffix_len) {
		p = str + strlen(str) - suffix_len;
		if (!strncmp(p, suffix, suffix_len))
			return p;
	}

	return NULL;
}

static char *ltrim(char *str)
{
	int len = strlen(str);

	while (len && isspace(*str)) {
		len--;
		str++;
	}

	return str;
}

static int read_script_info(struct script_desc *desc, const char *filename)
{
	char line[BUFSIZ], *p;
	FILE *fp;

	fp = fopen(filename, "r");
	if (!fp)
		return -1;

	while (fgets(line, sizeof(line), fp)) {
		p = ltrim(line);
		if (strlen(p) == 0)
			continue;
		if (*p != '#')
			continue;
		p++;
		if (strlen(p) && *p == '!')
			continue;

		p = ltrim(p);
		if (strlen(p) && p[strlen(p) - 1] == '\n')
			p[strlen(p) - 1] = '\0';

		if (!strncmp(p, "description:", strlen("description:"))) {
			p += strlen("description:");
			desc->half_liner = strdup(ltrim(p));
			continue;
		}

		if (!strncmp(p, "args:", strlen("args:"))) {
			p += strlen("args:");
			desc->args = strdup(ltrim(p));
			continue;
		}
	}

	fclose(fp);

	return 0;
}

static int list_available_scripts(const struct option *opt __used,
				  const char *s __used, int unset __used)
{
	struct dirent *script_next, *lang_next, script_dirent, lang_dirent;
	char scripts_path[MAXPATHLEN];
	DIR *scripts_dir, *lang_dir;
	char script_path[MAXPATHLEN];
	char lang_path[MAXPATHLEN];
	struct script_desc *desc;
	char first_half[BUFSIZ];
	char *script_root;
	char *str;

	snprintf(scripts_path, MAXPATHLEN, "%s/scripts", perf_exec_path());

	scripts_dir = opendir(scripts_path);
	if (!scripts_dir)
		return -1;

	for_each_lang(scripts_path, scripts_dir, lang_dirent, lang_next) {
		snprintf(lang_path, MAXPATHLEN, "%s/%s/bin", scripts_path,
			 lang_dirent.d_name);
		lang_dir = opendir(lang_path);
		if (!lang_dir)
			continue;

		for_each_script(lang_path, lang_dir, script_dirent, script_next) {
			script_root = strdup(script_dirent.d_name);
			str = (char *)ends_with(script_root, REPORT_SUFFIX);
			if (str) {
				*str = '\0';
				desc = script_desc__findnew(script_root);
				snprintf(script_path, MAXPATHLEN, "%s/%s",
					 lang_path, script_dirent.d_name);
				read_script_info(desc, script_path);
			}
			free(script_root);
		}
	}

	fprintf(stdout, "List of available trace scripts:\n");
	list_for_each_entry(desc, &script_descs, node) {
		sprintf(first_half, "%s %s", desc->name,
			desc->args ? desc->args : "");
		fprintf(stdout, "  %-36s %s\n", first_half,
			desc->half_liner ? desc->half_liner : "");
	}

	exit(0);
}

static char *get_script_path(const char *script_root, const char *suffix)
{
	struct dirent *script_next, *lang_next, script_dirent, lang_dirent;
	char scripts_path[MAXPATHLEN];
	char script_path[MAXPATHLEN];
	DIR *scripts_dir, *lang_dir;
	char lang_path[MAXPATHLEN];
	char *str, *__script_root;
	char *path = NULL;

	snprintf(scripts_path, MAXPATHLEN, "%s/scripts", perf_exec_path());

	scripts_dir = opendir(scripts_path);
	if (!scripts_dir)
		return NULL;

	for_each_lang(scripts_path, scripts_dir, lang_dirent, lang_next) {
		snprintf(lang_path, MAXPATHLEN, "%s/%s/bin", scripts_path,
			 lang_dirent.d_name);
		lang_dir = opendir(lang_path);
		if (!lang_dir)
			continue;

		for_each_script(lang_path, lang_dir, script_dirent, script_next) {
			__script_root = strdup(script_dirent.d_name);
			str = (char *)ends_with(__script_root, suffix);
			if (str) {
				*str = '\0';
				if (strcmp(__script_root, script_root))
					continue;
				snprintf(script_path, MAXPATHLEN, "%s/%s",
					 lang_path, script_dirent.d_name);
				path = strdup(script_path);
				free(__script_root);
				break;
			}
			free(__script_root);
		}
	}

	return path;
}

static bool is_top_script(const char *script_path)
{
	return ends_with(script_path, "top") == NULL ? false : true;
}

static int has_required_arg(char *script_path)
{
	struct script_desc *desc;
	int n_args = 0;
	char *p;

	desc = script_desc__new(NULL);

	if (read_script_info(desc, script_path))
		goto out;

	if (!desc->args)
		goto out;

	for (p = desc->args; *p; p++)
		if (*p == '<')
			n_args++;
out:
	script_desc__delete(desc);

	return n_args;
}

static const char * const script_usage[] = {
	"perf script [<options>]",
	"perf script [<options>] record <script> [<record-options>] <command>",
	"perf script [<options>] report <script> [script-args]",
	"perf script [<options>] <script> [<record-options>] <command>",
	"perf script [<options>] <top-script> [script-args]",
	NULL
};

static const struct option options[] = {
	OPT_BOOLEAN('D', "dump-raw-trace", &dump_trace,
		    "dump raw trace in ASCII"),
	OPT_INCR('v', "verbose", &verbose,
		    "be more verbose (show symbol address, etc)"),
	OPT_BOOLEAN('L', "Latency", &latency_format,
		    "show latency attributes (irqs/preemption disabled, etc)"),
	OPT_CALLBACK_NOOPT('l', "list", NULL, NULL, "list available scripts",
			   list_available_scripts),
	OPT_CALLBACK('s', "script", NULL, "name",
		     "script file name (lang:script name, script name, or *)",
		     parse_scriptname),
	OPT_STRING('g', "gen-script", &generate_script_lang, "lang",
		   "generate perf-script.xx script in specified language"),
	OPT_STRING('i', "input", &input_name, "file",
		    "input file name"),
	OPT_BOOLEAN('d', "debug-mode", &debug_mode,
		   "do various checks like samples ordering and lost events"),
	OPT_STRING('k', "vmlinux", &symbol_conf.vmlinux_name,
		   "file", "vmlinux pathname"),
	OPT_STRING(0, "kallsyms", &symbol_conf.kallsyms_name,
		   "file", "kallsyms pathname"),
	OPT_BOOLEAN('G', "hide-call-graph", &no_callchain,
		    "When printing symbols do not display call chain"),
	OPT_STRING(0, "symfs", &symbol_conf.symfs, "directory",
		    "Look for files with symbols relative to this directory"),
	OPT_CALLBACK('f', "fields", NULL, "str",
		     "comma separated output fields prepend with 'type:'. Valid types: hw,sw,trace. Fields: comm,tid,pid,time,cpu,event,trace,sym",
		     parse_output_fields),

	OPT_END()
};

static bool have_cmd(int argc, const char **argv)
{
	char **__argv = malloc(sizeof(const char *) * argc);

	if (!__argv)
		die("malloc");
	memcpy(__argv, argv, sizeof(const char *) * argc);
	argc = parse_options(argc, (const char **)__argv, record_options,
			     NULL, PARSE_OPT_STOP_AT_NON_OPTION);
	free(__argv);

	return argc != 0;
}

int cmd_script(int argc, const char **argv, const char *prefix __used)
{
	char *rec_script_path = NULL;
	char *rep_script_path = NULL;
	struct perf_session *session;
	char *script_path = NULL;
	const char **__argv;
	bool system_wide;
	int i, j, err;

	setup_scripting();

	argc = parse_options(argc, argv, options, script_usage,
			     PARSE_OPT_STOP_AT_NON_OPTION);

	if (argc > 1 && !strncmp(argv[0], "rec", strlen("rec"))) {
		rec_script_path = get_script_path(argv[1], RECORD_SUFFIX);
		if (!rec_script_path)
			return cmd_record(argc, argv, NULL);
	}

	if (argc > 1 && !strncmp(argv[0], "rep", strlen("rep"))) {
		rep_script_path = get_script_path(argv[1], REPORT_SUFFIX);
		if (!rep_script_path) {
			fprintf(stderr,
				"Please specify a valid report script"
				"(see 'perf script -l' for listing)\n");
			return -1;
		}
	}

	/* make sure PERF_EXEC_PATH is set for scripts */
	perf_set_argv_exec_path(perf_exec_path());

	if (argc && !script_name && !rec_script_path && !rep_script_path) {
		int live_pipe[2];
		int rep_args;
		pid_t pid;

		rec_script_path = get_script_path(argv[0], RECORD_SUFFIX);
		rep_script_path = get_script_path(argv[0], REPORT_SUFFIX);

		if (!rec_script_path && !rep_script_path) {
			fprintf(stderr, " Couldn't find script %s\n\n See perf"
				" script -l for available scripts.\n", argv[0]);
			usage_with_options(script_usage, options);
		}

		if (is_top_script(argv[0])) {
			rep_args = argc - 1;
		} else {
			int rec_args;

			rep_args = has_required_arg(rep_script_path);
			rec_args = (argc - 1) - rep_args;
			if (rec_args < 0) {
				fprintf(stderr, " %s script requires options."
					"\n\n See perf script -l for available "
					"scripts and options.\n", argv[0]);
				usage_with_options(script_usage, options);
			}
		}

		if (pipe(live_pipe) < 0) {
			perror("failed to create pipe");
			exit(-1);
		}

		pid = fork();
		if (pid < 0) {
			perror("failed to fork");
			exit(-1);
		}

		if (!pid) {
			system_wide = true;
			j = 0;

			dup2(live_pipe[1], 1);
			close(live_pipe[0]);

			if (!is_top_script(argv[0]))
				system_wide = !have_cmd(argc - rep_args,
							&argv[rep_args]);

			__argv = malloc((argc + 6) * sizeof(const char *));
			if (!__argv)
				die("malloc");

			__argv[j++] = "/bin/sh";
			__argv[j++] = rec_script_path;
			if (system_wide)
				__argv[j++] = "-a";
			__argv[j++] = "-q";
			__argv[j++] = "-o";
			__argv[j++] = "-";
			for (i = rep_args + 1; i < argc; i++)
				__argv[j++] = argv[i];
			__argv[j++] = NULL;

			execvp("/bin/sh", (char **)__argv);
			free(__argv);
			exit(-1);
		}

		dup2(live_pipe[0], 0);
		close(live_pipe[1]);

		__argv = malloc((argc + 4) * sizeof(const char *));
		if (!__argv)
			die("malloc");
		j = 0;
		__argv[j++] = "/bin/sh";
		__argv[j++] = rep_script_path;
		for (i = 1; i < rep_args + 1; i++)
			__argv[j++] = argv[i];
		__argv[j++] = "-i";
		__argv[j++] = "-";
		__argv[j++] = NULL;

		execvp("/bin/sh", (char **)__argv);
		free(__argv);
		exit(-1);
	}

	if (rec_script_path)
		script_path = rec_script_path;
	if (rep_script_path)
		script_path = rep_script_path;

	if (script_path) {
		system_wide = false;
		j = 0;

		if (rec_script_path)
			system_wide = !have_cmd(argc - 1, &argv[1]);

		__argv = malloc((argc + 2) * sizeof(const char *));
		if (!__argv)
			die("malloc");
		__argv[j++] = "/bin/sh";
		__argv[j++] = script_path;
		if (system_wide)
			__argv[j++] = "-a";
		for (i = 2; i < argc; i++)
			__argv[j++] = argv[i];
		__argv[j++] = NULL;

		execvp("/bin/sh", (char **)__argv);
		free(__argv);
		exit(-1);
	}

	if (symbol__init() < 0)
		return -1;
	if (!script_name)
		setup_pager();

	session = perf_session__new(input_name, O_RDONLY, 0, false, &event_ops);
	if (session == NULL)
		return -ENOMEM;

	if (!no_callchain)
		symbol_conf.use_callchain = true;
	else
		symbol_conf.use_callchain = false;

	if (generate_script_lang) {
		struct stat perf_stat;
		int input;

		if (output_set_by_user) {
			fprintf(stderr,
				"custom fields not supported for generated scripts");
			return -1;
		}

		input = open(input_name, O_RDONLY);
		if (input < 0) {
			perror("failed to open file");
			exit(-1);
		}

		err = fstat(input, &perf_stat);
		if (err < 0) {
			perror("failed to stat file");
			exit(-1);
		}

		if (!perf_stat.st_size) {
			fprintf(stderr, "zero-sized file, nothing to do!\n");
			exit(0);
		}

		scripting_ops = script_spec__lookup(generate_script_lang);
		if (!scripting_ops) {
			fprintf(stderr, "invalid language specifier");
			return -1;
		}

		err = scripting_ops->generate_script("perf-script");
		goto out;
	}

	if (script_name) {
		err = scripting_ops->start_script(script_name, argc, argv);
		if (err)
			goto out;
		pr_debug("perf script started with script %s\n\n", script_name);
	}

	err = __cmd_script(session);

	perf_session__delete(session);
	cleanup_scripting();
out:
	return err;
}<|MERGE_RESOLUTION|>--- conflicted
+++ resolved
@@ -247,25 +247,12 @@
 		return -1;
 	}
 
-<<<<<<< HEAD
-	if (session->sample_type & PERF_SAMPLE_RAW) {
-		if (debug_mode) {
-			if (sample->time < last_timestamp) {
-				pr_err("Samples misordered, previous: %" PRIu64
-					" this: %" PRIu64 "\n", last_timestamp,
-					sample->time);
-				nr_unordered++;
-			}
-			last_timestamp = sample->time;
-			return 0;
-=======
 	if (debug_mode) {
 		if (sample->time < last_timestamp) {
 			pr_err("Samples misordered, previous: %" PRIu64
 				" this: %" PRIu64 "\n", last_timestamp,
 				sample->time);
 			nr_unordered++;
->>>>>>> 0ce790e7
 		}
 		last_timestamp = sample->time;
 		return 0;
