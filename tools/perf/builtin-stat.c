/*
 * builtin-stat.c
 *
 * Builtin stat command: Give a precise performance counters summary
 * overview about any workload, CPU or specific PID.
 *
 * Sample output:

   $ perf stat ~/hackbench 10
   Time: 0.104

    Performance counter stats for '/home/mingo/hackbench':

       1255.538611  task clock ticks     #      10.143 CPU utilization factor
             54011  context switches     #       0.043 M/sec
               385  CPU migrations       #       0.000 M/sec
             17755  pagefaults           #       0.014 M/sec
        3808323185  CPU cycles           #    3033.219 M/sec
        1575111190  instructions         #    1254.530 M/sec
          17367895  cache references     #      13.833 M/sec
           7674421  cache misses         #       6.112 M/sec

    Wall-clock time elapsed:   123.786620 msecs

 *
 * Copyright (C) 2008, Red Hat Inc, Ingo Molnar <mingo@redhat.com>
 *
 * Improvements and fixes by:
 *
 *   Arjan van de Ven <arjan@linux.intel.com>
 *   Yanmin Zhang <yanmin.zhang@intel.com>
 *   Wu Fengguang <fengguang.wu@intel.com>
 *   Mike Galbraith <efault@gmx.de>
 *   Paul Mackerras <paulus@samba.org>
 *   Jaswinder Singh Rajput <jaswinder@kernel.org>
 *
 * Released under the GPL v2. (and only v2, not any later version)
 */

#include "perf.h"
#include "builtin.h"
#include "util/util.h"
#include "util/parse-options.h"
#include "util/parse-events.h"
#include "util/event.h"
#include "util/debug.h"
#include "util/header.h"
#include "util/cpumap.h"
#include "util/thread.h"

#include <sys/prctl.h>
#include <math.h>

static struct perf_event_attr default_attrs[] = {

  { .type = PERF_TYPE_SOFTWARE, .config = PERF_COUNT_SW_TASK_CLOCK		},
  { .type = PERF_TYPE_SOFTWARE, .config = PERF_COUNT_SW_CONTEXT_SWITCHES	},
  { .type = PERF_TYPE_SOFTWARE, .config = PERF_COUNT_SW_CPU_MIGRATIONS		},
  { .type = PERF_TYPE_SOFTWARE, .config = PERF_COUNT_SW_PAGE_FAULTS		},

  { .type = PERF_TYPE_HARDWARE, .config = PERF_COUNT_HW_CPU_CYCLES		},
  { .type = PERF_TYPE_HARDWARE, .config = PERF_COUNT_HW_INSTRUCTIONS		},
  { .type = PERF_TYPE_HARDWARE, .config = PERF_COUNT_HW_BRANCH_INSTRUCTIONS	},
  { .type = PERF_TYPE_HARDWARE, .config = PERF_COUNT_HW_BRANCH_MISSES		},
  { .type = PERF_TYPE_HARDWARE, .config = PERF_COUNT_HW_CACHE_REFERENCES	},
  { .type = PERF_TYPE_HARDWARE, .config = PERF_COUNT_HW_CACHE_MISSES		},

};

static bool			system_wide			=  false;
static unsigned int		nr_cpus				=  0;
static int			run_idx				=  0;

static int			run_count			=  1;
<<<<<<< HEAD
static bool			inherit				=  true;
=======
static bool			no_inherit			= false;
>>>>>>> f4b87dee
static bool			scale				=  true;
static pid_t			target_pid			= -1;
static pid_t			target_tid			= -1;
static pid_t			*all_tids			=  NULL;
static int			thread_num			=  0;
static pid_t			child_pid			= -1;
static bool			null_run			=  false;

static int			*fd[MAX_NR_CPUS][MAX_COUNTERS];

static int			event_scaled[MAX_COUNTERS];

static volatile int done = 0;

struct stats
{
	double n, mean, M2;
};

static void update_stats(struct stats *stats, u64 val)
{
	double delta;

	stats->n++;
	delta = val - stats->mean;
	stats->mean += delta / stats->n;
	stats->M2 += delta*(val - stats->mean);
}

static double avg_stats(struct stats *stats)
{
	return stats->mean;
}

/*
 * http://en.wikipedia.org/wiki/Algorithms_for_calculating_variance
 *
 *       (\Sum n_i^2) - ((\Sum n_i)^2)/n
 * s^2 = -------------------------------
 *                  n - 1
 *
 * http://en.wikipedia.org/wiki/Stddev
 *
 * The std dev of the mean is related to the std dev by:
 *
 *             s
 * s_mean = -------
 *          sqrt(n)
 *
 */
static double stddev_stats(struct stats *stats)
{
	double variance = stats->M2 / (stats->n - 1);
	double variance_mean = variance / stats->n;

	return sqrt(variance_mean);
}

struct stats			event_res_stats[MAX_COUNTERS][3];
struct stats			runtime_nsecs_stats;
struct stats			walltime_nsecs_stats;
struct stats			runtime_cycles_stats;
struct stats			runtime_branches_stats;

#define MATCH_EVENT(t, c, counter)			\
	(attrs[counter].type == PERF_TYPE_##t &&	\
	 attrs[counter].config == PERF_COUNT_##c)

#define ERR_PERF_OPEN \
"Error: counter %d, sys_perf_event_open() syscall returned with %d (%s)\n"

static int create_perf_stat_counter(int counter)
{
	struct perf_event_attr *attr = attrs + counter;
	int thread;
	int ncreated = 0;

	if (scale)
		attr->read_format = PERF_FORMAT_TOTAL_TIME_ENABLED |
				    PERF_FORMAT_TOTAL_TIME_RUNNING;

	if (system_wide) {
		unsigned int cpu;

		for (cpu = 0; cpu < nr_cpus; cpu++) {
			fd[cpu][counter][0] = sys_perf_event_open(attr,
					-1, cpumap[cpu], -1, 0);
			if (fd[cpu][counter][0] < 0)
				pr_debug(ERR_PERF_OPEN, counter,
					 fd[cpu][counter][0], strerror(errno));
			else
				++ncreated;
		}
	} else {
<<<<<<< HEAD
		attr->inherit	     = inherit;
		if (target_pid == -1) {
=======
		attr->inherit = !no_inherit;
		if (target_pid == -1 && target_tid == -1) {
>>>>>>> f4b87dee
			attr->disabled = 1;
			attr->enable_on_exec = 1;
		}
		for (thread = 0; thread < thread_num; thread++) {
			fd[0][counter][thread] = sys_perf_event_open(attr,
				all_tids[thread], -1, -1, 0);
			if (fd[0][counter][thread] < 0)
				pr_debug(ERR_PERF_OPEN, counter,
					 fd[0][counter][thread],
					 strerror(errno));
			else
				++ncreated;
		}
	}

	return ncreated;
}

/*
 * Does the counter have nsecs as a unit?
 */
static inline int nsec_counter(int counter)
{
	if (MATCH_EVENT(SOFTWARE, SW_CPU_CLOCK, counter) ||
	    MATCH_EVENT(SOFTWARE, SW_TASK_CLOCK, counter))
		return 1;

	return 0;
}

/*
 * Read out the results of a single counter:
 */
static void read_counter(int counter)
{
	u64 count[3], single_count[3];
	unsigned int cpu;
	size_t res, nv;
	int scaled;
	int i, thread;

	count[0] = count[1] = count[2] = 0;

	nv = scale ? 3 : 1;
	for (cpu = 0; cpu < nr_cpus; cpu++) {
		for (thread = 0; thread < thread_num; thread++) {
			if (fd[cpu][counter][thread] < 0)
				continue;

			res = read(fd[cpu][counter][thread],
					single_count, nv * sizeof(u64));
			assert(res == nv * sizeof(u64));

			close(fd[cpu][counter][thread]);
			fd[cpu][counter][thread] = -1;

			count[0] += single_count[0];
			if (scale) {
				count[1] += single_count[1];
				count[2] += single_count[2];
			}
		}
	}

	scaled = 0;
	if (scale) {
		if (count[2] == 0) {
			event_scaled[counter] = -1;
			count[0] = 0;
			return;
		}

		if (count[2] < count[1]) {
			event_scaled[counter] = 1;
			count[0] = (unsigned long long)
				((double)count[0] * count[1] / count[2] + 0.5);
		}
	}

	for (i = 0; i < 3; i++)
		update_stats(&event_res_stats[counter][i], count[i]);

	if (verbose) {
		fprintf(stderr, "%s: %Ld %Ld %Ld\n", event_name(counter),
				count[0], count[1], count[2]);
	}

	/*
	 * Save the full runtime - to allow normalization during printout:
	 */
	if (MATCH_EVENT(SOFTWARE, SW_TASK_CLOCK, counter))
		update_stats(&runtime_nsecs_stats, count[0]);
	if (MATCH_EVENT(HARDWARE, HW_CPU_CYCLES, counter))
		update_stats(&runtime_cycles_stats, count[0]);
	if (MATCH_EVENT(HARDWARE, HW_BRANCH_INSTRUCTIONS, counter))
		update_stats(&runtime_branches_stats, count[0]);
}

static int run_perf_stat(int argc __used, const char **argv)
{
	unsigned long long t0, t1;
	int status = 0;
	int counter, ncreated = 0;
	int child_ready_pipe[2], go_pipe[2];
	const bool forks = (argc > 0);
	char buf;

	if (!system_wide)
		nr_cpus = 1;

	if (forks && (pipe(child_ready_pipe) < 0 || pipe(go_pipe) < 0)) {
		perror("failed to create pipes");
		exit(1);
	}

	if (forks) {
		if ((child_pid = fork()) < 0)
			perror("failed to fork");

		if (!child_pid) {
			close(child_ready_pipe[0]);
			close(go_pipe[1]);
			fcntl(go_pipe[0], F_SETFD, FD_CLOEXEC);

			/*
			 * Do a dummy execvp to get the PLT entry resolved,
			 * so we avoid the resolver overhead on the real
			 * execvp call.
			 */
			execvp("", (char **)argv);

			/*
			 * Tell the parent we're ready to go
			 */
			close(child_ready_pipe[1]);

			/*
			 * Wait until the parent tells us to go.
			 */
			if (read(go_pipe[0], &buf, 1) == -1)
				perror("unable to read pipe");

			execvp(argv[0], (char **)argv);

			perror(argv[0]);
			exit(-1);
		}

		if (target_tid == -1 && target_pid == -1 && !system_wide)
			all_tids[0] = child_pid;

		/*
		 * Wait for the child to be ready to exec.
		 */
		close(child_ready_pipe[1]);
		close(go_pipe[0]);
		if (read(child_ready_pipe[0], &buf, 1) == -1)
			perror("unable to read pipe");
		close(child_ready_pipe[0]);
	}

	for (counter = 0; counter < nr_counters; counter++)
		ncreated += create_perf_stat_counter(counter);

	if (ncreated == 0) {
		pr_err("No permission to collect %sstats.\n"
		       "Consider tweaking /proc/sys/kernel/perf_event_paranoid.\n",
		       system_wide ? "system-wide " : "");
		if (child_pid != -1)
			kill(child_pid, SIGTERM);
		return -1;
	}

	/*
	 * Enable counters and exec the command:
	 */
	t0 = rdclock();

	if (forks) {
		close(go_pipe[1]);
		wait(&status);
	} else {
		while(!done) sleep(1);
	}

	t1 = rdclock();

	update_stats(&walltime_nsecs_stats, t1 - t0);

	for (counter = 0; counter < nr_counters; counter++)
		read_counter(counter);

	return WEXITSTATUS(status);
}

static void print_noise(int counter, double avg)
{
	if (run_count == 1)
		return;

	fprintf(stderr, "   ( +- %7.3f%% )",
			100 * stddev_stats(&event_res_stats[counter][0]) / avg);
}

static void nsec_printout(int counter, double avg)
{
	double msecs = avg / 1e6;

	fprintf(stderr, " %14.6f  %-24s", msecs, event_name(counter));

	if (MATCH_EVENT(SOFTWARE, SW_TASK_CLOCK, counter)) {
		fprintf(stderr, " # %10.3f CPUs ",
				avg / avg_stats(&walltime_nsecs_stats));
	}
}

static void abs_printout(int counter, double avg)
{
	double total, ratio = 0.0;

	fprintf(stderr, " %14.0f  %-24s", avg, event_name(counter));

	if (MATCH_EVENT(HARDWARE, HW_INSTRUCTIONS, counter)) {
		total = avg_stats(&runtime_cycles_stats);

		if (total)
			ratio = avg / total;

		fprintf(stderr, " # %10.3f IPC  ", ratio);
	} else if (MATCH_EVENT(HARDWARE, HW_BRANCH_MISSES, counter) &&
			runtime_branches_stats.n != 0) {
		total = avg_stats(&runtime_branches_stats);

		if (total)
			ratio = avg * 100 / total;

		fprintf(stderr, " # %10.3f %%    ", ratio);

	} else if (runtime_nsecs_stats.n != 0) {
		total = avg_stats(&runtime_nsecs_stats);

		if (total)
			ratio = 1000.0 * avg / total;

		fprintf(stderr, " # %10.3f M/sec", ratio);
	}
}

/*
 * Print out the results of a single counter:
 */
static void print_counter(int counter)
{
	double avg = avg_stats(&event_res_stats[counter][0]);
	int scaled = event_scaled[counter];

	if (scaled == -1) {
		fprintf(stderr, " %14s  %-24s\n",
			"<not counted>", event_name(counter));
		return;
	}

	if (nsec_counter(counter))
		nsec_printout(counter, avg);
	else
		abs_printout(counter, avg);

	print_noise(counter, avg);

	if (scaled) {
		double avg_enabled, avg_running;

		avg_enabled = avg_stats(&event_res_stats[counter][1]);
		avg_running = avg_stats(&event_res_stats[counter][2]);

		fprintf(stderr, "  (scaled from %.2f%%)",
				100 * avg_running / avg_enabled);
	}

	fprintf(stderr, "\n");
}

static void print_stat(int argc, const char **argv)
{
	int i, counter;

	fflush(stdout);

	fprintf(stderr, "\n");
	fprintf(stderr, " Performance counter stats for ");
	if(target_pid == -1 && target_tid == -1) {
		fprintf(stderr, "\'%s", argv[0]);
		for (i = 1; i < argc; i++)
			fprintf(stderr, " %s", argv[i]);
	} else if (target_pid != -1)
		fprintf(stderr, "process id \'%d", target_pid);
	else
		fprintf(stderr, "thread id \'%d", target_tid);

	fprintf(stderr, "\'");
	if (run_count > 1)
		fprintf(stderr, " (%d runs)", run_count);
	fprintf(stderr, ":\n\n");

	for (counter = 0; counter < nr_counters; counter++)
		print_counter(counter);

	fprintf(stderr, "\n");
	fprintf(stderr, " %14.9f  seconds time elapsed",
			avg_stats(&walltime_nsecs_stats)/1e9);
	if (run_count > 1) {
		fprintf(stderr, "   ( +- %7.3f%% )",
				100*stddev_stats(&walltime_nsecs_stats) /
				avg_stats(&walltime_nsecs_stats));
	}
	fprintf(stderr, "\n\n");
}

static volatile int signr = -1;

static void skip_signal(int signo)
{
	if(child_pid == -1)
		done = 1;

	signr = signo;
}

static void sig_atexit(void)
{
	if (child_pid != -1)
		kill(child_pid, SIGTERM);

	if (signr == -1)
		return;

	signal(signr, SIG_DFL);
	kill(getpid(), signr);
}

static const char * const stat_usage[] = {
	"perf stat [<options>] [<command>]",
	NULL
};

static const struct option options[] = {
	OPT_CALLBACK('e', "event", NULL, "event",
		     "event selector. use 'perf list' to list available events",
		     parse_events),
	OPT_BOOLEAN('i', "no-inherit", &no_inherit,
		    "child tasks do not inherit counters"),
	OPT_INTEGER('p', "pid", &target_pid,
		    "stat events on existing process id"),
	OPT_INTEGER('t', "tid", &target_tid,
		    "stat events on existing thread id"),
	OPT_BOOLEAN('a', "all-cpus", &system_wide,
		    "system-wide collection from all CPUs"),
	OPT_BOOLEAN('c', "scale", &scale,
		    "scale/normalize counters"),
	OPT_INCR('v', "verbose", &verbose,
		    "be more verbose (show counter open errors, etc)"),
	OPT_INTEGER('r', "repeat", &run_count,
		    "repeat command and print average + stddev (max: 100)"),
	OPT_BOOLEAN('n', "null", &null_run,
		    "null run - dont start any counters"),
	OPT_END()
};

int cmd_stat(int argc, const char **argv, const char *prefix __used)
{
	int status;
	int i,j;

	argc = parse_options(argc, argv, options, stat_usage,
		PARSE_OPT_STOP_AT_NON_OPTION);
	if (!argc && target_pid == -1 && target_tid == -1)
		usage_with_options(stat_usage, options);
	if (run_count <= 0)
		usage_with_options(stat_usage, options);

	/* Set attrs and nr_counters if no event is selected and !null_run */
	if (!null_run && !nr_counters) {
		memcpy(attrs, default_attrs, sizeof(default_attrs));
		nr_counters = ARRAY_SIZE(default_attrs);
	}

	if (system_wide)
		nr_cpus = read_cpu_map();
	else
		nr_cpus = 1;

	if (target_pid != -1) {
		target_tid = target_pid;
		thread_num = find_all_tid(target_pid, &all_tids);
		if (thread_num <= 0) {
			fprintf(stderr, "Can't find all threads of pid %d\n",
					target_pid);
			usage_with_options(stat_usage, options);
		}
	} else {
		all_tids=malloc(sizeof(pid_t));
		if (!all_tids)
			return -ENOMEM;

		all_tids[0] = target_tid;
		thread_num = 1;
	}

	for (i = 0; i < MAX_NR_CPUS; i++) {
		for (j = 0; j < MAX_COUNTERS; j++) {
			fd[i][j] = malloc(sizeof(int)*thread_num);
			if (!fd[i][j])
				return -ENOMEM;
		}
	}

	/*
	 * We dont want to block the signals - that would cause
	 * child tasks to inherit that and Ctrl-C would not work.
	 * What we want is for Ctrl-C to work in the exec()-ed
	 * task, but being ignored by perf stat itself:
	 */
	atexit(sig_atexit);
	signal(SIGINT,  skip_signal);
	signal(SIGALRM, skip_signal);
	signal(SIGABRT, skip_signal);

	status = 0;
	for (run_idx = 0; run_idx < run_count; run_idx++) {
		if (run_count != 1 && verbose)
			fprintf(stderr, "[ perf stat: executing run #%d ... ]\n", run_idx + 1);
		status = run_perf_stat(argc, argv);
	}

	if (status != -1)
		print_stat(argc, argv);

	return status;
}<|MERGE_RESOLUTION|>--- conflicted
+++ resolved
@@ -72,11 +72,7 @@
 static int			run_idx				=  0;
 
 static int			run_count			=  1;
-<<<<<<< HEAD
-static bool			inherit				=  true;
-=======
 static bool			no_inherit			= false;
->>>>>>> f4b87dee
 static bool			scale				=  true;
 static pid_t			target_pid			= -1;
 static pid_t			target_tid			= -1;
@@ -171,13 +167,8 @@
 				++ncreated;
 		}
 	} else {
-<<<<<<< HEAD
-		attr->inherit	     = inherit;
-		if (target_pid == -1) {
-=======
 		attr->inherit = !no_inherit;
 		if (target_pid == -1 && target_tid == -1) {
->>>>>>> f4b87dee
 			attr->disabled = 1;
 			attr->enable_on_exec = 1;
 		}
