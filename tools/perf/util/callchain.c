--- conflicted
+++ resolved
@@ -230,11 +230,7 @@
 
 static void
 add_child(struct callchain_node *parent, struct resolved_chain *chain,
-<<<<<<< HEAD
-	  int start)
-=======
 	  int start, u64 period)
->>>>>>> 772320e8
 {
 	struct callchain_node *new;
 
@@ -252,12 +248,8 @@
  */
 static void
 split_add_child(struct callchain_node *parent, struct resolved_chain *chain,
-<<<<<<< HEAD
-		struct callchain_list *to_split, int idx_parents, int idx_local)
-=======
 		struct callchain_list *to_split, int idx_parents, int idx_local,
 		u64 period)
->>>>>>> 772320e8
 {
 	struct callchain_node *new;
 	struct list_head *old_tail;
@@ -284,13 +276,8 @@
 	/* create a new child for the new branch if any */
 	if (idx_total < chain->nr) {
 		parent->hit = 0;
-<<<<<<< HEAD
-		add_child(parent, chain, idx_total);
-		parent->children_hit++;
-=======
 		add_child(parent, chain, idx_total, period);
 		parent->children_hit += period;
->>>>>>> 772320e8
 	} else {
 		parent->hit = period;
 	}
@@ -298,40 +285,24 @@
 
 static int
 __append_chain(struct callchain_node *root, struct resolved_chain *chain,
-<<<<<<< HEAD
-	       unsigned int start);
-=======
 	       unsigned int start, u64 period);
->>>>>>> 772320e8
 
 static void
 __append_chain_children(struct callchain_node *root,
 			struct resolved_chain *chain,
-<<<<<<< HEAD
-			unsigned int start)
-=======
 			unsigned int start, u64 period)
->>>>>>> 772320e8
 {
 	struct callchain_node *rnode;
 
 	/* lookup in childrens */
 	chain_for_each_child(rnode, root) {
-<<<<<<< HEAD
-		unsigned int ret = __append_chain(rnode, chain, start);
-=======
 		unsigned int ret = __append_chain(rnode, chain, start, period);
->>>>>>> 772320e8
 
 		if (!ret)
 			goto inc_children_hit;
 	}
 	/* nothing in children, add to the current node */
-<<<<<<< HEAD
-	add_child(root, chain, start);
-=======
 	add_child(root, chain, start, period);
->>>>>>> 772320e8
 
 inc_children_hit:
 	root->children_hit += period;
@@ -339,11 +310,7 @@
 
 static int
 __append_chain(struct callchain_node *root, struct resolved_chain *chain,
-<<<<<<< HEAD
-	       unsigned int start)
-=======
 	       unsigned int start, u64 period)
->>>>>>> 772320e8
 {
 	struct callchain_list *cnode;
 	unsigned int i = start;
@@ -379,11 +346,7 @@
 
 	/* we match only a part of the node. Split it and add the new chain */
 	if (i - start < root->val_nr) {
-<<<<<<< HEAD
-		split_add_child(root, chain, cnode, start, i - start);
-=======
 		split_add_child(root, chain, cnode, start, i - start, period);
->>>>>>> 772320e8
 		return 0;
 	}
 
@@ -394,11 +357,7 @@
 	}
 
 	/* We match the node and still have a part remaining */
-<<<<<<< HEAD
-	__append_chain_children(root, chain, i);
-=======
 	__append_chain_children(root, chain, i, period);
->>>>>>> 772320e8
 
 	return 0;
 }
@@ -422,11 +381,7 @@
 
 
 int append_chain(struct callchain_node *root, struct ip_callchain *chain,
-<<<<<<< HEAD
-		 struct map_symbol *syms)
-=======
 		 struct map_symbol *syms, u64 period)
->>>>>>> 772320e8
 {
 	struct resolved_chain *filtered;
 
@@ -443,11 +398,7 @@
 	if (!filtered->nr)
 		goto end;
 
-<<<<<<< HEAD
-	__append_chain_children(root, filtered, 0);
-=======
 	__append_chain_children(root, filtered, 0, period);
->>>>>>> 772320e8
 end:
 	free(filtered);
 
