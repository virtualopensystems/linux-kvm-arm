/*
 * Copyright (C) 2009, Steven Rostedt <srostedt@redhat.com>
 *
 * ~~~~~~~~~~~~~~~~~~~~~~~~~~~~~~~~~~~~~~~~~~~~~~~~~~~~~~~~~~~~~~~~~~~~~~~~~~
 *
 * This program is free software; you can redistribute it and/or modify
 * it under the terms of the GNU General Public License as published by
 * the Free Software Foundation; version 2 of the License (not later!)
 *
 * This program is distributed in the hope that it will be useful,
 * but WITHOUT ANY WARRANTY; without even the implied warranty of
 * MERCHANTABILITY or FITNESS FOR A PARTICULAR PURPOSE.  See the
 * GNU General Public License for more details.
 *
 * You should have received a copy of the GNU General Public License
 * along with this program; if not, write to the Free Software
 * Foundation, Inc., 59 Temple Place, Suite 330, Boston, MA  02111-1307  USA
 *
 * ~~~~~~~~~~~~~~~~~~~~~~~~~~~~~~~~~~~~~~~~~~~~~~~~~~~~~~~~~~~~~~~~~~~~~~~~~~
 */
#define _FILE_OFFSET_BITS 64

#include <dirent.h>
#include <stdio.h>
#include <stdlib.h>
#include <string.h>
#include <getopt.h>
#include <stdarg.h>
#include <sys/types.h>
#include <sys/stat.h>
#include <sys/wait.h>
#include <sys/mman.h>
#include <pthread.h>
#include <fcntl.h>
#include <unistd.h>
#include <ctype.h>
#include <errno.h>

#include "../perf.h"
#include "util.h"
#include "trace-event.h"

static int input_fd;

static int read_page;

int file_bigendian;
int host_bigendian;
static int long_size;

static unsigned long	page_size;

static ssize_t calc_data_size;
<<<<<<< HEAD
=======
static bool repipe;

/* If it fails, the next read will report it */
static void skip(int size)
{
	lseek(input_fd, size, SEEK_CUR);
}
>>>>>>> f4b87dee

static int do_read(int fd, void *buf, int size)
{
	int rsize = size;

	while (size) {
		int ret = read(fd, buf, size);

		if (ret <= 0)
			return -1;

<<<<<<< HEAD
=======
		if (repipe) {
			int retw = write(STDOUT_FILENO, buf, ret);

			if (retw <= 0 || retw != ret)
				die("repiping input file");
		}

>>>>>>> f4b87dee
		size -= ret;
		buf += ret;
	}

	return rsize;
}

static int read_or_die(void *data, int size)
{
	int r;

	r = do_read(input_fd, data, size);
	if (r <= 0)
		die("reading input file (size expected=%d received=%d)",
		    size, r);

	if (calc_data_size)
		calc_data_size += r;

	return r;
}

static unsigned int read4(void)
{
	unsigned int data;

	read_or_die(&data, 4);
	return __data2host4(data);
}

static unsigned long long read8(void)
{
	unsigned long long data;

	read_or_die(&data, 8);
	return __data2host8(data);
}

static char *read_string(void)
{
	char buf[BUFSIZ];
	char *str = NULL;
	int size = 0;
	off_t r;
	char c;

	for (;;) {
		r = read(input_fd, &c, 1);
		if (r < 0)
			die("reading input file");

		if (!r)
			die("no data");

<<<<<<< HEAD
		buf[size++] = c;

		if (!c)
			break;
	}

	if (calc_data_size)
		calc_data_size += size;

	str = malloc_or_die(size);
	memcpy(str, buf, size);
=======
		if (repipe) {
			int retw = write(STDOUT_FILENO, &c, 1);

			if (retw <= 0 || retw != r)
				die("repiping input file string");
		}

		buf[size++] = c;

		if (!c)
			break;
	}
>>>>>>> f4b87dee

	if (calc_data_size)
		calc_data_size += size;

	str = malloc_or_die(size);
	memcpy(str, buf, size);

	return str;
}

static void read_proc_kallsyms(void)
{
	unsigned int size;
	char *buf;

	size = read4();
	if (!size)
		return;

	buf = malloc_or_die(size + 1);
	read_or_die(buf, size);
	buf[size] = '\0';

	parse_proc_kallsyms(buf, size);

	free(buf);
}

static void read_ftrace_printk(void)
{
	unsigned int size;
	char *buf;

	size = read4();
	if (!size)
		return;

	buf = malloc_or_die(size);
	read_or_die(buf, size);

	parse_ftrace_printk(buf, size);

	free(buf);
}

static void read_header_files(void)
{
	unsigned long long size;
	char *header_event;
	char buf[BUFSIZ];

	read_or_die(buf, 12);

	if (memcmp(buf, "header_page", 12) != 0)
		die("did not read header page");

	size = read8();
	skip(size);

	/*
	 * The size field in the page is of type long,
	 * use that instead, since it represents the kernel.
	 */
	long_size = header_page_size_size;

	read_or_die(buf, 13);
	if (memcmp(buf, "header_event", 13) != 0)
		die("did not read header event");

	size = read8();
	header_event = malloc_or_die(size);
	read_or_die(header_event, size);
	free(header_event);
}

static void read_ftrace_file(unsigned long long size)
{
	char *buf;

	buf = malloc_or_die(size);
	read_or_die(buf, size);
	parse_ftrace_file(buf, size);
	free(buf);
}

static void read_event_file(char *sys, unsigned long long size)
{
	char *buf;

	buf = malloc_or_die(size);
	read_or_die(buf, size);
	parse_event_file(buf, size, sys);
	free(buf);
}

static void read_ftrace_files(void)
{
	unsigned long long size;
	int count;
	int i;

	count = read4();

	for (i = 0; i < count; i++) {
		size = read8();
		read_ftrace_file(size);
	}
}

static void read_event_files(void)
{
	unsigned long long size;
	char *sys;
	int systems;
	int count;
	int i,x;

	systems = read4();

	for (i = 0; i < systems; i++) {
		sys = read_string();

		count = read4();
		for (x=0; x < count; x++) {
			size = read8();
			read_event_file(sys, size);
		}
	}
}

struct cpu_data {
	unsigned long long	offset;
	unsigned long long	size;
	unsigned long long	timestamp;
	struct record		*next;
	char			*page;
	int			cpu;
	int			index;
	int			page_size;
};

static struct cpu_data *cpu_data;

static void update_cpu_data_index(int cpu)
{
	cpu_data[cpu].offset += page_size;
	cpu_data[cpu].size -= page_size;
	cpu_data[cpu].index = 0;
}

static void get_next_page(int cpu)
{
	off_t save_seek;
	off_t ret;

	if (!cpu_data[cpu].page)
		return;

	if (read_page) {
		if (cpu_data[cpu].size <= page_size) {
			free(cpu_data[cpu].page);
			cpu_data[cpu].page = NULL;
			return;
		}

		update_cpu_data_index(cpu);

		/* other parts of the code may expect the pointer to not move */
		save_seek = lseek(input_fd, 0, SEEK_CUR);

		ret = lseek(input_fd, cpu_data[cpu].offset, SEEK_SET);
		if (ret == (off_t)-1)
			die("failed to lseek");
		ret = read(input_fd, cpu_data[cpu].page, page_size);
		if (ret < 0)
			die("failed to read page");

		/* reset the file pointer back */
		lseek(input_fd, save_seek, SEEK_SET);

		return;
	}

	munmap(cpu_data[cpu].page, page_size);
	cpu_data[cpu].page = NULL;

	if (cpu_data[cpu].size <= page_size)
		return;

	update_cpu_data_index(cpu);

	cpu_data[cpu].page = mmap(NULL, page_size, PROT_READ, MAP_PRIVATE,
				  input_fd, cpu_data[cpu].offset);
	if (cpu_data[cpu].page == MAP_FAILED)
		die("failed to mmap cpu %d at offset 0x%llx",
		    cpu, cpu_data[cpu].offset);
}

static unsigned int type_len4host(unsigned int type_len_ts)
{
	if (file_bigendian)
		return (type_len_ts >> 27) & ((1 << 5) - 1);
	else
		return type_len_ts & ((1 << 5) - 1);
}

static unsigned int ts4host(unsigned int type_len_ts)
{
	if (file_bigendian)
		return type_len_ts & ((1 << 27) - 1);
	else
		return type_len_ts >> 5;
}

static int calc_index(void *ptr, int cpu)
{
	return (unsigned long)ptr - (unsigned long)cpu_data[cpu].page;
}

struct record *trace_peek_data(int cpu)
{
	struct record *data;
	void *page = cpu_data[cpu].page;
	int idx = cpu_data[cpu].index;
	void *ptr = page + idx;
	unsigned long long extend;
	unsigned int type_len_ts;
	unsigned int type_len;
	unsigned int delta;
	unsigned int length = 0;

	if (cpu_data[cpu].next)
		return cpu_data[cpu].next;

	if (!page)
		return NULL;

	if (!idx) {
		/* FIXME: handle header page */
		if (header_page_ts_size != 8)
			die("expected a long long type for timestamp");
		cpu_data[cpu].timestamp = data2host8(ptr);
		ptr += 8;
		switch (header_page_size_size) {
		case 4:
			cpu_data[cpu].page_size = data2host4(ptr);
			ptr += 4;
			break;
		case 8:
			cpu_data[cpu].page_size = data2host8(ptr);
			ptr += 8;
			break;
		default:
			die("bad long size");
		}
		ptr = cpu_data[cpu].page + header_page_data_offset;
	}

read_again:
	idx = calc_index(ptr, cpu);

	if (idx >= cpu_data[cpu].page_size) {
		get_next_page(cpu);
		return trace_peek_data(cpu);
	}

	type_len_ts = data2host4(ptr);
	ptr += 4;

	type_len = type_len4host(type_len_ts);
	delta = ts4host(type_len_ts);

	switch (type_len) {
	case RINGBUF_TYPE_PADDING:
		if (!delta)
			die("error, hit unexpected end of page");
		length = data2host4(ptr);
		ptr += 4;
		length *= 4;
		ptr += length;
		goto read_again;

	case RINGBUF_TYPE_TIME_EXTEND:
		extend = data2host4(ptr);
		ptr += 4;
		extend <<= TS_SHIFT;
		extend += delta;
		cpu_data[cpu].timestamp += extend;
		goto read_again;

	case RINGBUF_TYPE_TIME_STAMP:
		ptr += 12;
		break;
	case 0:
		length = data2host4(ptr);
		ptr += 4;
		die("here! length=%d", length);
		break;
	default:
		length = type_len * 4;
		break;
	}

	cpu_data[cpu].timestamp += delta;

	data = malloc_or_die(sizeof(*data));
	memset(data, 0, sizeof(*data));

	data->ts = cpu_data[cpu].timestamp;
	data->size = length;
	data->data = ptr;
	ptr += length;

	cpu_data[cpu].index = calc_index(ptr, cpu);
	cpu_data[cpu].next = data;

	return data;
}

struct record *trace_read_data(int cpu)
{
	struct record *data;

	data = trace_peek_data(cpu);
	cpu_data[cpu].next = NULL;

	return data;
}

<<<<<<< HEAD
ssize_t trace_report(int fd)
=======
ssize_t trace_report(int fd, bool __repipe)
>>>>>>> f4b87dee
{
	char buf[BUFSIZ];
	char test[] = { 23, 8, 68 };
	char *version;
	int show_version = 0;
	int show_funcs = 0;
	int show_printk = 0;
	ssize_t size;

	calc_data_size = 1;
<<<<<<< HEAD
=======
	repipe = __repipe;
>>>>>>> f4b87dee

	input_fd = fd;

	read_or_die(buf, 3);
	if (memcmp(buf, test, 3) != 0)
		die("no trace data in the file");

	read_or_die(buf, 7);
	if (memcmp(buf, "tracing", 7) != 0)
		die("not a trace file (missing 'tracing' tag)");

	version = read_string();
	if (show_version)
		printf("version = %s\n", version);
	free(version);

	read_or_die(buf, 1);
	file_bigendian = buf[0];
	host_bigendian = bigendian();

	read_or_die(buf, 1);
	long_size = buf[0];

	page_size = read4();

	read_header_files();

	read_ftrace_files();
	read_event_files();
	read_proc_kallsyms();
	read_ftrace_printk();

	size = calc_data_size - 1;
	calc_data_size = 0;
<<<<<<< HEAD
=======
	repipe = false;
>>>>>>> f4b87dee

	if (show_funcs) {
		print_funcs();
		return size;
	}
	if (show_printk) {
		print_printk();
		return size;
	}

	return size;
}<|MERGE_RESOLUTION|>--- conflicted
+++ resolved
@@ -51,8 +51,6 @@
 static unsigned long	page_size;
 
 static ssize_t calc_data_size;
-<<<<<<< HEAD
-=======
 static bool repipe;
 
 /* If it fails, the next read will report it */
@@ -60,7 +58,6 @@
 {
 	lseek(input_fd, size, SEEK_CUR);
 }
->>>>>>> f4b87dee
 
 static int do_read(int fd, void *buf, int size)
 {
@@ -72,8 +69,6 @@
 		if (ret <= 0)
 			return -1;
 
-<<<<<<< HEAD
-=======
 		if (repipe) {
 			int retw = write(STDOUT_FILENO, buf, ret);
 
@@ -81,7 +76,6 @@
 				die("repiping input file");
 		}
 
->>>>>>> f4b87dee
 		size -= ret;
 		buf += ret;
 	}
@@ -136,19 +130,6 @@
 		if (!r)
 			die("no data");
 
-<<<<<<< HEAD
-		buf[size++] = c;
-
-		if (!c)
-			break;
-	}
-
-	if (calc_data_size)
-		calc_data_size += size;
-
-	str = malloc_or_die(size);
-	memcpy(str, buf, size);
-=======
 		if (repipe) {
 			int retw = write(STDOUT_FILENO, &c, 1);
 
@@ -161,7 +142,6 @@
 		if (!c)
 			break;
 	}
->>>>>>> f4b87dee
 
 	if (calc_data_size)
 		calc_data_size += size;
@@ -491,11 +471,7 @@
 	return data;
 }
 
-<<<<<<< HEAD
-ssize_t trace_report(int fd)
-=======
 ssize_t trace_report(int fd, bool __repipe)
->>>>>>> f4b87dee
 {
 	char buf[BUFSIZ];
 	char test[] = { 23, 8, 68 };
@@ -506,10 +482,7 @@
 	ssize_t size;
 
 	calc_data_size = 1;
-<<<<<<< HEAD
-=======
 	repipe = __repipe;
->>>>>>> f4b87dee
 
 	input_fd = fd;
 
@@ -544,10 +517,7 @@
 
 	size = calc_data_size - 1;
 	calc_data_size = 0;
-<<<<<<< HEAD
-=======
 	repipe = false;
->>>>>>> f4b87dee
 
 	if (show_funcs) {
 		print_funcs();
