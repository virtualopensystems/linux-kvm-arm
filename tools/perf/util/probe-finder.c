--- conflicted
+++ resolved
@@ -199,19 +199,11 @@
 {
 	Dwarf_Attribute attr;
 	Dwarf_Word ret;
-<<<<<<< HEAD
 
 	if (dwarf_attr(tp_die, DW_AT_byte_size, &attr) == NULL ||
 	    dwarf_formudata(&attr, &ret) != 0)
 		return 0;
 
-=======
-
-	if (dwarf_attr(tp_die, DW_AT_byte_size, &attr) == NULL ||
-	    dwarf_formudata(&attr, &ret) != 0)
-		return 0;
-
->>>>>>> 062c1825
 	return (int)ret;
 }
 
@@ -286,7 +278,6 @@
 static int __die_search_func_cb(Dwarf_Die *fn_die, void *data)
 {
 	struct __addr_die_search_param *ad = data;
-<<<<<<< HEAD
 
 	if (dwarf_tag(fn_die) == DW_TAG_subprogram &&
 	    dwarf_haspc(fn_die, ad->addr)) {
@@ -296,17 +287,6 @@
 	return DWARF_CB_OK;
 }
 
-=======
-
-	if (dwarf_tag(fn_die) == DW_TAG_subprogram &&
-	    dwarf_haspc(fn_die, ad->addr)) {
-		memcpy(ad->die_mem, fn_die, sizeof(Dwarf_Die));
-		return DWARF_CB_ABORT;
-	}
-	return DWARF_CB_OK;
-}
-
->>>>>>> 062c1825
 /* Search a real subprogram including this line, */
 static Dwarf_Die *die_find_real_subprogram(Dwarf_Die *cu_die, Dwarf_Addr addr,
 					   Dwarf_Die *die_mem)
@@ -339,21 +319,12 @@
 {
 	return die_find_child(sp_die, __die_find_inline_cb, &addr, die_mem);
 }
-<<<<<<< HEAD
 
 static int __die_find_variable_cb(Dwarf_Die *die_mem, void *data)
 {
 	const char *name = data;
 	int tag;
 
-=======
-
-static int __die_find_variable_cb(Dwarf_Die *die_mem, void *data)
-{
-	const char *name = data;
-	int tag;
-
->>>>>>> 062c1825
 	tag = dwarf_tag(die_mem);
 	if ((tag == DW_TAG_formal_parameter ||
 	     tag == DW_TAG_variable) &&
@@ -370,7 +341,6 @@
 	return die_find_child(sp_die, __die_find_variable_cb, (void *)name,
 			      die_mem);
 }
-<<<<<<< HEAD
 
 static int __die_find_member_cb(Dwarf_Die *die_mem, void *data)
 {
@@ -380,17 +350,6 @@
 	    die_compare_name(die_mem, name))
 		return DIE_FIND_CB_FOUND;
 
-=======
-
-static int __die_find_member_cb(Dwarf_Die *die_mem, void *data)
-{
-	const char *name = data;
-
-	if ((dwarf_tag(die_mem) == DW_TAG_member) &&
-	    die_compare_name(die_mem, name))
-		return DIE_FIND_CB_FOUND;
-
->>>>>>> 062c1825
 	return DIE_FIND_CB_SIBLING;
 }
 
@@ -727,8 +686,6 @@
 	char buf[32], *ptr;
 	int ret, nscopes;
 
-<<<<<<< HEAD
-=======
 	if (!is_c_varname(pf->pvar->var)) {
 		/* Copy raw parameters */
 		pf->tvar->value = strdup(pf->pvar->var);
@@ -748,7 +705,6 @@
 		return 0;
 	}
 
->>>>>>> 062c1825
 	if (pf->pvar->name)
 		pf->tvar->name = strdup(pf->pvar->name);
 	else {
@@ -763,22 +719,6 @@
 	if (pf->tvar->name == NULL)
 		return -ENOMEM;
 
-<<<<<<< HEAD
-	if (!is_c_varname(pf->pvar->var)) {
-		/* Copy raw parameters */
-		pf->tvar->value = strdup(pf->pvar->var);
-		if (pf->tvar->value == NULL)
-			return -ENOMEM;
-		if (pf->pvar->type) {
-			pf->tvar->type = strdup(pf->pvar->type);
-			if (pf->tvar->type == NULL)
-				return -ENOMEM;
-		}
-		return 0;
-	}
-
-=======
->>>>>>> 062c1825
 	pr_debug("Searching '%s' variable in context.\n",
 		 pf->pvar->var);
 	/* Search child die for local variables and parameters. */
@@ -849,7 +789,16 @@
 		/* This function has no name. */
 		tev->point.offset = (unsigned long)pf->addr;
 
-<<<<<<< HEAD
+	/* Return probe must be on the head of a subprogram */
+	if (pf->pev->point.retprobe) {
+		if (tev->point.offset != 0) {
+			pr_warning("Return probe must be on the head of"
+				   " a real function\n");
+			return -EINVAL;
+		}
+		tev->point.retprobe = true;
+	}
+
 	pr_debug("Probe point found: %s+%lu\n", tev->point.symbol,
 		 tev->point.offset);
 
@@ -868,36 +817,6 @@
 				   (uintmax_t)pf->addr);
 			return -ENOENT;
 		}
-=======
-	/* Return probe must be on the head of a subprogram */
-	if (pf->pev->point.retprobe) {
-		if (tev->point.offset != 0) {
-			pr_warning("Return probe must be on the head of"
-				   " a real function\n");
-			return -EINVAL;
-		}
-		tev->point.retprobe = true;
-	}
-
-	pr_debug("Probe point found: %s+%lu\n", tev->point.symbol,
-		 tev->point.offset);
-
-	/* Get the frame base attribute/ops */
-	dwarf_attr(sp_die, DW_AT_frame_base, &fb_attr);
-	ret = dwarf_getlocation_addr(&fb_attr, pf->addr, &pf->fb_ops, &nops, 1);
-	if (ret <= 0 || nops == 0) {
-		pf->fb_ops = NULL;
-#if _ELFUTILS_PREREQ(0, 142)
-	} else if (nops == 1 && pf->fb_ops[0].atom == DW_OP_call_frame_cfa &&
-		   pf->cfi != NULL) {
-		Dwarf_Frame *frame;
-		if (dwarf_cfi_addrframe(pf->cfi, pf->addr, &frame) != 0 ||
-		    dwarf_frame_cfa(frame, &pf->fb_ops, &nops) != 0) {
-			pr_warning("Failed to get CFA on 0x%jx\n",
-				   (uintmax_t)pf->addr);
-			return -ENOENT;
-		}
->>>>>>> 062c1825
 #endif
 	}
 
@@ -1035,17 +954,10 @@
 		pr_warning("No source lines found in this CU.\n");
 		return -ENOENT;
 	}
-<<<<<<< HEAD
 
 	for (i = 0; i < nlines && ret >= 0; i++) {
 		line = dwarf_onesrcline(lines, i);
 
-=======
-
-	for (i = 0; i < nlines && ret >= 0; i++) {
-		line = dwarf_onesrcline(lines, i);
-
->>>>>>> 062c1825
 		if (dwarf_lineno(line, &lineno) != 0 ||
 		    !line_list__has_line(&pf->lcache, lineno))
 			continue;
@@ -1223,7 +1135,6 @@
 			else {
 				pf.lno = pp->line;
 				ret = find_probe_point_by_line(&pf);
-<<<<<<< HEAD
 			}
 		}
 		off = noff;
@@ -1273,57 +1184,6 @@
 				found = true;
 			}
 		}
-=======
-			}
-		}
-		off = noff;
-	}
-	line_list__free(&pf.lcache);
-	dwarf_end(dbg);
-
-	return (ret < 0) ? ret : pf.ntevs;
-}
-
-/* Reverse search */
-int find_perf_probe_point(int fd, unsigned long addr,
-			  struct perf_probe_point *ppt)
-{
-	Dwarf_Die cudie, spdie, indie;
-	Dwarf *dbg;
-	Dwarf_Line *line;
-	Dwarf_Addr laddr, eaddr;
-	const char *tmp;
-	int lineno, ret = 0;
-	bool found = false;
-
-	dbg = dwarf_begin(fd, DWARF_C_READ);
-	if (!dbg)
-		return -EBADF;
-
-	/* Find cu die */
-	if (!dwarf_addrdie(dbg, (Dwarf_Addr)addr, &cudie)) {
-		ret = -EINVAL;
-		goto end;
-	}
-
-	/* Find a corresponding line */
-	line = dwarf_getsrc_die(&cudie, (Dwarf_Addr)addr);
-	if (line) {
-		if (dwarf_lineaddr(line, &laddr) == 0 &&
-		    (Dwarf_Addr)addr == laddr &&
-		    dwarf_lineno(line, &lineno) == 0) {
-			tmp = dwarf_linesrc(line, NULL, NULL);
-			if (tmp) {
-				ppt->line = lineno;
-				ppt->file = strdup(tmp);
-				if (ppt->file == NULL) {
-					ret = -ENOMEM;
-					goto end;
-				}
-				found = true;
-			}
-		}
->>>>>>> 062c1825
 	}
 
 	/* Find a corresponding function */
@@ -1369,7 +1229,6 @@
 	if (ret >= 0)
 		ret = found ? 1 : 0;
 	return ret;
-<<<<<<< HEAD
 }
 
 /* Add a line and store the src path */
@@ -1425,63 +1284,6 @@
 	const char *src;
 	Dwarf_Die die_mem;
 
-=======
-}
-
-/* Add a line and store the src path */
-static int line_range_add_line(const char *src, unsigned int lineno,
-			       struct line_range *lr)
-{
-	/* Copy source path */
-	if (!lr->path) {
-		lr->path = strdup(src);
-		if (lr->path == NULL)
-			return -ENOMEM;
-	}
-	return line_list__add_line(&lr->line_list, lineno);
-}
-
-/* Search function declaration lines */
-static int line_range_funcdecl_cb(Dwarf_Die *sp_die, void *data)
-{
-	struct dwarf_callback_param *param = data;
-	struct line_finder *lf = param->data;
-	const char *src;
-	int lineno;
-
-	src = dwarf_decl_file(sp_die);
-	if (src && strtailcmp(src, lf->fname) != 0)
-		return DWARF_CB_OK;
-
-	if (dwarf_decl_line(sp_die, &lineno) != 0 ||
-	    (lf->lno_s > lineno || lf->lno_e < lineno))
-		return DWARF_CB_OK;
-
-	param->retval = line_range_add_line(src, lineno, lf->lr);
-	if (param->retval < 0)
-		return DWARF_CB_ABORT;
-	return DWARF_CB_OK;
-}
-
-static int find_line_range_func_decl_lines(struct line_finder *lf)
-{
-	struct dwarf_callback_param param = {.data = (void *)lf, .retval = 0};
-	dwarf_getfuncs(&lf->cu_die, line_range_funcdecl_cb, &param, 0);
-	return param.retval;
-}
-
-/* Find line range from its line number */
-static int find_line_range_by_line(Dwarf_Die *sp_die, struct line_finder *lf)
-{
-	Dwarf_Lines *lines;
-	Dwarf_Line *line;
-	size_t nlines, i;
-	Dwarf_Addr addr;
-	int lineno, ret = 0;
-	const char *src;
-	Dwarf_Die die_mem;
-
->>>>>>> 062c1825
 	line_list__init(&lf->lr->line_list);
 	if (dwarf_getsrclines(&lf->cu_die, &lines, &nlines) != 0) {
 		pr_warning("No source lines found in this CU.\n");
