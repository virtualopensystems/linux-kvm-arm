#include <linux/types.h>
#include "event.h"
#include "debug.h"
#include "session.h"
#include "sort.h"
#include "string.h"
#include "strlist.h"
#include "thread.h"

const char *event__name[] = {
	[0]			 = "TOTAL",
	[PERF_RECORD_MMAP]	 = "MMAP",
	[PERF_RECORD_LOST]	 = "LOST",
	[PERF_RECORD_COMM]	 = "COMM",
	[PERF_RECORD_EXIT]	 = "EXIT",
	[PERF_RECORD_THROTTLE]	 = "THROTTLE",
	[PERF_RECORD_UNTHROTTLE] = "UNTHROTTLE",
	[PERF_RECORD_FORK]	 = "FORK",
	[PERF_RECORD_READ]	 = "READ",
	[PERF_RECORD_SAMPLE]	 = "SAMPLE",
	[PERF_RECORD_HEADER_ATTR]	 = "ATTR",
	[PERF_RECORD_HEADER_EVENT_TYPE]	 = "EVENT_TYPE",
	[PERF_RECORD_HEADER_TRACING_DATA]	 = "TRACING_DATA",
	[PERF_RECORD_HEADER_BUILD_ID]	 = "BUILD_ID",
};

static pid_t event__synthesize_comm(pid_t pid, int full,
				    event__handler_t process,
				    struct perf_session *session)
{
	event_t ev;
	char filename[PATH_MAX];
	char bf[BUFSIZ];
	FILE *fp;
	size_t size = 0;
	DIR *tasks;
	struct dirent dirent, *next;
	pid_t tgid = 0;

	snprintf(filename, sizeof(filename), "/proc/%d/status", pid);

	fp = fopen(filename, "r");
	if (fp == NULL) {
out_race:
		/*
		 * We raced with a task exiting - just return:
		 */
		pr_debug("couldn't open %s\n", filename);
		return 0;
	}

	memset(&ev.comm, 0, sizeof(ev.comm));
	while (!ev.comm.comm[0] || !ev.comm.pid) {
		if (fgets(bf, sizeof(bf), fp) == NULL)
			goto out_failure;

		if (memcmp(bf, "Name:", 5) == 0) {
			char *name = bf + 5;
			while (*name && isspace(*name))
				++name;
			size = strlen(name) - 1;
			memcpy(ev.comm.comm, name, size++);
		} else if (memcmp(bf, "Tgid:", 5) == 0) {
			char *tgids = bf + 5;
			while (*tgids && isspace(*tgids))
				++tgids;
			tgid = ev.comm.pid = atoi(tgids);
		}
	}

	ev.comm.header.type = PERF_RECORD_COMM;
	size = ALIGN(size, sizeof(u64));
	ev.comm.header.size = sizeof(ev.comm) - (sizeof(ev.comm.comm) - size);

	if (!full) {
		ev.comm.tid = pid;

		process(&ev, session);
		goto out_fclose;
	}

	snprintf(filename, sizeof(filename), "/proc/%d/task", pid);

	tasks = opendir(filename);
	if (tasks == NULL)
		goto out_race;

	while (!readdir_r(tasks, &dirent, &next) && next) {
		char *end;
		pid = strtol(dirent.d_name, &end, 10);
		if (*end)
			continue;

		ev.comm.tid = pid;

		process(&ev, session);
	}
	closedir(tasks);

out_fclose:
	fclose(fp);
	return tgid;

out_failure:
	pr_warning("couldn't get COMM and pgid, malformed %s\n", filename);
	return -1;
}

static int event__synthesize_mmap_events(pid_t pid, pid_t tgid,
					 event__handler_t process,
					 struct perf_session *session)
{
	char filename[PATH_MAX];
	FILE *fp;

	snprintf(filename, sizeof(filename), "/proc/%d/maps", pid);

	fp = fopen(filename, "r");
	if (fp == NULL) {
		/*
		 * We raced with a task exiting - just return:
		 */
		pr_debug("couldn't open %s\n", filename);
		return -1;
	}

	while (1) {
		char bf[BUFSIZ], *pbf = bf;
		event_t ev = {
			.header = {
				.type = PERF_RECORD_MMAP,
				/*
				 * Just like the kernel, see __perf_event_mmap
				 * in kernel/perf_event.c
				 */
				.misc = PERF_RECORD_MISC_USER,
			 },
		};
		int n;
		size_t size;
		if (fgets(bf, sizeof(bf), fp) == NULL)
			break;

		/* 00400000-0040c000 r-xp 00000000 fd:01 41038  /bin/cat */
		n = hex2u64(pbf, &ev.mmap.start);
		if (n < 0)
			continue;
		pbf += n + 1;
		n = hex2u64(pbf, &ev.mmap.len);
		if (n < 0)
			continue;
		pbf += n + 3;
		if (*pbf == 'x') { /* vm_exec */
			u64 vm_pgoff;
			char *execname = strchr(bf, '/');

			/* Catch VDSO */
			if (execname == NULL)
				execname = strstr(bf, "[vdso]");

			if (execname == NULL)
				continue;

			pbf += 3;
			n = hex2u64(pbf, &vm_pgoff);
			/* pgoff is in bytes, not pages */
			if (n >= 0)
				ev.mmap.pgoff = vm_pgoff << getpagesize();
			else
				ev.mmap.pgoff = 0;

			size = strlen(execname);
			execname[size - 1] = '\0'; /* Remove \n */
			memcpy(ev.mmap.filename, execname, size);
			size = ALIGN(size, sizeof(u64));
			ev.mmap.len -= ev.mmap.start;
			ev.mmap.header.size = (sizeof(ev.mmap) -
					       (sizeof(ev.mmap.filename) - size));
			ev.mmap.pid = tgid;
			ev.mmap.tid = pid;

			process(&ev, session);
		}
	}

	fclose(fp);
	return 0;
}

int event__synthesize_modules(event__handler_t process,
			      struct perf_session *session,
<<<<<<< HEAD
			      struct kernel_info *kerninfo)
{
	struct rb_node *nd;
	struct map_groups *kmaps = &kerninfo->kmaps;
=======
			      struct machine *machine)
{
	struct rb_node *nd;
	struct map_groups *kmaps = &machine->kmaps;
>>>>>>> f4b87dee
	u16 misc;

	/*
	 * kernel uses 0 for user space maps, see kernel/perf_event.c
	 * __perf_event_mmap
	 */
<<<<<<< HEAD
	if (is_host_kernel(kerninfo))
=======
	if (machine__is_host(machine))
>>>>>>> f4b87dee
		misc = PERF_RECORD_MISC_KERNEL;
	else
		misc = PERF_RECORD_MISC_GUEST_KERNEL;

	for (nd = rb_first(&kmaps->maps[MAP__FUNCTION]);
	     nd; nd = rb_next(nd)) {
		event_t ev;
		size_t size;
		struct map *pos = rb_entry(nd, struct map, rb_node);

		if (pos->dso->kernel)
			continue;

		size = ALIGN(pos->dso->long_name_len + 1, sizeof(u64));
		memset(&ev, 0, sizeof(ev));
		ev.mmap.header.misc = misc;
		ev.mmap.header.type = PERF_RECORD_MMAP;
		ev.mmap.header.size = (sizeof(ev.mmap) -
				        (sizeof(ev.mmap.filename) - size));
		ev.mmap.start = pos->start;
		ev.mmap.len   = pos->end - pos->start;
<<<<<<< HEAD
		ev.mmap.pid   = kerninfo->pid;
=======
		ev.mmap.pid   = machine->pid;
>>>>>>> f4b87dee

		memcpy(ev.mmap.filename, pos->dso->long_name,
		       pos->dso->long_name_len + 1);
		process(&ev, session);
	}

	return 0;
}

int event__synthesize_thread(pid_t pid, event__handler_t process,
			     struct perf_session *session)
{
	pid_t tgid = event__synthesize_comm(pid, 1, process, session);
	if (tgid == -1)
		return -1;
	return event__synthesize_mmap_events(pid, tgid, process, session);
}

void event__synthesize_threads(event__handler_t process,
			       struct perf_session *session)
{
	DIR *proc;
	struct dirent dirent, *next;

	proc = opendir("/proc");

	while (!readdir_r(proc, &dirent, &next) && next) {
		char *end;
		pid_t pid = strtol(dirent.d_name, &end, 10);

		if (*end) /* only interested in proper numerical dirents */
			continue;

		event__synthesize_thread(pid, process, session);
	}

	closedir(proc);
}

struct process_symbol_args {
	const char *name;
	u64	   start;
};

static int find_symbol_cb(void *arg, const char *name, char type, u64 start)
{
	struct process_symbol_args *args = arg;

	/*
	 * Must be a function or at least an alias, as in PARISC64, where "_text" is
	 * an 'A' to the same address as "_stext".
	 */
	if (!(symbol_type__is_a(type, MAP__FUNCTION) ||
	      type == 'A') || strcmp(name, args->name))
		return 0;

	args->start = start;
	return 1;
}

int event__synthesize_kernel_mmap(event__handler_t process,
				  struct perf_session *session,
<<<<<<< HEAD
				  struct kernel_info *kerninfo,
=======
				  struct machine *machine,
>>>>>>> f4b87dee
				  const char *symbol_name)
{
	size_t size;
	const char *filename, *mmap_name;
	char path[PATH_MAX];
	char name_buff[PATH_MAX];
	struct map *map;

	event_t ev = {
		.header = {
			.type = PERF_RECORD_MMAP,
		},
	};
	/*
	 * We should get this from /sys/kernel/sections/.text, but till that is
	 * available use this, and after it is use this as a fallback for older
	 * kernels.
	 */
	struct process_symbol_args args = { .name = symbol_name, };

<<<<<<< HEAD
	mmap_name = kern_mmap_name(kerninfo, name_buff);
	if (is_host_kernel(kerninfo)) {
=======
	mmap_name = machine__mmap_name(machine, name_buff, sizeof(name_buff));
	if (machine__is_host(machine)) {
>>>>>>> f4b87dee
		/*
		 * kernel uses PERF_RECORD_MISC_USER for user space maps,
		 * see kernel/perf_event.c __perf_event_mmap
		 */
		ev.header.misc = PERF_RECORD_MISC_KERNEL;
		filename = "/proc/kallsyms";
	} else {
		ev.header.misc = PERF_RECORD_MISC_GUEST_KERNEL;
<<<<<<< HEAD
		if (is_default_guest(kerninfo))
			filename = (char *) symbol_conf.default_guest_kallsyms;
		else {
			sprintf(path, "%s/proc/kallsyms", kerninfo->root_dir);
=======
		if (machine__is_default_guest(machine))
			filename = (char *) symbol_conf.default_guest_kallsyms;
		else {
			sprintf(path, "%s/proc/kallsyms", machine->root_dir);
>>>>>>> f4b87dee
			filename = path;
		}
	}

	if (kallsyms__parse(filename, &args, find_symbol_cb) <= 0)
		return -ENOENT;

<<<<<<< HEAD
	map = kerninfo->vmlinux_maps[MAP__FUNCTION];
=======
	map = machine->vmlinux_maps[MAP__FUNCTION];
>>>>>>> f4b87dee
	size = snprintf(ev.mmap.filename, sizeof(ev.mmap.filename),
			"%s%s", mmap_name, symbol_name) + 1;
	size = ALIGN(size, sizeof(u64));
	ev.mmap.header.size = (sizeof(ev.mmap) -
			(sizeof(ev.mmap.filename) - size));
	ev.mmap.pgoff = args.start;
	ev.mmap.start = map->start;
	ev.mmap.len   = map->end - ev.mmap.start;
<<<<<<< HEAD
	ev.mmap.pid   = kerninfo->pid;
=======
	ev.mmap.pid   = machine->pid;
>>>>>>> f4b87dee

	return process(&ev, session);
}

static void thread__comm_adjust(struct thread *self)
{
	char *comm = self->comm;

	if (!symbol_conf.col_width_list_str && !symbol_conf.field_sep &&
	    (!symbol_conf.comm_list ||
	     strlist__has_entry(symbol_conf.comm_list, comm))) {
		unsigned int slen = strlen(comm);

		if (slen > comms__col_width) {
			comms__col_width = slen;
			threads__col_width = slen + 6;
		}
	}
}

static int thread__set_comm_adjust(struct thread *self, const char *comm)
{
	int ret = thread__set_comm(self, comm);

	if (ret)
		return ret;

	thread__comm_adjust(self);

	return 0;
}

int event__process_comm(event_t *self, struct perf_session *session)
{
	struct thread *thread = perf_session__findnew(session, self->comm.pid);

	dump_printf(": %s:%d\n", self->comm.comm, self->comm.pid);

	if (thread == NULL || thread__set_comm_adjust(thread, self->comm.comm)) {
		dump_printf("problem processing PERF_RECORD_COMM, skipping event.\n");
		return -1;
	}

	return 0;
}

int event__process_lost(event_t *self, struct perf_session *session)
{
	dump_printf(": id:%Ld: lost:%Ld\n", self->lost.id, self->lost.lost);
	session->hists.stats.total_lost += self->lost.lost;
	return 0;
}

static void event_set_kernel_mmap_len(struct map **maps, event_t *self)
{
	maps[MAP__FUNCTION]->start = self->mmap.start;
	maps[MAP__FUNCTION]->end   = self->mmap.start + self->mmap.len;
	/*
	 * Be a bit paranoid here, some perf.data file came with
	 * a zero sized synthesized MMAP event for the kernel.
	 */
	if (maps[MAP__FUNCTION]->end == 0)
		maps[MAP__FUNCTION]->end = ~0UL;
}

static int event__process_kernel_mmap(event_t *self,
			struct perf_session *session)
{
	struct map *map;
	char kmmap_prefix[PATH_MAX];
<<<<<<< HEAD
	struct kernel_info *kerninfo;
	enum dso_kernel_type kernel_type;
	bool is_kernel_mmap;

	kerninfo = kerninfo__findnew(&session->kerninfo_root, self->mmap.pid);
	if (!kerninfo) {
		pr_err("Can't find id %d's kerninfo\n", self->mmap.pid);
		goto out_problem;
	}

	kern_mmap_name(kerninfo, kmmap_prefix);
	if (is_host_kernel(kerninfo))
=======
	struct machine *machine;
	enum dso_kernel_type kernel_type;
	bool is_kernel_mmap;

	machine = perf_session__findnew_machine(session, self->mmap.pid);
	if (!machine) {
		pr_err("Can't find id %d's machine\n", self->mmap.pid);
		goto out_problem;
	}

	machine__mmap_name(machine, kmmap_prefix, sizeof(kmmap_prefix));
	if (machine__is_host(machine))
>>>>>>> f4b87dee
		kernel_type = DSO_TYPE_KERNEL;
	else
		kernel_type = DSO_TYPE_GUEST_KERNEL;

	is_kernel_mmap = memcmp(self->mmap.filename,
				kmmap_prefix,
				strlen(kmmap_prefix)) == 0;
	if (self->mmap.filename[0] == '/' ||
	    (!is_kernel_mmap && self->mmap.filename[0] == '[')) {

		char short_module_name[1024];
		char *name, *dot;

		if (self->mmap.filename[0] == '/') {
			name = strrchr(self->mmap.filename, '/');
			if (name == NULL)
				goto out_problem;

			++name; /* skip / */
			dot = strrchr(name, '.');
			if (dot == NULL)
				goto out_problem;
			snprintf(short_module_name, sizeof(short_module_name),
					"[%.*s]", (int)(dot - name), name);
			strxfrchar(short_module_name, '-', '_');
		} else
			strcpy(short_module_name, self->mmap.filename);

<<<<<<< HEAD
		map = map_groups__new_module(&kerninfo->kmaps,
				self->mmap.start,
				self->mmap.filename,
				kerninfo);
=======
		map = machine__new_module(machine, self->mmap.start,
					  self->mmap.filename);
>>>>>>> f4b87dee
		if (map == NULL)
			goto out_problem;

		name = strdup(short_module_name);
		if (name == NULL)
			goto out_problem;

		map->dso->short_name = name;
		map->end = map->start + self->mmap.len;
	} else if (is_kernel_mmap) {
		const char *symbol_name = (self->mmap.filename +
				strlen(kmmap_prefix));
		/*
		 * Should be there already, from the build-id table in
		 * the header.
		 */
<<<<<<< HEAD
		struct dso *kernel = __dsos__findnew(&kerninfo->dsos__kernel,
				kmmap_prefix);
=======
		struct dso *kernel = __dsos__findnew(&machine->kernel_dsos,
						     kmmap_prefix);
>>>>>>> f4b87dee
		if (kernel == NULL)
			goto out_problem;

		kernel->kernel = kernel_type;
<<<<<<< HEAD
		if (__map_groups__create_kernel_maps(&kerninfo->kmaps,
					kerninfo->vmlinux_maps, kernel) < 0)
			goto out_problem;

		event_set_kernel_mmap_len(kerninfo->vmlinux_maps, self);
		perf_session__set_kallsyms_ref_reloc_sym(kerninfo->vmlinux_maps,
				symbol_name,
				self->mmap.pgoff);
		if (is_default_guest(kerninfo)) {
			/*
			 * preload dso of guest kernel and modules
			 */
			dso__load(kernel,
				kerninfo->vmlinux_maps[MAP__FUNCTION],
				NULL);
=======
		if (__machine__create_kernel_maps(machine, kernel) < 0)
			goto out_problem;

		event_set_kernel_mmap_len(machine->vmlinux_maps, self);
		perf_session__set_kallsyms_ref_reloc_sym(machine->vmlinux_maps,
							 symbol_name,
							 self->mmap.pgoff);
		if (machine__is_default_guest(machine)) {
			/*
			 * preload dso of guest kernel and modules
			 */
			dso__load(kernel, machine->vmlinux_maps[MAP__FUNCTION],
				  NULL);
>>>>>>> f4b87dee
		}
	}
	return 0;
out_problem:
	return -1;
}

int event__process_mmap(event_t *self, struct perf_session *session)
{
<<<<<<< HEAD
	struct kernel_info *kerninfo;
=======
	struct machine *machine;
>>>>>>> f4b87dee
	struct thread *thread;
	struct map *map;
	u8 cpumode = self->header.misc & PERF_RECORD_MISC_CPUMODE_MASK;
	int ret = 0;

	dump_printf(" %d/%d: [%#Lx(%#Lx) @ %#Lx]: %s\n",
			self->mmap.pid, self->mmap.tid, self->mmap.start,
			self->mmap.len, self->mmap.pgoff, self->mmap.filename);

	if (cpumode == PERF_RECORD_MISC_GUEST_KERNEL ||
	    cpumode == PERF_RECORD_MISC_KERNEL) {
		ret = event__process_kernel_mmap(self, session);
		if (ret < 0)
			goto out_problem;
		return 0;
	}

	machine = perf_session__find_host_machine(session);
	if (machine == NULL)
		goto out_problem;
	thread = perf_session__findnew(session, self->mmap.pid);
<<<<<<< HEAD
	kerninfo = kerninfo__findhost(&session->kerninfo_root);
	map = map__new(&kerninfo->dsos__user, self->mmap.start,
=======
	map = map__new(&machine->user_dsos, self->mmap.start,
>>>>>>> f4b87dee
			self->mmap.len, self->mmap.pgoff,
			self->mmap.pid, self->mmap.filename,
			MAP__FUNCTION, session->cwd, session->cwdlen);

	if (thread == NULL || map == NULL)
		goto out_problem;

	thread__insert_map(thread, map);
	return 0;

out_problem:
	dump_printf("problem processing PERF_RECORD_MMAP, skipping event.\n");
	return 0;
}

int event__process_task(event_t *self, struct perf_session *session)
{
	struct thread *thread = perf_session__findnew(session, self->fork.pid);
	struct thread *parent = perf_session__findnew(session, self->fork.ppid);

	dump_printf("(%d:%d):(%d:%d)\n", self->fork.pid, self->fork.tid,
		    self->fork.ppid, self->fork.ptid);
	/*
	 * A thread clone will have the same PID for both parent and child.
	 */
	if (thread == parent)
		return 0;

	if (self->header.type == PERF_RECORD_EXIT)
		return 0;

	if (thread == NULL || parent == NULL ||
	    thread__fork(thread, parent) < 0) {
		dump_printf("problem processing PERF_RECORD_FORK, skipping event.\n");
		return -1;
	}

	return 0;
}

void thread__find_addr_map(struct thread *self,
			   struct perf_session *session, u8 cpumode,
			   enum map_type type, pid_t pid, u64 addr,
			   struct addr_location *al)
{
	struct map_groups *mg = &self->mg;
<<<<<<< HEAD
	struct kernel_info *kerninfo = NULL;
=======
	struct machine *machine = NULL;
>>>>>>> f4b87dee

	al->thread = self;
	al->addr = addr;
	al->cpumode = cpumode;
	al->filtered = false;

	if (cpumode == PERF_RECORD_MISC_KERNEL && perf_host) {
		al->level = 'k';
<<<<<<< HEAD
		kerninfo = kerninfo__findhost(&session->kerninfo_root);
		mg = &kerninfo->kmaps;
	} else if (cpumode == PERF_RECORD_MISC_USER && perf_host) {
		al->level = '.';
		kerninfo = kerninfo__findhost(&session->kerninfo_root);
	} else if (cpumode == PERF_RECORD_MISC_GUEST_KERNEL && perf_guest) {
		al->level = 'g';
		kerninfo = kerninfo__find(&session->kerninfo_root, pid);
		if (!kerninfo) {
			al->map = NULL;
			return;
		}
		mg = &kerninfo->kmaps;
=======
		machine = perf_session__find_host_machine(session);
		if (machine == NULL) {
			al->map = NULL;
			return;
		}
		mg = &machine->kmaps;
	} else if (cpumode == PERF_RECORD_MISC_USER && perf_host) {
		al->level = '.';
		machine = perf_session__find_host_machine(session);
	} else if (cpumode == PERF_RECORD_MISC_GUEST_KERNEL && perf_guest) {
		al->level = 'g';
		machine = perf_session__find_machine(session, pid);
		if (machine == NULL) {
			al->map = NULL;
			return;
		}
		mg = &machine->kmaps;
>>>>>>> f4b87dee
	} else {
		/*
		 * 'u' means guest os user space.
		 * TODO: We don't support guest user space. Might support late.
		 */
		if (cpumode == PERF_RECORD_MISC_GUEST_USER && perf_guest)
			al->level = 'u';
		else
			al->level = 'H';
		al->map = NULL;

		if ((cpumode == PERF_RECORD_MISC_GUEST_USER ||
			cpumode == PERF_RECORD_MISC_GUEST_KERNEL) &&
			!perf_guest)
			al->filtered = true;
		if ((cpumode == PERF_RECORD_MISC_USER ||
			cpumode == PERF_RECORD_MISC_KERNEL) &&
			!perf_host)
			al->filtered = true;

		return;
	}
try_again:
	al->map = map_groups__find(mg, type, al->addr);
	if (al->map == NULL) {
		/*
		 * If this is outside of all known maps, and is a negative
		 * address, try to look it up in the kernel dso, as it might be
		 * a vsyscall or vdso (which executes in user-mode).
		 *
		 * XXX This is nasty, we should have a symbol list in the
		 * "[vdso]" dso, but for now lets use the old trick of looking
		 * in the whole kernel symbol list.
		 */
		if ((long long)al->addr < 0 &&
<<<<<<< HEAD
			cpumode == PERF_RECORD_MISC_KERNEL &&
			kerninfo &&
			mg != &kerninfo->kmaps)  {
			mg = &kerninfo->kmaps;
=======
		    cpumode == PERF_RECORD_MISC_KERNEL &&
		    machine && mg != &machine->kmaps) {
			mg = &machine->kmaps;
>>>>>>> f4b87dee
			goto try_again;
		}
	} else
		al->addr = al->map->map_ip(al->map, al->addr);
}

void thread__find_addr_location(struct thread *self,
				struct perf_session *session, u8 cpumode,
				enum map_type type, pid_t pid, u64 addr,
				struct addr_location *al,
				symbol_filter_t filter)
{
	thread__find_addr_map(self, session, cpumode, type, pid, addr, al);
	if (al->map != NULL)
		al->sym = map__find_symbol(al->map, al->addr, filter);
	else
		al->sym = NULL;
}

static void dso__calc_col_width(struct dso *self)
{
	if (!symbol_conf.col_width_list_str && !symbol_conf.field_sep &&
	    (!symbol_conf.dso_list ||
	     strlist__has_entry(symbol_conf.dso_list, self->name))) {
		u16 slen = self->short_name_len;
		if (verbose)
			slen = self->long_name_len;
		if (dsos__col_width < slen)
			dsos__col_width = slen;
	}

	self->slen_calculated = 1;
}

int event__preprocess_sample(const event_t *self, struct perf_session *session,
			     struct addr_location *al, symbol_filter_t filter)
{
	u8 cpumode = self->header.misc & PERF_RECORD_MISC_CPUMODE_MASK;
	struct thread *thread = perf_session__findnew(session, self->ip.pid);

	if (thread == NULL)
		return -1;

	if (symbol_conf.comm_list &&
	    !strlist__has_entry(symbol_conf.comm_list, thread->comm))
		goto out_filtered;

	dump_printf(" ... thread: %s:%d\n", thread->comm, thread->pid);
	/*
	 * Have we already created the kernel maps for the host machine?
	 *
	 * This should have happened earlier, when we processed the kernel MMAP
	 * events, but for older perf.data files there was no such thing, so do
	 * it now.
	 */
	if (cpumode == PERF_RECORD_MISC_KERNEL &&
	    session->host_machine.vmlinux_maps[MAP__FUNCTION] == NULL)
		machine__create_kernel_maps(&session->host_machine);

	thread__find_addr_map(thread, session, cpumode, MAP__FUNCTION,
			      self->ip.pid, self->ip.ip, al);
	dump_printf(" ...... dso: %s\n",
		    al->map ? al->map->dso->long_name :
			al->level == 'H' ? "[hypervisor]" : "<not found>");
	al->sym = NULL;

	if (al->map) {
		if (symbol_conf.dso_list &&
		    (!al->map || !al->map->dso ||
		     !(strlist__has_entry(symbol_conf.dso_list,
					  al->map->dso->short_name) ||
		       (al->map->dso->short_name != al->map->dso->long_name &&
			strlist__has_entry(symbol_conf.dso_list,
					   al->map->dso->long_name)))))
			goto out_filtered;
		/*
		 * We have to do this here as we may have a dso with no symbol
		 * hit that has a name longer than the ones with symbols
		 * sampled.
		 */
		if (!sort_dso.elide && !al->map->dso->slen_calculated)
			dso__calc_col_width(al->map->dso);

		al->sym = map__find_symbol(al->map, al->addr, filter);
<<<<<<< HEAD
=======
	} else {
		const unsigned int unresolved_col_width = BITS_PER_LONG / 4;

		if (dsos__col_width < unresolved_col_width &&
		    !symbol_conf.col_width_list_str && !symbol_conf.field_sep &&
		    !symbol_conf.dso_list)
			dsos__col_width = unresolved_col_width;
>>>>>>> f4b87dee
	}

	if (symbol_conf.sym_list && al->sym &&
	    !strlist__has_entry(symbol_conf.sym_list, al->sym->name))
		goto out_filtered;

	return 0;

out_filtered:
	al->filtered = true;
	return 0;
}

int event__parse_sample(event_t *event, u64 type, struct sample_data *data)
{
	u64 *array = event->sample.array;

	if (type & PERF_SAMPLE_IP) {
		data->ip = event->ip.ip;
		array++;
	}

	if (type & PERF_SAMPLE_TID) {
		u32 *p = (u32 *)array;
		data->pid = p[0];
		data->tid = p[1];
		array++;
	}

	if (type & PERF_SAMPLE_TIME) {
		data->time = *array;
		array++;
	}

	if (type & PERF_SAMPLE_ADDR) {
		data->addr = *array;
		array++;
	}

	data->id = -1ULL;
	if (type & PERF_SAMPLE_ID) {
		data->id = *array;
		array++;
	}

	if (type & PERF_SAMPLE_STREAM_ID) {
		data->stream_id = *array;
		array++;
	}

	if (type & PERF_SAMPLE_CPU) {
		u32 *p = (u32 *)array;
		data->cpu = *p;
		array++;
	}

	if (type & PERF_SAMPLE_PERIOD) {
		data->period = *array;
		array++;
	}

	if (type & PERF_SAMPLE_READ) {
		pr_debug("PERF_SAMPLE_READ is unsuported for now\n");
		return -1;
	}

	if (type & PERF_SAMPLE_CALLCHAIN) {
		data->callchain = (struct ip_callchain *)array;
		array += 1 + data->callchain->nr;
	}

	if (type & PERF_SAMPLE_RAW) {
		u32 *p = (u32 *)array;
		data->raw_size = *p;
		p++;
		data->raw_data = p;
	}

	return 0;
}<|MERGE_RESOLUTION|>--- conflicted
+++ resolved
@@ -189,28 +189,17 @@
 
 int event__synthesize_modules(event__handler_t process,
 			      struct perf_session *session,
-<<<<<<< HEAD
-			      struct kernel_info *kerninfo)
-{
-	struct rb_node *nd;
-	struct map_groups *kmaps = &kerninfo->kmaps;
-=======
 			      struct machine *machine)
 {
 	struct rb_node *nd;
 	struct map_groups *kmaps = &machine->kmaps;
->>>>>>> f4b87dee
 	u16 misc;
 
 	/*
 	 * kernel uses 0 for user space maps, see kernel/perf_event.c
 	 * __perf_event_mmap
 	 */
-<<<<<<< HEAD
-	if (is_host_kernel(kerninfo))
-=======
 	if (machine__is_host(machine))
->>>>>>> f4b87dee
 		misc = PERF_RECORD_MISC_KERNEL;
 	else
 		misc = PERF_RECORD_MISC_GUEST_KERNEL;
@@ -232,11 +221,7 @@
 				        (sizeof(ev.mmap.filename) - size));
 		ev.mmap.start = pos->start;
 		ev.mmap.len   = pos->end - pos->start;
-<<<<<<< HEAD
-		ev.mmap.pid   = kerninfo->pid;
-=======
 		ev.mmap.pid   = machine->pid;
->>>>>>> f4b87dee
 
 		memcpy(ev.mmap.filename, pos->dso->long_name,
 		       pos->dso->long_name_len + 1);
@@ -299,11 +284,7 @@
 
 int event__synthesize_kernel_mmap(event__handler_t process,
 				  struct perf_session *session,
-<<<<<<< HEAD
-				  struct kernel_info *kerninfo,
-=======
 				  struct machine *machine,
->>>>>>> f4b87dee
 				  const char *symbol_name)
 {
 	size_t size;
@@ -324,13 +305,8 @@
 	 */
 	struct process_symbol_args args = { .name = symbol_name, };
 
-<<<<<<< HEAD
-	mmap_name = kern_mmap_name(kerninfo, name_buff);
-	if (is_host_kernel(kerninfo)) {
-=======
 	mmap_name = machine__mmap_name(machine, name_buff, sizeof(name_buff));
 	if (machine__is_host(machine)) {
->>>>>>> f4b87dee
 		/*
 		 * kernel uses PERF_RECORD_MISC_USER for user space maps,
 		 * see kernel/perf_event.c __perf_event_mmap
@@ -339,17 +315,10 @@
 		filename = "/proc/kallsyms";
 	} else {
 		ev.header.misc = PERF_RECORD_MISC_GUEST_KERNEL;
-<<<<<<< HEAD
-		if (is_default_guest(kerninfo))
-			filename = (char *) symbol_conf.default_guest_kallsyms;
-		else {
-			sprintf(path, "%s/proc/kallsyms", kerninfo->root_dir);
-=======
 		if (machine__is_default_guest(machine))
 			filename = (char *) symbol_conf.default_guest_kallsyms;
 		else {
 			sprintf(path, "%s/proc/kallsyms", machine->root_dir);
->>>>>>> f4b87dee
 			filename = path;
 		}
 	}
@@ -357,11 +326,7 @@
 	if (kallsyms__parse(filename, &args, find_symbol_cb) <= 0)
 		return -ENOENT;
 
-<<<<<<< HEAD
-	map = kerninfo->vmlinux_maps[MAP__FUNCTION];
-=======
 	map = machine->vmlinux_maps[MAP__FUNCTION];
->>>>>>> f4b87dee
 	size = snprintf(ev.mmap.filename, sizeof(ev.mmap.filename),
 			"%s%s", mmap_name, symbol_name) + 1;
 	size = ALIGN(size, sizeof(u64));
@@ -370,11 +335,7 @@
 	ev.mmap.pgoff = args.start;
 	ev.mmap.start = map->start;
 	ev.mmap.len   = map->end - ev.mmap.start;
-<<<<<<< HEAD
-	ev.mmap.pid   = kerninfo->pid;
-=======
 	ev.mmap.pid   = machine->pid;
->>>>>>> f4b87dee
 
 	return process(&ev, session);
 }
@@ -445,20 +406,6 @@
 {
 	struct map *map;
 	char kmmap_prefix[PATH_MAX];
-<<<<<<< HEAD
-	struct kernel_info *kerninfo;
-	enum dso_kernel_type kernel_type;
-	bool is_kernel_mmap;
-
-	kerninfo = kerninfo__findnew(&session->kerninfo_root, self->mmap.pid);
-	if (!kerninfo) {
-		pr_err("Can't find id %d's kerninfo\n", self->mmap.pid);
-		goto out_problem;
-	}
-
-	kern_mmap_name(kerninfo, kmmap_prefix);
-	if (is_host_kernel(kerninfo))
-=======
 	struct machine *machine;
 	enum dso_kernel_type kernel_type;
 	bool is_kernel_mmap;
@@ -471,7 +418,6 @@
 
 	machine__mmap_name(machine, kmmap_prefix, sizeof(kmmap_prefix));
 	if (machine__is_host(machine))
->>>>>>> f4b87dee
 		kernel_type = DSO_TYPE_KERNEL;
 	else
 		kernel_type = DSO_TYPE_GUEST_KERNEL;
@@ -500,15 +446,8 @@
 		} else
 			strcpy(short_module_name, self->mmap.filename);
 
-<<<<<<< HEAD
-		map = map_groups__new_module(&kerninfo->kmaps,
-				self->mmap.start,
-				self->mmap.filename,
-				kerninfo);
-=======
 		map = machine__new_module(machine, self->mmap.start,
 					  self->mmap.filename);
->>>>>>> f4b87dee
 		if (map == NULL)
 			goto out_problem;
 
@@ -525,34 +464,12 @@
 		 * Should be there already, from the build-id table in
 		 * the header.
 		 */
-<<<<<<< HEAD
-		struct dso *kernel = __dsos__findnew(&kerninfo->dsos__kernel,
-				kmmap_prefix);
-=======
 		struct dso *kernel = __dsos__findnew(&machine->kernel_dsos,
 						     kmmap_prefix);
->>>>>>> f4b87dee
 		if (kernel == NULL)
 			goto out_problem;
 
 		kernel->kernel = kernel_type;
-<<<<<<< HEAD
-		if (__map_groups__create_kernel_maps(&kerninfo->kmaps,
-					kerninfo->vmlinux_maps, kernel) < 0)
-			goto out_problem;
-
-		event_set_kernel_mmap_len(kerninfo->vmlinux_maps, self);
-		perf_session__set_kallsyms_ref_reloc_sym(kerninfo->vmlinux_maps,
-				symbol_name,
-				self->mmap.pgoff);
-		if (is_default_guest(kerninfo)) {
-			/*
-			 * preload dso of guest kernel and modules
-			 */
-			dso__load(kernel,
-				kerninfo->vmlinux_maps[MAP__FUNCTION],
-				NULL);
-=======
 		if (__machine__create_kernel_maps(machine, kernel) < 0)
 			goto out_problem;
 
@@ -566,7 +483,6 @@
 			 */
 			dso__load(kernel, machine->vmlinux_maps[MAP__FUNCTION],
 				  NULL);
->>>>>>> f4b87dee
 		}
 	}
 	return 0;
@@ -576,11 +492,7 @@
 
 int event__process_mmap(event_t *self, struct perf_session *session)
 {
-<<<<<<< HEAD
-	struct kernel_info *kerninfo;
-=======
 	struct machine *machine;
->>>>>>> f4b87dee
 	struct thread *thread;
 	struct map *map;
 	u8 cpumode = self->header.misc & PERF_RECORD_MISC_CPUMODE_MASK;
@@ -602,12 +514,7 @@
 	if (machine == NULL)
 		goto out_problem;
 	thread = perf_session__findnew(session, self->mmap.pid);
-<<<<<<< HEAD
-	kerninfo = kerninfo__findhost(&session->kerninfo_root);
-	map = map__new(&kerninfo->dsos__user, self->mmap.start,
-=======
 	map = map__new(&machine->user_dsos, self->mmap.start,
->>>>>>> f4b87dee
 			self->mmap.len, self->mmap.pgoff,
 			self->mmap.pid, self->mmap.filename,
 			MAP__FUNCTION, session->cwd, session->cwdlen);
@@ -654,11 +561,7 @@
 			   struct addr_location *al)
 {
 	struct map_groups *mg = &self->mg;
-<<<<<<< HEAD
-	struct kernel_info *kerninfo = NULL;
-=======
 	struct machine *machine = NULL;
->>>>>>> f4b87dee
 
 	al->thread = self;
 	al->addr = addr;
@@ -667,21 +570,6 @@
 
 	if (cpumode == PERF_RECORD_MISC_KERNEL && perf_host) {
 		al->level = 'k';
-<<<<<<< HEAD
-		kerninfo = kerninfo__findhost(&session->kerninfo_root);
-		mg = &kerninfo->kmaps;
-	} else if (cpumode == PERF_RECORD_MISC_USER && perf_host) {
-		al->level = '.';
-		kerninfo = kerninfo__findhost(&session->kerninfo_root);
-	} else if (cpumode == PERF_RECORD_MISC_GUEST_KERNEL && perf_guest) {
-		al->level = 'g';
-		kerninfo = kerninfo__find(&session->kerninfo_root, pid);
-		if (!kerninfo) {
-			al->map = NULL;
-			return;
-		}
-		mg = &kerninfo->kmaps;
-=======
 		machine = perf_session__find_host_machine(session);
 		if (machine == NULL) {
 			al->map = NULL;
@@ -699,7 +587,6 @@
 			return;
 		}
 		mg = &machine->kmaps;
->>>>>>> f4b87dee
 	} else {
 		/*
 		 * 'u' means guest os user space.
@@ -735,16 +622,9 @@
 		 * in the whole kernel symbol list.
 		 */
 		if ((long long)al->addr < 0 &&
-<<<<<<< HEAD
-			cpumode == PERF_RECORD_MISC_KERNEL &&
-			kerninfo &&
-			mg != &kerninfo->kmaps)  {
-			mg = &kerninfo->kmaps;
-=======
 		    cpumode == PERF_RECORD_MISC_KERNEL &&
 		    machine && mg != &machine->kmaps) {
 			mg = &machine->kmaps;
->>>>>>> f4b87dee
 			goto try_again;
 		}
 	} else
@@ -829,8 +709,6 @@
 			dso__calc_col_width(al->map->dso);
 
 		al->sym = map__find_symbol(al->map, al->addr, filter);
-<<<<<<< HEAD
-=======
 	} else {
 		const unsigned int unresolved_col_width = BITS_PER_LONG / 4;
 
@@ -838,7 +716,6 @@
 		    !symbol_conf.col_width_list_str && !symbol_conf.field_sep &&
 		    !symbol_conf.dso_list)
 			dsos__col_width = unresolved_col_width;
->>>>>>> f4b87dee
 	}
 
 	if (symbol_conf.sym_list && al->sym &&
