#ifndef __PERF_SYMBOL
#define __PERF_SYMBOL 1

#include <linux/types.h>
#include <stdbool.h>
#include <stdint.h>
#include "map.h"
#include <linux/list.h>
#include <linux/rbtree.h>
#include <stdio.h>

#define DEBUG_CACHE_DIR ".debug"

#ifdef HAVE_CPLUS_DEMANGLE
extern char *cplus_demangle(const char *, int);

static inline char *bfd_demangle(void __used *v, const char *c, int i)
{
	return cplus_demangle(c, i);
}
#else
#ifdef NO_DEMANGLE
static inline char *bfd_demangle(void __used *v, const char __used *c,
				 int __used i)
{
	return NULL;
}
#else
#include <bfd.h>
#endif
#endif

int hex2u64(const char *ptr, u64 *val);
char *strxfrchar(char *s, char from, char to);

/*
 * libelf 0.8.x and earlier do not support ELF_C_READ_MMAP;
 * for newer versions we can use mmap to reduce memory usage:
 */
#ifdef LIBELF_NO_MMAP
# define PERF_ELF_C_READ_MMAP ELF_C_READ
#else
# define PERF_ELF_C_READ_MMAP ELF_C_READ_MMAP
#endif

#ifndef DMGL_PARAMS
#define DMGL_PARAMS      (1 << 0)       /* Include function args */
#define DMGL_ANSI        (1 << 1)       /* Include const, volatile, etc */
#endif

#define BUILD_ID_SIZE 20

struct symbol {
	struct rb_node	rb_node;
	u64		start;
	u64		end;
	u16		namelen;
	char		name[0];
};

void symbol__delete(struct symbol *self);

struct strlist;

struct symbol_conf {
	unsigned short	priv_size;
	bool		try_vmlinux_path,
			use_modules,
			sort_by_name,
			show_nr_samples,
			use_callchain,
			exclude_other,
			full_paths,
			show_cpu_utilization;
	const char	*vmlinux_name,
			*field_sep;
	const char	*default_guest_vmlinux_name,
			*default_guest_kallsyms,
			*default_guest_modules;
	const char	*guestmount;
<<<<<<< HEAD
	char		*dso_list_str,
=======
	const char	*dso_list_str,
>>>>>>> f4b87dee
			*comm_list_str,
			*sym_list_str,
			*col_width_list_str;
       struct strlist	*dso_list,
			*comm_list,
			*sym_list;
};

extern struct symbol_conf symbol_conf;

static inline void *symbol__priv(struct symbol *self)
{
	return ((void *)self) - symbol_conf.priv_size;
}

struct ref_reloc_sym {
	const char	*name;
	u64		addr;
	u64		unrelocated_addr;
};

struct map_symbol {
	struct map    *map;
	struct symbol *sym;
};

struct addr_location {
	struct thread *thread;
	struct map    *map;
	struct symbol *sym;
	u64	      addr;
	char	      level;
	bool	      filtered;
	unsigned int  cpumode;
};

enum dso_kernel_type {
	DSO_TYPE_USER = 0,
	DSO_TYPE_KERNEL,
	DSO_TYPE_GUEST_KERNEL
};

struct dso {
	struct list_head node;
	struct rb_root	 symbols[MAP__NR_TYPES];
	struct rb_root	 symbol_names[MAP__NR_TYPES];
	u8		 adjust_symbols:1;
	u8		 slen_calculated:1;
	u8		 has_build_id:1;
	enum dso_kernel_type	kernel;
	u8		 hit:1;
	u8		 annotate_warned:1;
	unsigned char	 origin;
	u8		 sorted_by_name;
	u8		 loaded;
	u8		 build_id[BUILD_ID_SIZE];
	const char	 *short_name;
	char	 	 *long_name;
	u16		 long_name_len;
	u16		 short_name_len;
	char		 name[0];
};

struct dso *dso__new(const char *name);
struct dso *dso__new_kernel(const char *name);
void dso__delete(struct dso *self);

bool dso__loaded(const struct dso *self, enum map_type type);
bool dso__sorted_by_name(const struct dso *self, enum map_type type);

static inline void dso__set_loaded(struct dso *self, enum map_type type)
{
	self->loaded |= (1 << type);
}

void dso__sort_by_name(struct dso *self, enum map_type type);

struct dso *__dsos__findnew(struct list_head *head, const char *name);

int dso__load(struct dso *self, struct map *map, symbol_filter_t filter);
int dso__load_vmlinux_path(struct dso *self, struct map *map,
			   symbol_filter_t filter);
int dso__load_kallsyms(struct dso *self, const char *filename, struct map *map,
		       symbol_filter_t filter);
<<<<<<< HEAD
void dsos__fprintf(struct rb_root *kerninfo_root, FILE *fp);
size_t dsos__fprintf_buildid(struct rb_root *kerninfo_root,
		FILE *fp, bool with_hits);
=======
int machine__load_kallsyms(struct machine *self, const char *filename,
			   enum map_type type, symbol_filter_t filter);
int machine__load_vmlinux_path(struct machine *self, enum map_type type,
			       symbol_filter_t filter);

size_t __dsos__fprintf(struct list_head *head, FILE *fp);

size_t machines__fprintf_dsos(struct rb_root *self, FILE *fp);
size_t machines__fprintf_dsos_buildid(struct rb_root *self, FILE *fp, bool with_hits);
>>>>>>> f4b87dee

size_t dso__fprintf_buildid(struct dso *self, FILE *fp);
size_t dso__fprintf(struct dso *self, enum map_type type, FILE *fp);

enum dso_origin {
	DSO__ORIG_KERNEL = 0,
	DSO__ORIG_GUEST_KERNEL,
	DSO__ORIG_JAVA_JIT,
	DSO__ORIG_BUILD_ID_CACHE,
	DSO__ORIG_FEDORA,
	DSO__ORIG_UBUNTU,
	DSO__ORIG_BUILDID,
	DSO__ORIG_DSO,
	DSO__ORIG_GUEST_KMODULE,
	DSO__ORIG_KMODULE,
	DSO__ORIG_NOT_FOUND,
};

char dso__symtab_origin(const struct dso *self);
void dso__set_long_name(struct dso *self, char *name);
void dso__set_build_id(struct dso *self, void *build_id);
<<<<<<< HEAD
void dso__read_running_kernel_build_id(struct dso *self,
		struct kernel_info *kerninfo);
=======
void dso__read_running_kernel_build_id(struct dso *self, struct machine *machine);
>>>>>>> f4b87dee
struct symbol *dso__find_symbol(struct dso *self, enum map_type type, u64 addr);
struct symbol *dso__find_symbol_by_name(struct dso *self, enum map_type type,
					const char *name);

int filename__read_build_id(const char *filename, void *bf, size_t size);
int sysfs__read_build_id(const char *filename, void *bf, size_t size);
bool __dsos__read_build_ids(struct list_head *head, bool with_hits);
int build_id__sprintf(const u8 *self, int len, char *bf);
int kallsyms__parse(const char *filename, void *arg,
		    int (*process_symbol)(void *arg, const char *name,
					  char type, u64 start));

<<<<<<< HEAD
int __map_groups__create_kernel_maps(struct map_groups *self,
			struct map *vmlinux_maps[MAP__NR_TYPES],
			struct dso *kernel);
int map_groups__create_kernel_maps(struct rb_root *kerninfo_root, pid_t pid);
int map_groups__create_guest_kernel_maps(struct rb_root *kerninfo_root);
=======
int __machine__create_kernel_maps(struct machine *self, struct dso *kernel);
int machine__create_kernel_maps(struct machine *self);

int machines__create_kernel_maps(struct rb_root *self, pid_t pid);
int machines__create_guest_kernel_maps(struct rb_root *self);
>>>>>>> f4b87dee

int symbol__init(void);
bool symbol_type__is_a(char symbol_type, enum map_type map_type);

size_t vmlinux_path__fprintf(FILE *fp);

#endif /* __PERF_SYMBOL */<|MERGE_RESOLUTION|>--- conflicted
+++ resolved
@@ -78,11 +78,7 @@
 			*default_guest_kallsyms,
 			*default_guest_modules;
 	const char	*guestmount;
-<<<<<<< HEAD
-	char		*dso_list_str,
-=======
 	const char	*dso_list_str,
->>>>>>> f4b87dee
 			*comm_list_str,
 			*sym_list_str,
 			*col_width_list_str;
@@ -167,11 +163,6 @@
 			   symbol_filter_t filter);
 int dso__load_kallsyms(struct dso *self, const char *filename, struct map *map,
 		       symbol_filter_t filter);
-<<<<<<< HEAD
-void dsos__fprintf(struct rb_root *kerninfo_root, FILE *fp);
-size_t dsos__fprintf_buildid(struct rb_root *kerninfo_root,
-		FILE *fp, bool with_hits);
-=======
 int machine__load_kallsyms(struct machine *self, const char *filename,
 			   enum map_type type, symbol_filter_t filter);
 int machine__load_vmlinux_path(struct machine *self, enum map_type type,
@@ -181,7 +172,6 @@
 
 size_t machines__fprintf_dsos(struct rb_root *self, FILE *fp);
 size_t machines__fprintf_dsos_buildid(struct rb_root *self, FILE *fp, bool with_hits);
->>>>>>> f4b87dee
 
 size_t dso__fprintf_buildid(struct dso *self, FILE *fp);
 size_t dso__fprintf(struct dso *self, enum map_type type, FILE *fp);
@@ -203,12 +193,7 @@
 char dso__symtab_origin(const struct dso *self);
 void dso__set_long_name(struct dso *self, char *name);
 void dso__set_build_id(struct dso *self, void *build_id);
-<<<<<<< HEAD
-void dso__read_running_kernel_build_id(struct dso *self,
-		struct kernel_info *kerninfo);
-=======
 void dso__read_running_kernel_build_id(struct dso *self, struct machine *machine);
->>>>>>> f4b87dee
 struct symbol *dso__find_symbol(struct dso *self, enum map_type type, u64 addr);
 struct symbol *dso__find_symbol_by_name(struct dso *self, enum map_type type,
 					const char *name);
@@ -221,19 +206,11 @@
 		    int (*process_symbol)(void *arg, const char *name,
 					  char type, u64 start));
 
-<<<<<<< HEAD
-int __map_groups__create_kernel_maps(struct map_groups *self,
-			struct map *vmlinux_maps[MAP__NR_TYPES],
-			struct dso *kernel);
-int map_groups__create_kernel_maps(struct rb_root *kerninfo_root, pid_t pid);
-int map_groups__create_guest_kernel_maps(struct rb_root *kerninfo_root);
-=======
 int __machine__create_kernel_maps(struct machine *self, struct dso *kernel);
 int machine__create_kernel_maps(struct machine *self);
 
 int machines__create_kernel_maps(struct rb_root *self, pid_t pid);
 int machines__create_guest_kernel_maps(struct rb_root *self);
->>>>>>> f4b87dee
 
 int symbol__init(void);
 bool symbol_type__is_a(char symbol_type, enum map_type map_type);
