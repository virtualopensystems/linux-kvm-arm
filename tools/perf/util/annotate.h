#ifndef __PERF_ANNOTATE_H
#define __PERF_ANNOTATE_H

#include <stdbool.h>
#include <stdint.h>
#include "types.h"
#include "symbol.h"
#include <linux/list.h>
#include <linux/rbtree.h>
#include <pthread.h>

struct ins;

struct ins_operands {
	char	*raw;
	struct {
		char	*raw;
		char	*name;
		u64	addr;
		u64	offset;
	} target;
	union {
		struct {
			char	*raw;
			char	*name;
			u64	addr;
		} source;
		struct {
			struct ins *ins;
			struct ins_operands *ops;
		} locked;
	};
};

struct ins_ops {
	void (*free)(struct ins_operands *ops);
	int (*parse)(struct ins_operands *ops);
	int (*scnprintf)(struct ins *ins, char *bf, size_t size,
			 struct ins_operands *ops);
};

struct ins {
	const char     *name;
	struct ins_ops *ops;
};

bool ins__is_jump(const struct ins *ins);
bool ins__is_call(const struct ins *ins);
int ins__scnprintf(struct ins *ins, char *bf, size_t size, struct ins_operands *ops);

struct disasm_line {
	struct list_head    node;
	s64		    offset;
	char		    *line;
	char		    *name;
	struct ins	    *ins;
	struct ins_operands ops;
};

static inline bool disasm_line__has_offset(const struct disasm_line *dl)
{
	return dl->ops.target.offset != UINT64_MAX;
}

void disasm_line__free(struct disasm_line *dl);
struct disasm_line *disasm__get_next_ip_line(struct list_head *head, struct disasm_line *pos);
int disasm_line__scnprintf(struct disasm_line *dl, char *bf, size_t size, bool raw);
size_t disasm__fprintf(struct list_head *head, FILE *fp);

struct sym_hist {
	u64		sum;
	u64		addr[0];
};

struct source_line {
	struct rb_node	node;
	double		percent;
	char		*path;
};

/** struct annotated_source - symbols with hits have this attached as in sannotation
 *
 * @histogram: Array of addr hit histograms per event being monitored
 * @lines: If 'print_lines' is specified, per source code line percentages
 * @source: source parsed from a disassembler like objdump -dS
 *
 * lines is allocated, percentages calculated and all sorted by percentage
 * when the annotation is about to be presented, so the percentages are for
 * one of the entries in the histogram array, i.e. for the event/counter being
 * presented. It is deallocated right after symbol__{tui,tty,etc}_annotate
 * returns.
 */
struct annotated_source {
	struct list_head   source;
	struct source_line *lines;
	int    		   nr_histograms;
	int    		   sizeof_sym_hist;
	struct sym_hist	   histograms[0];
};

struct annotation {
	pthread_mutex_t		lock;
	struct annotated_source *src;
};

struct sannotation {
	struct annotation annotation;
	struct symbol	  symbol;
};

static inline struct sym_hist *annotation__histogram(struct annotation *notes, int idx)
{
	return (((void *)&notes->src->histograms) +
	 	(notes->src->sizeof_sym_hist * idx));
}

static inline struct annotation *symbol__annotation(struct symbol *sym)
{
	struct sannotation *a = container_of(sym, struct sannotation, symbol);
	return &a->annotation;
}

int symbol__inc_addr_samples(struct symbol *sym, struct map *map,
			     int evidx, u64 addr);
int symbol__alloc_hist(struct symbol *sym);
void symbol__annotate_zero_histograms(struct symbol *sym);

int symbol__annotate(struct symbol *sym, struct map *map, size_t privsize);
int symbol__annotate_init(struct map *map __maybe_unused, struct symbol *sym);
int symbol__annotate_printf(struct symbol *sym, struct map *map, int evidx,
			    bool full_paths, int min_pcnt, int max_lines,
			    int context);
void symbol__annotate_zero_histogram(struct symbol *sym, int evidx);
void symbol__annotate_decay_histogram(struct symbol *sym, int evidx);
void disasm__purge(struct list_head *head);

int symbol__tty_annotate(struct symbol *sym, struct map *map, int evidx,
			 bool print_lines, bool full_paths, int min_pcnt,
			 int max_lines);

<<<<<<< HEAD
#ifdef NO_NEWT_SUPPORT
=======
#ifdef NEWT_SUPPORT
int symbol__tui_annotate(struct symbol *sym, struct map *map, int evidx,
			 void(*timer)(void *arg), void *arg, int delay_secs);
#else
>>>>>>> ddffeb8c
static inline int symbol__tui_annotate(struct symbol *sym __maybe_unused,
				       struct map *map __maybe_unused,
				       int evidx __maybe_unused,
				       void(*timer)(void *arg) __maybe_unused,
				       void *arg __maybe_unused,
				       int delay_secs __maybe_unused)
{
	return 0;
}
#endif

extern const char	*disassembler_style;
extern const char	*objdump_path;

#endif	/* __PERF_ANNOTATE_H */<|MERGE_RESOLUTION|>--- conflicted
+++ resolved
@@ -138,14 +138,10 @@
 			 bool print_lines, bool full_paths, int min_pcnt,
 			 int max_lines);
 
-<<<<<<< HEAD
-#ifdef NO_NEWT_SUPPORT
-=======
 #ifdef NEWT_SUPPORT
 int symbol__tui_annotate(struct symbol *sym, struct map *map, int evidx,
 			 void(*timer)(void *arg), void *arg, int delay_secs);
 #else
->>>>>>> ddffeb8c
 static inline int symbol__tui_annotate(struct symbol *sym __maybe_unused,
 				       struct map *map __maybe_unused,
 				       int evidx __maybe_unused,
