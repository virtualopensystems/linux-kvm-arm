#
# List of known perf commands.
# command name			category [deprecated] [common]
#
perf-annotate			mainporcelain common
perf-archive			mainporcelain common
perf-bench			mainporcelain common
perf-buildid-cache		mainporcelain common
perf-buildid-list		mainporcelain common
perf-diff			mainporcelain common
perf-inject			mainporcelain common
perf-list			mainporcelain common
perf-sched			mainporcelain common
perf-record			mainporcelain common
perf-report			mainporcelain common
perf-stat			mainporcelain common
perf-timechart			mainporcelain common
perf-top			mainporcelain common
perf-trace			mainporcelain common
perf-probe			mainporcelain common
perf-kmem			mainporcelain common
perf-lock			mainporcelain common
<<<<<<< HEAD
perf-kvm			mainporcelain common
=======
perf-kvm			mainporcelain common
perf-test			mainporcelain common
>>>>>>> f4b87dee
<|MERGE_RESOLUTION|>--- conflicted
+++ resolved
@@ -20,9 +20,5 @@
 perf-probe			mainporcelain common
 perf-kmem			mainporcelain common
 perf-lock			mainporcelain common
-<<<<<<< HEAD
 perf-kvm			mainporcelain common
-=======
-perf-kvm			mainporcelain common
-perf-test			mainporcelain common
->>>>>>> f4b87dee
+perf-test			mainporcelain common