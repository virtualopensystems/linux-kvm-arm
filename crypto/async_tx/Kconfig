--- conflicted
+++ resolved
@@ -23,22 +23,6 @@
 	select ASYNC_CORE
 	select ASYNC_PQ
 	select ASYNC_XOR
-<<<<<<< HEAD
-
-config ASYNC_RAID6_TEST
-	tristate "Self test for hardware accelerated raid6 recovery"
-	depends on ASYNC_RAID6_RECOV
-	select ASYNC_MEMCPY
-	---help---
-	  This is a one-shot self test that permutes through the
-	  recovery of all the possible two disk failure scenarios for a
-	  N-disk array.  Recovery is performed with the asynchronous
-	  raid6 recovery routines, and will optionally use an offload
-	  engine if one is available.
-
-	  If unsure, say N.
-=======
->>>>>>> 45f53cc9
 
 config ASYNC_TX_DISABLE_PQ_VAL_DMA
 	bool
