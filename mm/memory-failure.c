/*
 * Copyright (C) 2008, 2009 Intel Corporation
 * Authors: Andi Kleen, Fengguang Wu
 *
 * This software may be redistributed and/or modified under the terms of
 * the GNU General Public License ("GPL") version 2 only as published by the
 * Free Software Foundation.
 *
 * High level machine check handler. Handles pages reported by the
 * hardware as being corrupted usually due to a 2bit ECC memory or cache
 * failure.
 *
 * Handles page cache pages in various states.	The tricky part
 * here is that we can access any page asynchronous to other VM
 * users, because memory failures could happen anytime and anywhere,
 * possibly violating some of their assumptions. This is why this code
 * has to be extremely careful. Generally it tries to use normal locking
 * rules, as in get the standard locks, even if that means the
 * error handling takes potentially a long time.
 *
 * The operation to map back from RMAP chains to processes has to walk
 * the complete process list and has non linear complexity with the number
 * mappings. In short it can be quite slow. But since memory corruptions
 * are rare we hope to get away with this.
 */

/*
 * Notebook:
 * - hugetlb needs more code
 * - kcore/oldmem/vmcore/mem/kmem check for hwpoison pages
 * - pass bad pages to kdump next kernel
 */
#define DEBUG 1		/* remove me in 2.6.34 */
#include <linux/kernel.h>
#include <linux/mm.h>
#include <linux/page-flags.h>
#include <linux/kernel-page-flags.h>
#include <linux/sched.h>
#include <linux/ksm.h>
#include <linux/rmap.h>
#include <linux/pagemap.h>
#include <linux/swap.h>
#include <linux/backing-dev.h>
#include <linux/migrate.h>
#include <linux/page-isolation.h>
#include <linux/suspend.h>
#include <linux/slab.h>
#include <linux/swapops.h>
#include <linux/hugetlb.h>
#include "internal.h"

int sysctl_memory_failure_early_kill __read_mostly = 0;

int sysctl_memory_failure_recovery __read_mostly = 1;

atomic_long_t mce_bad_pages __read_mostly = ATOMIC_LONG_INIT(0);

#if defined(CONFIG_HWPOISON_INJECT) || defined(CONFIG_HWPOISON_INJECT_MODULE)

u32 hwpoison_filter_enable = 0;
u32 hwpoison_filter_dev_major = ~0U;
u32 hwpoison_filter_dev_minor = ~0U;
u64 hwpoison_filter_flags_mask;
u64 hwpoison_filter_flags_value;
EXPORT_SYMBOL_GPL(hwpoison_filter_enable);
EXPORT_SYMBOL_GPL(hwpoison_filter_dev_major);
EXPORT_SYMBOL_GPL(hwpoison_filter_dev_minor);
EXPORT_SYMBOL_GPL(hwpoison_filter_flags_mask);
EXPORT_SYMBOL_GPL(hwpoison_filter_flags_value);

static int hwpoison_filter_dev(struct page *p)
{
	struct address_space *mapping;
	dev_t dev;

	if (hwpoison_filter_dev_major == ~0U &&
	    hwpoison_filter_dev_minor == ~0U)
		return 0;

	/*
	 * page_mapping() does not accept slab page
	 */
	if (PageSlab(p))
		return -EINVAL;

	mapping = page_mapping(p);
	if (mapping == NULL || mapping->host == NULL)
		return -EINVAL;

	dev = mapping->host->i_sb->s_dev;
	if (hwpoison_filter_dev_major != ~0U &&
	    hwpoison_filter_dev_major != MAJOR(dev))
		return -EINVAL;
	if (hwpoison_filter_dev_minor != ~0U &&
	    hwpoison_filter_dev_minor != MINOR(dev))
		return -EINVAL;

	return 0;
}

static int hwpoison_filter_flags(struct page *p)
{
	if (!hwpoison_filter_flags_mask)
		return 0;

	if ((stable_page_flags(p) & hwpoison_filter_flags_mask) ==
				    hwpoison_filter_flags_value)
		return 0;
	else
		return -EINVAL;
}

/*
 * This allows stress tests to limit test scope to a collection of tasks
 * by putting them under some memcg. This prevents killing unrelated/important
 * processes such as /sbin/init. Note that the target task may share clean
 * pages with init (eg. libc text), which is harmless. If the target task
 * share _dirty_ pages with another task B, the test scheme must make sure B
 * is also included in the memcg. At last, due to race conditions this filter
 * can only guarantee that the page either belongs to the memcg tasks, or is
 * a freed page.
 */
#ifdef	CONFIG_CGROUP_MEM_RES_CTLR_SWAP
u64 hwpoison_filter_memcg;
EXPORT_SYMBOL_GPL(hwpoison_filter_memcg);
static int hwpoison_filter_task(struct page *p)
{
	struct mem_cgroup *mem;
	struct cgroup_subsys_state *css;
	unsigned long ino;

	if (!hwpoison_filter_memcg)
		return 0;

	mem = try_get_mem_cgroup_from_page(p);
	if (!mem)
		return -EINVAL;

	css = mem_cgroup_css(mem);
	/* root_mem_cgroup has NULL dentries */
	if (!css->cgroup->dentry)
		return -EINVAL;

	ino = css->cgroup->dentry->d_inode->i_ino;
	css_put(css);

	if (ino != hwpoison_filter_memcg)
		return -EINVAL;

	return 0;
}
#else
static int hwpoison_filter_task(struct page *p) { return 0; }
#endif

int hwpoison_filter(struct page *p)
{
	if (!hwpoison_filter_enable)
		return 0;

	if (hwpoison_filter_dev(p))
		return -EINVAL;

	if (hwpoison_filter_flags(p))
		return -EINVAL;

	if (hwpoison_filter_task(p))
		return -EINVAL;

	return 0;
}
#else
int hwpoison_filter(struct page *p)
{
	return 0;
}
#endif

EXPORT_SYMBOL_GPL(hwpoison_filter);

/*
 * Send all the processes who have the page mapped an ``action optional''
 * signal.
 */
static int kill_proc_ao(struct task_struct *t, unsigned long addr, int trapno,
			unsigned long pfn, struct page *page)
{
	struct siginfo si;
	int ret;

	printk(KERN_ERR
		"MCE %#lx: Killing %s:%d early due to hardware memory corruption\n",
		pfn, t->comm, t->pid);
	si.si_signo = SIGBUS;
	si.si_errno = 0;
	si.si_code = BUS_MCEERR_AO;
	si.si_addr = (void *)addr;
#ifdef __ARCH_SI_TRAPNO
	si.si_trapno = trapno;
#endif
	si.si_addr_lsb = compound_order(compound_head(page)) + PAGE_SHIFT;
	/*
	 * Don't use force here, it's convenient if the signal
	 * can be temporarily blocked.
	 * This could cause a loop when the user sets SIGBUS
	 * to SIG_IGN, but hopefully noone will do that?
	 */
	ret = send_sig_info(SIGBUS, &si, t);  /* synchronous? */
	if (ret < 0)
		printk(KERN_INFO "MCE: Error sending signal to %s:%d: %d\n",
		       t->comm, t->pid, ret);
	return ret;
}

/*
 * When a unknown page type is encountered drain as many buffers as possible
 * in the hope to turn the page into a LRU or free page, which we can handle.
 */
void shake_page(struct page *p, int access)
{
	if (!PageSlab(p)) {
		lru_add_drain_all();
		if (PageLRU(p))
			return;
		drain_all_pages();
		if (PageLRU(p) || is_free_buddy_page(p))
			return;
	}

	/*
	 * Only all shrink_slab here (which would also
	 * shrink other caches) if access is not potentially fatal.
	 */
	if (access) {
		int nr;
		do {
			nr = shrink_slab(1000, GFP_KERNEL, 1000);
			if (page_count(p) == 1)
				break;
		} while (nr > 10);
	}
}
EXPORT_SYMBOL_GPL(shake_page);

/*
 * Kill all processes that have a poisoned page mapped and then isolate
 * the page.
 *
 * General strategy:
 * Find all processes having the page mapped and kill them.
 * But we keep a page reference around so that the page is not
 * actually freed yet.
 * Then stash the page away
 *
 * There's no convenient way to get back to mapped processes
 * from the VMAs. So do a brute-force search over all
 * running processes.
 *
 * Remember that machine checks are not common (or rather
 * if they are common you have other problems), so this shouldn't
 * be a performance issue.
 *
 * Also there are some races possible while we get from the
 * error detection to actually handle it.
 */

struct to_kill {
	struct list_head nd;
	struct task_struct *tsk;
	unsigned long addr;
	unsigned addr_valid:1;
};

/*
 * Failure handling: if we can't find or can't kill a process there's
 * not much we can do.	We just print a message and ignore otherwise.
 */

/*
 * Schedule a process for later kill.
 * Uses GFP_ATOMIC allocations to avoid potential recursions in the VM.
 * TBD would GFP_NOIO be enough?
 */
static void add_to_kill(struct task_struct *tsk, struct page *p,
		       struct vm_area_struct *vma,
		       struct list_head *to_kill,
		       struct to_kill **tkc)
{
	struct to_kill *tk;

	if (*tkc) {
		tk = *tkc;
		*tkc = NULL;
	} else {
		tk = kmalloc(sizeof(struct to_kill), GFP_ATOMIC);
		if (!tk) {
			printk(KERN_ERR
		"MCE: Out of memory while machine check handling\n");
			return;
		}
	}
	tk->addr = page_address_in_vma(p, vma);
	tk->addr_valid = 1;

	/*
	 * In theory we don't have to kill when the page was
	 * munmaped. But it could be also a mremap. Since that's
	 * likely very rare kill anyways just out of paranoia, but use
	 * a SIGKILL because the error is not contained anymore.
	 */
	if (tk->addr == -EFAULT) {
		pr_debug("MCE: Unable to find user space address %lx in %s\n",
			page_to_pfn(p), tsk->comm);
		tk->addr_valid = 0;
	}
	get_task_struct(tsk);
	tk->tsk = tsk;
	list_add_tail(&tk->nd, to_kill);
}

/*
 * Kill the processes that have been collected earlier.
 *
 * Only do anything when DOIT is set, otherwise just free the list
 * (this is used for clean pages which do not need killing)
 * Also when FAIL is set do a force kill because something went
 * wrong earlier.
 */
static void kill_procs_ao(struct list_head *to_kill, int doit, int trapno,
			  int fail, struct page *page, unsigned long pfn)
{
	struct to_kill *tk, *next;

	list_for_each_entry_safe (tk, next, to_kill, nd) {
		if (doit) {
			/*
			 * In case something went wrong with munmapping
			 * make sure the process doesn't catch the
			 * signal and then access the memory. Just kill it.
			 */
			if (fail || tk->addr_valid == 0) {
				printk(KERN_ERR
		"MCE %#lx: forcibly killing %s:%d because of failure to unmap corrupted page\n",
					pfn, tk->tsk->comm, tk->tsk->pid);
				force_sig(SIGKILL, tk->tsk);
			}

			/*
			 * In theory the process could have mapped
			 * something else on the address in-between. We could
			 * check for that, but we need to tell the
			 * process anyways.
			 */
			else if (kill_proc_ao(tk->tsk, tk->addr, trapno,
					      pfn, page) < 0)
				printk(KERN_ERR
		"MCE %#lx: Cannot send advisory machine check signal to %s:%d\n",
					pfn, tk->tsk->comm, tk->tsk->pid);
		}
		put_task_struct(tk->tsk);
		kfree(tk);
	}
}

static int task_early_kill(struct task_struct *tsk)
{
	if (!tsk->mm)
		return 0;
	if (tsk->flags & PF_MCE_PROCESS)
		return !!(tsk->flags & PF_MCE_EARLY);
	return sysctl_memory_failure_early_kill;
}

/*
 * Collect processes when the error hit an anonymous page.
 */
static void collect_procs_anon(struct page *page, struct list_head *to_kill,
			      struct to_kill **tkc)
{
	struct vm_area_struct *vma;
	struct task_struct *tsk;
	struct anon_vma *av;

	read_lock(&tasklist_lock);
	av = page_lock_anon_vma(page);
	if (av == NULL)	/* Not actually mapped anymore */
		goto out;
	for_each_process (tsk) {
		struct anon_vma_chain *vmac;

		if (!task_early_kill(tsk))
			continue;
		list_for_each_entry(vmac, &av->head, same_anon_vma) {
			vma = vmac->vma;
			if (!page_mapped_in_vma(page, vma))
				continue;
			if (vma->vm_mm == tsk->mm)
				add_to_kill(tsk, page, vma, to_kill, tkc);
		}
	}
	page_unlock_anon_vma(av);
out:
	read_unlock(&tasklist_lock);
}

/*
 * Collect processes when the error hit a file mapped page.
 */
static void collect_procs_file(struct page *page, struct list_head *to_kill,
			      struct to_kill **tkc)
{
	struct vm_area_struct *vma;
	struct task_struct *tsk;
	struct prio_tree_iter iter;
	struct address_space *mapping = page->mapping;

	/*
	 * A note on the locking order between the two locks.
	 * We don't rely on this particular order.
	 * If you have some other code that needs a different order
	 * feel free to switch them around. Or add a reverse link
	 * from mm_struct to task_struct, then this could be all
	 * done without taking tasklist_lock and looping over all tasks.
	 */

	read_lock(&tasklist_lock);
	spin_lock(&mapping->i_mmap_lock);
	for_each_process(tsk) {
		pgoff_t pgoff = page->index << (PAGE_CACHE_SHIFT - PAGE_SHIFT);

		if (!task_early_kill(tsk))
			continue;

		vma_prio_tree_foreach(vma, &iter, &mapping->i_mmap, pgoff,
				      pgoff) {
			/*
			 * Send early kill signal to tasks where a vma covers
			 * the page but the corrupted page is not necessarily
			 * mapped it in its pte.
			 * Assume applications who requested early kill want
			 * to be informed of all such data corruptions.
			 */
			if (vma->vm_mm == tsk->mm)
				add_to_kill(tsk, page, vma, to_kill, tkc);
		}
	}
	spin_unlock(&mapping->i_mmap_lock);
	read_unlock(&tasklist_lock);
}

/*
 * Collect the processes who have the corrupted page mapped to kill.
 * This is done in two steps for locking reasons.
 * First preallocate one tokill structure outside the spin locks,
 * so that we can kill at least one process reasonably reliable.
 */
static void collect_procs(struct page *page, struct list_head *tokill)
{
	struct to_kill *tk;

	if (!page->mapping)
		return;

	tk = kmalloc(sizeof(struct to_kill), GFP_NOIO);
	if (!tk)
		return;
	if (PageAnon(page))
		collect_procs_anon(page, tokill, &tk);
	else
		collect_procs_file(page, tokill, &tk);
	kfree(tk);
}

/*
 * Error handlers for various types of pages.
 */

enum outcome {
	IGNORED,	/* Error: cannot be handled */
	FAILED,		/* Error: handling failed */
	DELAYED,	/* Will be handled later */
	RECOVERED,	/* Successfully recovered */
};

static const char *action_name[] = {
	[IGNORED] = "Ignored",
	[FAILED] = "Failed",
	[DELAYED] = "Delayed",
	[RECOVERED] = "Recovered",
};

/*
 * XXX: It is possible that a page is isolated from LRU cache,
 * and then kept in swap cache or failed to remove from page cache.
 * The page count will stop it from being freed by unpoison.
 * Stress tests should be aware of this memory leak problem.
 */
static int delete_from_lru_cache(struct page *p)
{
	if (!isolate_lru_page(p)) {
		/*
		 * Clear sensible page flags, so that the buddy system won't
		 * complain when the page is unpoison-and-freed.
		 */
		ClearPageActive(p);
		ClearPageUnevictable(p);
		/*
		 * drop the page count elevated by isolate_lru_page()
		 */
		page_cache_release(p);
		return 0;
	}
	return -EIO;
}

/*
 * Error hit kernel page.
 * Do nothing, try to be lucky and not touch this instead. For a few cases we
 * could be more sophisticated.
 */
static int me_kernel(struct page *p, unsigned long pfn)
{
	return IGNORED;
}

/*
 * Page in unknown state. Do nothing.
 */
static int me_unknown(struct page *p, unsigned long pfn)
{
	printk(KERN_ERR "MCE %#lx: Unknown page state\n", pfn);
	return FAILED;
}

/*
 * Clean (or cleaned) page cache page.
 */
static int me_pagecache_clean(struct page *p, unsigned long pfn)
{
	int err;
	int ret = FAILED;
	struct address_space *mapping;

	delete_from_lru_cache(p);

	/*
	 * For anonymous pages we're done the only reference left
	 * should be the one m_f() holds.
	 */
	if (PageAnon(p))
		return RECOVERED;

	/*
	 * Now truncate the page in the page cache. This is really
	 * more like a "temporary hole punch"
	 * Don't do this for block devices when someone else
	 * has a reference, because it could be file system metadata
	 * and that's not safe to truncate.
	 */
	mapping = page_mapping(p);
	if (!mapping) {
		/*
		 * Page has been teared down in the meanwhile
		 */
		return FAILED;
	}

	/*
	 * Truncation is a bit tricky. Enable it per file system for now.
	 *
	 * Open: to take i_mutex or not for this? Right now we don't.
	 */
	if (mapping->a_ops->error_remove_page) {
		err = mapping->a_ops->error_remove_page(mapping, p);
		if (err != 0) {
			printk(KERN_INFO "MCE %#lx: Failed to punch page: %d\n",
					pfn, err);
		} else if (page_has_private(p) &&
				!try_to_release_page(p, GFP_NOIO)) {
			pr_debug("MCE %#lx: failed to release buffers\n", pfn);
		} else {
			ret = RECOVERED;
		}
	} else {
		/*
		 * If the file system doesn't support it just invalidate
		 * This fails on dirty or anything with private pages
		 */
		if (invalidate_inode_page(p))
			ret = RECOVERED;
		else
			printk(KERN_INFO "MCE %#lx: Failed to invalidate\n",
				pfn);
	}
	return ret;
}

/*
 * Dirty cache page page
 * Issues: when the error hit a hole page the error is not properly
 * propagated.
 */
static int me_pagecache_dirty(struct page *p, unsigned long pfn)
{
	struct address_space *mapping = page_mapping(p);

	SetPageError(p);
	/* TBD: print more information about the file. */
	if (mapping) {
		/*
		 * IO error will be reported by write(), fsync(), etc.
		 * who check the mapping.
		 * This way the application knows that something went
		 * wrong with its dirty file data.
		 *
		 * There's one open issue:
		 *
		 * The EIO will be only reported on the next IO
		 * operation and then cleared through the IO map.
		 * Normally Linux has two mechanisms to pass IO error
		 * first through the AS_EIO flag in the address space
		 * and then through the PageError flag in the page.
		 * Since we drop pages on memory failure handling the
		 * only mechanism open to use is through AS_AIO.
		 *
		 * This has the disadvantage that it gets cleared on
		 * the first operation that returns an error, while
		 * the PageError bit is more sticky and only cleared
		 * when the page is reread or dropped.  If an
		 * application assumes it will always get error on
		 * fsync, but does other operations on the fd before
		 * and the page is dropped inbetween then the error
		 * will not be properly reported.
		 *
		 * This can already happen even without hwpoisoned
		 * pages: first on metadata IO errors (which only
		 * report through AS_EIO) or when the page is dropped
		 * at the wrong time.
		 *
		 * So right now we assume that the application DTRT on
		 * the first EIO, but we're not worse than other parts
		 * of the kernel.
		 */
		mapping_set_error(mapping, EIO);
	}

	return me_pagecache_clean(p, pfn);
}

/*
 * Clean and dirty swap cache.
 *
 * Dirty swap cache page is tricky to handle. The page could live both in page
 * cache and swap cache(ie. page is freshly swapped in). So it could be
 * referenced concurrently by 2 types of PTEs:
 * normal PTEs and swap PTEs. We try to handle them consistently by calling
 * try_to_unmap(TTU_IGNORE_HWPOISON) to convert the normal PTEs to swap PTEs,
 * and then
 *      - clear dirty bit to prevent IO
 *      - remove from LRU
 *      - but keep in the swap cache, so that when we return to it on
 *        a later page fault, we know the application is accessing
 *        corrupted data and shall be killed (we installed simple
 *        interception code in do_swap_page to catch it).
 *
 * Clean swap cache pages can be directly isolated. A later page fault will
 * bring in the known good data from disk.
 */
static int me_swapcache_dirty(struct page *p, unsigned long pfn)
{
	ClearPageDirty(p);
	/* Trigger EIO in shmem: */
	ClearPageUptodate(p);

	if (!delete_from_lru_cache(p))
		return DELAYED;
	else
		return FAILED;
}

static int me_swapcache_clean(struct page *p, unsigned long pfn)
{
	delete_from_swap_cache(p);

	if (!delete_from_lru_cache(p))
		return RECOVERED;
	else
		return FAILED;
}

/*
 * Huge pages. Needs work.
 * Issues:
 * - Error on hugepage is contained in hugepage unit (not in raw page unit.)
 *   To narrow down kill region to one page, we need to break up pmd.
 * - To support soft-offlining for hugepage, we need to support hugepage
 *   migration.
 */
static int me_huge_page(struct page *p, unsigned long pfn)
{
	struct page *hpage = compound_head(p);
	/*
	 * We can safely recover from error on free or reserved (i.e.
	 * not in-use) hugepage by dequeuing it from freelist.
	 * To check whether a hugepage is in-use or not, we can't use
	 * page->lru because it can be used in other hugepage operations,
	 * such as __unmap_hugepage_range() and gather_surplus_pages().
	 * So instead we use page_mapping() and PageAnon().
	 * We assume that this function is called with page lock held,
	 * so there is no race between isolation and mapping/unmapping.
	 */
	if (!(page_mapping(hpage) || PageAnon(hpage))) {
		__isolate_hwpoisoned_huge_page(hpage);
		return RECOVERED;
	}
	return DELAYED;
}

/*
 * Various page states we can handle.
 *
 * A page state is defined by its current page->flags bits.
 * The table matches them in order and calls the right handler.
 *
 * This is quite tricky because we can access page at any time
 * in its live cycle, so all accesses have to be extremly careful.
 *
 * This is not complete. More states could be added.
 * For any missing state don't attempt recovery.
 */

#define dirty		(1UL << PG_dirty)
#define sc		(1UL << PG_swapcache)
#define unevict		(1UL << PG_unevictable)
#define mlock		(1UL << PG_mlocked)
#define writeback	(1UL << PG_writeback)
#define lru		(1UL << PG_lru)
#define swapbacked	(1UL << PG_swapbacked)
#define head		(1UL << PG_head)
#define tail		(1UL << PG_tail)
#define compound	(1UL << PG_compound)
#define slab		(1UL << PG_slab)
#define reserved	(1UL << PG_reserved)

static struct page_state {
	unsigned long mask;
	unsigned long res;
	char *msg;
	int (*action)(struct page *p, unsigned long pfn);
} error_states[] = {
	{ reserved,	reserved,	"reserved kernel",	me_kernel },
	/*
	 * free pages are specially detected outside this table:
	 * PG_buddy pages only make a small fraction of all free pages.
	 */

	/*
	 * Could in theory check if slab page is free or if we can drop
	 * currently unused objects without touching them. But just
	 * treat it as standard kernel for now.
	 */
	{ slab,		slab,		"kernel slab",	me_kernel },

#ifdef CONFIG_PAGEFLAGS_EXTENDED
	{ head,		head,		"huge",		me_huge_page },
	{ tail,		tail,		"huge",		me_huge_page },
#else
	{ compound,	compound,	"huge",		me_huge_page },
#endif

	{ sc|dirty,	sc|dirty,	"swapcache",	me_swapcache_dirty },
	{ sc|dirty,	sc,		"swapcache",	me_swapcache_clean },

	{ unevict|dirty, unevict|dirty,	"unevictable LRU", me_pagecache_dirty},
	{ unevict,	unevict,	"unevictable LRU", me_pagecache_clean},

	{ mlock|dirty,	mlock|dirty,	"mlocked LRU",	me_pagecache_dirty },
	{ mlock,	mlock,		"mlocked LRU",	me_pagecache_clean },

	{ lru|dirty,	lru|dirty,	"LRU",		me_pagecache_dirty },
	{ lru|dirty,	lru,		"clean LRU",	me_pagecache_clean },

	/*
	 * Catchall entry: must be at end.
	 */
	{ 0,		0,		"unknown page state",	me_unknown },
};

#undef dirty
#undef sc
#undef unevict
#undef mlock
#undef writeback
#undef lru
#undef swapbacked
#undef head
#undef tail
#undef compound
#undef slab
#undef reserved

static void action_result(unsigned long pfn, char *msg, int result)
{
	struct page *page = pfn_to_page(pfn);

	printk(KERN_ERR "MCE %#lx: %s%s page recovery: %s\n",
		pfn,
		PageDirty(page) ? "dirty " : "",
		msg, action_name[result]);
}

static int page_action(struct page_state *ps, struct page *p,
			unsigned long pfn)
{
	int result;
	int count;

	result = ps->action(p, pfn);
	action_result(pfn, ps->msg, result);

	count = page_count(p) - 1;
	if (ps->action == me_swapcache_dirty && result == DELAYED)
		count--;
	if (count != 0) {
		printk(KERN_ERR
		       "MCE %#lx: %s page still referenced by %d users\n",
		       pfn, ps->msg, count);
		result = FAILED;
	}

	/* Could do more checks here if page looks ok */
	/*
	 * Could adjust zone counters here to correct for the missing page.
	 */

	return (result == RECOVERED || result == DELAYED) ? 0 : -EBUSY;
}

#define N_UNMAP_TRIES 5

/*
 * Do all that is necessary to remove user space mappings. Unmap
 * the pages and send SIGBUS to the processes if the data was dirty.
 */
static int hwpoison_user_mappings(struct page *p, unsigned long pfn,
				  int trapno)
{
	enum ttu_flags ttu = TTU_UNMAP | TTU_IGNORE_MLOCK | TTU_IGNORE_ACCESS;
	struct address_space *mapping;
	LIST_HEAD(tokill);
	int ret;
	int i;
	int kill = 1;
	struct page *hpage = compound_head(p);

	if (PageReserved(p) || PageSlab(p))
		return SWAP_SUCCESS;

	/*
	 * This check implies we don't kill processes if their pages
	 * are in the swap cache early. Those are always late kills.
	 */
	if (!page_mapped(hpage))
		return SWAP_SUCCESS;

	if (PageKsm(p))
		return SWAP_FAIL;

	if (PageSwapCache(p)) {
		printk(KERN_ERR
		       "MCE %#lx: keeping poisoned page in swap cache\n", pfn);
		ttu |= TTU_IGNORE_HWPOISON;
	}

	/*
	 * Propagate the dirty bit from PTEs to struct page first, because we
	 * need this to decide if we should kill or just drop the page.
	 * XXX: the dirty test could be racy: set_page_dirty() may not always
	 * be called inside page lock (it's recommended but not enforced).
	 */
	mapping = page_mapping(hpage);
	if (!PageDirty(hpage) && mapping &&
	    mapping_cap_writeback_dirty(mapping)) {
		if (page_mkclean(hpage)) {
			SetPageDirty(hpage);
		} else {
			kill = 0;
			ttu |= TTU_IGNORE_HWPOISON;
			printk(KERN_INFO
	"MCE %#lx: corrupted page was clean: dropped without side effects\n",
				pfn);
		}
	}

	/*
	 * First collect all the processes that have the page
	 * mapped in dirty form.  This has to be done before try_to_unmap,
	 * because ttu takes the rmap data structures down.
	 *
	 * Error handling: We ignore errors here because
	 * there's nothing that can be done.
	 */
	if (kill)
		collect_procs(hpage, &tokill);

	/*
	 * try_to_unmap can fail temporarily due to races.
	 * Try a few times (RED-PEN better strategy?)
	 */
	for (i = 0; i < N_UNMAP_TRIES; i++) {
		ret = try_to_unmap(hpage, ttu);
		if (ret == SWAP_SUCCESS)
			break;
		pr_debug("MCE %#lx: try_to_unmap retry needed %d\n", pfn,  ret);
	}

	if (ret != SWAP_SUCCESS)
		printk(KERN_ERR "MCE %#lx: failed to unmap page (mapcount=%d)\n",
				pfn, page_mapcount(hpage));

	/*
	 * Now that the dirty bit has been propagated to the
	 * struct page and all unmaps done we can decide if
	 * killing is needed or not.  Only kill when the page
	 * was dirty, otherwise the tokill list is merely
	 * freed.  When there was a problem unmapping earlier
	 * use a more force-full uncatchable kill to prevent
	 * any accesses to the poisoned memory.
	 */
	kill_procs_ao(&tokill, !!PageDirty(hpage), trapno,
<<<<<<< HEAD
		      ret != SWAP_SUCCESS, pfn);
=======
		      ret != SWAP_SUCCESS, p, pfn);
>>>>>>> 062c1825

	return ret;
}

static void set_page_hwpoison_huge_page(struct page *hpage)
{
	int i;
	int nr_pages = 1 << compound_order(hpage);
	for (i = 0; i < nr_pages; i++)
		SetPageHWPoison(hpage + i);
}

static void clear_page_hwpoison_huge_page(struct page *hpage)
{
	int i;
	int nr_pages = 1 << compound_order(hpage);
	for (i = 0; i < nr_pages; i++)
		ClearPageHWPoison(hpage + i);
}

int __memory_failure(unsigned long pfn, int trapno, int flags)
{
	struct page_state *ps;
	struct page *p;
	struct page *hpage;
	int res;
	unsigned int nr_pages;

	if (!sysctl_memory_failure_recovery)
		panic("Memory failure from trap %d on page %lx", trapno, pfn);

	if (!pfn_valid(pfn)) {
		printk(KERN_ERR
		       "MCE %#lx: memory outside kernel control\n",
		       pfn);
		return -ENXIO;
	}

	p = pfn_to_page(pfn);
	hpage = compound_head(p);
	if (TestSetPageHWPoison(p)) {
		printk(KERN_ERR "MCE %#lx: already hardware poisoned\n", pfn);
		return 0;
	}

	nr_pages = 1 << compound_order(hpage);
	atomic_long_add(nr_pages, &mce_bad_pages);

	/*
	 * We need/can do nothing about count=0 pages.
	 * 1) it's a free page, and therefore in safe hand:
	 *    prep_new_page() will be the gate keeper.
	 * 2) it's part of a non-compound high order page.
	 *    Implies some kernel user: cannot stop them from
	 *    R/W the page; let's pray that the page has been
	 *    used and will be freed some time later.
	 * In fact it's dangerous to directly bump up page count from 0,
	 * that may make page_freeze_refs()/page_unfreeze_refs() mismatch.
	 */
	if (!(flags & MF_COUNT_INCREASED) &&
		!get_page_unless_zero(hpage)) {
		if (is_free_buddy_page(p)) {
			action_result(pfn, "free buddy", DELAYED);
			return 0;
		} else {
			action_result(pfn, "high order kernel", IGNORED);
			return -EBUSY;
		}
	}

	/*
	 * We ignore non-LRU pages for good reasons.
	 * - PG_locked is only well defined for LRU pages and a few others
	 * - to avoid races with __set_page_locked()
	 * - to avoid races with __SetPageSlab*() (and more non-atomic ops)
	 * The check (unnecessarily) ignores LRU pages being isolated and
	 * walked by the page reclaim code, however that's not a big loss.
	 */
	if (!PageLRU(p) && !PageHuge(p))
		shake_page(p, 0);
	if (!PageLRU(p) && !PageHuge(p)) {
		/*
		 * shake_page could have turned it free.
		 */
		if (is_free_buddy_page(p)) {
			action_result(pfn, "free buddy, 2nd try", DELAYED);
			return 0;
		}
		action_result(pfn, "non LRU", IGNORED);
		put_page(p);
		return -EBUSY;
	}

	/*
	 * Lock the page and wait for writeback to finish.
	 * It's very difficult to mess with pages currently under IO
	 * and in many cases impossible, so we just avoid it here.
	 */
	lock_page_nosync(hpage);

	/*
	 * unpoison always clear PG_hwpoison inside page lock
	 */
	if (!PageHWPoison(p)) {
		printk(KERN_ERR "MCE %#lx: just unpoisoned\n", pfn);
		res = 0;
		goto out;
	}
	if (hwpoison_filter(p)) {
		if (TestClearPageHWPoison(p))
			atomic_long_sub(nr_pages, &mce_bad_pages);
		unlock_page(hpage);
		put_page(hpage);
		return 0;
	}

	/*
	 * For error on the tail page, we should set PG_hwpoison
	 * on the head page to show that the hugepage is hwpoisoned
	 */
	if (PageTail(p) && TestSetPageHWPoison(hpage)) {
		action_result(pfn, "hugepage already hardware poisoned",
				IGNORED);
		unlock_page(hpage);
		put_page(hpage);
		return 0;
	}
	/*
	 * Set PG_hwpoison on all pages in an error hugepage,
	 * because containment is done in hugepage unit for now.
	 * Since we have done TestSetPageHWPoison() for the head page with
	 * page lock held, we can safely set PG_hwpoison bits on tail pages.
	 */
	if (PageHuge(p))
		set_page_hwpoison_huge_page(hpage);

	wait_on_page_writeback(p);

	/*
	 * Now take care of user space mappings.
	 * Abort on fail: __remove_from_page_cache() assumes unmapped page.
	 */
	if (hwpoison_user_mappings(p, pfn, trapno) != SWAP_SUCCESS) {
		printk(KERN_ERR "MCE %#lx: cannot unmap page, give up\n", pfn);
		res = -EBUSY;
		goto out;
	}

	/*
	 * Torn down by someone else?
	 */
	if (PageLRU(p) && !PageSwapCache(p) && p->mapping == NULL) {
		action_result(pfn, "already truncated LRU", IGNORED);
		res = -EBUSY;
		goto out;
	}

	res = -EBUSY;
	for (ps = error_states;; ps++) {
		if ((p->flags & ps->mask) == ps->res) {
			res = page_action(ps, p, pfn);
			break;
		}
	}
out:
	unlock_page(hpage);
	return res;
}
EXPORT_SYMBOL_GPL(__memory_failure);

/**
 * memory_failure - Handle memory failure of a page.
 * @pfn: Page Number of the corrupted page
 * @trapno: Trap number reported in the signal to user space.
 *
 * This function is called by the low level machine check code
 * of an architecture when it detects hardware memory corruption
 * of a page. It tries its best to recover, which includes
 * dropping pages, killing processes etc.
 *
 * The function is primarily of use for corruptions that
 * happen outside the current execution context (e.g. when
 * detected by a background scrubber)
 *
 * Must run in process context (e.g. a work queue) with interrupts
 * enabled and no spinlocks hold.
 */
void memory_failure(unsigned long pfn, int trapno)
{
	__memory_failure(pfn, trapno, 0);
}

/**
 * unpoison_memory - Unpoison a previously poisoned page
 * @pfn: Page number of the to be unpoisoned page
 *
 * Software-unpoison a page that has been poisoned by
 * memory_failure() earlier.
 *
 * This is only done on the software-level, so it only works
 * for linux injected failures, not real hardware failures
 *
 * Returns 0 for success, otherwise -errno.
 */
int unpoison_memory(unsigned long pfn)
{
	struct page *page;
	struct page *p;
	int freeit = 0;
	unsigned int nr_pages;

	if (!pfn_valid(pfn))
		return -ENXIO;

	p = pfn_to_page(pfn);
	page = compound_head(p);

	if (!PageHWPoison(p)) {
		pr_debug("MCE: Page was already unpoisoned %#lx\n", pfn);
		return 0;
	}

	nr_pages = 1 << compound_order(page);

	if (!get_page_unless_zero(page)) {
		if (TestClearPageHWPoison(p))
			atomic_long_sub(nr_pages, &mce_bad_pages);
		pr_debug("MCE: Software-unpoisoned free page %#lx\n", pfn);
		return 0;
	}

	lock_page_nosync(page);
	/*
	 * This test is racy because PG_hwpoison is set outside of page lock.
	 * That's acceptable because that won't trigger kernel panic. Instead,
	 * the PG_hwpoison page will be caught and isolated on the entrance to
	 * the free buddy page pool.
	 */
	if (TestClearPageHWPoison(page)) {
		pr_debug("MCE: Software-unpoisoned page %#lx\n", pfn);
		atomic_long_sub(nr_pages, &mce_bad_pages);
		freeit = 1;
	}
	if (PageHuge(p))
		clear_page_hwpoison_huge_page(page);
	unlock_page(page);

	put_page(page);
	if (freeit)
		put_page(page);

	return 0;
}
EXPORT_SYMBOL(unpoison_memory);

static struct page *new_page(struct page *p, unsigned long private, int **x)
{
	int nid = page_to_nid(p);
	return alloc_pages_exact_node(nid, GFP_HIGHUSER_MOVABLE, 0);
}

/*
 * Safely get reference count of an arbitrary page.
 * Returns 0 for a free page, -EIO for a zero refcount page
 * that is not free, and 1 for any other page type.
 * For 1 the page is returned with increased page count, otherwise not.
 */
static int get_any_page(struct page *p, unsigned long pfn, int flags)
{
	int ret;

	if (flags & MF_COUNT_INCREASED)
		return 1;

	/*
	 * The lock_system_sleep prevents a race with memory hotplug,
	 * because the isolation assumes there's only a single user.
	 * This is a big hammer, a better would be nicer.
	 */
	lock_system_sleep();

	/*
	 * Isolate the page, so that it doesn't get reallocated if it
	 * was free.
	 */
	set_migratetype_isolate(p);
	if (!get_page_unless_zero(compound_head(p))) {
		if (is_free_buddy_page(p)) {
			pr_debug("get_any_page: %#lx free buddy page\n", pfn);
			/* Set hwpoison bit while page is still isolated */
			SetPageHWPoison(p);
			ret = 0;
		} else {
			pr_debug("get_any_page: %#lx: unknown zero refcount page type %lx\n",
				pfn, p->flags);
			ret = -EIO;
		}
	} else {
		/* Not a free page */
		ret = 1;
	}
	unset_migratetype_isolate(p);
	unlock_system_sleep();
	return ret;
}

/**
 * soft_offline_page - Soft offline a page.
 * @page: page to offline
 * @flags: flags. Same as memory_failure().
 *
 * Returns 0 on success, otherwise negated errno.
 *
 * Soft offline a page, by migration or invalidation,
 * without killing anything. This is for the case when
 * a page is not corrupted yet (so it's still valid to access),
 * but has had a number of corrected errors and is better taken
 * out.
 *
 * The actual policy on when to do that is maintained by
 * user space.
 *
 * This should never impact any application or cause data loss,
 * however it might take some time.
 *
 * This is not a 100% solution for all memory, but tries to be
 * ``good enough'' for the majority of memory.
 */
int soft_offline_page(struct page *page, int flags)
{
	int ret;
	unsigned long pfn = page_to_pfn(page);

	ret = get_any_page(page, pfn, flags);
	if (ret < 0)
		return ret;
	if (ret == 0)
		goto done;

	/*
	 * Page cache page we can handle?
	 */
	if (!PageLRU(page)) {
		/*
		 * Try to free it.
		 */
		put_page(page);
		shake_page(page, 1);

		/*
		 * Did it turn free?
		 */
		ret = get_any_page(page, pfn, 0);
		if (ret < 0)
			return ret;
		if (ret == 0)
			goto done;
	}
	if (!PageLRU(page)) {
		pr_debug("soft_offline: %#lx: unknown non LRU page type %lx\n",
				pfn, page->flags);
		return -EIO;
	}

	lock_page(page);
	wait_on_page_writeback(page);

	/*
	 * Synchronized using the page lock with memory_failure()
	 */
	if (PageHWPoison(page)) {
		unlock_page(page);
		put_page(page);
		pr_debug("soft offline: %#lx page already poisoned\n", pfn);
		return -EBUSY;
	}

	/*
	 * Try to invalidate first. This should work for
	 * non dirty unmapped page cache pages.
	 */
	ret = invalidate_inode_page(page);
	unlock_page(page);

	/*
	 * Drop count because page migration doesn't like raised
	 * counts. The page could get re-allocated, but if it becomes
	 * LRU the isolation will just fail.
	 * RED-PEN would be better to keep it isolated here, but we
	 * would need to fix isolation locking first.
	 */
	put_page(page);
	if (ret == 1) {
		ret = 0;
		pr_debug("soft_offline: %#lx: invalidated\n", pfn);
		goto done;
	}

	/*
	 * Simple invalidation didn't work.
	 * Try to migrate to a new page instead. migrate.c
	 * handles a large number of cases for us.
	 */
	ret = isolate_lru_page(page);
	if (!ret) {
		LIST_HEAD(pagelist);

		list_add(&page->lru, &pagelist);
		ret = migrate_pages(&pagelist, new_page, MPOL_MF_MOVE_ALL, 0);
		if (ret) {
			pr_debug("soft offline: %#lx: migration failed %d, type %lx\n",
				pfn, ret, page->flags);
			if (ret > 0)
				ret = -EIO;
		}
	} else {
		pr_debug("soft offline: %#lx: isolation failed: %d, page count %d, type %lx\n",
				pfn, ret, page_count(page), page->flags);
	}
	if (ret)
		return ret;

done:
	atomic_long_add(1, &mce_bad_pages);
	SetPageHWPoison(page);
	/* keep elevated page count for bad page */
	return ret;
}

/*
 * The caller must hold current->mm->mmap_sem in read mode.
 */
int is_hwpoison_address(unsigned long addr)
{
	pgd_t *pgdp;
	pud_t pud, *pudp;
	pmd_t pmd, *pmdp;
	pte_t pte, *ptep;
	swp_entry_t entry;

	pgdp = pgd_offset(current->mm, addr);
	if (!pgd_present(*pgdp))
		return 0;
	pudp = pud_offset(pgdp, addr);
	pud = *pudp;
	if (!pud_present(pud) || pud_large(pud))
		return 0;
	pmdp = pmd_offset(pudp, addr);
	pmd = *pmdp;
	if (!pmd_present(pmd) || pmd_large(pmd))
		return 0;
	ptep = pte_offset_map(pmdp, addr);
	pte = *ptep;
	pte_unmap(ptep);
	if (!is_swap_pte(pte))
		return 0;
	entry = pte_to_swp_entry(pte);
	return is_hwpoison_entry(entry);
}
EXPORT_SYMBOL_GPL(is_hwpoison_address);<|MERGE_RESOLUTION|>--- conflicted
+++ resolved
@@ -928,11 +928,7 @@
 	 * any accesses to the poisoned memory.
 	 */
 	kill_procs_ao(&tokill, !!PageDirty(hpage), trapno,
-<<<<<<< HEAD
-		      ret != SWAP_SUCCESS, pfn);
-=======
 		      ret != SWAP_SUCCESS, p, pfn);
->>>>>>> 062c1825
 
 	return ret;
 }
