--- conflicted
+++ resolved
@@ -1232,7 +1232,7 @@
 /*
  * handle mapping creation for uClinux
  */
-static unsigned long do_mmap_pgoff(struct file *file,
+unsigned long do_mmap_pgoff(struct file *file,
 			    unsigned long addr,
 			    unsigned long len,
 			    unsigned long prot,
@@ -1469,35 +1469,6 @@
 	show_free_areas(0);
 	return -ENOMEM;
 }
-<<<<<<< HEAD
-
-unsigned long do_mmap(struct file *file, unsigned long addr,
-	unsigned long len, unsigned long prot,
-	unsigned long flag, unsigned long offset)
-{
-	if (unlikely(offset + PAGE_ALIGN(len) < offset))
-		return -EINVAL;
-	if (unlikely(offset & ~PAGE_MASK))
-		return -EINVAL;
-	return do_mmap_pgoff(file, addr, len, prot, flag, offset >> PAGE_SHIFT);
-}
-EXPORT_SYMBOL(do_mmap);
-
-unsigned long vm_mmap(struct file *file, unsigned long addr,
-	unsigned long len, unsigned long prot,
-	unsigned long flag, unsigned long offset)
-{
-	unsigned long ret;
-	struct mm_struct *mm = current->mm;
-
-	down_write(&mm->mmap_sem);
-	ret = do_mmap(file, addr, len, prot, flag, offset);
-	up_write(&mm->mmap_sem);
-	return ret;
-}
-EXPORT_SYMBOL(vm_mmap);
-=======
->>>>>>> cfaf0251
 
 SYSCALL_DEFINE6(mmap_pgoff, unsigned long, addr, unsigned long, len,
 		unsigned long, prot, unsigned long, flags,
