--- conflicted
+++ resolved
@@ -559,10 +559,6 @@
 		return;
 
 	card = chip->card;
-<<<<<<< HEAD
-	mutex_lock(&register_mutex);
-=======
->>>>>>> 9489e9dc
 	down_write(&chip->shutdown_rwsem);
 	chip->shutdown = 1;
 	up_write(&chip->shutdown_rwsem);
@@ -588,17 +584,9 @@
 			snd_usb_mixer_disconnect(p);
 		}
 		usb_chip[chip->index] = NULL;
-<<<<<<< HEAD
-		up_write(&chip->shutdown_rwsem);
 		mutex_unlock(&register_mutex);
 		snd_card_free_when_closed(card);
 	} else {
-		up_write(&chip->shutdown_rwsem);
-=======
-		mutex_unlock(&register_mutex);
-		snd_card_free_when_closed(card);
-	} else {
->>>>>>> 9489e9dc
 		mutex_unlock(&register_mutex);
 	}
 }
