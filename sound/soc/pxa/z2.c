--- conflicted
+++ resolved
@@ -142,16 +142,6 @@
 	snd_soc_dapm_disable_pin(dapm, "OUT3");
 	snd_soc_dapm_disable_pin(dapm, "MONO1");
 
-<<<<<<< HEAD
-	/* Add z2 specific widgets */
-	snd_soc_dapm_new_controls(dapm, wm8750_dapm_widgets,
-				 ARRAY_SIZE(wm8750_dapm_widgets));
-
-	/* Set up z2 specific audio paths */
-	snd_soc_dapm_add_routes(dapm, audio_map, ARRAY_SIZE(audio_map));
-
-=======
->>>>>>> dcd6c922
 	/* Jack detection API stuff */
 	ret = snd_soc_jack_new(codec, "Headset Jack", SND_JACK_HEADSET,
 				&hs_jack);
