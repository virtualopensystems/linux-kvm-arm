--- conflicted
+++ resolved
@@ -18,10 +18,7 @@
 #include <linux/delay.h>
 #include <linux/pm.h>
 #include <linux/i2c.h>
-<<<<<<< HEAD
-=======
 #include <linux/regmap.h>
->>>>>>> e816b57a
 #include <linux/slab.h>
 #include <sound/core.h>
 #include <sound/pcm.h>
@@ -462,12 +459,9 @@
 
 	ret = snd_soc_register_codec(&i2c->dev,
 			&soc_codec_dev_ak4535, &ak4535_dai, 1);
-<<<<<<< HEAD
-=======
 	if (ret != 0)
 		regmap_exit(ak4535->regmap);
 
->>>>>>> e816b57a
 	return ret;
 }
 
@@ -476,10 +470,7 @@
 	struct ak4535_priv *ak4535 = i2c_get_clientdata(client);
 
 	snd_soc_unregister_codec(&client->dev);
-<<<<<<< HEAD
-=======
 	regmap_exit(ak4535->regmap);
->>>>>>> e816b57a
 	return 0;
 }
 
