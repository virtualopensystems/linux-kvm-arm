/*
 * wm8990.c  --  WM8990 ALSA Soc Audio driver
 *
 * Copyright 2008 Wolfson Microelectronics PLC.
 * Author: Liam Girdwood <lrg@slimlogic.co.uk>
 *
 *  This program is free software; you can redistribute  it and/or modify it
 *  under  the terms of  the GNU General  Public License as published by the
 *  Free Software Foundation;  either version 2 of the  License, or (at your
 *  option) any later version.
 */

#include <linux/module.h>
#include <linux/moduleparam.h>
#include <linux/kernel.h>
#include <linux/init.h>
#include <linux/delay.h>
#include <linux/pm.h>
#include <linux/i2c.h>
#include <linux/platform_device.h>
#include <linux/slab.h>
#include <sound/core.h>
#include <sound/pcm.h>
#include <sound/pcm_params.h>
#include <sound/soc.h>
#include <sound/initval.h>
#include <sound/tlv.h>
#include <asm/div64.h>

#include "wm8990.h"

/* codec private data */
struct wm8990_priv {
	enum snd_soc_control_type control_type;
	unsigned int sysclk;
	unsigned int pcmclk;
};

/*
 * wm8990 register cache.  Note that register 0 is not included in the
 * cache.
 */
static const u16 wm8990_reg[] = {
	0x8990,     /* R0  - Reset */
	0x0000,     /* R1  - Power Management (1) */
	0x6000,     /* R2  - Power Management (2) */
	0x0000,     /* R3  - Power Management (3) */
	0x4050,     /* R4  - Audio Interface (1) */
	0x4000,     /* R5  - Audio Interface (2) */
	0x01C8,     /* R6  - Clocking (1) */
	0x0000,     /* R7  - Clocking (2) */
	0x0040,     /* R8  - Audio Interface (3) */
	0x0040,     /* R9  - Audio Interface (4) */
	0x0004,     /* R10 - DAC CTRL */
	0x00C0,     /* R11 - Left DAC Digital Volume */
	0x00C0,     /* R12 - Right DAC Digital Volume */
	0x0000,     /* R13 - Digital Side Tone */
	0x0100,     /* R14 - ADC CTRL */
	0x00C0,     /* R15 - Left ADC Digital Volume */
	0x00C0,     /* R16 - Right ADC Digital Volume */
	0x0000,     /* R17 */
	0x0000,     /* R18 - GPIO CTRL 1 */
	0x1000,     /* R19 - GPIO1 & GPIO2 */
	0x1010,     /* R20 - GPIO3 & GPIO4 */
	0x1010,     /* R21 - GPIO5 & GPIO6 */
	0x8000,     /* R22 - GPIOCTRL 2 */
	0x0800,     /* R23 - GPIO_POL */
	0x008B,     /* R24 - Left Line Input 1&2 Volume */
	0x008B,     /* R25 - Left Line Input 3&4 Volume */
	0x008B,     /* R26 - Right Line Input 1&2 Volume */
	0x008B,     /* R27 - Right Line Input 3&4 Volume */
	0x0000,     /* R28 - Left Output Volume */
	0x0000,     /* R29 - Right Output Volume */
	0x0066,     /* R30 - Line Outputs Volume */
	0x0022,     /* R31 - Out3/4 Volume */
	0x0079,     /* R32 - Left OPGA Volume */
	0x0079,     /* R33 - Right OPGA Volume */
	0x0003,     /* R34 - Speaker Volume */
	0x0003,     /* R35 - ClassD1 */
	0x0000,     /* R36 */
	0x0100,     /* R37 - ClassD3 */
	0x0079,     /* R38 - ClassD4 */
	0x0000,     /* R39 - Input Mixer1 */
	0x0000,     /* R40 - Input Mixer2 */
	0x0000,     /* R41 - Input Mixer3 */
	0x0000,     /* R42 - Input Mixer4 */
	0x0000,     /* R43 - Input Mixer5 */
	0x0000,     /* R44 - Input Mixer6 */
	0x0000,     /* R45 - Output Mixer1 */
	0x0000,     /* R46 - Output Mixer2 */
	0x0000,     /* R47 - Output Mixer3 */
	0x0000,     /* R48 - Output Mixer4 */
	0x0000,     /* R49 - Output Mixer5 */
	0x0000,     /* R50 - Output Mixer6 */
	0x0180,     /* R51 - Out3/4 Mixer */
	0x0000,     /* R52 - Line Mixer1 */
	0x0000,     /* R53 - Line Mixer2 */
	0x0000,     /* R54 - Speaker Mixer */
	0x0000,     /* R55 - Additional Control */
	0x0000,     /* R56 - AntiPOP1 */
	0x0000,     /* R57 - AntiPOP2 */
	0x0000,     /* R58 - MICBIAS */
	0x0000,     /* R59 */
	0x0008,     /* R60 - PLL1 */
	0x0031,     /* R61 - PLL2 */
	0x0026,     /* R62 - PLL3 */
	0x0000,	    /* R63 - Driver internal */
};

#define wm8990_reset(c) snd_soc_write(c, WM8990_RESET, 0)

static const DECLARE_TLV_DB_SCALE(rec_mix_tlv, -1500, 600, 0);

static const DECLARE_TLV_DB_SCALE(in_pga_tlv, -1650, 3000, 0);

static const DECLARE_TLV_DB_SCALE(out_mix_tlv, 0, -2100, 0);

static const DECLARE_TLV_DB_SCALE(out_pga_tlv, -7300, 600, 0);

static const DECLARE_TLV_DB_SCALE(out_omix_tlv, -600, 0, 0);

static const DECLARE_TLV_DB_SCALE(out_dac_tlv, -7163, 0, 0);

static const DECLARE_TLV_DB_SCALE(in_adc_tlv, -7163, 1763, 0);

static const DECLARE_TLV_DB_SCALE(out_sidetone_tlv, -3600, 0, 0);

static int wm899x_outpga_put_volsw_vu(struct snd_kcontrol *kcontrol,
	struct snd_ctl_elem_value *ucontrol)
{
	struct snd_soc_codec *codec = snd_kcontrol_chip(kcontrol);
	struct soc_mixer_control *mc =
		(struct soc_mixer_control *)kcontrol->private_value;
	int reg = mc->reg;
	int ret;
	u16 val;

	ret = snd_soc_put_volsw(kcontrol, ucontrol);
	if (ret < 0)
		return ret;

	/* now hit the volume update bits (always bit 8) */
	val = snd_soc_read(codec, reg);
	return snd_soc_write(codec, reg, val | 0x0100);
}

#define SOC_WM899X_OUTPGA_SINGLE_R_TLV(xname, reg, shift, max, invert,\
	 tlv_array) {\
	.iface = SNDRV_CTL_ELEM_IFACE_MIXER, .name = (xname), \
	.access = SNDRV_CTL_ELEM_ACCESS_TLV_READ |\
		  SNDRV_CTL_ELEM_ACCESS_READWRITE,\
	.tlv.p = (tlv_array), \
	.info = snd_soc_info_volsw, \
	.get = snd_soc_get_volsw, .put = wm899x_outpga_put_volsw_vu, \
	.private_value = SOC_SINGLE_VALUE(reg, shift, max, invert) }


static const char *wm8990_digital_sidetone[] =
	{"None", "Left ADC", "Right ADC", "Reserved"};

static const struct soc_enum wm8990_left_digital_sidetone_enum =
SOC_ENUM_SINGLE(WM8990_DIGITAL_SIDE_TONE,
	WM8990_ADC_TO_DACL_SHIFT,
	WM8990_ADC_TO_DACL_MASK,
	wm8990_digital_sidetone);

static const struct soc_enum wm8990_right_digital_sidetone_enum =
SOC_ENUM_SINGLE(WM8990_DIGITAL_SIDE_TONE,
	WM8990_ADC_TO_DACR_SHIFT,
	WM8990_ADC_TO_DACR_MASK,
	wm8990_digital_sidetone);

static const char *wm8990_adcmode[] =
	{"Hi-fi mode", "Voice mode 1", "Voice mode 2", "Voice mode 3"};

static const struct soc_enum wm8990_right_adcmode_enum =
SOC_ENUM_SINGLE(WM8990_ADC_CTRL,
	WM8990_ADC_HPF_CUT_SHIFT,
	WM8990_ADC_HPF_CUT_MASK,
	wm8990_adcmode);

static const struct snd_kcontrol_new wm8990_snd_controls[] = {
/* INMIXL */
SOC_SINGLE("LIN12 PGA Boost", WM8990_INPUT_MIXER3, WM8990_L12MNBST_BIT, 1, 0),
SOC_SINGLE("LIN34 PGA Boost", WM8990_INPUT_MIXER3, WM8990_L34MNBST_BIT, 1, 0),
/* INMIXR */
SOC_SINGLE("RIN12 PGA Boost", WM8990_INPUT_MIXER3, WM8990_R12MNBST_BIT, 1, 0),
SOC_SINGLE("RIN34 PGA Boost", WM8990_INPUT_MIXER3, WM8990_R34MNBST_BIT, 1, 0),

/* LOMIX */
SOC_SINGLE_TLV("LOMIX LIN3 Bypass Volume", WM8990_OUTPUT_MIXER3,
	WM8990_LLI3LOVOL_SHIFT, WM8990_LLI3LOVOL_MASK, 1, out_mix_tlv),
SOC_SINGLE_TLV("LOMIX RIN12 PGA Bypass Volume", WM8990_OUTPUT_MIXER3,
	WM8990_LR12LOVOL_SHIFT, WM8990_LR12LOVOL_MASK, 1, out_mix_tlv),
SOC_SINGLE_TLV("LOMIX LIN12 PGA Bypass Volume", WM8990_OUTPUT_MIXER3,
	WM8990_LL12LOVOL_SHIFT, WM8990_LL12LOVOL_MASK, 1, out_mix_tlv),
SOC_SINGLE_TLV("LOMIX RIN3 Bypass Volume", WM8990_OUTPUT_MIXER5,
	WM8990_LRI3LOVOL_SHIFT, WM8990_LRI3LOVOL_MASK, 1, out_mix_tlv),
SOC_SINGLE_TLV("LOMIX AINRMUX Bypass Volume", WM8990_OUTPUT_MIXER5,
	WM8990_LRBLOVOL_SHIFT, WM8990_LRBLOVOL_MASK, 1, out_mix_tlv),
SOC_SINGLE_TLV("LOMIX AINLMUX Bypass Volume", WM8990_OUTPUT_MIXER5,
	WM8990_LRBLOVOL_SHIFT, WM8990_LRBLOVOL_MASK, 1, out_mix_tlv),

/* ROMIX */
SOC_SINGLE_TLV("ROMIX RIN3 Bypass Volume", WM8990_OUTPUT_MIXER4,
	WM8990_RRI3ROVOL_SHIFT, WM8990_RRI3ROVOL_MASK, 1, out_mix_tlv),
SOC_SINGLE_TLV("ROMIX LIN12 PGA Bypass Volume", WM8990_OUTPUT_MIXER4,
	WM8990_RL12ROVOL_SHIFT, WM8990_RL12ROVOL_MASK, 1, out_mix_tlv),
SOC_SINGLE_TLV("ROMIX RIN12 PGA Bypass Volume", WM8990_OUTPUT_MIXER4,
	WM8990_RR12ROVOL_SHIFT, WM8990_RR12ROVOL_MASK, 1, out_mix_tlv),
SOC_SINGLE_TLV("ROMIX LIN3 Bypass Volume", WM8990_OUTPUT_MIXER6,
	WM8990_RLI3ROVOL_SHIFT, WM8990_RLI3ROVOL_MASK, 1, out_mix_tlv),
SOC_SINGLE_TLV("ROMIX AINLMUX Bypass Volume", WM8990_OUTPUT_MIXER6,
	WM8990_RLBROVOL_SHIFT, WM8990_RLBROVOL_MASK, 1, out_mix_tlv),
SOC_SINGLE_TLV("ROMIX AINRMUX Bypass Volume", WM8990_OUTPUT_MIXER6,
	WM8990_RRBROVOL_SHIFT, WM8990_RRBROVOL_MASK, 1, out_mix_tlv),

/* LOUT */
SOC_WM899X_OUTPGA_SINGLE_R_TLV("LOUT Volume", WM8990_LEFT_OUTPUT_VOLUME,
	WM8990_LOUTVOL_SHIFT, WM8990_LOUTVOL_MASK, 0, out_pga_tlv),
SOC_SINGLE("LOUT ZC", WM8990_LEFT_OUTPUT_VOLUME, WM8990_LOZC_BIT, 1, 0),

/* ROUT */
SOC_WM899X_OUTPGA_SINGLE_R_TLV("ROUT Volume", WM8990_RIGHT_OUTPUT_VOLUME,
	WM8990_ROUTVOL_SHIFT, WM8990_ROUTVOL_MASK, 0, out_pga_tlv),
SOC_SINGLE("ROUT ZC", WM8990_RIGHT_OUTPUT_VOLUME, WM8990_ROZC_BIT, 1, 0),

/* LOPGA */
SOC_WM899X_OUTPGA_SINGLE_R_TLV("LOPGA Volume", WM8990_LEFT_OPGA_VOLUME,
	WM8990_LOPGAVOL_SHIFT, WM8990_LOPGAVOL_MASK, 0, out_pga_tlv),
SOC_SINGLE("LOPGA ZC Switch", WM8990_LEFT_OPGA_VOLUME,
	WM8990_LOPGAZC_BIT, 1, 0),

/* ROPGA */
SOC_WM899X_OUTPGA_SINGLE_R_TLV("ROPGA Volume", WM8990_RIGHT_OPGA_VOLUME,
	WM8990_ROPGAVOL_SHIFT, WM8990_ROPGAVOL_MASK, 0, out_pga_tlv),
SOC_SINGLE("ROPGA ZC Switch", WM8990_RIGHT_OPGA_VOLUME,
	WM8990_ROPGAZC_BIT, 1, 0),

SOC_SINGLE("LON Mute Switch", WM8990_LINE_OUTPUTS_VOLUME,
	WM8990_LONMUTE_BIT, 1, 0),
SOC_SINGLE("LOP Mute Switch", WM8990_LINE_OUTPUTS_VOLUME,
	WM8990_LOPMUTE_BIT, 1, 0),
SOC_SINGLE("LOP Attenuation Switch", WM8990_LINE_OUTPUTS_VOLUME,
	WM8990_LOATTN_BIT, 1, 0),
SOC_SINGLE("RON Mute Switch", WM8990_LINE_OUTPUTS_VOLUME,
	WM8990_RONMUTE_BIT, 1, 0),
SOC_SINGLE("ROP Mute Switch", WM8990_LINE_OUTPUTS_VOLUME,
	WM8990_ROPMUTE_BIT, 1, 0),
SOC_SINGLE("ROP Attenuation Switch", WM8990_LINE_OUTPUTS_VOLUME,
	WM8990_ROATTN_BIT, 1, 0),

SOC_SINGLE("OUT3 Mute Switch", WM8990_OUT3_4_VOLUME,
	WM8990_OUT3MUTE_BIT, 1, 0),
SOC_SINGLE("OUT3 Attenuation Switch", WM8990_OUT3_4_VOLUME,
	WM8990_OUT3ATTN_BIT, 1, 0),

SOC_SINGLE("OUT4 Mute Switch", WM8990_OUT3_4_VOLUME,
	WM8990_OUT4MUTE_BIT, 1, 0),
SOC_SINGLE("OUT4 Attenuation Switch", WM8990_OUT3_4_VOLUME,
	WM8990_OUT4ATTN_BIT, 1, 0),

SOC_SINGLE("Speaker Mode Switch", WM8990_CLASSD1,
	WM8990_CDMODE_BIT, 1, 0),

SOC_SINGLE("Speaker Output Attenuation Volume", WM8990_SPEAKER_VOLUME,
	WM8990_SPKATTN_SHIFT, WM8990_SPKATTN_MASK, 0),
SOC_SINGLE("Speaker DC Boost Volume", WM8990_CLASSD3,
	WM8990_DCGAIN_SHIFT, WM8990_DCGAIN_MASK, 0),
SOC_SINGLE("Speaker AC Boost Volume", WM8990_CLASSD3,
	WM8990_ACGAIN_SHIFT, WM8990_ACGAIN_MASK, 0),
SOC_SINGLE_TLV("Speaker Volume", WM8990_CLASSD4,
	WM8990_SPKVOL_SHIFT, WM8990_SPKVOL_MASK, 0, out_pga_tlv),
SOC_SINGLE("Speaker ZC Switch", WM8990_CLASSD4,
	WM8990_SPKZC_SHIFT, WM8990_SPKZC_MASK, 0),

SOC_WM899X_OUTPGA_SINGLE_R_TLV("Left DAC Digital Volume",
	WM8990_LEFT_DAC_DIGITAL_VOLUME,
	WM8990_DACL_VOL_SHIFT,
	WM8990_DACL_VOL_MASK,
	0,
	out_dac_tlv),

SOC_WM899X_OUTPGA_SINGLE_R_TLV("Right DAC Digital Volume",
	WM8990_RIGHT_DAC_DIGITAL_VOLUME,
	WM8990_DACR_VOL_SHIFT,
	WM8990_DACR_VOL_MASK,
	0,
	out_dac_tlv),

SOC_ENUM("Left Digital Sidetone", wm8990_left_digital_sidetone_enum),
SOC_ENUM("Right Digital Sidetone", wm8990_right_digital_sidetone_enum),

SOC_SINGLE_TLV("Left Digital Sidetone Volume", WM8990_DIGITAL_SIDE_TONE,
	WM8990_ADCL_DAC_SVOL_SHIFT, WM8990_ADCL_DAC_SVOL_MASK, 0,
	out_sidetone_tlv),
SOC_SINGLE_TLV("Right Digital Sidetone Volume", WM8990_DIGITAL_SIDE_TONE,
	WM8990_ADCR_DAC_SVOL_SHIFT, WM8990_ADCR_DAC_SVOL_MASK, 0,
	out_sidetone_tlv),

SOC_SINGLE("ADC Digital High Pass Filter Switch", WM8990_ADC_CTRL,
	WM8990_ADC_HPF_ENA_BIT, 1, 0),

SOC_ENUM("ADC HPF Mode", wm8990_right_adcmode_enum),

SOC_WM899X_OUTPGA_SINGLE_R_TLV("Left ADC Digital Volume",
	WM8990_LEFT_ADC_DIGITAL_VOLUME,
	WM8990_ADCL_VOL_SHIFT,
	WM8990_ADCL_VOL_MASK,
	0,
	in_adc_tlv),

SOC_WM899X_OUTPGA_SINGLE_R_TLV("Right ADC Digital Volume",
	WM8990_RIGHT_ADC_DIGITAL_VOLUME,
	WM8990_ADCR_VOL_SHIFT,
	WM8990_ADCR_VOL_MASK,
	0,
	in_adc_tlv),

SOC_WM899X_OUTPGA_SINGLE_R_TLV("LIN12 Volume",
	WM8990_LEFT_LINE_INPUT_1_2_VOLUME,
	WM8990_LIN12VOL_SHIFT,
	WM8990_LIN12VOL_MASK,
	0,
	in_pga_tlv),

SOC_SINGLE("LIN12 ZC Switch", WM8990_LEFT_LINE_INPUT_1_2_VOLUME,
	WM8990_LI12ZC_BIT, 1, 0),

SOC_SINGLE("LIN12 Mute Switch", WM8990_LEFT_LINE_INPUT_1_2_VOLUME,
	WM8990_LI12MUTE_BIT, 1, 0),

SOC_WM899X_OUTPGA_SINGLE_R_TLV("LIN34 Volume",
	WM8990_LEFT_LINE_INPUT_3_4_VOLUME,
	WM8990_LIN34VOL_SHIFT,
	WM8990_LIN34VOL_MASK,
	0,
	in_pga_tlv),

SOC_SINGLE("LIN34 ZC Switch", WM8990_LEFT_LINE_INPUT_3_4_VOLUME,
	WM8990_LI34ZC_BIT, 1, 0),

SOC_SINGLE("LIN34 Mute Switch", WM8990_LEFT_LINE_INPUT_3_4_VOLUME,
	WM8990_LI34MUTE_BIT, 1, 0),

SOC_WM899X_OUTPGA_SINGLE_R_TLV("RIN12 Volume",
	WM8990_RIGHT_LINE_INPUT_1_2_VOLUME,
	WM8990_RIN12VOL_SHIFT,
	WM8990_RIN12VOL_MASK,
	0,
	in_pga_tlv),

SOC_SINGLE("RIN12 ZC Switch", WM8990_RIGHT_LINE_INPUT_1_2_VOLUME,
	WM8990_RI12ZC_BIT, 1, 0),

SOC_SINGLE("RIN12 Mute Switch", WM8990_RIGHT_LINE_INPUT_1_2_VOLUME,
	WM8990_RI12MUTE_BIT, 1, 0),

SOC_WM899X_OUTPGA_SINGLE_R_TLV("RIN34 Volume",
	WM8990_RIGHT_LINE_INPUT_3_4_VOLUME,
	WM8990_RIN34VOL_SHIFT,
	WM8990_RIN34VOL_MASK,
	0,
	in_pga_tlv),

SOC_SINGLE("RIN34 ZC Switch", WM8990_RIGHT_LINE_INPUT_3_4_VOLUME,
	WM8990_RI34ZC_BIT, 1, 0),

SOC_SINGLE("RIN34 Mute Switch", WM8990_RIGHT_LINE_INPUT_3_4_VOLUME,
	WM8990_RI34MUTE_BIT, 1, 0),

};

/*
 * _DAPM_ Controls
 */

static int inmixer_event(struct snd_soc_dapm_widget *w,
	struct snd_kcontrol *kcontrol, int event)
{
	u16 reg, fakepower;

	reg = snd_soc_read(w->codec, WM8990_POWER_MANAGEMENT_2);
	fakepower = snd_soc_read(w->codec, WM8990_INTDRIVBITS);

	if (fakepower & ((1 << WM8990_INMIXL_PWR_BIT) |
		(1 << WM8990_AINLMUX_PWR_BIT))) {
		reg |= WM8990_AINL_ENA;
	} else {
		reg &= ~WM8990_AINL_ENA;
	}

	if (fakepower & ((1 << WM8990_INMIXR_PWR_BIT) |
		(1 << WM8990_AINRMUX_PWR_BIT))) {
		reg |= WM8990_AINR_ENA;
	} else {
		reg &= ~WM8990_AINL_ENA;
	}
	snd_soc_write(w->codec, WM8990_POWER_MANAGEMENT_2, reg);

	return 0;
}

static int outmixer_event(struct snd_soc_dapm_widget *w,
	struct snd_kcontrol *kcontrol, int event)
{
	u32 reg_shift = kcontrol->private_value & 0xfff;
	int ret = 0;
	u16 reg;

	switch (reg_shift) {
	case WM8990_SPEAKER_MIXER | (WM8990_LDSPK_BIT << 8) :
		reg = snd_soc_read(w->codec, WM8990_OUTPUT_MIXER1);
		if (reg & WM8990_LDLO) {
			printk(KERN_WARNING
			"Cannot set as Output Mixer 1 LDLO Set\n");
			ret = -1;
		}
		break;
	case WM8990_SPEAKER_MIXER | (WM8990_RDSPK_BIT << 8):
		reg = snd_soc_read(w->codec, WM8990_OUTPUT_MIXER2);
		if (reg & WM8990_RDRO) {
			printk(KERN_WARNING
			"Cannot set as Output Mixer 2 RDRO Set\n");
			ret = -1;
		}
		break;
	case WM8990_OUTPUT_MIXER1 | (WM8990_LDLO_BIT << 8):
		reg = snd_soc_read(w->codec, WM8990_SPEAKER_MIXER);
		if (reg & WM8990_LDSPK) {
			printk(KERN_WARNING
			"Cannot set as Speaker Mixer LDSPK Set\n");
			ret = -1;
		}
		break;
	case WM8990_OUTPUT_MIXER2 | (WM8990_RDRO_BIT << 8):
		reg = snd_soc_read(w->codec, WM8990_SPEAKER_MIXER);
		if (reg & WM8990_RDSPK) {
			printk(KERN_WARNING
			"Cannot set as Speaker Mixer RDSPK Set\n");
			ret = -1;
		}
		break;
	}

	return ret;
}

/* INMIX dB values */
static const unsigned int in_mix_tlv[] = {
	TLV_DB_RANGE_HEAD(1),
	0, 7, TLV_DB_SCALE_ITEM(-1200, 600, 0),
};

/* Left In PGA Connections */
static const struct snd_kcontrol_new wm8990_dapm_lin12_pga_controls[] = {
SOC_DAPM_SINGLE("LIN1 Switch", WM8990_INPUT_MIXER2, WM8990_LMN1_BIT, 1, 0),
SOC_DAPM_SINGLE("LIN2 Switch", WM8990_INPUT_MIXER2, WM8990_LMP2_BIT, 1, 0),
};

static const struct snd_kcontrol_new wm8990_dapm_lin34_pga_controls[] = {
SOC_DAPM_SINGLE("LIN3 Switch", WM8990_INPUT_MIXER2, WM8990_LMN3_BIT, 1, 0),
SOC_DAPM_SINGLE("LIN4 Switch", WM8990_INPUT_MIXER2, WM8990_LMP4_BIT, 1, 0),
};

/* Right In PGA Connections */
static const struct snd_kcontrol_new wm8990_dapm_rin12_pga_controls[] = {
SOC_DAPM_SINGLE("RIN1 Switch", WM8990_INPUT_MIXER2, WM8990_RMN1_BIT, 1, 0),
SOC_DAPM_SINGLE("RIN2 Switch", WM8990_INPUT_MIXER2, WM8990_RMP2_BIT, 1, 0),
};

static const struct snd_kcontrol_new wm8990_dapm_rin34_pga_controls[] = {
SOC_DAPM_SINGLE("RIN3 Switch", WM8990_INPUT_MIXER2, WM8990_RMN3_BIT, 1, 0),
SOC_DAPM_SINGLE("RIN4 Switch", WM8990_INPUT_MIXER2, WM8990_RMP4_BIT, 1, 0),
};

/* INMIXL */
static const struct snd_kcontrol_new wm8990_dapm_inmixl_controls[] = {
SOC_DAPM_SINGLE_TLV("Record Left Volume", WM8990_INPUT_MIXER3,
	WM8990_LDBVOL_SHIFT, WM8990_LDBVOL_MASK, 0, in_mix_tlv),
SOC_DAPM_SINGLE_TLV("LIN2 Volume", WM8990_INPUT_MIXER5, WM8990_LI2BVOL_SHIFT,
	7, 0, in_mix_tlv),
SOC_DAPM_SINGLE("LINPGA12 Switch", WM8990_INPUT_MIXER3, WM8990_L12MNB_BIT,
	1, 0),
SOC_DAPM_SINGLE("LINPGA34 Switch", WM8990_INPUT_MIXER3, WM8990_L34MNB_BIT,
	1, 0),
};

/* INMIXR */
static const struct snd_kcontrol_new wm8990_dapm_inmixr_controls[] = {
SOC_DAPM_SINGLE_TLV("Record Right Volume", WM8990_INPUT_MIXER4,
	WM8990_RDBVOL_SHIFT, WM8990_RDBVOL_MASK, 0, in_mix_tlv),
SOC_DAPM_SINGLE_TLV("RIN2 Volume", WM8990_INPUT_MIXER6, WM8990_RI2BVOL_SHIFT,
	7, 0, in_mix_tlv),
SOC_DAPM_SINGLE("RINPGA12 Switch", WM8990_INPUT_MIXER3, WM8990_L12MNB_BIT,
	1, 0),
SOC_DAPM_SINGLE("RINPGA34 Switch", WM8990_INPUT_MIXER3, WM8990_L34MNB_BIT,
	1, 0),
};

/* AINLMUX */
static const char *wm8990_ainlmux[] =
	{"INMIXL Mix", "RXVOICE Mix", "DIFFINL Mix"};

static const struct soc_enum wm8990_ainlmux_enum =
SOC_ENUM_SINGLE(WM8990_INPUT_MIXER1, WM8990_AINLMODE_SHIFT,
	ARRAY_SIZE(wm8990_ainlmux), wm8990_ainlmux);

static const struct snd_kcontrol_new wm8990_dapm_ainlmux_controls =
SOC_DAPM_ENUM("Route", wm8990_ainlmux_enum);

/* DIFFINL */

/* AINRMUX */
static const char *wm8990_ainrmux[] =
	{"INMIXR Mix", "RXVOICE Mix", "DIFFINR Mix"};

static const struct soc_enum wm8990_ainrmux_enum =
SOC_ENUM_SINGLE(WM8990_INPUT_MIXER1, WM8990_AINRMODE_SHIFT,
	ARRAY_SIZE(wm8990_ainrmux), wm8990_ainrmux);

static const struct snd_kcontrol_new wm8990_dapm_ainrmux_controls =
SOC_DAPM_ENUM("Route", wm8990_ainrmux_enum);

/* RXVOICE */
static const struct snd_kcontrol_new wm8990_dapm_rxvoice_controls[] = {
SOC_DAPM_SINGLE_TLV("LIN4/RXN", WM8990_INPUT_MIXER5, WM8990_LR4BVOL_SHIFT,
			WM8990_LR4BVOL_MASK, 0, in_mix_tlv),
SOC_DAPM_SINGLE_TLV("RIN4/RXP", WM8990_INPUT_MIXER6, WM8990_RL4BVOL_SHIFT,
			WM8990_RL4BVOL_MASK, 0, in_mix_tlv),
};

/* LOMIX */
static const struct snd_kcontrol_new wm8990_dapm_lomix_controls[] = {
SOC_DAPM_SINGLE("LOMIX Right ADC Bypass Switch", WM8990_OUTPUT_MIXER1,
	WM8990_LRBLO_BIT, 1, 0),
SOC_DAPM_SINGLE("LOMIX Left ADC Bypass Switch", WM8990_OUTPUT_MIXER1,
	WM8990_LLBLO_BIT, 1, 0),
SOC_DAPM_SINGLE("LOMIX RIN3 Bypass Switch", WM8990_OUTPUT_MIXER1,
	WM8990_LRI3LO_BIT, 1, 0),
SOC_DAPM_SINGLE("LOMIX LIN3 Bypass Switch", WM8990_OUTPUT_MIXER1,
	WM8990_LLI3LO_BIT, 1, 0),
SOC_DAPM_SINGLE("LOMIX RIN12 PGA Bypass Switch", WM8990_OUTPUT_MIXER1,
	WM8990_LR12LO_BIT, 1, 0),
SOC_DAPM_SINGLE("LOMIX LIN12 PGA Bypass Switch", WM8990_OUTPUT_MIXER1,
	WM8990_LL12LO_BIT, 1, 0),
SOC_DAPM_SINGLE("LOMIX Left DAC Switch", WM8990_OUTPUT_MIXER1,
	WM8990_LDLO_BIT, 1, 0),
};

/* ROMIX */
static const struct snd_kcontrol_new wm8990_dapm_romix_controls[] = {
SOC_DAPM_SINGLE("ROMIX Left ADC Bypass Switch", WM8990_OUTPUT_MIXER2,
	WM8990_RLBRO_BIT, 1, 0),
SOC_DAPM_SINGLE("ROMIX Right ADC Bypass Switch", WM8990_OUTPUT_MIXER2,
	WM8990_RRBRO_BIT, 1, 0),
SOC_DAPM_SINGLE("ROMIX LIN3 Bypass Switch", WM8990_OUTPUT_MIXER2,
	WM8990_RLI3RO_BIT, 1, 0),
SOC_DAPM_SINGLE("ROMIX RIN3 Bypass Switch", WM8990_OUTPUT_MIXER2,
	WM8990_RRI3RO_BIT, 1, 0),
SOC_DAPM_SINGLE("ROMIX LIN12 PGA Bypass Switch", WM8990_OUTPUT_MIXER2,
	WM8990_RL12RO_BIT, 1, 0),
SOC_DAPM_SINGLE("ROMIX RIN12 PGA Bypass Switch", WM8990_OUTPUT_MIXER2,
	WM8990_RR12RO_BIT, 1, 0),
SOC_DAPM_SINGLE("ROMIX Right DAC Switch", WM8990_OUTPUT_MIXER2,
	WM8990_RDRO_BIT, 1, 0),
};

/* LONMIX */
static const struct snd_kcontrol_new wm8990_dapm_lonmix_controls[] = {
SOC_DAPM_SINGLE("LONMIX Left Mixer PGA Switch", WM8990_LINE_MIXER1,
	WM8990_LLOPGALON_BIT, 1, 0),
SOC_DAPM_SINGLE("LONMIX Right Mixer PGA Switch", WM8990_LINE_MIXER1,
	WM8990_LROPGALON_BIT, 1, 0),
SOC_DAPM_SINGLE("LONMIX Inverted LOP Switch", WM8990_LINE_MIXER1,
	WM8990_LOPLON_BIT, 1, 0),
};

/* LOPMIX */
static const struct snd_kcontrol_new wm8990_dapm_lopmix_controls[] = {
SOC_DAPM_SINGLE("LOPMIX Right Mic Bypass Switch", WM8990_LINE_MIXER1,
	WM8990_LR12LOP_BIT, 1, 0),
SOC_DAPM_SINGLE("LOPMIX Left Mic Bypass Switch", WM8990_LINE_MIXER1,
	WM8990_LL12LOP_BIT, 1, 0),
SOC_DAPM_SINGLE("LOPMIX Left Mixer PGA Switch", WM8990_LINE_MIXER1,
	WM8990_LLOPGALOP_BIT, 1, 0),
};

/* RONMIX */
static const struct snd_kcontrol_new wm8990_dapm_ronmix_controls[] = {
SOC_DAPM_SINGLE("RONMIX Right Mixer PGA Switch", WM8990_LINE_MIXER2,
	WM8990_RROPGARON_BIT, 1, 0),
SOC_DAPM_SINGLE("RONMIX Left Mixer PGA Switch", WM8990_LINE_MIXER2,
	WM8990_RLOPGARON_BIT, 1, 0),
SOC_DAPM_SINGLE("RONMIX Inverted ROP Switch", WM8990_LINE_MIXER2,
	WM8990_ROPRON_BIT, 1, 0),
};

/* ROPMIX */
static const struct snd_kcontrol_new wm8990_dapm_ropmix_controls[] = {
SOC_DAPM_SINGLE("ROPMIX Left Mic Bypass Switch", WM8990_LINE_MIXER2,
	WM8990_RL12ROP_BIT, 1, 0),
SOC_DAPM_SINGLE("ROPMIX Right Mic Bypass Switch", WM8990_LINE_MIXER2,
	WM8990_RR12ROP_BIT, 1, 0),
SOC_DAPM_SINGLE("ROPMIX Right Mixer PGA Switch", WM8990_LINE_MIXER2,
	WM8990_RROPGAROP_BIT, 1, 0),
};

/* OUT3MIX */
static const struct snd_kcontrol_new wm8990_dapm_out3mix_controls[] = {
SOC_DAPM_SINGLE("OUT3MIX LIN4/RXP Bypass Switch", WM8990_OUT3_4_MIXER,
	WM8990_LI4O3_BIT, 1, 0),
SOC_DAPM_SINGLE("OUT3MIX Left Out PGA Switch", WM8990_OUT3_4_MIXER,
	WM8990_LPGAO3_BIT, 1, 0),
};

/* OUT4MIX */
static const struct snd_kcontrol_new wm8990_dapm_out4mix_controls[] = {
SOC_DAPM_SINGLE("OUT4MIX Right Out PGA Switch", WM8990_OUT3_4_MIXER,
	WM8990_RPGAO4_BIT, 1, 0),
SOC_DAPM_SINGLE("OUT4MIX RIN4/RXP Bypass Switch", WM8990_OUT3_4_MIXER,
	WM8990_RI4O4_BIT, 1, 0),
};

/* SPKMIX */
static const struct snd_kcontrol_new wm8990_dapm_spkmix_controls[] = {
SOC_DAPM_SINGLE("SPKMIX LIN2 Bypass Switch", WM8990_SPEAKER_MIXER,
	WM8990_LI2SPK_BIT, 1, 0),
SOC_DAPM_SINGLE("SPKMIX LADC Bypass Switch", WM8990_SPEAKER_MIXER,
	WM8990_LB2SPK_BIT, 1, 0),
SOC_DAPM_SINGLE("SPKMIX Left Mixer PGA Switch", WM8990_SPEAKER_MIXER,
	WM8990_LOPGASPK_BIT, 1, 0),
SOC_DAPM_SINGLE("SPKMIX Left DAC Switch", WM8990_SPEAKER_MIXER,
	WM8990_LDSPK_BIT, 1, 0),
SOC_DAPM_SINGLE("SPKMIX Right DAC Switch", WM8990_SPEAKER_MIXER,
	WM8990_RDSPK_BIT, 1, 0),
SOC_DAPM_SINGLE("SPKMIX Right Mixer PGA Switch", WM8990_SPEAKER_MIXER,
	WM8990_ROPGASPK_BIT, 1, 0),
SOC_DAPM_SINGLE("SPKMIX RADC Bypass Switch", WM8990_SPEAKER_MIXER,
	WM8990_RL12ROP_BIT, 1, 0),
SOC_DAPM_SINGLE("SPKMIX RIN2 Bypass Switch", WM8990_SPEAKER_MIXER,
	WM8990_RI2SPK_BIT, 1, 0),
};

static const struct snd_soc_dapm_widget wm8990_dapm_widgets[] = {
/* Input Side */
/* Input Lines */
SND_SOC_DAPM_INPUT("LIN1"),
SND_SOC_DAPM_INPUT("LIN2"),
SND_SOC_DAPM_INPUT("LIN3"),
SND_SOC_DAPM_INPUT("LIN4/RXN"),
SND_SOC_DAPM_INPUT("RIN3"),
SND_SOC_DAPM_INPUT("RIN4/RXP"),
SND_SOC_DAPM_INPUT("RIN1"),
SND_SOC_DAPM_INPUT("RIN2"),
SND_SOC_DAPM_INPUT("Internal ADC Source"),

/* DACs */
SND_SOC_DAPM_ADC("Left ADC", "Left Capture", WM8990_POWER_MANAGEMENT_2,
	WM8990_ADCL_ENA_BIT, 0),
SND_SOC_DAPM_ADC("Right ADC", "Right Capture", WM8990_POWER_MANAGEMENT_2,
	WM8990_ADCR_ENA_BIT, 0),

/* Input PGAs */
SND_SOC_DAPM_MIXER("LIN12 PGA", WM8990_POWER_MANAGEMENT_2, WM8990_LIN12_ENA_BIT,
	0, &wm8990_dapm_lin12_pga_controls[0],
	ARRAY_SIZE(wm8990_dapm_lin12_pga_controls)),
SND_SOC_DAPM_MIXER("LIN34 PGA", WM8990_POWER_MANAGEMENT_2, WM8990_LIN34_ENA_BIT,
	0, &wm8990_dapm_lin34_pga_controls[0],
	ARRAY_SIZE(wm8990_dapm_lin34_pga_controls)),
SND_SOC_DAPM_MIXER("RIN12 PGA", WM8990_POWER_MANAGEMENT_2, WM8990_RIN12_ENA_BIT,
	0, &wm8990_dapm_rin12_pga_controls[0],
	ARRAY_SIZE(wm8990_dapm_rin12_pga_controls)),
SND_SOC_DAPM_MIXER("RIN34 PGA", WM8990_POWER_MANAGEMENT_2, WM8990_RIN34_ENA_BIT,
	0, &wm8990_dapm_rin34_pga_controls[0],
	ARRAY_SIZE(wm8990_dapm_rin34_pga_controls)),

/* INMIXL */
SND_SOC_DAPM_MIXER_E("INMIXL", WM8990_INTDRIVBITS, WM8990_INMIXL_PWR_BIT, 0,
	&wm8990_dapm_inmixl_controls[0],
	ARRAY_SIZE(wm8990_dapm_inmixl_controls),
	inmixer_event, SND_SOC_DAPM_POST_PMU | SND_SOC_DAPM_POST_PMD),

/* AINLMUX */
SND_SOC_DAPM_MUX_E("AINLMUX", WM8990_INTDRIVBITS, WM8990_AINLMUX_PWR_BIT, 0,
	&wm8990_dapm_ainlmux_controls, inmixer_event,
	SND_SOC_DAPM_POST_PMU | SND_SOC_DAPM_POST_PMD),

/* INMIXR */
SND_SOC_DAPM_MIXER_E("INMIXR", WM8990_INTDRIVBITS, WM8990_INMIXR_PWR_BIT, 0,
	&wm8990_dapm_inmixr_controls[0],
	ARRAY_SIZE(wm8990_dapm_inmixr_controls),
	inmixer_event, SND_SOC_DAPM_POST_PMU | SND_SOC_DAPM_POST_PMD),

/* AINRMUX */
SND_SOC_DAPM_MUX_E("AINRMUX", WM8990_INTDRIVBITS, WM8990_AINRMUX_PWR_BIT, 0,
	&wm8990_dapm_ainrmux_controls, inmixer_event,
	SND_SOC_DAPM_POST_PMU | SND_SOC_DAPM_POST_PMD),

/* Output Side */
/* DACs */
SND_SOC_DAPM_DAC("Left DAC", "Left Playback", WM8990_POWER_MANAGEMENT_3,
	WM8990_DACL_ENA_BIT, 0),
SND_SOC_DAPM_DAC("Right DAC", "Right Playback", WM8990_POWER_MANAGEMENT_3,
	WM8990_DACR_ENA_BIT, 0),

/* LOMIX */
SND_SOC_DAPM_MIXER_E("LOMIX", WM8990_POWER_MANAGEMENT_3, WM8990_LOMIX_ENA_BIT,
	0, &wm8990_dapm_lomix_controls[0],
	ARRAY_SIZE(wm8990_dapm_lomix_controls),
	outmixer_event, SND_SOC_DAPM_PRE_REG),

/* LONMIX */
SND_SOC_DAPM_MIXER("LONMIX", WM8990_POWER_MANAGEMENT_3, WM8990_LON_ENA_BIT, 0,
	&wm8990_dapm_lonmix_controls[0],
	ARRAY_SIZE(wm8990_dapm_lonmix_controls)),

/* LOPMIX */
SND_SOC_DAPM_MIXER("LOPMIX", WM8990_POWER_MANAGEMENT_3, WM8990_LOP_ENA_BIT, 0,
	&wm8990_dapm_lopmix_controls[0],
	ARRAY_SIZE(wm8990_dapm_lopmix_controls)),

/* OUT3MIX */
SND_SOC_DAPM_MIXER("OUT3MIX", WM8990_POWER_MANAGEMENT_1, WM8990_OUT3_ENA_BIT, 0,
	&wm8990_dapm_out3mix_controls[0],
	ARRAY_SIZE(wm8990_dapm_out3mix_controls)),

/* SPKMIX */
SND_SOC_DAPM_MIXER_E("SPKMIX", WM8990_POWER_MANAGEMENT_1, WM8990_SPK_ENA_BIT, 0,
	&wm8990_dapm_spkmix_controls[0],
	ARRAY_SIZE(wm8990_dapm_spkmix_controls), outmixer_event,
	SND_SOC_DAPM_PRE_REG),

/* OUT4MIX */
SND_SOC_DAPM_MIXER("OUT4MIX", WM8990_POWER_MANAGEMENT_1, WM8990_OUT4_ENA_BIT, 0,
	&wm8990_dapm_out4mix_controls[0],
	ARRAY_SIZE(wm8990_dapm_out4mix_controls)),

/* ROPMIX */
SND_SOC_DAPM_MIXER("ROPMIX", WM8990_POWER_MANAGEMENT_3, WM8990_ROP_ENA_BIT, 0,
	&wm8990_dapm_ropmix_controls[0],
	ARRAY_SIZE(wm8990_dapm_ropmix_controls)),

/* RONMIX */
SND_SOC_DAPM_MIXER("RONMIX", WM8990_POWER_MANAGEMENT_3, WM8990_RON_ENA_BIT, 0,
	&wm8990_dapm_ronmix_controls[0],
	ARRAY_SIZE(wm8990_dapm_ronmix_controls)),

/* ROMIX */
SND_SOC_DAPM_MIXER_E("ROMIX", WM8990_POWER_MANAGEMENT_3, WM8990_ROMIX_ENA_BIT,
	0, &wm8990_dapm_romix_controls[0],
	ARRAY_SIZE(wm8990_dapm_romix_controls),
	outmixer_event, SND_SOC_DAPM_PRE_REG),

/* LOUT PGA */
SND_SOC_DAPM_PGA("LOUT PGA", WM8990_POWER_MANAGEMENT_1, WM8990_LOUT_ENA_BIT, 0,
	NULL, 0),

/* ROUT PGA */
SND_SOC_DAPM_PGA("ROUT PGA", WM8990_POWER_MANAGEMENT_1, WM8990_ROUT_ENA_BIT, 0,
	NULL, 0),

/* LOPGA */
SND_SOC_DAPM_PGA("LOPGA", WM8990_POWER_MANAGEMENT_3, WM8990_LOPGA_ENA_BIT, 0,
	NULL, 0),

/* ROPGA */
SND_SOC_DAPM_PGA("ROPGA", WM8990_POWER_MANAGEMENT_3, WM8990_ROPGA_ENA_BIT, 0,
	NULL, 0),

/* MICBIAS */
SND_SOC_DAPM_MICBIAS("MICBIAS", WM8990_POWER_MANAGEMENT_1,
	WM8990_MICBIAS_ENA_BIT, 0),

SND_SOC_DAPM_OUTPUT("LON"),
SND_SOC_DAPM_OUTPUT("LOP"),
SND_SOC_DAPM_OUTPUT("OUT3"),
SND_SOC_DAPM_OUTPUT("LOUT"),
SND_SOC_DAPM_OUTPUT("SPKN"),
SND_SOC_DAPM_OUTPUT("SPKP"),
SND_SOC_DAPM_OUTPUT("ROUT"),
SND_SOC_DAPM_OUTPUT("OUT4"),
SND_SOC_DAPM_OUTPUT("ROP"),
SND_SOC_DAPM_OUTPUT("RON"),

SND_SOC_DAPM_OUTPUT("Internal DAC Sink"),
};

static const struct snd_soc_dapm_route audio_map[] = {
	/* Make DACs turn on when playing even if not mixed into any outputs */
	{"Internal DAC Sink", NULL, "Left DAC"},
	{"Internal DAC Sink", NULL, "Right DAC"},

	/* Make ADCs turn on when recording even if not mixed from any inputs */
	{"Left ADC", NULL, "Internal ADC Source"},
	{"Right ADC", NULL, "Internal ADC Source"},

	/* Input Side */
	/* LIN12 PGA */
	{"LIN12 PGA", "LIN1 Switch", "LIN1"},
	{"LIN12 PGA", "LIN2 Switch", "LIN2"},
	/* LIN34 PGA */
	{"LIN34 PGA", "LIN3 Switch", "LIN3"},
	{"LIN34 PGA", "LIN4 Switch", "LIN4/RXN"},
	/* INMIXL */
	{"INMIXL", "Record Left Volume", "LOMIX"},
	{"INMIXL", "LIN2 Volume", "LIN2"},
	{"INMIXL", "LINPGA12 Switch", "LIN12 PGA"},
	{"INMIXL", "LINPGA34 Switch", "LIN34 PGA"},
	/* AINLMUX */
	{"AINLMUX", "INMIXL Mix", "INMIXL"},
	{"AINLMUX", "DIFFINL Mix", "LIN12 PGA"},
	{"AINLMUX", "DIFFINL Mix", "LIN34 PGA"},
	{"AINLMUX", "RXVOICE Mix", "LIN4/RXN"},
	{"AINLMUX", "RXVOICE Mix", "RIN4/RXP"},
	/* ADC */
	{"Left ADC", NULL, "AINLMUX"},

	/* RIN12 PGA */
	{"RIN12 PGA", "RIN1 Switch", "RIN1"},
	{"RIN12 PGA", "RIN2 Switch", "RIN2"},
	/* RIN34 PGA */
	{"RIN34 PGA", "RIN3 Switch", "RIN3"},
	{"RIN34 PGA", "RIN4 Switch", "RIN4/RXP"},
	/* INMIXL */
	{"INMIXR", "Record Right Volume", "ROMIX"},
	{"INMIXR", "RIN2 Volume", "RIN2"},
	{"INMIXR", "RINPGA12 Switch", "RIN12 PGA"},
	{"INMIXR", "RINPGA34 Switch", "RIN34 PGA"},
	/* AINRMUX */
	{"AINRMUX", "INMIXR Mix", "INMIXR"},
	{"AINRMUX", "DIFFINR Mix", "RIN12 PGA"},
	{"AINRMUX", "DIFFINR Mix", "RIN34 PGA"},
	{"AINRMUX", "RXVOICE Mix", "LIN4/RXN"},
	{"AINRMUX", "RXVOICE Mix", "RIN4/RXP"},
	/* ADC */
	{"Right ADC", NULL, "AINRMUX"},

	/* LOMIX */
	{"LOMIX", "LOMIX RIN3 Bypass Switch", "RIN3"},
	{"LOMIX", "LOMIX LIN3 Bypass Switch", "LIN3"},
	{"LOMIX", "LOMIX LIN12 PGA Bypass Switch", "LIN12 PGA"},
	{"LOMIX", "LOMIX RIN12 PGA Bypass Switch", "RIN12 PGA"},
	{"LOMIX", "LOMIX Right ADC Bypass Switch", "AINRMUX"},
	{"LOMIX", "LOMIX Left ADC Bypass Switch", "AINLMUX"},
	{"LOMIX", "LOMIX Left DAC Switch", "Left DAC"},

	/* ROMIX */
	{"ROMIX", "ROMIX RIN3 Bypass Switch", "RIN3"},
	{"ROMIX", "ROMIX LIN3 Bypass Switch", "LIN3"},
	{"ROMIX", "ROMIX LIN12 PGA Bypass Switch", "LIN12 PGA"},
	{"ROMIX", "ROMIX RIN12 PGA Bypass Switch", "RIN12 PGA"},
	{"ROMIX", "ROMIX Right ADC Bypass Switch", "AINRMUX"},
	{"ROMIX", "ROMIX Left ADC Bypass Switch", "AINLMUX"},
	{"ROMIX", "ROMIX Right DAC Switch", "Right DAC"},

	/* SPKMIX */
	{"SPKMIX", "SPKMIX LIN2 Bypass Switch", "LIN2"},
	{"SPKMIX", "SPKMIX RIN2 Bypass Switch", "RIN2"},
	{"SPKMIX", "SPKMIX LADC Bypass Switch", "AINLMUX"},
	{"SPKMIX", "SPKMIX RADC Bypass Switch", "AINRMUX"},
	{"SPKMIX", "SPKMIX Left Mixer PGA Switch", "LOPGA"},
	{"SPKMIX", "SPKMIX Right Mixer PGA Switch", "ROPGA"},
	{"SPKMIX", "SPKMIX Right DAC Switch", "Right DAC"},
	{"SPKMIX", "SPKMIX Left DAC Switch", "Left DAC"},

	/* LONMIX */
	{"LONMIX", "LONMIX Left Mixer PGA Switch", "LOPGA"},
	{"LONMIX", "LONMIX Right Mixer PGA Switch", "ROPGA"},
	{"LONMIX", "LONMIX Inverted LOP Switch", "LOPMIX"},

	/* LOPMIX */
	{"LOPMIX", "LOPMIX Right Mic Bypass Switch", "RIN12 PGA"},
	{"LOPMIX", "LOPMIX Left Mic Bypass Switch", "LIN12 PGA"},
	{"LOPMIX", "LOPMIX Left Mixer PGA Switch", "LOPGA"},

	/* OUT3MIX */
	{"OUT3MIX", "OUT3MIX LIN4/RXP Bypass Switch", "LIN4/RXN"},
	{"OUT3MIX", "OUT3MIX Left Out PGA Switch", "LOPGA"},

	/* OUT4MIX */
	{"OUT4MIX", "OUT4MIX Right Out PGA Switch", "ROPGA"},
	{"OUT4MIX", "OUT4MIX RIN4/RXP Bypass Switch", "RIN4/RXP"},

	/* RONMIX */
	{"RONMIX", "RONMIX Right Mixer PGA Switch", "ROPGA"},
	{"RONMIX", "RONMIX Left Mixer PGA Switch", "LOPGA"},
	{"RONMIX", "RONMIX Inverted ROP Switch", "ROPMIX"},

	/* ROPMIX */
	{"ROPMIX", "ROPMIX Left Mic Bypass Switch", "LIN12 PGA"},
	{"ROPMIX", "ROPMIX Right Mic Bypass Switch", "RIN12 PGA"},
	{"ROPMIX", "ROPMIX Right Mixer PGA Switch", "ROPGA"},

	/* Out Mixer PGAs */
	{"LOPGA", NULL, "LOMIX"},
	{"ROPGA", NULL, "ROMIX"},

	{"LOUT PGA", NULL, "LOMIX"},
	{"ROUT PGA", NULL, "ROMIX"},

	/* Output Pins */
	{"LON", NULL, "LONMIX"},
	{"LOP", NULL, "LOPMIX"},
	{"OUT3", NULL, "OUT3MIX"},
	{"LOUT", NULL, "LOUT PGA"},
	{"SPKN", NULL, "SPKMIX"},
	{"ROUT", NULL, "ROUT PGA"},
	{"OUT4", NULL, "OUT4MIX"},
	{"ROP", NULL, "ROPMIX"},
	{"RON", NULL, "RONMIX"},
};

static int wm8990_add_widgets(struct snd_soc_codec *codec)
{
	struct snd_soc_dapm_context *dapm = &codec->dapm;

	snd_soc_dapm_new_controls(dapm, wm8990_dapm_widgets,
				  ARRAY_SIZE(wm8990_dapm_widgets));
	/* set up the WM8990 audio map */
	snd_soc_dapm_add_routes(dapm, audio_map, ARRAY_SIZE(audio_map));

	return 0;
}

/* PLL divisors */
struct _pll_div {
	u32 div2;
	u32 n;
	u32 k;
};

/* The size in bits of the pll divide multiplied by 10
 * to allow rounding later */
#define FIXED_PLL_SIZE ((1 << 16) * 10)

static void pll_factors(struct _pll_div *pll_div, unsigned int target,
	unsigned int source)
{
	u64 Kpart;
	unsigned int K, Ndiv, Nmod;


	Ndiv = target / source;
	if (Ndiv < 6) {
		source >>= 1;
		pll_div->div2 = 1;
		Ndiv = target / source;
	} else
		pll_div->div2 = 0;

	if ((Ndiv < 6) || (Ndiv > 12))
		printk(KERN_WARNING
		"WM8990 N value outwith recommended range! N = %u\n", Ndiv);

	pll_div->n = Ndiv;
	Nmod = target % source;
	Kpart = FIXED_PLL_SIZE * (long long)Nmod;

	do_div(Kpart, source);

	K = Kpart & 0xFFFFFFFF;

	/* Check if we need to round */
	if ((K % 10) >= 5)
		K += 5;

	/* Move down to proper range now rounding is done */
	K /= 10;

	pll_div->k = K;
}

static int wm8990_set_dai_pll(struct snd_soc_dai *codec_dai, int pll_id,
		int source, unsigned int freq_in, unsigned int freq_out)
{
	u16 reg;
	struct snd_soc_codec *codec = codec_dai->codec;
	struct _pll_div pll_div;

	if (freq_in && freq_out) {
		pll_factors(&pll_div, freq_out * 4, freq_in);

		/* Turn on PLL */
		reg = snd_soc_read(codec, WM8990_POWER_MANAGEMENT_2);
		reg |= WM8990_PLL_ENA;
		snd_soc_write(codec, WM8990_POWER_MANAGEMENT_2, reg);

		/* sysclk comes from PLL */
		reg = snd_soc_read(codec, WM8990_CLOCKING_2);
		snd_soc_write(codec, WM8990_CLOCKING_2, reg | WM8990_SYSCLK_SRC);

		/* set up N , fractional mode and pre-divisor if necessary */
		snd_soc_write(codec, WM8990_PLL1, pll_div.n | WM8990_SDM |
			(pll_div.div2?WM8990_PRESCALE:0));
		snd_soc_write(codec, WM8990_PLL2, (u8)(pll_div.k>>8));
		snd_soc_write(codec, WM8990_PLL3, (u8)(pll_div.k & 0xFF));
	} else {
		/* Turn on PLL */
		reg = snd_soc_read(codec, WM8990_POWER_MANAGEMENT_2);
		reg &= ~WM8990_PLL_ENA;
		snd_soc_write(codec, WM8990_POWER_MANAGEMENT_2, reg);
	}
	return 0;
}

/*
 * Clock after PLL and dividers
 */
static int wm8990_set_dai_sysclk(struct snd_soc_dai *codec_dai,
		int clk_id, unsigned int freq, int dir)
{
	struct snd_soc_codec *codec = codec_dai->codec;
	struct wm8990_priv *wm8990 = snd_soc_codec_get_drvdata(codec);

	wm8990->sysclk = freq;
	return 0;
}

/*
 * Set's ADC and Voice DAC format.
 */
static int wm8990_set_dai_fmt(struct snd_soc_dai *codec_dai,
		unsigned int fmt)
{
	struct snd_soc_codec *codec = codec_dai->codec;
	u16 audio1, audio3;

	audio1 = snd_soc_read(codec, WM8990_AUDIO_INTERFACE_1);
	audio3 = snd_soc_read(codec, WM8990_AUDIO_INTERFACE_3);

	/* set master/slave audio interface */
	switch (fmt & SND_SOC_DAIFMT_MASTER_MASK) {
	case SND_SOC_DAIFMT_CBS_CFS:
		audio3 &= ~WM8990_AIF_MSTR1;
		break;
	case SND_SOC_DAIFMT_CBM_CFM:
		audio3 |= WM8990_AIF_MSTR1;
		break;
	default:
		return -EINVAL;
	}

	audio1 &= ~WM8990_AIF_FMT_MASK;

	/* interface format */
	switch (fmt & SND_SOC_DAIFMT_FORMAT_MASK) {
	case SND_SOC_DAIFMT_I2S:
		audio1 |= WM8990_AIF_TMF_I2S;
		audio1 &= ~WM8990_AIF_LRCLK_INV;
		break;
	case SND_SOC_DAIFMT_RIGHT_J:
		audio1 |= WM8990_AIF_TMF_RIGHTJ;
		audio1 &= ~WM8990_AIF_LRCLK_INV;
		break;
	case SND_SOC_DAIFMT_LEFT_J:
		audio1 |= WM8990_AIF_TMF_LEFTJ;
		audio1 &= ~WM8990_AIF_LRCLK_INV;
		break;
	case SND_SOC_DAIFMT_DSP_A:
		audio1 |= WM8990_AIF_TMF_DSP;
		audio1 &= ~WM8990_AIF_LRCLK_INV;
		break;
	case SND_SOC_DAIFMT_DSP_B:
		audio1 |= WM8990_AIF_TMF_DSP | WM8990_AIF_LRCLK_INV;
		break;
	default:
		return -EINVAL;
	}

	snd_soc_write(codec, WM8990_AUDIO_INTERFACE_1, audio1);
	snd_soc_write(codec, WM8990_AUDIO_INTERFACE_3, audio3);
	return 0;
}

static int wm8990_set_dai_clkdiv(struct snd_soc_dai *codec_dai,
		int div_id, int div)
{
	struct snd_soc_codec *codec = codec_dai->codec;
	u16 reg;

	switch (div_id) {
	case WM8990_MCLK_DIV:
		reg = snd_soc_read(codec, WM8990_CLOCKING_2) &
			~WM8990_MCLK_DIV_MASK;
		snd_soc_write(codec, WM8990_CLOCKING_2, reg | div);
		break;
	case WM8990_DACCLK_DIV:
		reg = snd_soc_read(codec, WM8990_CLOCKING_2) &
			~WM8990_DAC_CLKDIV_MASK;
		snd_soc_write(codec, WM8990_CLOCKING_2, reg | div);
		break;
	case WM8990_ADCCLK_DIV:
		reg = snd_soc_read(codec, WM8990_CLOCKING_2) &
			~WM8990_ADC_CLKDIV_MASK;
		snd_soc_write(codec, WM8990_CLOCKING_2, reg | div);
		break;
	case WM8990_BCLK_DIV:
		reg = snd_soc_read(codec, WM8990_CLOCKING_1) &
			~WM8990_BCLK_DIV_MASK;
		snd_soc_write(codec, WM8990_CLOCKING_1, reg | div);
		break;
	default:
		return -EINVAL;
	}

	return 0;
}

/*
 * Set PCM DAI bit size and sample rate.
 */
static int wm8990_hw_params(struct snd_pcm_substream *substream,
			    struct snd_pcm_hw_params *params,
			    struct snd_soc_dai *dai)
{
	struct snd_soc_pcm_runtime *rtd = substream->private_data;
	struct snd_soc_codec *codec = rtd->codec;
	u16 audio1 = snd_soc_read(codec, WM8990_AUDIO_INTERFACE_1);

	audio1 &= ~WM8990_AIF_WL_MASK;
	/* bit size */
	switch (params_format(params)) {
	case SNDRV_PCM_FORMAT_S16_LE:
		break;
	case SNDRV_PCM_FORMAT_S20_3LE:
		audio1 |= WM8990_AIF_WL_20BITS;
		break;
	case SNDRV_PCM_FORMAT_S24_LE:
		audio1 |= WM8990_AIF_WL_24BITS;
		break;
	case SNDRV_PCM_FORMAT_S32_LE:
		audio1 |= WM8990_AIF_WL_32BITS;
		break;
	}

	snd_soc_write(codec, WM8990_AUDIO_INTERFACE_1, audio1);
	return 0;
}

static int wm8990_mute(struct snd_soc_dai *dai, int mute)
{
	struct snd_soc_codec *codec = dai->codec;
	u16 val;

	val  = snd_soc_read(codec, WM8990_DAC_CTRL) & ~WM8990_DAC_MUTE;

	if (mute)
		snd_soc_write(codec, WM8990_DAC_CTRL, val | WM8990_DAC_MUTE);
	else
		snd_soc_write(codec, WM8990_DAC_CTRL, val);

	return 0;
}

static int wm8990_set_bias_level(struct snd_soc_codec *codec,
	enum snd_soc_bias_level level)
{
	u16 val;

	switch (level) {
	case SND_SOC_BIAS_ON:
		break;

	case SND_SOC_BIAS_PREPARE:
		/* VMID=2*50k */
		val = snd_soc_read(codec, WM8990_POWER_MANAGEMENT_1) &
			~WM8990_VMID_MODE_MASK;
		snd_soc_write(codec, WM8990_POWER_MANAGEMENT_1, val | 0x2);
		break;

	case SND_SOC_BIAS_STANDBY:
		if (codec->dapm.bias_level == SND_SOC_BIAS_OFF) {
			/* Enable all output discharge bits */
			snd_soc_write(codec, WM8990_ANTIPOP1, WM8990_DIS_LLINE |
				WM8990_DIS_RLINE | WM8990_DIS_OUT3 |
				WM8990_DIS_OUT4 | WM8990_DIS_LOUT |
				WM8990_DIS_ROUT);

			/* Enable POBCTRL, SOFT_ST, VMIDTOG and BUFDCOPEN */
			snd_soc_write(codec, WM8990_ANTIPOP2, WM8990_SOFTST |
				     WM8990_BUFDCOPEN | WM8990_POBCTRL |
				     WM8990_VMIDTOG);

			/* Delay to allow output caps to discharge */
			msleep(300);

			/* Disable VMIDTOG */
			snd_soc_write(codec, WM8990_ANTIPOP2, WM8990_SOFTST |
				     WM8990_BUFDCOPEN | WM8990_POBCTRL);

			/* disable all output discharge bits */
			snd_soc_write(codec, WM8990_ANTIPOP1, 0);

			/* Enable outputs */
			snd_soc_write(codec, WM8990_POWER_MANAGEMENT_1, 0x1b00);

			msleep(50);

			/* Enable VMID at 2x50k */
			snd_soc_write(codec, WM8990_POWER_MANAGEMENT_1, 0x1f02);

			msleep(100);

			/* Enable VREF */
			snd_soc_write(codec, WM8990_POWER_MANAGEMENT_1, 0x1f03);

			msleep(600);

			/* Enable BUFIOEN */
			snd_soc_write(codec, WM8990_ANTIPOP2, WM8990_SOFTST |
				     WM8990_BUFDCOPEN | WM8990_POBCTRL |
				     WM8990_BUFIOEN);

			/* Disable outputs */
			snd_soc_write(codec, WM8990_POWER_MANAGEMENT_1, 0x3);

			/* disable POBCTRL, SOFT_ST and BUFDCOPEN */
			snd_soc_write(codec, WM8990_ANTIPOP2, WM8990_BUFIOEN);

			/* Enable workaround for ADC clocking issue. */
			snd_soc_write(codec, WM8990_EXT_ACCESS_ENA, 0x2);
			snd_soc_write(codec, WM8990_EXT_CTL1, 0xa003);
			snd_soc_write(codec, WM8990_EXT_ACCESS_ENA, 0);
		}

		/* VMID=2*250k */
		val = snd_soc_read(codec, WM8990_POWER_MANAGEMENT_1) &
			~WM8990_VMID_MODE_MASK;
		snd_soc_write(codec, WM8990_POWER_MANAGEMENT_1, val | 0x4);
		break;

	case SND_SOC_BIAS_OFF:
		/* Enable POBCTRL and SOFT_ST */
		snd_soc_write(codec, WM8990_ANTIPOP2, WM8990_SOFTST |
			WM8990_POBCTRL | WM8990_BUFIOEN);

		/* Enable POBCTRL, SOFT_ST and BUFDCOPEN */
		snd_soc_write(codec, WM8990_ANTIPOP2, WM8990_SOFTST |
			WM8990_BUFDCOPEN | WM8990_POBCTRL |
			WM8990_BUFIOEN);

		/* mute DAC */
		val = snd_soc_read(codec, WM8990_DAC_CTRL);
		snd_soc_write(codec, WM8990_DAC_CTRL, val | WM8990_DAC_MUTE);

		/* Enable any disabled outputs */
		snd_soc_write(codec, WM8990_POWER_MANAGEMENT_1, 0x1f03);

		/* Disable VMID */
		snd_soc_write(codec, WM8990_POWER_MANAGEMENT_1, 0x1f01);

		msleep(300);

		/* Enable all output discharge bits */
		snd_soc_write(codec, WM8990_ANTIPOP1, WM8990_DIS_LLINE |
			WM8990_DIS_RLINE | WM8990_DIS_OUT3 |
			WM8990_DIS_OUT4 | WM8990_DIS_LOUT |
			WM8990_DIS_ROUT);

		/* Disable VREF */
		snd_soc_write(codec, WM8990_POWER_MANAGEMENT_1, 0x0);

		/* disable POBCTRL, SOFT_ST and BUFDCOPEN */
		snd_soc_write(codec, WM8990_ANTIPOP2, 0x0);
		break;
	}

	codec->dapm.bias_level = level;
	return 0;
}

#define WM8990_RATES (SNDRV_PCM_RATE_8000 | SNDRV_PCM_RATE_11025 |\
	SNDRV_PCM_RATE_16000 | SNDRV_PCM_RATE_22050 | SNDRV_PCM_RATE_44100 | \
	SNDRV_PCM_RATE_48000)

#define WM8990_FORMATS (SNDRV_PCM_FMTBIT_S16_LE | SNDRV_PCM_FMTBIT_S20_3LE |\
	SNDRV_PCM_FMTBIT_S24_LE | SNDRV_PCM_FMTBIT_S32_LE)

/*
 * The WM8990 supports 2 different and mutually exclusive DAI
 * configurations.
 *
 * 1. ADC/DAC on Primary Interface
 * 2. ADC on Primary Interface/DAC on secondary
 */
static struct snd_soc_dai_ops wm8990_dai_ops = {
	.hw_params	= wm8990_hw_params,
	.digital_mute	= wm8990_mute,
	.set_fmt	= wm8990_set_dai_fmt,
	.set_clkdiv	= wm8990_set_dai_clkdiv,
	.set_pll	= wm8990_set_dai_pll,
	.set_sysclk	= wm8990_set_dai_sysclk,
};

static struct snd_soc_dai_driver wm8990_dai = {
/* ADC/DAC on primary */
	.name = "wm8990-hifi",
	.playback = {
		.stream_name = "Playback",
		.channels_min = 1,
		.channels_max = 2,
		.rates = WM8990_RATES,
		.formats = WM8990_FORMATS,},
	.capture = {
		.stream_name = "Capture",
		.channels_min = 1,
		.channels_max = 2,
		.rates = WM8990_RATES,
		.formats = WM8990_FORMATS,},
	.ops = &wm8990_dai_ops,
};

static int wm8990_suspend(struct snd_soc_codec *codec, pm_message_t state)
{
	wm8990_set_bias_level(codec, SND_SOC_BIAS_OFF);
	return 0;
}

static int wm8990_resume(struct snd_soc_codec *codec)
{
	int i;
	u8 data[2];
	u16 *cache = codec->reg_cache;

	/* Sync reg_cache with the hardware */
	for (i = 0; i < ARRAY_SIZE(wm8990_reg); i++) {
		if (i + 1 == WM8990_RESET)
			continue;
		data[0] = ((i + 1) << 1) | ((cache[i] >> 8) & 0x0001);
		data[1] = cache[i] & 0x00ff;
		codec->hw_write(codec->control_data, data, 2);
	}

	wm8990_set_bias_level(codec, SND_SOC_BIAS_STANDBY);
	return 0;
}

/*
 * initialise the WM8990 driver
 * register the mixer and dsp interfaces with the kernel
 */
static int wm8990_probe(struct snd_soc_codec *codec)
{
	int ret;
	u16 reg;

	ret = snd_soc_codec_set_cache_io(codec, 8, 16, SND_SOC_I2C);
	if (ret < 0) {
		printk(KERN_ERR "wm8990: failed to set cache I/O: %d\n", ret);
		return ret;
	}

	wm8990_reset(codec);

	/* charge output caps */
	wm8990_set_bias_level(codec, SND_SOC_BIAS_STANDBY);

	reg = snd_soc_read(codec, WM8990_AUDIO_INTERFACE_4);
	snd_soc_write(codec, WM8990_AUDIO_INTERFACE_4, reg | WM8990_ALRCGPIO1);

	reg = snd_soc_read(codec, WM8990_GPIO1_GPIO2) &
		~WM8990_GPIO1_SEL_MASK;
	snd_soc_write(codec, WM8990_GPIO1_GPIO2, reg | 1);

	reg = snd_soc_read(codec, WM8990_POWER_MANAGEMENT_2);
	snd_soc_write(codec, WM8990_POWER_MANAGEMENT_2, reg | WM8990_OPCLK_ENA);

	snd_soc_write(codec, WM8990_LEFT_OUTPUT_VOLUME, 0x50 | (1<<8));
	snd_soc_write(codec, WM8990_RIGHT_OUTPUT_VOLUME, 0x50 | (1<<8));

	snd_soc_add_controls(codec, wm8990_snd_controls,
				ARRAY_SIZE(wm8990_snd_controls));
	wm8990_add_widgets(codec);

	return 0;
}

/* power down chip */
static int wm8990_remove(struct snd_soc_codec *codec)
{
	wm8990_set_bias_level(codec, SND_SOC_BIAS_OFF);
	return 0;
}

static struct snd_soc_codec_driver soc_codec_dev_wm8990 = {
	.probe =	wm8990_probe,
	.remove =	wm8990_remove,
	.suspend =	wm8990_suspend,
	.resume =	wm8990_resume,
	.set_bias_level = wm8990_set_bias_level,
	.reg_cache_size = ARRAY_SIZE(wm8990_reg),
	.reg_word_size = sizeof(u16),
	.reg_cache_default = wm8990_reg,
};

#if defined(CONFIG_I2C) || defined(CONFIG_I2C_MODULE)
static __devinit int wm8990_i2c_probe(struct i2c_client *i2c,
				      const struct i2c_device_id *id)
{
	struct wm8990_priv *wm8990;
	int ret;

	wm8990 = kzalloc(sizeof(struct wm8990_priv), GFP_KERNEL);
	if (wm8990 == NULL)
		return -ENOMEM;
<<<<<<< HEAD

	i2c_set_clientdata(i2c, wm8990);

=======

	i2c_set_clientdata(i2c, wm8990);

>>>>>>> 3cbea436
	ret = snd_soc_register_codec(&i2c->dev,
			&soc_codec_dev_wm8990, &wm8990_dai, 1);
	if (ret < 0)
		kfree(wm8990);
	return ret;
}

static __devexit int wm8990_i2c_remove(struct i2c_client *client)
{
	snd_soc_unregister_codec(&client->dev);
	kfree(i2c_get_clientdata(client));
	return 0;
}

static const struct i2c_device_id wm8990_i2c_id[] = {
	{ "wm8990", 0 },
	{ }
};
MODULE_DEVICE_TABLE(i2c, wm8990_i2c_id);

static struct i2c_driver wm8990_i2c_driver = {
	.driver = {
		.name = "wm8990-codec",
		.owner = THIS_MODULE,
	},
	.probe =    wm8990_i2c_probe,
	.remove =   __devexit_p(wm8990_i2c_remove),
	.id_table = wm8990_i2c_id,
};
#endif

static int __init wm8990_modinit(void)
{
	int ret = 0;
#if defined(CONFIG_I2C) || defined(CONFIG_I2C_MODULE)
	ret = i2c_add_driver(&wm8990_i2c_driver);
	if (ret != 0) {
		printk(KERN_ERR "Failed to register wm8990 I2C driver: %d\n",
		       ret);
	}
#endif
	return ret;
}
module_init(wm8990_modinit);

static void __exit wm8990_exit(void)
{
#if defined(CONFIG_I2C) || defined(CONFIG_I2C_MODULE)
	i2c_del_driver(&wm8990_i2c_driver);
#endif
}
module_exit(wm8990_exit);

MODULE_DESCRIPTION("ASoC WM8990 driver");
MODULE_AUTHOR("Liam Girdwood");
MODULE_LICENSE("GPL");<|MERGE_RESOLUTION|>--- conflicted
+++ resolved
@@ -1404,15 +1404,9 @@
 	wm8990 = kzalloc(sizeof(struct wm8990_priv), GFP_KERNEL);
 	if (wm8990 == NULL)
 		return -ENOMEM;
-<<<<<<< HEAD
 
 	i2c_set_clientdata(i2c, wm8990);
 
-=======
-
-	i2c_set_clientdata(i2c, wm8990);
-
->>>>>>> 3cbea436
 	ret = snd_soc_register_codec(&i2c->dev,
 			&soc_codec_dev_wm8990, &wm8990_dai, 1);
 	if (ret < 0)
