/*
 * wm8962.c  --  WM8962 ALSA SoC Audio driver
 *
 * Copyright 2010 Wolfson Microelectronics plc
 *
 * Author: Mark Brown <broonie@opensource.wolfsonmicro.com>
 *
 *
 * This program is free software; you can redistribute it and/or modify
 * it under the terms of the GNU General Public License version 2 as
 * published by the Free Software Foundation.
 */

#include <linux/module.h>
#include <linux/moduleparam.h>
#include <linux/init.h>
#include <linux/delay.h>
#include <linux/pm.h>
#include <linux/gcd.h>
#include <linux/gpio.h>
#include <linux/i2c.h>
#include <linux/input.h>
<<<<<<< HEAD
=======
#include <linux/pm_runtime.h>
>>>>>>> e816b57a
#include <linux/regmap.h>
#include <linux/regulator/consumer.h>
#include <linux/slab.h>
#include <linux/workqueue.h>
#include <sound/core.h>
#include <sound/jack.h>
#include <sound/pcm.h>
#include <sound/pcm_params.h>
#include <sound/soc.h>
#include <sound/initval.h>
#include <sound/tlv.h>
#include <sound/wm8962.h>
#include <trace/events/asoc.h>

#include "wm8962.h"

#define WM8962_NUM_SUPPLIES 8
static const char *wm8962_supply_names[WM8962_NUM_SUPPLIES] = {
	"DCVDD",
	"DBVDD",
	"AVDD",
	"CPVDD",
	"MICVDD",
	"PLLVDD",
	"SPKVDD1",
	"SPKVDD2",
};

/* codec private data */
struct wm8962_priv {
	struct regmap *regmap;
	struct snd_soc_codec *codec;

	int sysclk;
	int sysclk_rate;

	int bclk;  /* Desired BCLK */
	int lrclk;

	struct completion fll_lock;
	int fll_src;
	int fll_fref;
	int fll_fout;

	u16 dsp2_ena;

	struct delayed_work mic_work;
	struct snd_soc_jack *jack;

	struct regulator_bulk_data supplies[WM8962_NUM_SUPPLIES];
	struct notifier_block disable_nb[WM8962_NUM_SUPPLIES];

#if defined(CONFIG_INPUT) || defined(CONFIG_INPUT_MODULE)
	struct input_dev *beep;
	struct work_struct beep_work;
	int beep_rate;
#endif

#ifdef CONFIG_GPIOLIB
	struct gpio_chip gpio_chip;
#endif

	int irq;
};

/* We can't use the same notifier block for more than one supply and
 * there's no way I can see to get from a callback to the caller
 * except container_of().
 */
#define WM8962_REGULATOR_EVENT(n) \
static int wm8962_regulator_event_##n(struct notifier_block *nb, \
				    unsigned long event, void *data)	\
{ \
	struct wm8962_priv *wm8962 = container_of(nb, struct wm8962_priv, \
						  disable_nb[n]); \
	if (event & REGULATOR_EVENT_DISABLE) { \
		regcache_mark_dirty(wm8962->regmap);	\
	} \
	return 0; \
}

WM8962_REGULATOR_EVENT(0)
WM8962_REGULATOR_EVENT(1)
WM8962_REGULATOR_EVENT(2)
WM8962_REGULATOR_EVENT(3)
WM8962_REGULATOR_EVENT(4)
WM8962_REGULATOR_EVENT(5)
WM8962_REGULATOR_EVENT(6)
WM8962_REGULATOR_EVENT(7)

static struct reg_default wm8962_reg[] = {
	{ 0, 0x009F },   /* R0     - Left Input volume */
	{ 1, 0x049F },   /* R1     - Right Input volume */
	{ 2, 0x0000 },   /* R2     - HPOUTL volume */
	{ 3, 0x0000 },   /* R3     - HPOUTR volume */
<<<<<<< HEAD
	{ 4, 0x0020 },   /* R4     - Clocking1 */
	{ 5, 0x0018 },   /* R5     - ADC & DAC Control 1 */
	{ 6, 0x2008 },   /* R6     - ADC & DAC Control 2 */
	{ 7, 0x000A },   /* R7     - Audio Interface 0 */
	{ 8, 0x01E4 },   /* R8     - Clocking2 */
=======

	{ 5, 0x0018 },   /* R5     - ADC & DAC Control 1 */
	{ 6, 0x2008 },   /* R6     - ADC & DAC Control 2 */
	{ 7, 0x000A },   /* R7     - Audio Interface 0 */

>>>>>>> e816b57a
	{ 9, 0x0300 },   /* R9     - Audio Interface 1 */
	{ 10, 0x00C0 },  /* R10    - Left DAC volume */
	{ 11, 0x00C0 },  /* R11    - Right DAC volume */

	{ 14, 0x0040 },   /* R14    - Audio Interface 2 */
	{ 15, 0x6243 },   /* R15    - Software Reset */

	{ 17, 0x007B },   /* R17    - ALC1 */
<<<<<<< HEAD
	{ 18, 0x0000 },   /* R18    - ALC2 */
=======

>>>>>>> e816b57a
	{ 19, 0x1C32 },   /* R19    - ALC3 */
	{ 20, 0x3200 },   /* R20    - Noise Gate */
	{ 21, 0x00C0 },   /* R21    - Left ADC volume */
	{ 22, 0x00C0 },   /* R22    - Right ADC volume */
	{ 23, 0x0160 },   /* R23    - Additional control(1) */
	{ 24, 0x0000 },   /* R24    - Additional control(2) */
	{ 25, 0x0000 },   /* R25    - Pwr Mgmt (1) */
	{ 26, 0x0000 },   /* R26    - Pwr Mgmt (2) */
	{ 27, 0x0010 },   /* R27    - Additional Control (3) */
	{ 28, 0x0000 },   /* R28    - Anti-pop */
<<<<<<< HEAD

	{ 30, 0x005E },   /* R30    - Clocking 3 */
	{ 31, 0x0000 },   /* R31    - Input mixer control (1) */
	{ 32, 0x0145 },   /* R32    - Left input mixer volume */
	{ 33, 0x0145 },   /* R33    - Right input mixer volume */
	{ 34, 0x0009 },   /* R34    - Input mixer control (2) */
	{ 35, 0x0003 },   /* R35    - Input bias control */
	{ 37, 0x0008 },   /* R37    - Left input PGA control */
	{ 38, 0x0008 },   /* R38    - Right input PGA control */

	{ 40, 0x0000 },   /* R40    - SPKOUTL volume */
	{ 41, 0x0000 },   /* R41    - SPKOUTR volume */

	{ 47, 0x0000 },   /* R47    - Thermal Shutdown Status */
	{ 48, 0x8027 },   /* R48    - Additional Control (4) */
	{ 49, 0x0010 },   /* R49    - Class D Control 1 */

	{ 51, 0x0003 },   /* R51    - Class D Control 2 */

	{ 56, 0x0506 },   /* R56    - Clocking 4 */
	{ 57, 0x0000 },   /* R57    - DAC DSP Mixing (1) */
	{ 58, 0x0000 },   /* R58    - DAC DSP Mixing (2) */

	{ 60, 0x0300 },   /* R60    - DC Servo 0 */
	{ 61, 0x0300 },   /* R61    - DC Servo 1 */

	{ 64, 0x0810 },   /* R64    - DC Servo 4 */

	{ 66, 0x0000 },   /* R66    - DC Servo 6 */

	{ 68, 0x001B },   /* R68    - Analogue PGA Bias */
	{ 69, 0x0000 },   /* R69    - Analogue HP 0 */

	{ 71, 0x01FB },   /* R71    - Analogue HP 2 */
	{ 72, 0x0000 },   /* R72    - Charge Pump 1 */

	{ 82, 0x0004 },   /* R82    - Charge Pump B */

	{ 87, 0x0000 },   /* R87    - Write Sequencer Control 1 */

	{ 90, 0x0000 },   /* R90    - Write Sequencer Control 2 */

	{ 93, 0x0000 },   /* R93    - Write Sequencer Control 3 */
	{ 94, 0x0000 },   /* R94    - Control Interface */

	{ 99, 0x0000 },   /* R99    - Mixer Enables */
	{ 100, 0x0000 },   /* R100   - Headphone Mixer (1) */
	{ 101, 0x0000 },   /* R101   - Headphone Mixer (2) */
	{ 102, 0x013F },   /* R102   - Headphone Mixer (3) */
	{ 103, 0x013F },   /* R103   - Headphone Mixer (4) */

	{ 105, 0x0000 },   /* R105   - Speaker Mixer (1) */
	{ 106, 0x0000 },   /* R106   - Speaker Mixer (2) */
	{ 107, 0x013F },   /* R107   - Speaker Mixer (3) */
	{ 108, 0x013F },   /* R108   - Speaker Mixer (4) */
	{ 109, 0x0003 },   /* R109   - Speaker Mixer (5) */
	{ 110, 0x0002 },   /* R110   - Beep Generator (1) */

	{ 115, 0x0006 },   /* R115   - Oscillator Trim (3) */
	{ 116, 0x0026 },   /* R116   - Oscillator Trim (4) */

	{ 119, 0x0000 },   /* R119   - Oscillator Trim (7) */

	{ 124, 0x0011 },   /* R124   - Analogue Clocking1 */
	{ 125, 0x004B },   /* R125   - Analogue Clocking2 */
	{ 126, 0x000D },   /* R126   - Analogue Clocking3 */
	{ 127, 0x0000 },   /* R127   - PLL Software Reset */

	{ 129, 0x0000 },   /* R129   - PLL2 */

	{ 131, 0x0000 },   /* R131   - PLL 4 */

	{ 136, 0x0067 },   /* R136   - PLL 9 */
	{ 137, 0x001C },   /* R137   - PLL 10 */
	{ 138, 0x0071 },   /* R138   - PLL 11 */
	{ 139, 0x00C7 },   /* R139   - PLL 12 */
	{ 140, 0x0067 },   /* R140   - PLL 13 */
	{ 141, 0x0048 },   /* R141   - PLL 14 */
	{ 142, 0x0022 },   /* R142   - PLL 15 */
	{ 143, 0x0097 },   /* R143   - PLL 16 */

	{ 155, 0x000C },   /* R155   - FLL Control (1) */
	{ 156, 0x0039 },   /* R156   - FLL Control (2) */
	{ 157, 0x0180 },   /* R157   - FLL Control (3) */

	{ 159, 0x0032 },   /* R159   - FLL Control (5) */
	{ 160, 0x0018 },   /* R160   - FLL Control (6) */
	{ 161, 0x007D },   /* R161   - FLL Control (7) */
	{ 162, 0x0008 },   /* R162   - FLL Control (8) */

	{ 252, 0x0005 },   /* R252   - General test 1 */

	{ 256, 0x0000 },   /* R256   - DF1 */
	{ 257, 0x0000 },   /* R257   - DF2 */
	{ 258, 0x0000 },   /* R258   - DF3 */
	{ 259, 0x0000 },   /* R259   - DF4 */
	{ 260, 0x0000 },   /* R260   - DF5 */
	{ 261, 0x0000 },   /* R261   - DF6 */
	{ 262, 0x0000 },   /* R262   - DF7 */

	{ 264, 0x0000 },   /* R264   - LHPF1 */
	{ 265, 0x0000 },   /* R265   - LHPF2 */

	{ 268, 0x0000 },   /* R268   - THREED1 */
	{ 269, 0x0000 },   /* R269   - THREED2 */
	{ 270, 0x0000 },   /* R270   - THREED3 */
	{ 271, 0x0000 },   /* R271   - THREED4 */

	{ 276, 0x000C },   /* R276   - DRC 1 */
	{ 277, 0x0925 },   /* R277   - DRC 2 */
	{ 278, 0x0000 },   /* R278   - DRC 3 */
	{ 279, 0x0000 },   /* R279   - DRC 4 */
	{ 280, 0x0000 },   /* R280   - DRC 5 */

	{ 285, 0x0000 },   /* R285   - Tloopback */

	{ 335, 0x0004 },   /* R335   - EQ1 */
	{ 336, 0x6318 },   /* R336   - EQ2 */
	{ 337, 0x6300 },   /* R337   - EQ3 */
	{ 338, 0x0FCA },   /* R338   - EQ4 */
	{ 339, 0x0400 },   /* R339   - EQ5 */
	{ 340, 0x00D8 },   /* R340   - EQ6 */
	{ 341, 0x1EB5 },   /* R341   - EQ7 */
	{ 342, 0xF145 },   /* R342   - EQ8 */
	{ 343, 0x0B75 },   /* R343   - EQ9 */
	{ 344, 0x01C5 },   /* R344   - EQ10 */
	{ 345, 0x1C58 },   /* R345   - EQ11 */
	{ 346, 0xF373 },   /* R346   - EQ12 */
	{ 347, 0x0A54 },   /* R347   - EQ13 */
	{ 348, 0x0558 },   /* R348   - EQ14 */
	{ 349, 0x168E },   /* R349   - EQ15 */
	{ 350, 0xF829 },   /* R350   - EQ16 */
	{ 351, 0x07AD },   /* R351   - EQ17 */
	{ 352, 0x1103 },   /* R352   - EQ18 */
	{ 353, 0x0564 },   /* R353   - EQ19 */
	{ 354, 0x0559 },   /* R354   - EQ20 */
	{ 355, 0x4000 },   /* R355   - EQ21 */
	{ 356, 0x6318 },   /* R356   - EQ22 */
	{ 357, 0x6300 },   /* R357   - EQ23 */
	{ 358, 0x0FCA },   /* R358   - EQ24 */
	{ 359, 0x0400 },   /* R359   - EQ25 */
	{ 360, 0x00D8 },   /* R360   - EQ26 */
	{ 361, 0x1EB5 },   /* R361   - EQ27 */
	{ 362, 0xF145 },   /* R362   - EQ28 */
	{ 363, 0x0B75 },   /* R363   - EQ29 */
	{ 364, 0x01C5 },   /* R364   - EQ30 */
	{ 365, 0x1C58 },   /* R365   - EQ31 */
	{ 366, 0xF373 },   /* R366   - EQ32 */
	{ 367, 0x0A54 },   /* R367   - EQ33 */
	{ 368, 0x0558 },   /* R368   - EQ34 */
	{ 369, 0x168E },   /* R369   - EQ35 */
	{ 370, 0xF829 },   /* R370   - EQ36 */
	{ 371, 0x07AD },   /* R371   - EQ37 */
	{ 372, 0x1103 },   /* R372   - EQ38 */
	{ 373, 0x0564 },   /* R373   - EQ39 */
	{ 374, 0x0559 },   /* R374   - EQ40 */
	{ 375, 0x4000 },   /* R375   - EQ41 */

	{ 513, 0x0000 },   /* R513   - GPIO 2 */
	{ 514, 0x0000 },   /* R514   - GPIO 3 */

	{ 516, 0x8100 },   /* R516   - GPIO 5 */
	{ 517, 0x8100 },   /* R517   - GPIO 6 */

	{ 560, 0x0000 },   /* R560   - Interrupt Status 1 */
	{ 561, 0x0000 },   /* R561   - Interrupt Status 2 */

	{ 568, 0x0030 },   /* R568   - Interrupt Status 1 Mask */
	{ 569, 0xFFED },   /* R569   - Interrupt Status 2 Mask */

	{ 576, 0x0000 },   /* R576   - Interrupt Control */

	{ 584, 0x002D },   /* R584   - IRQ Debounce */

	{ 586, 0x0000 },   /* R586   -  MICINT Source Pol */

	{ 768, 0x1C00 },   /* R768   - DSP2 Power Management */

	{ 1037, 0x0000 },   /* R1037  - DSP2_ExecControl */

	{ 8192, 0x0000 },   /* R8192  - DSP2 Instruction RAM 0 */

	{ 9216, 0x0030 },   /* R9216  - DSP2 Address RAM 2 */
	{ 9217, 0x0000 },   /* R9217  - DSP2 Address RAM 1 */
	{ 9218, 0x0000 },   /* R9218  - DSP2 Address RAM 0 */

	{ 12288, 0x0000 },   /* R12288 - DSP2 Data1 RAM 1 */
	{ 12289, 0x0000 },   /* R12289 - DSP2 Data1 RAM 0 */

	{ 13312, 0x0000 },   /* R13312 - DSP2 Data2 RAM 1 */
	{ 13313, 0x0000 },   /* R13313 - DSP2 Data2 RAM 0 */

	{ 14336, 0x0000 },   /* R14336 - DSP2 Data3 RAM 1 */
	{ 14337, 0x0000 },   /* R14337 - DSP2 Data3 RAM 0 */

	{ 15360, 0x000A },   /* R15360 - DSP2 Coeff RAM 0 */

	{ 16384, 0x0000 },   /* R16384 - RETUNEADC_SHARED_COEFF_1 */
	{ 16385, 0x0000 },   /* R16385 - RETUNEADC_SHARED_COEFF_0 */
	{ 16386, 0x0000 },   /* R16386 - RETUNEDAC_SHARED_COEFF_1 */
	{ 16387, 0x0000 },   /* R16387 - RETUNEDAC_SHARED_COEFF_0 */
	{ 16388, 0x0000 },   /* R16388 - SOUNDSTAGE_ENABLES_1 */
	{ 16389, 0x0000 },   /* R16389 - SOUNDSTAGE_ENABLES_0 */

	{ 16896, 0x0002 },   /* R16896 - HDBASS_AI_1 */
	{ 16897, 0xBD12 },   /* R16897 - HDBASS_AI_0 */
	{ 16898, 0x007C },   /* R16898 - HDBASS_AR_1 */
	{ 16899, 0x586C },   /* R16899 - HDBASS_AR_0 */
	{ 16900, 0x0053 },   /* R16900 - HDBASS_B_1 */
	{ 16901, 0x8121 },   /* R16901 - HDBASS_B_0 */
	{ 16902, 0x003F },   /* R16902 - HDBASS_K_1 */
	{ 16903, 0x8BD8 },   /* R16903 - HDBASS_K_0 */
	{ 16904, 0x0032 },   /* R16904 - HDBASS_N1_1 */
	{ 16905, 0xF52D },   /* R16905 - HDBASS_N1_0 */
	{ 16906, 0x0065 },   /* R16906 - HDBASS_N2_1 */
	{ 16907, 0xAC8C },   /* R16907 - HDBASS_N2_0 */
	{ 16908, 0x006B },   /* R16908 - HDBASS_N3_1 */
	{ 16909, 0xE087 },   /* R16909 - HDBASS_N3_0 */
	{ 16910, 0x0072 },   /* R16910 - HDBASS_N4_1 */
	{ 16911, 0x1483 },   /* R16911 - HDBASS_N4_0 */
	{ 16912, 0x0072 },   /* R16912 - HDBASS_N5_1 */
	{ 16913, 0x1483 },   /* R16913 - HDBASS_N5_0 */
	{ 16914, 0x0043 },   /* R16914 - HDBASS_X1_1 */
	{ 16915, 0x3525 },   /* R16915 - HDBASS_X1_0 */
	{ 16916, 0x0006 },   /* R16916 - HDBASS_X2_1 */
	{ 16917, 0x6A4A },   /* R16917 - HDBASS_X2_0 */
	{ 16918, 0x0043 },   /* R16918 - HDBASS_X3_1 */
	{ 16919, 0x6079 },   /* R16919 - HDBASS_X3_0 */
	{ 16920, 0x0008 },   /* R16920 - HDBASS_ATK_1 */
	{ 16921, 0x0000 },   /* R16921 - HDBASS_ATK_0 */
	{ 16922, 0x0001 },   /* R16922 - HDBASS_DCY_1 */
	{ 16923, 0x0000 },   /* R16923 - HDBASS_DCY_0 */
	{ 16924, 0x0059 },   /* R16924 - HDBASS_PG_1 */
	{ 16925, 0x999A },   /* R16925 - HDBASS_PG_0 */

	{ 17048, 0x0083 },   /* R17408 - HPF_C_1 */
	{ 17049, 0x98AD },   /* R17409 - HPF_C_0 */

	{ 17920, 0x007F },   /* R17920 - ADCL_RETUNE_C1_1 */
	{ 17921, 0xFFFF },   /* R17921 - ADCL_RETUNE_C1_0 */
	{ 17922, 0x0000 },   /* R17922 - ADCL_RETUNE_C2_1 */
	{ 17923, 0x0000 },   /* R17923 - ADCL_RETUNE_C2_0 */
	{ 17924, 0x0000 },   /* R17924 - ADCL_RETUNE_C3_1 */
	{ 17925, 0x0000 },   /* R17925 - ADCL_RETUNE_C3_0 */
	{ 17926, 0x0000 },   /* R17926 - ADCL_RETUNE_C4_1 */
	{ 17927, 0x0000 },   /* R17927 - ADCL_RETUNE_C4_0 */
	{ 17928, 0x0000 },   /* R17928 - ADCL_RETUNE_C5_1 */
	{ 17929, 0x0000 },   /* R17929 - ADCL_RETUNE_C5_0 */
	{ 17930, 0x0000 },   /* R17930 - ADCL_RETUNE_C6_1 */
	{ 17931, 0x0000 },   /* R17931 - ADCL_RETUNE_C6_0 */
	{ 17932, 0x0000 },   /* R17932 - ADCL_RETUNE_C7_1 */
	{ 17933, 0x0000 },   /* R17933 - ADCL_RETUNE_C7_0 */
	{ 17934, 0x0000 },   /* R17934 - ADCL_RETUNE_C8_1 */
	{ 17935, 0x0000 },   /* R17935 - ADCL_RETUNE_C8_0 */
	{ 17936, 0x0000 },   /* R17936 - ADCL_RETUNE_C9_1 */
	{ 17937, 0x0000 },   /* R17937 - ADCL_RETUNE_C9_0 */
	{ 17938, 0x0000 },   /* R17938 - ADCL_RETUNE_C10_1 */
	{ 17939, 0x0000 },   /* R17939 - ADCL_RETUNE_C10_0 */
	{ 17940, 0x0000 },   /* R17940 - ADCL_RETUNE_C11_1 */
	{ 17941, 0x0000 },   /* R17941 - ADCL_RETUNE_C11_0 */
	{ 17942, 0x0000 },   /* R17942 - ADCL_RETUNE_C12_1 */
	{ 17943, 0x0000 },   /* R17943 - ADCL_RETUNE_C12_0 */
	{ 17944, 0x0000 },   /* R17944 - ADCL_RETUNE_C13_1 */
	{ 17945, 0x0000 },   /* R17945 - ADCL_RETUNE_C13_0 */
	{ 17946, 0x0000 },   /* R17946 - ADCL_RETUNE_C14_1 */
	{ 17947, 0x0000 },   /* R17947 - ADCL_RETUNE_C14_0 */
	{ 17948, 0x0000 },   /* R17948 - ADCL_RETUNE_C15_1 */
	{ 17949, 0x0000 },   /* R17949 - ADCL_RETUNE_C15_0 */
	{ 17950, 0x0000 },   /* R17950 - ADCL_RETUNE_C16_1 */
	{ 17951, 0x0000 },   /* R17951 - ADCL_RETUNE_C16_0 */
	{ 17952, 0x0000 },   /* R17952 - ADCL_RETUNE_C17_1 */
	{ 17953, 0x0000 },   /* R17953 - ADCL_RETUNE_C17_0 */
	{ 17954, 0x0000 },   /* R17954 - ADCL_RETUNE_C18_1 */
	{ 17955, 0x0000 },   /* R17955 - ADCL_RETUNE_C18_0 */
	{ 17956, 0x0000 },   /* R17956 - ADCL_RETUNE_C19_1 */
	{ 17957, 0x0000 },   /* R17957 - ADCL_RETUNE_C19_0 */
	{ 17958, 0x0000 },   /* R17958 - ADCL_RETUNE_C20_1 */
	{ 17959, 0x0000 },   /* R17959 - ADCL_RETUNE_C20_0 */
	{ 17960, 0x0000 },   /* R17960 - ADCL_RETUNE_C21_1 */
	{ 17961, 0x0000 },   /* R17961 - ADCL_RETUNE_C21_0 */
	{ 17962, 0x0000 },   /* R17962 - ADCL_RETUNE_C22_1 */
	{ 17963, 0x0000 },   /* R17963 - ADCL_RETUNE_C22_0 */
	{ 17964, 0x0000 },   /* R17964 - ADCL_RETUNE_C23_1 */
	{ 17965, 0x0000 },   /* R17965 - ADCL_RETUNE_C23_0 */
	{ 17966, 0x0000 },   /* R17966 - ADCL_RETUNE_C24_1 */
	{ 17967, 0x0000 },   /* R17967 - ADCL_RETUNE_C24_0 */
	{ 17968, 0x0000 },   /* R17968 - ADCL_RETUNE_C25_1 */
	{ 17969, 0x0000 },   /* R17969 - ADCL_RETUNE_C25_0 */
	{ 17970, 0x0000 },   /* R17970 - ADCL_RETUNE_C26_1 */
	{ 17971, 0x0000 },   /* R17971 - ADCL_RETUNE_C26_0 */
	{ 17972, 0x0000 },   /* R17972 - ADCL_RETUNE_C27_1 */
	{ 17973, 0x0000 },   /* R17973 - ADCL_RETUNE_C27_0 */
	{ 17974, 0x0000 },   /* R17974 - ADCL_RETUNE_C28_1 */
	{ 17975, 0x0000 },   /* R17975 - ADCL_RETUNE_C28_0 */
	{ 17976, 0x0000 },   /* R17976 - ADCL_RETUNE_C29_1 */
	{ 17977, 0x0000 },   /* R17977 - ADCL_RETUNE_C29_0 */
	{ 17978, 0x0000 },   /* R17978 - ADCL_RETUNE_C30_1 */
	{ 17979, 0x0000 },   /* R17979 - ADCL_RETUNE_C30_0 */
	{ 17980, 0x0000 },   /* R17980 - ADCL_RETUNE_C31_1 */
	{ 17981, 0x0000 },   /* R17981 - ADCL_RETUNE_C31_0 */
	{ 17982, 0x0000 },   /* R17982 - ADCL_RETUNE_C32_1 */
	{ 17983, 0x0000 },   /* R17983 - ADCL_RETUNE_C32_0 */

	{ 18432, 0x0020 },   /* R18432 - RETUNEADC_PG2_1 */
	{ 18433, 0x0000 },   /* R18433 - RETUNEADC_PG2_0 */
	{ 18434, 0x0040 },   /* R18434 - RETUNEADC_PG_1 */
	{ 18435, 0x0000 },   /* R18435 - RETUNEADC_PG_0 */

	{ 18944, 0x007F },   /* R18944 - ADCR_RETUNE_C1_1 */
	{ 18945, 0xFFFF },   /* R18945 - ADCR_RETUNE_C1_0 */
	{ 18946, 0x0000 },   /* R18946 - ADCR_RETUNE_C2_1 */
	{ 18947, 0x0000 },   /* R18947 - ADCR_RETUNE_C2_0 */
	{ 18948, 0x0000 },   /* R18948 - ADCR_RETUNE_C3_1 */
	{ 18949, 0x0000 },   /* R18949 - ADCR_RETUNE_C3_0 */
	{ 18950, 0x0000 },   /* R18950 - ADCR_RETUNE_C4_1 */
	{ 18951, 0x0000 },   /* R18951 - ADCR_RETUNE_C4_0 */
	{ 18952, 0x0000 },   /* R18952 - ADCR_RETUNE_C5_1 */
	{ 18953, 0x0000 },   /* R18953 - ADCR_RETUNE_C5_0 */
	{ 18954, 0x0000 },   /* R18954 - ADCR_RETUNE_C6_1 */
	{ 18955, 0x0000 },   /* R18955 - ADCR_RETUNE_C6_0 */
	{ 18956, 0x0000 },   /* R18956 - ADCR_RETUNE_C7_1 */
	{ 18957, 0x0000 },   /* R18957 - ADCR_RETUNE_C7_0 */
	{ 18958, 0x0000 },   /* R18958 - ADCR_RETUNE_C8_1 */
	{ 18959, 0x0000 },   /* R18959 - ADCR_RETUNE_C8_0 */
	{ 18960, 0x0000 },   /* R18960 - ADCR_RETUNE_C9_1 */
	{ 18961, 0x0000 },   /* R18961 - ADCR_RETUNE_C9_0 */
	{ 18962, 0x0000 },   /* R18962 - ADCR_RETUNE_C10_1 */
	{ 18963, 0x0000 },   /* R18963 - ADCR_RETUNE_C10_0 */
	{ 18964, 0x0000 },   /* R18964 - ADCR_RETUNE_C11_1 */
	{ 18965, 0x0000 },   /* R18965 - ADCR_RETUNE_C11_0 */
	{ 18966, 0x0000 },   /* R18966 - ADCR_RETUNE_C12_1 */
	{ 18967, 0x0000 },   /* R18967 - ADCR_RETUNE_C12_0 */
	{ 18968, 0x0000 },   /* R18968 - ADCR_RETUNE_C13_1 */
	{ 18969, 0x0000 },   /* R18969 - ADCR_RETUNE_C13_0 */
	{ 18970, 0x0000 },   /* R18970 - ADCR_RETUNE_C14_1 */
	{ 18971, 0x0000 },   /* R18971 - ADCR_RETUNE_C14_0 */
	{ 18972, 0x0000 },   /* R18972 - ADCR_RETUNE_C15_1 */
	{ 18973, 0x0000 },   /* R18973 - ADCR_RETUNE_C15_0 */
	{ 18974, 0x0000 },   /* R18974 - ADCR_RETUNE_C16_1 */
	{ 18975, 0x0000 },   /* R18975 - ADCR_RETUNE_C16_0 */
	{ 18976, 0x0000 },   /* R18976 - ADCR_RETUNE_C17_1 */
	{ 18977, 0x0000 },   /* R18977 - ADCR_RETUNE_C17_0 */
	{ 18978, 0x0000 },   /* R18978 - ADCR_RETUNE_C18_1 */
	{ 18979, 0x0000 },   /* R18979 - ADCR_RETUNE_C18_0 */
	{ 18980, 0x0000 },   /* R18980 - ADCR_RETUNE_C19_1 */
	{ 18981, 0x0000 },   /* R18981 - ADCR_RETUNE_C19_0 */
	{ 18982, 0x0000 },   /* R18982 - ADCR_RETUNE_C20_1 */
	{ 18983, 0x0000 },   /* R18983 - ADCR_RETUNE_C20_0 */
	{ 18984, 0x0000 },   /* R18984 - ADCR_RETUNE_C21_1 */
	{ 18985, 0x0000 },   /* R18985 - ADCR_RETUNE_C21_0 */
	{ 18986, 0x0000 },   /* R18986 - ADCR_RETUNE_C22_1 */
	{ 18987, 0x0000 },   /* R18987 - ADCR_RETUNE_C22_0 */
	{ 18988, 0x0000 },   /* R18988 - ADCR_RETUNE_C23_1 */
	{ 18989, 0x0000 },   /* R18989 - ADCR_RETUNE_C23_0 */
	{ 18990, 0x0000 },   /* R18990 - ADCR_RETUNE_C24_1 */
	{ 18991, 0x0000 },   /* R18991 - ADCR_RETUNE_C24_0 */
	{ 18992, 0x0000 },   /* R18992 - ADCR_RETUNE_C25_1 */
	{ 18993, 0x0000 },   /* R18993 - ADCR_RETUNE_C25_0 */
	{ 18994, 0x0000 },   /* R18994 - ADCR_RETUNE_C26_1 */
	{ 18995, 0x0000 },   /* R18995 - ADCR_RETUNE_C26_0 */
	{ 18996, 0x0000 },   /* R18996 - ADCR_RETUNE_C27_1 */
	{ 18997, 0x0000 },   /* R18997 - ADCR_RETUNE_C27_0 */
	{ 18998, 0x0000 },   /* R18998 - ADCR_RETUNE_C28_1 */
	{ 18999, 0x0000 },   /* R18999 - ADCR_RETUNE_C28_0 */
	{ 19000, 0x0000 },   /* R19000 - ADCR_RETUNE_C29_1 */
	{ 19001, 0x0000 },   /* R19001 - ADCR_RETUNE_C29_0 */
	{ 19002, 0x0000 },   /* R19002 - ADCR_RETUNE_C30_1 */
	{ 19003, 0x0000 },   /* R19003 - ADCR_RETUNE_C30_0 */
	{ 19004, 0x0000 },   /* R19004 - ADCR_RETUNE_C31_1 */
	{ 19005, 0x0000 },   /* R19005 - ADCR_RETUNE_C31_0 */
	{ 19006, 0x0000 },   /* R19006 - ADCR_RETUNE_C32_1 */
	{ 19007, 0x0000 },   /* R19007 - ADCR_RETUNE_C32_0 */

	{ 19456, 0x007F },   /* R19456 - DACL_RETUNE_C1_1 */
	{ 19457, 0xFFFF },   /* R19457 - DACL_RETUNE_C1_0 */
	{ 19458, 0x0000 },   /* R19458 - DACL_RETUNE_C2_1 */
	{ 19459, 0x0000 },   /* R19459 - DACL_RETUNE_C2_0 */
	{ 19460, 0x0000 },   /* R19460 - DACL_RETUNE_C3_1 */
	{ 19461, 0x0000 },   /* R19461 - DACL_RETUNE_C3_0 */
	{ 19462, 0x0000 },   /* R19462 - DACL_RETUNE_C4_1 */
	{ 19463, 0x0000 },   /* R19463 - DACL_RETUNE_C4_0 */
	{ 19464, 0x0000 },   /* R19464 - DACL_RETUNE_C5_1 */
	{ 19465, 0x0000 },   /* R19465 - DACL_RETUNE_C5_0 */
	{ 19466, 0x0000 },   /* R19466 - DACL_RETUNE_C6_1 */
	{ 19467, 0x0000 },   /* R19467 - DACL_RETUNE_C6_0 */
	{ 19468, 0x0000 },   /* R19468 - DACL_RETUNE_C7_1 */
	{ 19469, 0x0000 },   /* R19469 - DACL_RETUNE_C7_0 */
	{ 19470, 0x0000 },   /* R19470 - DACL_RETUNE_C8_1 */
	{ 19471, 0x0000 },   /* R19471 - DACL_RETUNE_C8_0 */
	{ 19472, 0x0000 },   /* R19472 - DACL_RETUNE_C9_1 */
	{ 19473, 0x0000 },   /* R19473 - DACL_RETUNE_C9_0 */
	{ 19474, 0x0000 },   /* R19474 - DACL_RETUNE_C10_1 */
	{ 19475, 0x0000 },   /* R19475 - DACL_RETUNE_C10_0 */
	{ 19476, 0x0000 },   /* R19476 - DACL_RETUNE_C11_1 */
	{ 19477, 0x0000 },   /* R19477 - DACL_RETUNE_C11_0 */
	{ 19478, 0x0000 },   /* R19478 - DACL_RETUNE_C12_1 */
	{ 19479, 0x0000 },   /* R19479 - DACL_RETUNE_C12_0 */
	{ 19480, 0x0000 },   /* R19480 - DACL_RETUNE_C13_1 */
	{ 19481, 0x0000 },   /* R19481 - DACL_RETUNE_C13_0 */
	{ 19482, 0x0000 },   /* R19482 - DACL_RETUNE_C14_1 */
	{ 19483, 0x0000 },   /* R19483 - DACL_RETUNE_C14_0 */
	{ 19484, 0x0000 },   /* R19484 - DACL_RETUNE_C15_1 */
	{ 19485, 0x0000 },   /* R19485 - DACL_RETUNE_C15_0 */
	{ 19486, 0x0000 },   /* R19486 - DACL_RETUNE_C16_1 */
	{ 19487, 0x0000 },   /* R19487 - DACL_RETUNE_C16_0 */
	{ 19488, 0x0000 },   /* R19488 - DACL_RETUNE_C17_1 */
	{ 19489, 0x0000 },   /* R19489 - DACL_RETUNE_C17_0 */
	{ 19490, 0x0000 },   /* R19490 - DACL_RETUNE_C18_1 */
	{ 19491, 0x0000 },   /* R19491 - DACL_RETUNE_C18_0 */
	{ 19492, 0x0000 },   /* R19492 - DACL_RETUNE_C19_1 */
	{ 19493, 0x0000 },   /* R19493 - DACL_RETUNE_C19_0 */
	{ 19494, 0x0000 },   /* R19494 - DACL_RETUNE_C20_1 */
	{ 19495, 0x0000 },   /* R19495 - DACL_RETUNE_C20_0 */
	{ 19496, 0x0000 },   /* R19496 - DACL_RETUNE_C21_1 */
	{ 19497, 0x0000 },   /* R19497 - DACL_RETUNE_C21_0 */
	{ 19498, 0x0000 },   /* R19498 - DACL_RETUNE_C22_1 */
	{ 19499, 0x0000 },   /* R19499 - DACL_RETUNE_C22_0 */
	{ 19500, 0x0000 },   /* R19500 - DACL_RETUNE_C23_1 */
	{ 19501, 0x0000 },   /* R19501 - DACL_RETUNE_C23_0 */
	{ 19502, 0x0000 },   /* R19502 - DACL_RETUNE_C24_1 */
	{ 19503, 0x0000 },   /* R19503 - DACL_RETUNE_C24_0 */
	{ 19504, 0x0000 },   /* R19504 - DACL_RETUNE_C25_1 */
	{ 19505, 0x0000 },   /* R19505 - DACL_RETUNE_C25_0 */
	{ 19506, 0x0000 },   /* R19506 - DACL_RETUNE_C26_1 */
	{ 19507, 0x0000 },   /* R19507 - DACL_RETUNE_C26_0 */
	{ 19508, 0x0000 },   /* R19508 - DACL_RETUNE_C27_1 */
	{ 19509, 0x0000 },   /* R19509 - DACL_RETUNE_C27_0 */
	{ 19510, 0x0000 },   /* R19510 - DACL_RETUNE_C28_1 */
	{ 19511, 0x0000 },   /* R19511 - DACL_RETUNE_C28_0 */
	{ 19512, 0x0000 },   /* R19512 - DACL_RETUNE_C29_1 */
	{ 19513, 0x0000 },   /* R19513 - DACL_RETUNE_C29_0 */
	{ 19514, 0x0000 },   /* R19514 - DACL_RETUNE_C30_1 */
	{ 19515, 0x0000 },   /* R19515 - DACL_RETUNE_C30_0 */
	{ 19516, 0x0000 },   /* R19516 - DACL_RETUNE_C31_1 */
	{ 19517, 0x0000 },   /* R19517 - DACL_RETUNE_C31_0 */
	{ 19518, 0x0000 },   /* R19518 - DACL_RETUNE_C32_1 */
	{ 19519, 0x0000 },   /* R19519 - DACL_RETUNE_C32_0 */

	{ 19968, 0x0020 },   /* R19968 - RETUNEDAC_PG2_1 */
	{ 19969, 0x0000 },   /* R19969 - RETUNEDAC_PG2_0 */
	{ 19970, 0x0040 },   /* R19970 - RETUNEDAC_PG_1 */
	{ 19971, 0x0000 },   /* R19971 - RETUNEDAC_PG_0 */

	{ 20480, 0x007F },   /* R20480 - DACR_RETUNE_C1_1 */
	{ 20481, 0xFFFF },   /* R20481 - DACR_RETUNE_C1_0 */
	{ 20482, 0x0000 },   /* R20482 - DACR_RETUNE_C2_1 */
	{ 20483, 0x0000 },   /* R20483 - DACR_RETUNE_C2_0 */
	{ 20484, 0x0000 },   /* R20484 - DACR_RETUNE_C3_1 */
	{ 20485, 0x0000 },   /* R20485 - DACR_RETUNE_C3_0 */
	{ 20486, 0x0000 },   /* R20486 - DACR_RETUNE_C4_1 */
	{ 20487, 0x0000 },   /* R20487 - DACR_RETUNE_C4_0 */
	{ 20488, 0x0000 },   /* R20488 - DACR_RETUNE_C5_1 */
	{ 20489, 0x0000 },   /* R20489 - DACR_RETUNE_C5_0 */
	{ 20490, 0x0000 },   /* R20490 - DACR_RETUNE_C6_1 */
	{ 20491, 0x0000 },   /* R20491 - DACR_RETUNE_C6_0 */
	{ 20492, 0x0000 },   /* R20492 - DACR_RETUNE_C7_1 */
	{ 20493, 0x0000 },   /* R20493 - DACR_RETUNE_C7_0 */
	{ 20494, 0x0000 },   /* R20494 - DACR_RETUNE_C8_1 */
	{ 20495, 0x0000 },   /* R20495 - DACR_RETUNE_C8_0 */
	{ 20496, 0x0000 },   /* R20496 - DACR_RETUNE_C9_1 */
	{ 20497, 0x0000 },   /* R20497 - DACR_RETUNE_C9_0 */
	{ 20498, 0x0000 },   /* R20498 - DACR_RETUNE_C10_1 */
	{ 20499, 0x0000 },   /* R20499 - DACR_RETUNE_C10_0 */
	{ 20500, 0x0000 },   /* R20500 - DACR_RETUNE_C11_1 */
	{ 20501, 0x0000 },   /* R20501 - DACR_RETUNE_C11_0 */
	{ 20502, 0x0000 },   /* R20502 - DACR_RETUNE_C12_1 */
	{ 20503, 0x0000 },   /* R20503 - DACR_RETUNE_C12_0 */
	{ 20504, 0x0000 },   /* R20504 - DACR_RETUNE_C13_1 */
	{ 20505, 0x0000 },   /* R20505 - DACR_RETUNE_C13_0 */
	{ 20506, 0x0000 },   /* R20506 - DACR_RETUNE_C14_1 */
	{ 20507, 0x0000 },   /* R20507 - DACR_RETUNE_C14_0 */
	{ 20508, 0x0000 },   /* R20508 - DACR_RETUNE_C15_1 */
	{ 20509, 0x0000 },   /* R20509 - DACR_RETUNE_C15_0 */
	{ 20510, 0x0000 },   /* R20510 - DACR_RETUNE_C16_1 */
	{ 20511, 0x0000 },   /* R20511 - DACR_RETUNE_C16_0 */
	{ 20512, 0x0000 },   /* R20512 - DACR_RETUNE_C17_1 */
	{ 20513, 0x0000 },   /* R20513 - DACR_RETUNE_C17_0 */
	{ 20514, 0x0000 },   /* R20514 - DACR_RETUNE_C18_1 */
	{ 20515, 0x0000 },   /* R20515 - DACR_RETUNE_C18_0 */
	{ 20516, 0x0000 },   /* R20516 - DACR_RETUNE_C19_1 */
	{ 20517, 0x0000 },   /* R20517 - DACR_RETUNE_C19_0 */
	{ 20518, 0x0000 },   /* R20518 - DACR_RETUNE_C20_1 */
	{ 20519, 0x0000 },   /* R20519 - DACR_RETUNE_C20_0 */
	{ 20520, 0x0000 },   /* R20520 - DACR_RETUNE_C21_1 */
	{ 20521, 0x0000 },   /* R20521 - DACR_RETUNE_C21_0 */
	{ 20522, 0x0000 },   /* R20522 - DACR_RETUNE_C22_1 */
	{ 20523, 0x0000 },   /* R20523 - DACR_RETUNE_C22_0 */
	{ 20524, 0x0000 },   /* R20524 - DACR_RETUNE_C23_1 */
	{ 20525, 0x0000 },   /* R20525 - DACR_RETUNE_C23_0 */
	{ 20526, 0x0000 },   /* R20526 - DACR_RETUNE_C24_1 */
	{ 20527, 0x0000 },   /* R20527 - DACR_RETUNE_C24_0 */
	{ 20528, 0x0000 },   /* R20528 - DACR_RETUNE_C25_1 */
	{ 20529, 0x0000 },   /* R20529 - DACR_RETUNE_C25_0 */
	{ 20530, 0x0000 },   /* R20530 - DACR_RETUNE_C26_1 */
	{ 20531, 0x0000 },   /* R20531 - DACR_RETUNE_C26_0 */
	{ 20532, 0x0000 },   /* R20532 - DACR_RETUNE_C27_1 */
	{ 20533, 0x0000 },   /* R20533 - DACR_RETUNE_C27_0 */
	{ 20534, 0x0000 },   /* R20534 - DACR_RETUNE_C28_1 */
	{ 20535, 0x0000 },   /* R20535 - DACR_RETUNE_C28_0 */
	{ 20536, 0x0000 },   /* R20536 - DACR_RETUNE_C29_1 */
	{ 20537, 0x0000 },   /* R20537 - DACR_RETUNE_C29_0 */
	{ 20538, 0x0000 },   /* R20538 - DACR_RETUNE_C30_1 */
	{ 20539, 0x0000 },   /* R20539 - DACR_RETUNE_C30_0 */
	{ 20540, 0x0000 },   /* R20540 - DACR_RETUNE_C31_1 */
	{ 20541, 0x0000 },   /* R20541 - DACR_RETUNE_C31_0 */
	{ 20542, 0x0000 },   /* R20542 - DACR_RETUNE_C32_1 */
	{ 20543, 0x0000 },   /* R20543 - DACR_RETUNE_C32_0 */

	{ 20992, 0x008C },   /* R20992 - VSS_XHD2_1 */
	{ 20993, 0x0200 },   /* R20993 - VSS_XHD2_0 */
	{ 20994, 0x0035 },   /* R20994 - VSS_XHD3_1 */
	{ 20995, 0x0700 },   /* R20995 - VSS_XHD3_0 */
	{ 20996, 0x003A },   /* R20996 - VSS_XHN1_1 */
	{ 20997, 0x4100 },   /* R20997 - VSS_XHN1_0 */
	{ 20998, 0x008B },   /* R20998 - VSS_XHN2_1 */
	{ 20999, 0x7D00 },   /* R20999 - VSS_XHN2_0 */
	{ 21000, 0x003A },   /* R21000 - VSS_XHN3_1 */
	{ 21001, 0x4100 },   /* R21001 - VSS_XHN3_0 */
	{ 21002, 0x008C },   /* R21002 - VSS_XLA_1 */
	{ 21003, 0xFEE8 },   /* R21003 - VSS_XLA_0 */
	{ 21004, 0x0078 },   /* R21004 - VSS_XLB_1 */
	{ 21005, 0x0000 },   /* R21005 - VSS_XLB_0 */
	{ 21006, 0x003F },   /* R21006 - VSS_XLG_1 */
	{ 21007, 0xB260 },   /* R21007 - VSS_XLG_0 */
	{ 21008, 0x002D },   /* R21008 - VSS_PG2_1 */
	{ 21009, 0x1818 },   /* R21009 - VSS_PG2_0 */
	{ 21010, 0x0020 },   /* R21010 - VSS_PG_1 */
	{ 21011, 0x0000 },   /* R21011 - VSS_PG_0 */
	{ 21012, 0x00F1 },   /* R21012 - VSS_XTD1_1 */
	{ 21013, 0x8340 },   /* R21013 - VSS_XTD1_0 */
	{ 21014, 0x00FB },   /* R21014 - VSS_XTD2_1 */
	{ 21015, 0x8300 },   /* R21015 - VSS_XTD2_0 */
	{ 21016, 0x00EE },   /* R21016 - VSS_XTD3_1 */
	{ 21017, 0xAEC0 },   /* R21017 - VSS_XTD3_0 */
	{ 21018, 0x00FB },   /* R21018 - VSS_XTD4_1 */
	{ 21019, 0xAC40 },   /* R21019 - VSS_XTD4_0 */
	{ 21020, 0x00F1 },   /* R21020 - VSS_XTD5_1 */
	{ 21021, 0x7F80 },   /* R21021 - VSS_XTD5_0 */
	{ 21022, 0x00F4 },   /* R21022 - VSS_XTD6_1 */
	{ 21023, 0x3B40 },   /* R21023 - VSS_XTD6_0 */
	{ 21024, 0x00F5 },   /* R21024 - VSS_XTD7_1 */
	{ 21025, 0xFB00 },   /* R21025 - VSS_XTD7_0 */
	{ 21026, 0x00EA },   /* R21026 - VSS_XTD8_1 */
	{ 21027, 0x10C0 },   /* R21027 - VSS_XTD8_0 */
	{ 21028, 0x00FC },   /* R21028 - VSS_XTD9_1 */
	{ 21029, 0xC580 },   /* R21029 - VSS_XTD9_0 */
	{ 21030, 0x00E2 },   /* R21030 - VSS_XTD10_1 */
	{ 21031, 0x75C0 },   /* R21031 - VSS_XTD10_0 */
	{ 21032, 0x0004 },   /* R21032 - VSS_XTD11_1 */
	{ 21033, 0xB480 },   /* R21033 - VSS_XTD11_0 */
	{ 21034, 0x00D4 },   /* R21034 - VSS_XTD12_1 */
	{ 21035, 0xF980 },   /* R21035 - VSS_XTD12_0 */
	{ 21036, 0x0004 },   /* R21036 - VSS_XTD13_1 */
	{ 21037, 0x9140 },   /* R21037 - VSS_XTD13_0 */
	{ 21038, 0x00D8 },   /* R21038 - VSS_XTD14_1 */
	{ 21039, 0xA480 },   /* R21039 - VSS_XTD14_0 */
	{ 21040, 0x0002 },   /* R21040 - VSS_XTD15_1 */
	{ 21041, 0x3DC0 },   /* R21041 - VSS_XTD15_0 */
	{ 21042, 0x00CF },   /* R21042 - VSS_XTD16_1 */
	{ 21043, 0x7A80 },   /* R21043 - VSS_XTD16_0 */
	{ 21044, 0x00DC },   /* R21044 - VSS_XTD17_1 */
	{ 21045, 0x0600 },   /* R21045 - VSS_XTD17_0 */
	{ 21046, 0x00F2 },   /* R21046 - VSS_XTD18_1 */
	{ 21047, 0xDAC0 },   /* R21047 - VSS_XTD18_0 */
	{ 21048, 0x00BA },   /* R21048 - VSS_XTD19_1 */
	{ 21049, 0xF340 },   /* R21049 - VSS_XTD19_0 */
	{ 21050, 0x000A },   /* R21050 - VSS_XTD20_1 */
	{ 21051, 0x7940 },   /* R21051 - VSS_XTD20_0 */
	{ 21052, 0x001C },   /* R21052 - VSS_XTD21_1 */
	{ 21053, 0x0680 },   /* R21053 - VSS_XTD21_0 */
	{ 21054, 0x00FD },   /* R21054 - VSS_XTD22_1 */
	{ 21055, 0x2D00 },   /* R21055 - VSS_XTD22_0 */
	{ 21056, 0x001C },   /* R21056 - VSS_XTD23_1 */
	{ 21057, 0xE840 },   /* R21057 - VSS_XTD23_0 */
	{ 21058, 0x000D },   /* R21058 - VSS_XTD24_1 */
	{ 21059, 0xDC40 },   /* R21059 - VSS_XTD24_0 */
	{ 21060, 0x00FC },   /* R21060 - VSS_XTD25_1 */
	{ 21061, 0x9D00 },   /* R21061 - VSS_XTD25_0 */
	{ 21062, 0x0009 },   /* R21062 - VSS_XTD26_1 */
	{ 21063, 0x5580 },   /* R21063 - VSS_XTD26_0 */
	{ 21064, 0x00FE },   /* R21064 - VSS_XTD27_1 */
	{ 21065, 0x7E80 },   /* R21065 - VSS_XTD27_0 */
	{ 21066, 0x000E },   /* R21066 - VSS_XTD28_1 */
	{ 21067, 0xAB40 },   /* R21067 - VSS_XTD28_0 */
	{ 21068, 0x00F9 },   /* R21068 - VSS_XTD29_1 */
	{ 21069, 0x9880 },   /* R21069 - VSS_XTD29_0 */
	{ 21070, 0x0009 },   /* R21070 - VSS_XTD30_1 */
	{ 21071, 0x87C0 },   /* R21071 - VSS_XTD30_0 */
	{ 21072, 0x00FD },   /* R21072 - VSS_XTD31_1 */
	{ 21073, 0x2C40 },   /* R21073 - VSS_XTD31_0 */
	{ 21074, 0x0009 },   /* R21074 - VSS_XTD32_1 */
	{ 21075, 0x4800 },   /* R21075 - VSS_XTD32_0 */
	{ 21076, 0x0003 },   /* R21076 - VSS_XTS1_1 */
	{ 21077, 0x5F40 },   /* R21077 - VSS_XTS1_0 */
	{ 21078, 0x0000 },   /* R21078 - VSS_XTS2_1 */
	{ 21079, 0x8700 },   /* R21079 - VSS_XTS2_0 */
	{ 21080, 0x00FA },   /* R21080 - VSS_XTS3_1 */
	{ 21081, 0xE4C0 },   /* R21081 - VSS_XTS3_0 */
	{ 21082, 0x0000 },   /* R21082 - VSS_XTS4_1 */
	{ 21083, 0x0B40 },   /* R21083 - VSS_XTS4_0 */
	{ 21084, 0x0004 },   /* R21084 - VSS_XTS5_1 */
	{ 21085, 0xE180 },   /* R21085 - VSS_XTS5_0 */
	{ 21086, 0x0001 },   /* R21086 - VSS_XTS6_1 */
	{ 21087, 0x1F40 },   /* R21087 - VSS_XTS6_0 */
	{ 21088, 0x00F8 },   /* R21088 - VSS_XTS7_1 */
	{ 21089, 0xB000 },   /* R21089 - VSS_XTS7_0 */
	{ 21090, 0x00FB },   /* R21090 - VSS_XTS8_1 */
	{ 21091, 0xCBC0 },   /* R21091 - VSS_XTS8_0 */
	{ 21092, 0x0004 },   /* R21092 - VSS_XTS9_1 */
	{ 21093, 0xF380 },   /* R21093 - VSS_XTS9_0 */
	{ 21094, 0x0007 },   /* R21094 - VSS_XTS10_1 */
	{ 21095, 0xDF40 },   /* R21095 - VSS_XTS10_0 */
	{ 21096, 0x00FF },   /* R21096 - VSS_XTS11_1 */
	{ 21097, 0x0700 },   /* R21097 - VSS_XTS11_0 */
	{ 21098, 0x00EF },   /* R21098 - VSS_XTS12_1 */
	{ 21099, 0xD700 },   /* R21099 - VSS_XTS12_0 */
	{ 21100, 0x00FB },   /* R21100 - VSS_XTS13_1 */
	{ 21101, 0xAF40 },   /* R21101 - VSS_XTS13_0 */
	{ 21102, 0x0010 },   /* R21102 - VSS_XTS14_1 */
	{ 21103, 0x8A80 },   /* R21103 - VSS_XTS14_0 */
	{ 21104, 0x0011 },   /* R21104 - VSS_XTS15_1 */
	{ 21105, 0x07C0 },   /* R21105 - VSS_XTS15_0 */
	{ 21106, 0x00E0 },   /* R21106 - VSS_XTS16_1 */
	{ 21107, 0x0800 },   /* R21107 - VSS_XTS16_0 */
	{ 21108, 0x00D2 },   /* R21108 - VSS_XTS17_1 */
	{ 21109, 0x7600 },   /* R21109 - VSS_XTS17_0 */
	{ 21110, 0x0020 },   /* R21110 - VSS_XTS18_1 */
	{ 21111, 0xCF40 },   /* R21111 - VSS_XTS18_0 */
	{ 21112, 0x0030 },   /* R21112 - VSS_XTS19_1 */
	{ 21113, 0x2340 },   /* R21113 - VSS_XTS19_0 */
	{ 21114, 0x00FD },   /* R21114 - VSS_XTS20_1 */
	{ 21115, 0x69C0 },   /* R21115 - VSS_XTS20_0 */
	{ 21116, 0x0028 },   /* R21116 - VSS_XTS21_1 */
	{ 21117, 0x3500 },   /* R21117 - VSS_XTS21_0 */
	{ 21118, 0x0006 },   /* R21118 - VSS_XTS22_1 */
	{ 21119, 0x3300 },   /* R21119 - VSS_XTS22_0 */
	{ 21120, 0x00D9 },   /* R21120 - VSS_XTS23_1 */
	{ 21121, 0xF6C0 },   /* R21121 - VSS_XTS23_0 */
	{ 21122, 0x00F3 },   /* R21122 - VSS_XTS24_1 */
	{ 21123, 0x3340 },   /* R21123 - VSS_XTS24_0 */
	{ 21124, 0x000F },   /* R21124 - VSS_XTS25_1 */
	{ 21125, 0x4200 },   /* R21125 - VSS_XTS25_0 */
	{ 21126, 0x0004 },   /* R21126 - VSS_XTS26_1 */
	{ 21127, 0x0C80 },   /* R21127 - VSS_XTS26_0 */
	{ 21128, 0x00FB },   /* R21128 - VSS_XTS27_1 */
	{ 21129, 0x3F80 },   /* R21129 - VSS_XTS27_0 */
	{ 21130, 0x00F7 },   /* R21130 - VSS_XTS28_1 */
	{ 21131, 0x57C0 },   /* R21131 - VSS_XTS28_0 */
	{ 21132, 0x0003 },   /* R21132 - VSS_XTS29_1 */
	{ 21133, 0x5400 },   /* R21133 - VSS_XTS29_0 */
	{ 21134, 0x0000 },   /* R21134 - VSS_XTS30_1 */
	{ 21135, 0xC6C0 },   /* R21135 - VSS_XTS30_0 */
	{ 21136, 0x0003 },   /* R21136 - VSS_XTS31_1 */
	{ 21137, 0x12C0 },   /* R21137 - VSS_XTS31_0 */
	{ 21138, 0x00FD },   /* R21138 - VSS_XTS32_1 */
	{ 21139, 0x8580 },   /* R21139 - VSS_XTS32_0 */
};

static const struct wm8962_reg_access {
	u16 read;
	u16 write;
	u16 vol;
} wm8962_reg_access[WM8962_MAX_REGISTER + 1] = {
	[0] = { 0x00FF, 0x01FF, 0x0000 }, /* R0     - Left Input volume */
	[1] = { 0xFEFF, 0x01FF, 0x0000 }, /* R1     - Right Input volume */
	[2] = { 0x00FF, 0x01FF, 0x0000 }, /* R2     - HPOUTL volume */
	[3] = { 0x00FF, 0x01FF, 0x0000 }, /* R3     - HPOUTR volume */
	[4] = { 0x07FE, 0x07FE, 0xFFFF }, /* R4     - Clocking1 */
	[5] = { 0x007F, 0x007F, 0x0000 }, /* R5     - ADC & DAC Control 1 */
	[6] = { 0x37ED, 0x37ED, 0x0000 }, /* R6     - ADC & DAC Control 2 */
	[7] = { 0x1FFF, 0x1FFF, 0x0000 }, /* R7     - Audio Interface 0 */
	[8] = { 0x0FEF, 0x0FEF, 0xFFFF }, /* R8     - Clocking2 */
	[9] = { 0x0B9F, 0x039F, 0x0000 }, /* R9     - Audio Interface 1 */
	[10] = { 0x00FF, 0x01FF, 0x0000 }, /* R10    - Left DAC volume */
	[11] = { 0x00FF, 0x01FF, 0x0000 }, /* R11    - Right DAC volume */
	[14] = { 0x07FF, 0x07FF, 0x0000 }, /* R14    - Audio Interface 2 */
	[15] = { 0xFFFF, 0xFFFF, 0xFFFF }, /* R15    - Software Reset */
	[17] = { 0x07FF, 0x07FF, 0x0000 }, /* R17    - ALC1 */
	[18] = { 0xF8FF, 0x00FF, 0xFFFF }, /* R18    - ALC2 */
	[19] = { 0x1DFF, 0x1DFF, 0x0000 }, /* R19    - ALC3 */
	[20] = { 0xFFFF, 0xFFFF, 0x0000 }, /* R20    - Noise Gate */
	[21] = { 0x00FF, 0x01FF, 0x0000 }, /* R21    - Left ADC volume */
	[22] = { 0x00FF, 0x01FF, 0x0000 }, /* R22    - Right ADC volume */
	[23] = { 0x0161, 0x0161, 0x0000 }, /* R23    - Additional control(1) */
	[24] = { 0x0008, 0x0008, 0x0000 }, /* R24    - Additional control(2) */
	[25] = { 0x07FE, 0x07FE, 0x0000 }, /* R25    - Pwr Mgmt (1) */
	[26] = { 0x01FB, 0x01FB, 0x0000 }, /* R26    - Pwr Mgmt (2) */
	[27] = { 0x0017, 0x0017, 0x0000 }, /* R27    - Additional Control (3) */
	[28] = { 0x001C, 0x001C, 0x0000 }, /* R28    - Anti-pop */

	[30] = { 0xFFFE, 0xFFFE, 0x0000 }, /* R30    - Clocking 3 */
	[31] = { 0x000F, 0x000F, 0x0000 }, /* R31    - Input mixer control (1) */
	[32] = { 0x01FF, 0x01FF, 0x0000 }, /* R32    - Left input mixer volume */
	[33] = { 0x01FF, 0x01FF, 0x0000 }, /* R33    - Right input mixer volume */
	[34] = { 0x003F, 0x003F, 0x0000 }, /* R34    - Input mixer control (2) */
	[35] = { 0x003F, 0x003F, 0x0000 }, /* R35    - Input bias control */
	[37] = { 0x001F, 0x001F, 0x0000 }, /* R37    - Left input PGA control */
	[38] = { 0x001F, 0x001F, 0x0000 }, /* R38    - Right input PGA control */
	[40] = { 0x00FF, 0x01FF, 0x0000 }, /* R40    - SPKOUTL volume */
	[41] = { 0x00FF, 0x01FF, 0x0000 }, /* R41    - SPKOUTR volume */

	[47] = { 0x000F, 0x0000, 0xFFFF }, /* R47    - Thermal Shutdown Status */
	[48] = { 0x7EC7, 0x7E07, 0xFFFF }, /* R48    - Additional Control (4) */
	[49] = { 0x00D3, 0x00D7, 0xFFFF }, /* R49    - Class D Control 1 */
	[51] = { 0x0047, 0x0047, 0x0000 }, /* R51    - Class D Control 2 */
	[56] = { 0x001E, 0x001E, 0x0000 }, /* R56    - Clocking 4 */
	[57] = { 0x02FC, 0x02FC, 0x0000 }, /* R57    - DAC DSP Mixing (1) */
	[58] = { 0x00FC, 0x00FC, 0x0000 }, /* R58    - DAC DSP Mixing (2) */
	[60] = { 0x00CC, 0x00CC, 0x0000 }, /* R60    - DC Servo 0 */
	[61] = { 0x00DD, 0x00DD, 0x0000 }, /* R61    - DC Servo 1 */
	[64] = { 0x3F80, 0x3F80, 0x0000 }, /* R64    - DC Servo 4 */
	[66] = { 0x0780, 0x0000, 0xFFFF }, /* R66    - DC Servo 6 */
	[68] = { 0x0007, 0x0007, 0x0000 }, /* R68    - Analogue PGA Bias */
	[69] = { 0x00FF, 0x00FF, 0x0000 }, /* R69    - Analogue HP 0 */
	[71] = { 0x01FF, 0x01FF, 0x0000 }, /* R71    - Analogue HP 2 */
	[72] = { 0x0001, 0x0001, 0x0000 }, /* R72    - Charge Pump 1 */
	[82] = { 0x0001, 0x0001, 0x0000 }, /* R82    - Charge Pump B */
	[87] = { 0x00A0, 0x00A0, 0x0000 }, /* R87    - Write Sequencer Control 1 */
	[90] = { 0x007F, 0x01FF, 0x0000 }, /* R90    - Write Sequencer Control 2 */
	[93] = { 0x03F9, 0x0000, 0x0000 }, /* R93    - Write Sequencer Control 3 */
	[94] = { 0x0070, 0x0070, 0x0000 }, /* R94    - Control Interface */
	[99] = { 0x000F, 0x000F, 0x0000 }, /* R99    - Mixer Enables */
	[100] = { 0x00BF, 0x00BF, 0x0000 }, /* R100   - Headphone Mixer (1) */
	[101] = { 0x00BF, 0x00BF, 0x0000 }, /* R101   - Headphone Mixer (2) */
	[102] = { 0x01FF, 0x01FF, 0x0000 }, /* R102   - Headphone Mixer (3) */
	[103] = { 0x01FF, 0x01FF, 0x0000 }, /* R103   - Headphone Mixer (4) */
	[105] = { 0x00BF, 0x00BF, 0x0000 }, /* R105   - Speaker Mixer (1) */
	[106] = { 0x00BF, 0x00BF, 0x0000 }, /* R106   - Speaker Mixer (2) */
	[107] = { 0x01FF, 0x01FF, 0x0000 }, /* R107   - Speaker Mixer (3) */
	[108] = { 0x01FF, 0x01FF, 0x0000 }, /* R108   - Speaker Mixer (4) */
	[109] = { 0x00F0, 0x00F0, 0x0000 }, /* R109   - Speaker Mixer (5) */
	[110] = { 0x00F7, 0x00F7, 0x0000 }, /* R110   - Beep Generator (1) */
	[115] = { 0x001F, 0x001F, 0x0000 }, /* R115   - Oscillator Trim (3) */
	[116] = { 0x001F, 0x001F, 0x0000 }, /* R116   - Oscillator Trim (4) */
	[119] = { 0x00FF, 0x00FF, 0x0000 }, /* R119   - Oscillator Trim (7) */
	[124] = { 0x0079, 0x0079, 0x0000 }, /* R124   - Analogue Clocking1 */
	[125] = { 0x00DF, 0x00DF, 0x0000 }, /* R125   - Analogue Clocking2 */
	[126] = { 0x000D, 0x000D, 0x0000 }, /* R126   - Analogue Clocking3 */
	[127] = { 0x0000, 0xFFFF, 0x0000 }, /* R127   - PLL Software Reset */
	[129] = { 0x00B0, 0x00B0, 0x0000 }, /* R129   - PLL2 */
	[131] = { 0x0003, 0x0003, 0x0000 }, /* R131   - PLL 4 */
	[136] = { 0x005F, 0x005F, 0x0000 }, /* R136   - PLL 9 */
	[137] = { 0x00FF, 0x00FF, 0x0000 }, /* R137   - PLL 10 */
	[138] = { 0x00FF, 0x00FF, 0x0000 }, /* R138   - PLL 11 */
	[139] = { 0x00FF, 0x00FF, 0x0000 }, /* R139   - PLL 12 */
	[140] = { 0x005F, 0x005F, 0x0000 }, /* R140   - PLL 13 */
	[141] = { 0x00FF, 0x00FF, 0x0000 }, /* R141   - PLL 14 */
	[142] = { 0x00FF, 0x00FF, 0x0000 }, /* R142   - PLL 15 */
	[143] = { 0x00FF, 0x00FF, 0x0000 }, /* R143   - PLL 16 */
	[155] = { 0x0067, 0x0067, 0x0000 }, /* R155   - FLL Control (1) */
	[156] = { 0x01FB, 0x01FB, 0x0000 }, /* R156   - FLL Control (2) */
	[157] = { 0x0007, 0x0007, 0x0000 }, /* R157   - FLL Control (3) */
	[159] = { 0x007F, 0x007F, 0x0000 }, /* R159   - FLL Control (5) */
	[160] = { 0xFFFF, 0xFFFF, 0x0000 }, /* R160   - FLL Control (6) */
	[161] = { 0xFFFF, 0xFFFF, 0x0000 }, /* R161   - FLL Control (7) */
	[162] = { 0x03FF, 0x03FF, 0x0000 }, /* R162   - FLL Control (8) */
	[252] = { 0x0005, 0x0005, 0x0000 }, /* R252   - General test 1 */
	[256] = { 0x000F, 0x000F, 0x0000 }, /* R256   - DF1 */
	[257] = { 0xFFFF, 0xFFFF, 0x0000 }, /* R257   - DF2 */
	[258] = { 0xFFFF, 0xFFFF, 0x0000 }, /* R258   - DF3 */
	[259] = { 0xFFFF, 0xFFFF, 0x0000 }, /* R259   - DF4 */
	[260] = { 0xFFFF, 0xFFFF, 0x0000 }, /* R260   - DF5 */
	[261] = { 0xFFFF, 0xFFFF, 0x0000 }, /* R261   - DF6 */
	[262] = { 0xFFFF, 0xFFFF, 0x0000 }, /* R262   - DF7 */
	[264] = { 0x0003, 0x0003, 0x0000 }, /* R264   - LHPF1 */
	[265] = { 0xFFFF, 0xFFFF, 0x0000 }, /* R265   - LHPF2 */
	[268] = { 0x0077, 0x0077, 0x0000 }, /* R268   - THREED1 */
	[269] = { 0xFFFC, 0xFFFC, 0x0000 }, /* R269   - THREED2 */
	[270] = { 0xFFFF, 0xFFFF, 0x0000 }, /* R270   - THREED3 */
	[271] = { 0xFFFC, 0xFFFC, 0x0000 }, /* R271   - THREED4 */
	[276] = { 0x7FFF, 0x7FFF, 0x0000 }, /* R276   - DRC 1 */
	[277] = { 0x1FFF, 0x1FFF, 0x0000 }, /* R277   - DRC 2 */
	[278] = { 0xFFFF, 0xFFFF, 0x0000 }, /* R278   - DRC 3 */
	[279] = { 0x07FF, 0x07FF, 0x0000 }, /* R279   - DRC 4 */
	[280] = { 0x03FF, 0x03FF, 0x0000 }, /* R280   - DRC 5 */
	[285] = { 0x0003, 0x0003, 0x0000 }, /* R285   - Tloopback */
	[335] = { 0x0007, 0x0007, 0x0000 }, /* R335   - EQ1 */
	[336] = { 0xFFFE, 0xFFFE, 0x0000 }, /* R336   - EQ2 */
	[337] = { 0xFFC0, 0xFFC0, 0x0000 }, /* R337   - EQ3 */
	[338] = { 0xFFFF, 0xFFFF, 0x0000 }, /* R338   - EQ4 */
	[339] = { 0xFFFF, 0xFFFF, 0x0000 }, /* R339   - EQ5 */
	[340] = { 0xFFFF, 0xFFFF, 0x0000 }, /* R340   - EQ6 */
	[341] = { 0xFFFF, 0xFFFF, 0x0000 }, /* R341   - EQ7 */
	[342] = { 0xFFFF, 0xFFFF, 0x0000 }, /* R342   - EQ8 */
	[343] = { 0xFFFF, 0xFFFF, 0x0000 }, /* R343   - EQ9 */
	[344] = { 0xFFFF, 0xFFFF, 0x0000 }, /* R344   - EQ10 */
	[345] = { 0xFFFF, 0xFFFF, 0x0000 }, /* R345   - EQ11 */
	[346] = { 0xFFFF, 0xFFFF, 0x0000 }, /* R346   - EQ12 */
	[347] = { 0xFFFF, 0xFFFF, 0x0000 }, /* R347   - EQ13 */
	[348] = { 0xFFFF, 0xFFFF, 0x0000 }, /* R348   - EQ14 */
	[349] = { 0xFFFF, 0xFFFF, 0x0000 }, /* R349   - EQ15 */
	[350] = { 0xFFFF, 0xFFFF, 0x0000 }, /* R350   - EQ16 */
	[351] = { 0xFFFF, 0xFFFF, 0x0000 }, /* R351   - EQ17 */
	[352] = { 0xFFFF, 0xFFFF, 0x0000 }, /* R352   - EQ18 */
	[353] = { 0xFFFF, 0xFFFF, 0x0000 }, /* R353   - EQ19 */
	[354] = { 0xFFFF, 0xFFFF, 0x0000 }, /* R354   - EQ20 */
	[355] = { 0xFFFF, 0xFFFF, 0x0000 }, /* R355   - EQ21 */
	[356] = { 0xFFFE, 0xFFFE, 0x0000 }, /* R356   - EQ22 */
	[357] = { 0xFFC0, 0xFFC0, 0x0000 }, /* R357   - EQ23 */
	[358] = { 0xFFFF, 0xFFFF, 0x0000 }, /* R358   - EQ24 */
	[359] = { 0xFFFF, 0xFFFF, 0x0000 }, /* R359   - EQ25 */
	[360] = { 0xFFFF, 0xFFFF, 0x0000 }, /* R360   - EQ26 */
	[361] = { 0xFFFF, 0xFFFF, 0x0000 }, /* R361   - EQ27 */
	[362] = { 0xFFFF, 0xFFFF, 0x0000 }, /* R362   - EQ28 */
	[363] = { 0xFFFF, 0xFFFF, 0x0000 }, /* R363   - EQ29 */
	[364] = { 0xFFFF, 0xFFFF, 0x0000 }, /* R364   - EQ30 */
	[365] = { 0xFFFF, 0xFFFF, 0x0000 }, /* R365   - EQ31 */
	[366] = { 0xFFFF, 0xFFFF, 0x0000 }, /* R366   - EQ32 */
	[367] = { 0xFFFF, 0xFFFF, 0x0000 }, /* R367   - EQ33 */
	[368] = { 0xFFFF, 0xFFFF, 0x0000 }, /* R368   - EQ34 */
	[369] = { 0xFFFF, 0xFFFF, 0x0000 }, /* R369   - EQ35 */
	[370] = { 0xFFFF, 0xFFFF, 0x0000 }, /* R370   - EQ36 */
	[371] = { 0xFFFF, 0xFFFF, 0x0000 }, /* R371   - EQ37 */
	[372] = { 0xFFFF, 0xFFFF, 0x0000 }, /* R372   - EQ38 */
	[373] = { 0xFFFF, 0xFFFF, 0x0000 }, /* R373   - EQ39 */
	[374] = { 0xFFFF, 0xFFFF, 0x0000 }, /* R374   - EQ40 */
	[375] = { 0xFFFF, 0xFFFF, 0x0000 }, /* R375   - EQ41 */
	[513] = { 0x045F, 0x045F, 0x0000 }, /* R513   - GPIO 2 */
	[514] = { 0x045F, 0x045F, 0x0000 }, /* R514   - GPIO 3 */
	[516] = { 0xE75F, 0xE75F, 0x0000 }, /* R516   - GPIO 5 */
	[517] = { 0xE75F, 0xE75F, 0x0000 }, /* R517   - GPIO 6 */
	[560] = { 0x0030, 0x0030, 0xFFFF }, /* R560   - Interrupt Status 1 */
	[561] = { 0xFFED, 0xFFED, 0xFFFF }, /* R561   - Interrupt Status 2 */
	[568] = { 0x0030, 0x0030, 0x0000 }, /* R568   - Interrupt Status 1 Mask */
	[569] = { 0xFFED, 0xFFED, 0x0000 }, /* R569   - Interrupt Status 2 Mask */
	[576] = { 0x0001, 0x0001, 0x0000 }, /* R576   - Interrupt Control */
	[584] = { 0x002D, 0x002D, 0x0000 }, /* R584   - IRQ Debounce */
	[586] = { 0xC000, 0xC000, 0x0000 }, /* R586   -  MICINT Source Pol */
	[768] = { 0x0001, 0x0001, 0x0000 }, /* R768   - DSP2 Power Management */
	[1037] = { 0x0000, 0x003F, 0xFFFF }, /* R1037  - DSP2_ExecControl */
	[4096] = { 0x3FFF, 0x3FFF, 0x0000 }, /* R4096  - Write Sequencer 0 */
	[4097] = { 0x00FF, 0x00FF, 0x0000 }, /* R4097  - Write Sequencer 1 */
	[4098] = { 0x070F, 0x070F, 0x0000 }, /* R4098  - Write Sequencer 2 */
	[4099] = { 0x010F, 0x010F, 0x0000 }, /* R4099  - Write Sequencer 3 */
	[4100] = { 0x3FFF, 0x3FFF, 0x0000 }, /* R4100  - Write Sequencer 4 */
	[4101] = { 0x00FF, 0x00FF, 0x0000 }, /* R4101  - Write Sequencer 5 */
	[4102] = { 0x070F, 0x070F, 0x0000 }, /* R4102  - Write Sequencer 6 */
	[4103] = { 0x010F, 0x010F, 0x0000 }, /* R4103  - Write Sequencer 7 */
	[4104] = { 0x3FFF, 0x3FFF, 0x0000 }, /* R4104  - Write Sequencer 8 */
	[4105] = { 0x00FF, 0x00FF, 0x0000 }, /* R4105  - Write Sequencer 9 */
	[4106] = { 0x070F, 0x070F, 0x0000 }, /* R4106  - Write Sequencer 10 */
	[4107] = { 0x010F, 0x010F, 0x0000 }, /* R4107  - Write Sequencer 11 */
	[4108] = { 0x3FFF, 0x3FFF, 0x0000 }, /* R4108  - Write Sequencer 12 */
	[4109] = { 0x00FF, 0x00FF, 0x0000 }, /* R4109  - Write Sequencer 13 */
	[4110] = { 0x070F, 0x070F, 0x0000 }, /* R4110  - Write Sequencer 14 */
	[4111] = { 0x010F, 0x010F, 0x0000 }, /* R4111  - Write Sequencer 15 */
	[4112] = { 0x3FFF, 0x3FFF, 0x0000 }, /* R4112  - Write Sequencer 16 */
	[4113] = { 0x00FF, 0x00FF, 0x0000 }, /* R4113  - Write Sequencer 17 */
	[4114] = { 0x070F, 0x070F, 0x0000 }, /* R4114  - Write Sequencer 18 */
	[4115] = { 0x010F, 0x010F, 0x0000 }, /* R4115  - Write Sequencer 19 */
	[4116] = { 0x3FFF, 0x3FFF, 0x0000 }, /* R4116  - Write Sequencer 20 */
	[4117] = { 0x00FF, 0x00FF, 0x0000 }, /* R4117  - Write Sequencer 21 */
	[4118] = { 0x070F, 0x070F, 0x0000 }, /* R4118  - Write Sequencer 22 */
	[4119] = { 0x010F, 0x010F, 0x0000 }, /* R4119  - Write Sequencer 23 */
	[4120] = { 0x3FFF, 0x3FFF, 0x0000 }, /* R4120  - Write Sequencer 24 */
	[4121] = { 0x00FF, 0x00FF, 0x0000 }, /* R4121  - Write Sequencer 25 */
	[4122] = { 0x070F, 0x070F, 0x0000 }, /* R4122  - Write Sequencer 26 */
	[4123] = { 0x010F, 0x010F, 0x0000 }, /* R4123  - Write Sequencer 27 */
	[4124] = { 0x3FFF, 0x3FFF, 0x0000 }, /* R4124  - Write Sequencer 28 */
	[4125] = { 0x00FF, 0x00FF, 0x0000 }, /* R4125  - Write Sequencer 29 */
	[4126] = { 0x070F, 0x070F, 0x0000 }, /* R4126  - Write Sequencer 30 */
	[4127] = { 0x010F, 0x010F, 0x0000 }, /* R4127  - Write Sequencer 31 */
	[4128] = { 0x3FFF, 0x3FFF, 0x0000 }, /* R4128  - Write Sequencer 32 */
	[4129] = { 0x00FF, 0x00FF, 0x0000 }, /* R4129  - Write Sequencer 33 */
	[4130] = { 0x070F, 0x070F, 0x0000 }, /* R4130  - Write Sequencer 34 */
	[4131] = { 0x010F, 0x010F, 0x0000 }, /* R4131  - Write Sequencer 35 */
	[4132] = { 0x3FFF, 0x3FFF, 0x0000 }, /* R4132  - Write Sequencer 36 */
	[4133] = { 0x00FF, 0x00FF, 0x0000 }, /* R4133  - Write Sequencer 37 */
	[4134] = { 0x070F, 0x070F, 0x0000 }, /* R4134  - Write Sequencer 38 */
	[4135] = { 0x010F, 0x010F, 0x0000 }, /* R4135  - Write Sequencer 39 */
	[4136] = { 0x3FFF, 0x3FFF, 0x0000 }, /* R4136  - Write Sequencer 40 */
	[4137] = { 0x00FF, 0x00FF, 0x0000 }, /* R4137  - Write Sequencer 41 */
	[4138] = { 0x070F, 0x070F, 0x0000 }, /* R4138  - Write Sequencer 42 */
	[4139] = { 0x010F, 0x010F, 0x0000 }, /* R4139  - Write Sequencer 43 */
	[4140] = { 0x3FFF, 0x3FFF, 0x0000 }, /* R4140  - Write Sequencer 44 */
	[4141] = { 0x00FF, 0x00FF, 0x0000 }, /* R4141  - Write Sequencer 45 */
	[4142] = { 0x070F, 0x070F, 0x0000 }, /* R4142  - Write Sequencer 46 */
	[4143] = { 0x010F, 0x010F, 0x0000 }, /* R4143  - Write Sequencer 47 */
	[4144] = { 0x3FFF, 0x3FFF, 0x0000 }, /* R4144  - Write Sequencer 48 */
	[4145] = { 0x00FF, 0x00FF, 0x0000 }, /* R4145  - Write Sequencer 49 */
	[4146] = { 0x070F, 0x070F, 0x0000 }, /* R4146  - Write Sequencer 50 */
	[4147] = { 0x010F, 0x010F, 0x0000 }, /* R4147  - Write Sequencer 51 */
	[4148] = { 0x3FFF, 0x3FFF, 0x0000 }, /* R4148  - Write Sequencer 52 */
	[4149] = { 0x00FF, 0x00FF, 0x0000 }, /* R4149  - Write Sequencer 53 */
	[4150] = { 0x070F, 0x070F, 0x0000 }, /* R4150  - Write Sequencer 54 */
	[4151] = { 0x010F, 0x010F, 0x0000 }, /* R4151  - Write Sequencer 55 */
	[4152] = { 0x3FFF, 0x3FFF, 0x0000 }, /* R4152  - Write Sequencer 56 */
	[4153] = { 0x00FF, 0x00FF, 0x0000 }, /* R4153  - Write Sequencer 57 */
	[4154] = { 0x070F, 0x070F, 0x0000 }, /* R4154  - Write Sequencer 58 */
	[4155] = { 0x010F, 0x010F, 0x0000 }, /* R4155  - Write Sequencer 59 */
	[4156] = { 0x3FFF, 0x3FFF, 0x0000 }, /* R4156  - Write Sequencer 60 */
	[4157] = { 0x00FF, 0x00FF, 0x0000 }, /* R4157  - Write Sequencer 61 */
	[4158] = { 0x070F, 0x070F, 0x0000 }, /* R4158  - Write Sequencer 62 */
	[4159] = { 0x010F, 0x010F, 0x0000 }, /* R4159  - Write Sequencer 63 */
	[4160] = { 0x3FFF, 0x3FFF, 0x0000 }, /* R4160  - Write Sequencer 64 */
	[4161] = { 0x00FF, 0x00FF, 0x0000 }, /* R4161  - Write Sequencer 65 */
	[4162] = { 0x070F, 0x070F, 0x0000 }, /* R4162  - Write Sequencer 66 */
	[4163] = { 0x010F, 0x010F, 0x0000 }, /* R4163  - Write Sequencer 67 */
	[4164] = { 0x3FFF, 0x3FFF, 0x0000 }, /* R4164  - Write Sequencer 68 */
	[4165] = { 0x00FF, 0x00FF, 0x0000 }, /* R4165  - Write Sequencer 69 */
	[4166] = { 0x070F, 0x070F, 0x0000 }, /* R4166  - Write Sequencer 70 */
	[4167] = { 0x010F, 0x010F, 0x0000 }, /* R4167  - Write Sequencer 71 */
	[4168] = { 0x3FFF, 0x3FFF, 0x0000 }, /* R4168  - Write Sequencer 72 */
	[4169] = { 0x00FF, 0x00FF, 0x0000 }, /* R4169  - Write Sequencer 73 */
	[4170] = { 0x070F, 0x070F, 0x0000 }, /* R4170  - Write Sequencer 74 */
	[4171] = { 0x010F, 0x010F, 0x0000 }, /* R4171  - Write Sequencer 75 */
	[4172] = { 0x3FFF, 0x3FFF, 0x0000 }, /* R4172  - Write Sequencer 76 */
	[4173] = { 0x00FF, 0x00FF, 0x0000 }, /* R4173  - Write Sequencer 77 */
	[4174] = { 0x070F, 0x070F, 0x0000 }, /* R4174  - Write Sequencer 78 */
	[4175] = { 0x010F, 0x010F, 0x0000 }, /* R4175  - Write Sequencer 79 */
	[4176] = { 0x3FFF, 0x3FFF, 0x0000 }, /* R4176  - Write Sequencer 80 */
	[4177] = { 0x00FF, 0x00FF, 0x0000 }, /* R4177  - Write Sequencer 81 */
	[4178] = { 0x070F, 0x070F, 0x0000 }, /* R4178  - Write Sequencer 82 */
	[4179] = { 0x010F, 0x010F, 0x0000 }, /* R4179  - Write Sequencer 83 */
	[4180] = { 0x3FFF, 0x3FFF, 0x0000 }, /* R4180  - Write Sequencer 84 */
	[4181] = { 0x00FF, 0x00FF, 0x0000 }, /* R4181  - Write Sequencer 85 */
	[4182] = { 0x070F, 0x070F, 0x0000 }, /* R4182  - Write Sequencer 86 */
	[4183] = { 0x010F, 0x010F, 0x0000 }, /* R4183  - Write Sequencer 87 */
	[4184] = { 0x3FFF, 0x3FFF, 0x0000 }, /* R4184  - Write Sequencer 88 */
	[4185] = { 0x00FF, 0x00FF, 0x0000 }, /* R4185  - Write Sequencer 89 */
	[4186] = { 0x070F, 0x070F, 0x0000 }, /* R4186  - Write Sequencer 90 */
	[4187] = { 0x010F, 0x010F, 0x0000 }, /* R4187  - Write Sequencer 91 */
	[4188] = { 0x3FFF, 0x3FFF, 0x0000 }, /* R4188  - Write Sequencer 92 */
	[4189] = { 0x00FF, 0x00FF, 0x0000 }, /* R4189  - Write Sequencer 93 */
	[4190] = { 0x070F, 0x070F, 0x0000 }, /* R4190  - Write Sequencer 94 */
	[4191] = { 0x010F, 0x010F, 0x0000 }, /* R4191  - Write Sequencer 95 */
	[4192] = { 0x3FFF, 0x3FFF, 0x0000 }, /* R4192  - Write Sequencer 96 */
	[4193] = { 0x00FF, 0x00FF, 0x0000 }, /* R4193  - Write Sequencer 97 */
	[4194] = { 0x070F, 0x070F, 0x0000 }, /* R4194  - Write Sequencer 98 */
	[4195] = { 0x010F, 0x010F, 0x0000 }, /* R4195  - Write Sequencer 99 */
	[4196] = { 0x3FFF, 0x3FFF, 0x0000 }, /* R4196  - Write Sequencer 100 */
	[4197] = { 0x00FF, 0x00FF, 0x0000 }, /* R4197  - Write Sequencer 101 */
	[4198] = { 0x070F, 0x070F, 0x0000 }, /* R4198  - Write Sequencer 102 */
	[4199] = { 0x010F, 0x010F, 0x0000 }, /* R4199  - Write Sequencer 103 */
	[4200] = { 0x3FFF, 0x3FFF, 0x0000 }, /* R4200  - Write Sequencer 104 */
	[4201] = { 0x00FF, 0x00FF, 0x0000 }, /* R4201  - Write Sequencer 105 */
	[4202] = { 0x070F, 0x070F, 0x0000 }, /* R4202  - Write Sequencer 106 */
	[4203] = { 0x010F, 0x010F, 0x0000 }, /* R4203  - Write Sequencer 107 */
	[4204] = { 0x3FFF, 0x3FFF, 0x0000 }, /* R4204  - Write Sequencer 108 */
	[4205] = { 0x00FF, 0x00FF, 0x0000 }, /* R4205  - Write Sequencer 109 */
	[4206] = { 0x070F, 0x070F, 0x0000 }, /* R4206  - Write Sequencer 110 */
	[4207] = { 0x010F, 0x010F, 0x0000 }, /* R4207  - Write Sequencer 111 */
	[4208] = { 0x3FFF, 0x3FFF, 0x0000 }, /* R4208  - Write Sequencer 112 */
	[4209] = { 0x00FF, 0x00FF, 0x0000 }, /* R4209  - Write Sequencer 113 */
	[4210] = { 0x070F, 0x070F, 0x0000 }, /* R4210  - Write Sequencer 114 */
	[4211] = { 0x010F, 0x010F, 0x0000 }, /* R4211  - Write Sequencer 115 */
	[4212] = { 0x3FFF, 0x3FFF, 0x0000 }, /* R4212  - Write Sequencer 116 */
	[4213] = { 0x00FF, 0x00FF, 0x0000 }, /* R4213  - Write Sequencer 117 */
	[4214] = { 0x070F, 0x070F, 0x0000 }, /* R4214  - Write Sequencer 118 */
	[4215] = { 0x010F, 0x010F, 0x0000 }, /* R4215  - Write Sequencer 119 */
	[4216] = { 0x3FFF, 0x3FFF, 0x0000 }, /* R4216  - Write Sequencer 120 */
	[4217] = { 0x00FF, 0x00FF, 0x0000 }, /* R4217  - Write Sequencer 121 */
	[4218] = { 0x070F, 0x070F, 0x0000 }, /* R4218  - Write Sequencer 122 */
	[4219] = { 0x010F, 0x010F, 0x0000 }, /* R4219  - Write Sequencer 123 */
	[4220] = { 0x3FFF, 0x3FFF, 0x0000 }, /* R4220  - Write Sequencer 124 */
	[4221] = { 0x00FF, 0x00FF, 0x0000 }, /* R4221  - Write Sequencer 125 */
	[4222] = { 0x070F, 0x070F, 0x0000 }, /* R4222  - Write Sequencer 126 */
	[4223] = { 0x010F, 0x010F, 0x0000 }, /* R4223  - Write Sequencer 127 */
	[4224] = { 0x3FFF, 0x3FFF, 0x0000 }, /* R4224  - Write Sequencer 128 */
	[4225] = { 0x00FF, 0x00FF, 0x0000 }, /* R4225  - Write Sequencer 129 */
	[4226] = { 0x070F, 0x070F, 0x0000 }, /* R4226  - Write Sequencer 130 */
	[4227] = { 0x010F, 0x010F, 0x0000 }, /* R4227  - Write Sequencer 131 */
	[4228] = { 0x3FFF, 0x3FFF, 0x0000 }, /* R4228  - Write Sequencer 132 */
	[4229] = { 0x00FF, 0x00FF, 0x0000 }, /* R4229  - Write Sequencer 133 */
	[4230] = { 0x070F, 0x070F, 0x0000 }, /* R4230  - Write Sequencer 134 */
	[4231] = { 0x010F, 0x010F, 0x0000 }, /* R4231  - Write Sequencer 135 */
	[4232] = { 0x3FFF, 0x3FFF, 0x0000 }, /* R4232  - Write Sequencer 136 */
	[4233] = { 0x00FF, 0x00FF, 0x0000 }, /* R4233  - Write Sequencer 137 */
	[4234] = { 0x070F, 0x070F, 0x0000 }, /* R4234  - Write Sequencer 138 */
	[4235] = { 0x010F, 0x010F, 0x0000 }, /* R4235  - Write Sequencer 139 */
	[4236] = { 0x3FFF, 0x3FFF, 0x0000 }, /* R4236  - Write Sequencer 140 */
	[4237] = { 0x00FF, 0x00FF, 0x0000 }, /* R4237  - Write Sequencer 141 */
	[4238] = { 0x070F, 0x070F, 0x0000 }, /* R4238  - Write Sequencer 142 */
	[4239] = { 0x010F, 0x010F, 0x0000 }, /* R4239  - Write Sequencer 143 */
	[4240] = { 0x3FFF, 0x3FFF, 0x0000 }, /* R4240  - Write Sequencer 144 */
	[4241] = { 0x00FF, 0x00FF, 0x0000 }, /* R4241  - Write Sequencer 145 */
	[4242] = { 0x070F, 0x070F, 0x0000 }, /* R4242  - Write Sequencer 146 */
	[4243] = { 0x010F, 0x010F, 0x0000 }, /* R4243  - Write Sequencer 147 */
	[4244] = { 0x3FFF, 0x3FFF, 0x0000 }, /* R4244  - Write Sequencer 148 */
	[4245] = { 0x00FF, 0x00FF, 0x0000 }, /* R4245  - Write Sequencer 149 */
	[4246] = { 0x070F, 0x070F, 0x0000 }, /* R4246  - Write Sequencer 150 */
	[4247] = { 0x010F, 0x010F, 0x0000 }, /* R4247  - Write Sequencer 151 */
	[4248] = { 0x3FFF, 0x3FFF, 0x0000 }, /* R4248  - Write Sequencer 152 */
	[4249] = { 0x00FF, 0x00FF, 0x0000 }, /* R4249  - Write Sequencer 153 */
	[4250] = { 0x070F, 0x070F, 0x0000 }, /* R4250  - Write Sequencer 154 */
	[4251] = { 0x010F, 0x010F, 0x0000 }, /* R4251  - Write Sequencer 155 */
	[4252] = { 0x3FFF, 0x3FFF, 0x0000 }, /* R4252  - Write Sequencer 156 */
	[4253] = { 0x00FF, 0x00FF, 0x0000 }, /* R4253  - Write Sequencer 157 */
	[4254] = { 0x070F, 0x070F, 0x0000 }, /* R4254  - Write Sequencer 158 */
	[4255] = { 0x010F, 0x010F, 0x0000 }, /* R4255  - Write Sequencer 159 */
	[4256] = { 0x3FFF, 0x3FFF, 0x0000 }, /* R4256  - Write Sequencer 160 */
	[4257] = { 0x00FF, 0x00FF, 0x0000 }, /* R4257  - Write Sequencer 161 */
	[4258] = { 0x070F, 0x070F, 0x0000 }, /* R4258  - Write Sequencer 162 */
	[4259] = { 0x010F, 0x010F, 0x0000 }, /* R4259  - Write Sequencer 163 */
	[4260] = { 0x3FFF, 0x3FFF, 0x0000 }, /* R4260  - Write Sequencer 164 */
	[4261] = { 0x00FF, 0x00FF, 0x0000 }, /* R4261  - Write Sequencer 165 */
	[4262] = { 0x070F, 0x070F, 0x0000 }, /* R4262  - Write Sequencer 166 */
	[4263] = { 0x010F, 0x010F, 0x0000 }, /* R4263  - Write Sequencer 167 */
	[4264] = { 0x3FFF, 0x3FFF, 0x0000 }, /* R4264  - Write Sequencer 168 */
	[4265] = { 0x00FF, 0x00FF, 0x0000 }, /* R4265  - Write Sequencer 169 */
	[4266] = { 0x070F, 0x070F, 0x0000 }, /* R4266  - Write Sequencer 170 */
	[4267] = { 0x010F, 0x010F, 0x0000 }, /* R4267  - Write Sequencer 171 */
	[4268] = { 0x3FFF, 0x3FFF, 0x0000 }, /* R4268  - Write Sequencer 172 */
	[4269] = { 0x00FF, 0x00FF, 0x0000 }, /* R4269  - Write Sequencer 173 */
	[4270] = { 0x070F, 0x070F, 0x0000 }, /* R4270  - Write Sequencer 174 */
	[4271] = { 0x010F, 0x010F, 0x0000 }, /* R4271  - Write Sequencer 175 */
	[4272] = { 0x3FFF, 0x3FFF, 0x0000 }, /* R4272  - Write Sequencer 176 */
	[4273] = { 0x00FF, 0x00FF, 0x0000 }, /* R4273  - Write Sequencer 177 */
	[4274] = { 0x070F, 0x070F, 0x0000 }, /* R4274  - Write Sequencer 178 */
	[4275] = { 0x010F, 0x010F, 0x0000 }, /* R4275  - Write Sequencer 179 */
	[4276] = { 0x3FFF, 0x3FFF, 0x0000 }, /* R4276  - Write Sequencer 180 */
	[4277] = { 0x00FF, 0x00FF, 0x0000 }, /* R4277  - Write Sequencer 181 */
	[4278] = { 0x070F, 0x070F, 0x0000 }, /* R4278  - Write Sequencer 182 */
	[4279] = { 0x010F, 0x010F, 0x0000 }, /* R4279  - Write Sequencer 183 */
	[4280] = { 0x3FFF, 0x3FFF, 0x0000 }, /* R4280  - Write Sequencer 184 */
	[4281] = { 0x00FF, 0x00FF, 0x0000 }, /* R4281  - Write Sequencer 185 */
	[4282] = { 0x070F, 0x070F, 0x0000 }, /* R4282  - Write Sequencer 186 */
	[4283] = { 0x010F, 0x010F, 0x0000 }, /* R4283  - Write Sequencer 187 */
	[4284] = { 0x3FFF, 0x3FFF, 0x0000 }, /* R4284  - Write Sequencer 188 */
	[4285] = { 0x00FF, 0x00FF, 0x0000 }, /* R4285  - Write Sequencer 189 */
	[4286] = { 0x070F, 0x070F, 0x0000 }, /* R4286  - Write Sequencer 190 */
	[4287] = { 0x010F, 0x010F, 0x0000 }, /* R4287  - Write Sequencer 191 */
	[4288] = { 0x3FFF, 0x3FFF, 0x0000 }, /* R4288  - Write Sequencer 192 */
	[4289] = { 0x00FF, 0x00FF, 0x0000 }, /* R4289  - Write Sequencer 193 */
	[4290] = { 0x070F, 0x070F, 0x0000 }, /* R4290  - Write Sequencer 194 */
	[4291] = { 0x010F, 0x010F, 0x0000 }, /* R4291  - Write Sequencer 195 */
	[4292] = { 0x3FFF, 0x3FFF, 0x0000 }, /* R4292  - Write Sequencer 196 */
	[4293] = { 0x00FF, 0x00FF, 0x0000 }, /* R4293  - Write Sequencer 197 */
	[4294] = { 0x070F, 0x070F, 0x0000 }, /* R4294  - Write Sequencer 198 */
	[4295] = { 0x010F, 0x010F, 0x0000 }, /* R4295  - Write Sequencer 199 */
	[4296] = { 0x3FFF, 0x3FFF, 0x0000 }, /* R4296  - Write Sequencer 200 */
	[4297] = { 0x00FF, 0x00FF, 0x0000 }, /* R4297  - Write Sequencer 201 */
	[4298] = { 0x070F, 0x070F, 0x0000 }, /* R4298  - Write Sequencer 202 */
	[4299] = { 0x010F, 0x010F, 0x0000 }, /* R4299  - Write Sequencer 203 */
	[4300] = { 0x3FFF, 0x3FFF, 0x0000 }, /* R4300  - Write Sequencer 204 */
	[4301] = { 0x00FF, 0x00FF, 0x0000 }, /* R4301  - Write Sequencer 205 */
	[4302] = { 0x070F, 0x070F, 0x0000 }, /* R4302  - Write Sequencer 206 */
	[4303] = { 0x010F, 0x010F, 0x0000 }, /* R4303  - Write Sequencer 207 */
	[4304] = { 0x3FFF, 0x3FFF, 0x0000 }, /* R4304  - Write Sequencer 208 */
	[4305] = { 0x00FF, 0x00FF, 0x0000 }, /* R4305  - Write Sequencer 209 */
	[4306] = { 0x070F, 0x070F, 0x0000 }, /* R4306  - Write Sequencer 210 */
	[4307] = { 0x010F, 0x010F, 0x0000 }, /* R4307  - Write Sequencer 211 */
	[4308] = { 0x3FFF, 0x3FFF, 0x0000 }, /* R4308  - Write Sequencer 212 */
	[4309] = { 0x00FF, 0x00FF, 0x0000 }, /* R4309  - Write Sequencer 213 */
	[4310] = { 0x070F, 0x070F, 0x0000 }, /* R4310  - Write Sequencer 214 */
	[4311] = { 0x010F, 0x010F, 0x0000 }, /* R4311  - Write Sequencer 215 */
	[4312] = { 0x3FFF, 0x3FFF, 0x0000 }, /* R4312  - Write Sequencer 216 */
	[4313] = { 0x00FF, 0x00FF, 0x0000 }, /* R4313  - Write Sequencer 217 */
	[4314] = { 0x070F, 0x070F, 0x0000 }, /* R4314  - Write Sequencer 218 */
	[4315] = { 0x010F, 0x010F, 0x0000 }, /* R4315  - Write Sequencer 219 */
	[4316] = { 0x3FFF, 0x3FFF, 0x0000 }, /* R4316  - Write Sequencer 220 */
	[4317] = { 0x00FF, 0x00FF, 0x0000 }, /* R4317  - Write Sequencer 221 */
	[4318] = { 0x070F, 0x070F, 0x0000 }, /* R4318  - Write Sequencer 222 */
	[4319] = { 0x010F, 0x010F, 0x0000 }, /* R4319  - Write Sequencer 223 */
	[4320] = { 0x3FFF, 0x3FFF, 0x0000 }, /* R4320  - Write Sequencer 224 */
	[4321] = { 0x00FF, 0x00FF, 0x0000 }, /* R4321  - Write Sequencer 225 */
	[4322] = { 0x070F, 0x070F, 0x0000 }, /* R4322  - Write Sequencer 226 */
	[4323] = { 0x010F, 0x010F, 0x0000 }, /* R4323  - Write Sequencer 227 */
	[4324] = { 0x3FFF, 0x3FFF, 0x0000 }, /* R4324  - Write Sequencer 228 */
	[4325] = { 0x00FF, 0x00FF, 0x0000 }, /* R4325  - Write Sequencer 229 */
	[4326] = { 0x070F, 0x070F, 0x0000 }, /* R4326  - Write Sequencer 230 */
	[4327] = { 0x010F, 0x010F, 0x0000 }, /* R4327  - Write Sequencer 231 */
	[4328] = { 0x3FFF, 0x3FFF, 0x0000 }, /* R4328  - Write Sequencer 232 */
	[4329] = { 0x00FF, 0x00FF, 0x0000 }, /* R4329  - Write Sequencer 233 */
	[4330] = { 0x070F, 0x070F, 0x0000 }, /* R4330  - Write Sequencer 234 */
	[4331] = { 0x010F, 0x010F, 0x0000 }, /* R4331  - Write Sequencer 235 */
	[4332] = { 0x3FFF, 0x3FFF, 0x0000 }, /* R4332  - Write Sequencer 236 */
	[4333] = { 0x00FF, 0x00FF, 0x0000 }, /* R4333  - Write Sequencer 237 */
	[4334] = { 0x070F, 0x070F, 0x0000 }, /* R4334  - Write Sequencer 238 */
	[4335] = { 0x010F, 0x010F, 0x0000 }, /* R4335  - Write Sequencer 239 */
	[4336] = { 0x3FFF, 0x3FFF, 0x0000 }, /* R4336  - Write Sequencer 240 */
	[4337] = { 0x00FF, 0x00FF, 0x0000 }, /* R4337  - Write Sequencer 241 */
	[4338] = { 0x070F, 0x070F, 0x0000 }, /* R4338  - Write Sequencer 242 */
	[4339] = { 0x010F, 0x010F, 0x0000 }, /* R4339  - Write Sequencer 243 */
	[4340] = { 0x3FFF, 0x3FFF, 0x0000 }, /* R4340  - Write Sequencer 244 */
	[4341] = { 0x00FF, 0x00FF, 0x0000 }, /* R4341  - Write Sequencer 245 */
	[4342] = { 0x070F, 0x070F, 0x0000 }, /* R4342  - Write Sequencer 246 */
	[4343] = { 0x010F, 0x010F, 0x0000 }, /* R4343  - Write Sequencer 247 */
	[4344] = { 0x3FFF, 0x3FFF, 0x0000 }, /* R4344  - Write Sequencer 248 */
	[4345] = { 0x00FF, 0x00FF, 0x0000 }, /* R4345  - Write Sequencer 249 */
	[4346] = { 0x070F, 0x070F, 0x0000 }, /* R4346  - Write Sequencer 250 */
	[4347] = { 0x010F, 0x010F, 0x0000 }, /* R4347  - Write Sequencer 251 */
	[4348] = { 0x3FFF, 0x3FFF, 0x0000 }, /* R4348  - Write Sequencer 252 */
	[4349] = { 0x00FF, 0x00FF, 0x0000 }, /* R4349  - Write Sequencer 253 */
	[4350] = { 0x070F, 0x070F, 0x0000 }, /* R4350  - Write Sequencer 254 */
	[4351] = { 0x010F, 0x010F, 0x0000 }, /* R4351  - Write Sequencer 255 */
	[4352] = { 0x3FFF, 0x3FFF, 0x0000 }, /* R4352  - Write Sequencer 256 */
	[4353] = { 0x00FF, 0x00FF, 0x0000 }, /* R4353  - Write Sequencer 257 */
	[4354] = { 0x070F, 0x070F, 0x0000 }, /* R4354  - Write Sequencer 258 */
	[4355] = { 0x010F, 0x010F, 0x0000 }, /* R4355  - Write Sequencer 259 */
	[4356] = { 0x3FFF, 0x3FFF, 0x0000 }, /* R4356  - Write Sequencer 260 */
	[4357] = { 0x00FF, 0x00FF, 0x0000 }, /* R4357  - Write Sequencer 261 */
	[4358] = { 0x070F, 0x070F, 0x0000 }, /* R4358  - Write Sequencer 262 */
	[4359] = { 0x010F, 0x010F, 0x0000 }, /* R4359  - Write Sequencer 263 */
	[4360] = { 0x3FFF, 0x3FFF, 0x0000 }, /* R4360  - Write Sequencer 264 */
	[4361] = { 0x00FF, 0x00FF, 0x0000 }, /* R4361  - Write Sequencer 265 */
	[4362] = { 0x070F, 0x070F, 0x0000 }, /* R4362  - Write Sequencer 266 */
	[4363] = { 0x010F, 0x010F, 0x0000 }, /* R4363  - Write Sequencer 267 */
	[4364] = { 0x3FFF, 0x3FFF, 0x0000 }, /* R4364  - Write Sequencer 268 */
	[4365] = { 0x00FF, 0x00FF, 0x0000 }, /* R4365  - Write Sequencer 269 */
	[4366] = { 0x070F, 0x070F, 0x0000 }, /* R4366  - Write Sequencer 270 */
	[4367] = { 0x010F, 0x010F, 0x0000 }, /* R4367  - Write Sequencer 271 */
	[4368] = { 0x3FFF, 0x3FFF, 0x0000 }, /* R4368  - Write Sequencer 272 */
	[4369] = { 0x00FF, 0x00FF, 0x0000 }, /* R4369  - Write Sequencer 273 */
	[4370] = { 0x070F, 0x070F, 0x0000 }, /* R4370  - Write Sequencer 274 */
	[4371] = { 0x010F, 0x010F, 0x0000 }, /* R4371  - Write Sequencer 275 */
	[4372] = { 0x3FFF, 0x3FFF, 0x0000 }, /* R4372  - Write Sequencer 276 */
	[4373] = { 0x00FF, 0x00FF, 0x0000 }, /* R4373  - Write Sequencer 277 */
	[4374] = { 0x070F, 0x070F, 0x0000 }, /* R4374  - Write Sequencer 278 */
	[4375] = { 0x010F, 0x010F, 0x0000 }, /* R4375  - Write Sequencer 279 */
	[4376] = { 0x3FFF, 0x3FFF, 0x0000 }, /* R4376  - Write Sequencer 280 */
	[4377] = { 0x00FF, 0x00FF, 0x0000 }, /* R4377  - Write Sequencer 281 */
	[4378] = { 0x070F, 0x070F, 0x0000 }, /* R4378  - Write Sequencer 282 */
	[4379] = { 0x010F, 0x010F, 0x0000 }, /* R4379  - Write Sequencer 283 */
	[4380] = { 0x3FFF, 0x3FFF, 0x0000 }, /* R4380  - Write Sequencer 284 */
	[4381] = { 0x00FF, 0x00FF, 0x0000 }, /* R4381  - Write Sequencer 285 */
	[4382] = { 0x070F, 0x070F, 0x0000 }, /* R4382  - Write Sequencer 286 */
	[4383] = { 0x010F, 0x010F, 0x0000 }, /* R4383  - Write Sequencer 287 */
	[4384] = { 0x3FFF, 0x3FFF, 0x0000 }, /* R4384  - Write Sequencer 288 */
	[4385] = { 0x00FF, 0x00FF, 0x0000 }, /* R4385  - Write Sequencer 289 */
	[4386] = { 0x070F, 0x070F, 0x0000 }, /* R4386  - Write Sequencer 290 */
	[4387] = { 0x010F, 0x010F, 0x0000 }, /* R4387  - Write Sequencer 291 */
	[4388] = { 0x3FFF, 0x3FFF, 0x0000 }, /* R4388  - Write Sequencer 292 */
	[4389] = { 0x00FF, 0x00FF, 0x0000 }, /* R4389  - Write Sequencer 293 */
	[4390] = { 0x070F, 0x070F, 0x0000 }, /* R4390  - Write Sequencer 294 */
	[4391] = { 0x010F, 0x010F, 0x0000 }, /* R4391  - Write Sequencer 295 */
	[4392] = { 0x3FFF, 0x3FFF, 0x0000 }, /* R4392  - Write Sequencer 296 */
	[4393] = { 0x00FF, 0x00FF, 0x0000 }, /* R4393  - Write Sequencer 297 */
	[4394] = { 0x070F, 0x070F, 0x0000 }, /* R4394  - Write Sequencer 298 */
	[4395] = { 0x010F, 0x010F, 0x0000 }, /* R4395  - Write Sequencer 299 */
	[4396] = { 0x3FFF, 0x3FFF, 0x0000 }, /* R4396  - Write Sequencer 300 */
	[4397] = { 0x00FF, 0x00FF, 0x0000 }, /* R4397  - Write Sequencer 301 */
	[4398] = { 0x070F, 0x070F, 0x0000 }, /* R4398  - Write Sequencer 302 */
	[4399] = { 0x010F, 0x010F, 0x0000 }, /* R4399  - Write Sequencer 303 */
	[4400] = { 0x3FFF, 0x3FFF, 0x0000 }, /* R4400  - Write Sequencer 304 */
	[4401] = { 0x00FF, 0x00FF, 0x0000 }, /* R4401  - Write Sequencer 305 */
	[4402] = { 0x070F, 0x070F, 0x0000 }, /* R4402  - Write Sequencer 306 */
	[4403] = { 0x010F, 0x010F, 0x0000 }, /* R4403  - Write Sequencer 307 */
	[4404] = { 0x3FFF, 0x3FFF, 0x0000 }, /* R4404  - Write Sequencer 308 */
	[4405] = { 0x00FF, 0x00FF, 0x0000 }, /* R4405  - Write Sequencer 309 */
	[4406] = { 0x070F, 0x070F, 0x0000 }, /* R4406  - Write Sequencer 310 */
	[4407] = { 0x010F, 0x010F, 0x0000 }, /* R4407  - Write Sequencer 311 */
	[4408] = { 0x3FFF, 0x3FFF, 0x0000 }, /* R4408  - Write Sequencer 312 */
	[4409] = { 0x00FF, 0x00FF, 0x0000 }, /* R4409  - Write Sequencer 313 */
	[4410] = { 0x070F, 0x070F, 0x0000 }, /* R4410  - Write Sequencer 314 */
	[4411] = { 0x010F, 0x010F, 0x0000 }, /* R4411  - Write Sequencer 315 */
	[4412] = { 0x3FFF, 0x3FFF, 0x0000 }, /* R4412  - Write Sequencer 316 */
	[4413] = { 0x00FF, 0x00FF, 0x0000 }, /* R4413  - Write Sequencer 317 */
	[4414] = { 0x070F, 0x070F, 0x0000 }, /* R4414  - Write Sequencer 318 */
	[4415] = { 0x010F, 0x010F, 0x0000 }, /* R4415  - Write Sequencer 319 */
	[4416] = { 0x3FFF, 0x3FFF, 0x0000 }, /* R4416  - Write Sequencer 320 */
	[4417] = { 0x00FF, 0x00FF, 0x0000 }, /* R4417  - Write Sequencer 321 */
	[4418] = { 0x070F, 0x070F, 0x0000 }, /* R4418  - Write Sequencer 322 */
	[4419] = { 0x010F, 0x010F, 0x0000 }, /* R4419  - Write Sequencer 323 */
	[4420] = { 0x3FFF, 0x3FFF, 0x0000 }, /* R4420  - Write Sequencer 324 */
	[4421] = { 0x00FF, 0x00FF, 0x0000 }, /* R4421  - Write Sequencer 325 */
	[4422] = { 0x070F, 0x070F, 0x0000 }, /* R4422  - Write Sequencer 326 */
	[4423] = { 0x010F, 0x010F, 0x0000 }, /* R4423  - Write Sequencer 327 */
	[4424] = { 0x3FFF, 0x3FFF, 0x0000 }, /* R4424  - Write Sequencer 328 */
	[4425] = { 0x00FF, 0x00FF, 0x0000 }, /* R4425  - Write Sequencer 329 */
	[4426] = { 0x070F, 0x070F, 0x0000 }, /* R4426  - Write Sequencer 330 */
	[4427] = { 0x010F, 0x010F, 0x0000 }, /* R4427  - Write Sequencer 331 */
	[4428] = { 0x3FFF, 0x3FFF, 0x0000 }, /* R4428  - Write Sequencer 332 */
	[4429] = { 0x00FF, 0x00FF, 0x0000 }, /* R4429  - Write Sequencer 333 */
	[4430] = { 0x070F, 0x070F, 0x0000 }, /* R4430  - Write Sequencer 334 */
	[4431] = { 0x010F, 0x010F, 0x0000 }, /* R4431  - Write Sequencer 335 */
	[4432] = { 0x3FFF, 0x3FFF, 0x0000 }, /* R4432  - Write Sequencer 336 */
	[4433] = { 0x00FF, 0x00FF, 0x0000 }, /* R4433  - Write Sequencer 337 */
	[4434] = { 0x070F, 0x070F, 0x0000 }, /* R4434  - Write Sequencer 338 */
	[4435] = { 0x010F, 0x010F, 0x0000 }, /* R4435  - Write Sequencer 339 */
	[4436] = { 0x3FFF, 0x3FFF, 0x0000 }, /* R4436  - Write Sequencer 340 */
	[4437] = { 0x00FF, 0x00FF, 0x0000 }, /* R4437  - Write Sequencer 341 */
	[4438] = { 0x070F, 0x070F, 0x0000 }, /* R4438  - Write Sequencer 342 */
	[4439] = { 0x010F, 0x010F, 0x0000 }, /* R4439  - Write Sequencer 343 */
	[4440] = { 0x3FFF, 0x3FFF, 0x0000 }, /* R4440  - Write Sequencer 344 */
	[4441] = { 0x00FF, 0x00FF, 0x0000 }, /* R4441  - Write Sequencer 345 */
	[4442] = { 0x070F, 0x070F, 0x0000 }, /* R4442  - Write Sequencer 346 */
	[4443] = { 0x010F, 0x010F, 0x0000 }, /* R4443  - Write Sequencer 347 */
	[4444] = { 0x3FFF, 0x3FFF, 0x0000 }, /* R4444  - Write Sequencer 348 */
	[4445] = { 0x00FF, 0x00FF, 0x0000 }, /* R4445  - Write Sequencer 349 */
	[4446] = { 0x070F, 0x070F, 0x0000 }, /* R4446  - Write Sequencer 350 */
	[4447] = { 0x010F, 0x010F, 0x0000 }, /* R4447  - Write Sequencer 351 */
	[4448] = { 0x3FFF, 0x3FFF, 0x0000 }, /* R4448  - Write Sequencer 352 */
	[4449] = { 0x00FF, 0x00FF, 0x0000 }, /* R4449  - Write Sequencer 353 */
	[4450] = { 0x070F, 0x070F, 0x0000 }, /* R4450  - Write Sequencer 354 */
	[4451] = { 0x010F, 0x010F, 0x0000 }, /* R4451  - Write Sequencer 355 */
	[4452] = { 0x3FFF, 0x3FFF, 0x0000 }, /* R4452  - Write Sequencer 356 */
	[4453] = { 0x00FF, 0x00FF, 0x0000 }, /* R4453  - Write Sequencer 357 */
	[4454] = { 0x070F, 0x070F, 0x0000 }, /* R4454  - Write Sequencer 358 */
	[4455] = { 0x010F, 0x010F, 0x0000 }, /* R4455  - Write Sequencer 359 */
	[4456] = { 0x3FFF, 0x3FFF, 0x0000 }, /* R4456  - Write Sequencer 360 */
	[4457] = { 0x00FF, 0x00FF, 0x0000 }, /* R4457  - Write Sequencer 361 */
	[4458] = { 0x070F, 0x070F, 0x0000 }, /* R4458  - Write Sequencer 362 */
	[4459] = { 0x010F, 0x010F, 0x0000 }, /* R4459  - Write Sequencer 363 */
	[4460] = { 0x3FFF, 0x3FFF, 0x0000 }, /* R4460  - Write Sequencer 364 */
	[4461] = { 0x00FF, 0x00FF, 0x0000 }, /* R4461  - Write Sequencer 365 */
	[4462] = { 0x070F, 0x070F, 0x0000 }, /* R4462  - Write Sequencer 366 */
	[4463] = { 0x010F, 0x010F, 0x0000 }, /* R4463  - Write Sequencer 367 */
	[4464] = { 0x3FFF, 0x3FFF, 0x0000 }, /* R4464  - Write Sequencer 368 */
	[4465] = { 0x00FF, 0x00FF, 0x0000 }, /* R4465  - Write Sequencer 369 */
	[4466] = { 0x070F, 0x070F, 0x0000 }, /* R4466  - Write Sequencer 370 */
	[4467] = { 0x010F, 0x010F, 0x0000 }, /* R4467  - Write Sequencer 371 */
	[4468] = { 0x3FFF, 0x3FFF, 0x0000 }, /* R4468  - Write Sequencer 372 */
	[4469] = { 0x00FF, 0x00FF, 0x0000 }, /* R4469  - Write Sequencer 373 */
	[4470] = { 0x070F, 0x070F, 0x0000 }, /* R4470  - Write Sequencer 374 */
	[4471] = { 0x010F, 0x010F, 0x0000 }, /* R4471  - Write Sequencer 375 */
	[4472] = { 0x3FFF, 0x3FFF, 0x0000 }, /* R4472  - Write Sequencer 376 */
	[4473] = { 0x00FF, 0x00FF, 0x0000 }, /* R4473  - Write Sequencer 377 */
	[4474] = { 0x070F, 0x070F, 0x0000 }, /* R4474  - Write Sequencer 378 */
	[4475] = { 0x010F, 0x010F, 0x0000 }, /* R4475  - Write Sequencer 379 */
	[4476] = { 0x3FFF, 0x3FFF, 0x0000 }, /* R4476  - Write Sequencer 380 */
	[4477] = { 0x00FF, 0x00FF, 0x0000 }, /* R4477  - Write Sequencer 381 */
	[4478] = { 0x070F, 0x070F, 0x0000 }, /* R4478  - Write Sequencer 382 */
	[4479] = { 0x010F, 0x010F, 0x0000 }, /* R4479  - Write Sequencer 383 */
	[4480] = { 0x3FFF, 0x3FFF, 0x0000 }, /* R4480  - Write Sequencer 384 */
	[4481] = { 0x00FF, 0x00FF, 0x0000 }, /* R4481  - Write Sequencer 385 */
	[4482] = { 0x070F, 0x070F, 0x0000 }, /* R4482  - Write Sequencer 386 */
	[4483] = { 0x010F, 0x010F, 0x0000 }, /* R4483  - Write Sequencer 387 */
	[4484] = { 0x3FFF, 0x3FFF, 0x0000 }, /* R4484  - Write Sequencer 388 */
	[4485] = { 0x00FF, 0x00FF, 0x0000 }, /* R4485  - Write Sequencer 389 */
	[4486] = { 0x070F, 0x070F, 0x0000 }, /* R4486  - Write Sequencer 390 */
	[4487] = { 0x010F, 0x010F, 0x0000 }, /* R4487  - Write Sequencer 391 */
	[4488] = { 0x3FFF, 0x3FFF, 0x0000 }, /* R4488  - Write Sequencer 392 */
	[4489] = { 0x00FF, 0x00FF, 0x0000 }, /* R4489  - Write Sequencer 393 */
	[4490] = { 0x070F, 0x070F, 0x0000 }, /* R4490  - Write Sequencer 394 */
	[4491] = { 0x010F, 0x010F, 0x0000 }, /* R4491  - Write Sequencer 395 */
	[4492] = { 0x3FFF, 0x3FFF, 0x0000 }, /* R4492  - Write Sequencer 396 */
	[4493] = { 0x00FF, 0x00FF, 0x0000 }, /* R4493  - Write Sequencer 397 */
	[4494] = { 0x070F, 0x070F, 0x0000 }, /* R4494  - Write Sequencer 398 */
	[4495] = { 0x010F, 0x010F, 0x0000 }, /* R4495  - Write Sequencer 399 */
	[4496] = { 0x3FFF, 0x3FFF, 0x0000 }, /* R4496  - Write Sequencer 400 */
	[4497] = { 0x00FF, 0x00FF, 0x0000 }, /* R4497  - Write Sequencer 401 */
	[4498] = { 0x070F, 0x070F, 0x0000 }, /* R4498  - Write Sequencer 402 */
	[4499] = { 0x010F, 0x010F, 0x0000 }, /* R4499  - Write Sequencer 403 */
	[4500] = { 0x3FFF, 0x3FFF, 0x0000 }, /* R4500  - Write Sequencer 404 */
	[4501] = { 0x00FF, 0x00FF, 0x0000 }, /* R4501  - Write Sequencer 405 */
	[4502] = { 0x070F, 0x070F, 0x0000 }, /* R4502  - Write Sequencer 406 */
	[4503] = { 0x010F, 0x010F, 0x0000 }, /* R4503  - Write Sequencer 407 */
	[4504] = { 0x3FFF, 0x3FFF, 0x0000 }, /* R4504  - Write Sequencer 408 */
	[4505] = { 0x00FF, 0x00FF, 0x0000 }, /* R4505  - Write Sequencer 409 */
	[4506] = { 0x070F, 0x070F, 0x0000 }, /* R4506  - Write Sequencer 410 */
	[4507] = { 0x010F, 0x010F, 0x0000 }, /* R4507  - Write Sequencer 411 */
	[4508] = { 0x3FFF, 0x3FFF, 0x0000 }, /* R4508  - Write Sequencer 412 */
	[4509] = { 0x00FF, 0x00FF, 0x0000 }, /* R4509  - Write Sequencer 413 */
	[4510] = { 0x070F, 0x070F, 0x0000 }, /* R4510  - Write Sequencer 414 */
	[4511] = { 0x010F, 0x010F, 0x0000 }, /* R4511  - Write Sequencer 415 */
	[4512] = { 0x3FFF, 0x3FFF, 0x0000 }, /* R4512  - Write Sequencer 416 */
	[4513] = { 0x00FF, 0x00FF, 0x0000 }, /* R4513  - Write Sequencer 417 */
	[4514] = { 0x070F, 0x070F, 0x0000 }, /* R4514  - Write Sequencer 418 */
	[4515] = { 0x010F, 0x010F, 0x0000 }, /* R4515  - Write Sequencer 419 */
	[4516] = { 0x3FFF, 0x3FFF, 0x0000 }, /* R4516  - Write Sequencer 420 */
	[4517] = { 0x00FF, 0x00FF, 0x0000 }, /* R4517  - Write Sequencer 421 */
	[4518] = { 0x070F, 0x070F, 0x0000 }, /* R4518  - Write Sequencer 422 */
	[4519] = { 0x010F, 0x010F, 0x0000 }, /* R4519  - Write Sequencer 423 */
	[4520] = { 0x3FFF, 0x3FFF, 0x0000 }, /* R4520  - Write Sequencer 424 */
	[4521] = { 0x00FF, 0x00FF, 0x0000 }, /* R4521  - Write Sequencer 425 */
	[4522] = { 0x070F, 0x070F, 0x0000 }, /* R4522  - Write Sequencer 426 */
	[4523] = { 0x010F, 0x010F, 0x0000 }, /* R4523  - Write Sequencer 427 */
	[4524] = { 0x3FFF, 0x3FFF, 0x0000 }, /* R4524  - Write Sequencer 428 */
	[4525] = { 0x00FF, 0x00FF, 0x0000 }, /* R4525  - Write Sequencer 429 */
	[4526] = { 0x070F, 0x070F, 0x0000 }, /* R4526  - Write Sequencer 430 */
	[4527] = { 0x010F, 0x010F, 0x0000 }, /* R4527  - Write Sequencer 431 */
	[4528] = { 0x3FFF, 0x3FFF, 0x0000 }, /* R4528  - Write Sequencer 432 */
	[4529] = { 0x00FF, 0x00FF, 0x0000 }, /* R4529  - Write Sequencer 433 */
	[4530] = { 0x070F, 0x070F, 0x0000 }, /* R4530  - Write Sequencer 434 */
	[4531] = { 0x010F, 0x010F, 0x0000 }, /* R4531  - Write Sequencer 435 */
	[4532] = { 0x3FFF, 0x3FFF, 0x0000 }, /* R4532  - Write Sequencer 436 */
	[4533] = { 0x00FF, 0x00FF, 0x0000 }, /* R4533  - Write Sequencer 437 */
	[4534] = { 0x070F, 0x070F, 0x0000 }, /* R4534  - Write Sequencer 438 */
	[4535] = { 0x010F, 0x010F, 0x0000 }, /* R4535  - Write Sequencer 439 */
	[4536] = { 0x3FFF, 0x3FFF, 0x0000 }, /* R4536  - Write Sequencer 440 */
	[4537] = { 0x00FF, 0x00FF, 0x0000 }, /* R4537  - Write Sequencer 441 */
	[4538] = { 0x070F, 0x070F, 0x0000 }, /* R4538  - Write Sequencer 442 */
	[4539] = { 0x010F, 0x010F, 0x0000 }, /* R4539  - Write Sequencer 443 */
	[4540] = { 0x3FFF, 0x3FFF, 0x0000 }, /* R4540  - Write Sequencer 444 */
	[4541] = { 0x00FF, 0x00FF, 0x0000 }, /* R4541  - Write Sequencer 445 */
	[4542] = { 0x070F, 0x070F, 0x0000 }, /* R4542  - Write Sequencer 446 */
	[4543] = { 0x010F, 0x010F, 0x0000 }, /* R4543  - Write Sequencer 447 */
	[4544] = { 0x3FFF, 0x3FFF, 0x0000 }, /* R4544  - Write Sequencer 448 */
	[4545] = { 0x00FF, 0x00FF, 0x0000 }, /* R4545  - Write Sequencer 449 */
	[4546] = { 0x070F, 0x070F, 0x0000 }, /* R4546  - Write Sequencer 450 */
	[4547] = { 0x010F, 0x010F, 0x0000 }, /* R4547  - Write Sequencer 451 */
	[4548] = { 0x3FFF, 0x3FFF, 0x0000 }, /* R4548  - Write Sequencer 452 */
	[4549] = { 0x00FF, 0x00FF, 0x0000 }, /* R4549  - Write Sequencer 453 */
	[4550] = { 0x070F, 0x070F, 0x0000 }, /* R4550  - Write Sequencer 454 */
	[4551] = { 0x010F, 0x010F, 0x0000 }, /* R4551  - Write Sequencer 455 */
	[4552] = { 0x3FFF, 0x3FFF, 0x0000 }, /* R4552  - Write Sequencer 456 */
	[4553] = { 0x00FF, 0x00FF, 0x0000 }, /* R4553  - Write Sequencer 457 */
	[4554] = { 0x070F, 0x070F, 0x0000 }, /* R4554  - Write Sequencer 458 */
	[4555] = { 0x010F, 0x010F, 0x0000 }, /* R4555  - Write Sequencer 459 */
	[4556] = { 0x3FFF, 0x3FFF, 0x0000 }, /* R4556  - Write Sequencer 460 */
	[4557] = { 0x00FF, 0x00FF, 0x0000 }, /* R4557  - Write Sequencer 461 */
	[4558] = { 0x070F, 0x070F, 0x0000 }, /* R4558  - Write Sequencer 462 */
	[4559] = { 0x010F, 0x010F, 0x0000 }, /* R4559  - Write Sequencer 463 */
	[4560] = { 0x3FFF, 0x3FFF, 0x0000 }, /* R4560  - Write Sequencer 464 */
	[4561] = { 0x00FF, 0x00FF, 0x0000 }, /* R4561  - Write Sequencer 465 */
	[4562] = { 0x070F, 0x070F, 0x0000 }, /* R4562  - Write Sequencer 466 */
	[4563] = { 0x010F, 0x010F, 0x0000 }, /* R4563  - Write Sequencer 467 */
	[4564] = { 0x3FFF, 0x3FFF, 0x0000 }, /* R4564  - Write Sequencer 468 */
	[4565] = { 0x00FF, 0x00FF, 0x0000 }, /* R4565  - Write Sequencer 469 */
	[4566] = { 0x070F, 0x070F, 0x0000 }, /* R4566  - Write Sequencer 470 */
	[4567] = { 0x010F, 0x010F, 0x0000 }, /* R4567  - Write Sequencer 471 */
	[4568] = { 0x3FFF, 0x3FFF, 0x0000 }, /* R4568  - Write Sequencer 472 */
	[4569] = { 0x00FF, 0x00FF, 0x0000 }, /* R4569  - Write Sequencer 473 */
	[4570] = { 0x070F, 0x070F, 0x0000 }, /* R4570  - Write Sequencer 474 */
	[4571] = { 0x010F, 0x010F, 0x0000 }, /* R4571  - Write Sequencer 475 */
	[4572] = { 0x3FFF, 0x3FFF, 0x0000 }, /* R4572  - Write Sequencer 476 */
	[4573] = { 0x00FF, 0x00FF, 0x0000 }, /* R4573  - Write Sequencer 477 */
	[4574] = { 0x070F, 0x070F, 0x0000 }, /* R4574  - Write Sequencer 478 */
	[4575] = { 0x010F, 0x010F, 0x0000 }, /* R4575  - Write Sequencer 479 */
	[4576] = { 0x3FFF, 0x3FFF, 0x0000 }, /* R4576  - Write Sequencer 480 */
	[4577] = { 0x00FF, 0x00FF, 0x0000 }, /* R4577  - Write Sequencer 481 */
	[4578] = { 0x070F, 0x070F, 0x0000 }, /* R4578  - Write Sequencer 482 */
	[4579] = { 0x010F, 0x010F, 0x0000 }, /* R4579  - Write Sequencer 483 */
	[4580] = { 0x3FFF, 0x3FFF, 0x0000 }, /* R4580  - Write Sequencer 484 */
	[4581] = { 0x00FF, 0x00FF, 0x0000 }, /* R4581  - Write Sequencer 485 */
	[4582] = { 0x070F, 0x070F, 0x0000 }, /* R4582  - Write Sequencer 486 */
	[4583] = { 0x010F, 0x010F, 0x0000 }, /* R4583  - Write Sequencer 487 */
	[4584] = { 0x3FFF, 0x3FFF, 0x0000 }, /* R4584  - Write Sequencer 488 */
	[4585] = { 0x00FF, 0x00FF, 0x0000 }, /* R4585  - Write Sequencer 489 */
	[4586] = { 0x070F, 0x070F, 0x0000 }, /* R4586  - Write Sequencer 490 */
	[4587] = { 0x010F, 0x010F, 0x0000 }, /* R4587  - Write Sequencer 491 */
	[4588] = { 0x3FFF, 0x3FFF, 0x0000 }, /* R4588  - Write Sequencer 492 */
	[4589] = { 0x00FF, 0x00FF, 0x0000 }, /* R4589  - Write Sequencer 493 */
	[4590] = { 0x070F, 0x070F, 0x0000 }, /* R4590  - Write Sequencer 494 */
	[4591] = { 0x010F, 0x010F, 0x0000 }, /* R4591  - Write Sequencer 495 */
	[4592] = { 0x3FFF, 0x3FFF, 0x0000 }, /* R4592  - Write Sequencer 496 */
	[4593] = { 0x00FF, 0x00FF, 0x0000 }, /* R4593  - Write Sequencer 497 */
	[4594] = { 0x070F, 0x070F, 0x0000 }, /* R4594  - Write Sequencer 498 */
	[4595] = { 0x010F, 0x010F, 0x0000 }, /* R4595  - Write Sequencer 499 */
	[4596] = { 0x3FFF, 0x3FFF, 0x0000 }, /* R4596  - Write Sequencer 500 */
	[4597] = { 0x00FF, 0x00FF, 0x0000 }, /* R4597  - Write Sequencer 501 */
	[4598] = { 0x070F, 0x070F, 0x0000 }, /* R4598  - Write Sequencer 502 */
	[4599] = { 0x010F, 0x010F, 0x0000 }, /* R4599  - Write Sequencer 503 */
	[4600] = { 0x3FFF, 0x3FFF, 0x0000 }, /* R4600  - Write Sequencer 504 */
	[4601] = { 0x00FF, 0x00FF, 0x0000 }, /* R4601  - Write Sequencer 505 */
	[4602] = { 0x070F, 0x070F, 0x0000 }, /* R4602  - Write Sequencer 506 */
	[4603] = { 0x010F, 0x010F, 0x0000 }, /* R4603  - Write Sequencer 507 */
	[4604] = { 0x3FFF, 0x3FFF, 0x0000 }, /* R4604  - Write Sequencer 508 */
	[4605] = { 0x00FF, 0x00FF, 0x0000 }, /* R4605  - Write Sequencer 509 */
	[4606] = { 0x070F, 0x070F, 0x0000 }, /* R4606  - Write Sequencer 510 */
	[4607] = { 0x010F, 0x010F, 0x0000 }, /* R4607  - Write Sequencer 511 */
	[8192] = { 0x03FF, 0x03FF, 0x0000 }, /* R8192  - DSP2 Instruction RAM 0 */
	[9216] = { 0x003F, 0x003F, 0x0000 }, /* R9216  - DSP2 Address RAM 2 */
	[9217] = { 0xFFFF, 0xFFFF, 0x0000 }, /* R9217  - DSP2 Address RAM 1 */
	[9218] = { 0xFFFF, 0xFFFF, 0x0000 }, /* R9218  - DSP2 Address RAM 0 */
	[12288] = { 0x00FF, 0x00FF, 0x0000 }, /* R12288 - DSP2 Data1 RAM 1 */
	[12289] = { 0xFFFF, 0xFFFF, 0x0000 }, /* R12289 - DSP2 Data1 RAM 0 */
	[13312] = { 0x00FF, 0x00FF, 0x0000 }, /* R13312 - DSP2 Data2 RAM 1 */
	[13313] = { 0xFFFF, 0xFFFF, 0x0000 }, /* R13313 - DSP2 Data2 RAM 0 */
	[14336] = { 0x00FF, 0x00FF, 0x0000 }, /* R14336 - DSP2 Data3 RAM 1 */
	[14337] = { 0xFFFF, 0xFFFF, 0x0000 }, /* R14337 - DSP2 Data3 RAM 0 */
	[15360] = { 0x07FF, 0x07FF, 0x0000 }, /* R15360 - DSP2 Coeff RAM 0 */
	[16384] = { 0x00FF, 0x00FF, 0x0000 }, /* R16384 - RETUNEADC_SHARED_COEFF_1 */
	[16385] = { 0xFFFF, 0xFFFF, 0x0000 }, /* R16385 - RETUNEADC_SHARED_COEFF_0 */
	[16386] = { 0x00FF, 0x00FF, 0x0000 }, /* R16386 - RETUNEDAC_SHARED_COEFF_1 */
	[16387] = { 0xFFFF, 0xFFFF, 0x0000 }, /* R16387 - RETUNEDAC_SHARED_COEFF_0 */
	[16388] = { 0x00FF, 0x00FF, 0x0000 }, /* R16388 - SOUNDSTAGE_ENABLES_1 */
	[16389] = { 0xFFFF, 0xFFFF, 0x0000 }, /* R16389 - SOUNDSTAGE_ENABLES_0 */
	[16896] = { 0x00FF, 0x00FF, 0x0000 }, /* R16896 - HDBASS_AI_1 */
	[16897] = { 0xFFFF, 0xFFFF, 0x0000 }, /* R16897 - HDBASS_AI_0 */
	[16898] = { 0x00FF, 0x00FF, 0x0000 }, /* R16898 - HDBASS_AR_1 */
	[16899] = { 0xFFFF, 0xFFFF, 0x0000 }, /* R16899 - HDBASS_AR_0 */
	[16900] = { 0x00FF, 0x00FF, 0x0000 }, /* R16900 - HDBASS_B_1 */
	[16901] = { 0xFFFF, 0xFFFF, 0x0000 }, /* R16901 - HDBASS_B_0 */
	[16902] = { 0x00FF, 0x00FF, 0x0000 }, /* R16902 - HDBASS_K_1 */
	[16903] = { 0xFFFF, 0xFFFF, 0x0000 }, /* R16903 - HDBASS_K_0 */
	[16904] = { 0x00FF, 0x00FF, 0x0000 }, /* R16904 - HDBASS_N1_1 */
	[16905] = { 0xFFFF, 0xFFFF, 0x0000 }, /* R16905 - HDBASS_N1_0 */
	[16906] = { 0x00FF, 0x00FF, 0x0000 }, /* R16906 - HDBASS_N2_1 */
	[16907] = { 0xFFFF, 0xFFFF, 0x0000 }, /* R16907 - HDBASS_N2_0 */
	[16908] = { 0x00FF, 0x00FF, 0x0000 }, /* R16908 - HDBASS_N3_1 */
	[16909] = { 0xFFFF, 0xFFFF, 0x0000 }, /* R16909 - HDBASS_N3_0 */
	[16910] = { 0x00FF, 0x00FF, 0x0000 }, /* R16910 - HDBASS_N4_1 */
	[16911] = { 0xFFFF, 0xFFFF, 0x0000 }, /* R16911 - HDBASS_N4_0 */
	[16912] = { 0x00FF, 0x00FF, 0x0000 }, /* R16912 - HDBASS_N5_1 */
	[16913] = { 0xFFFF, 0xFFFF, 0x0000 }, /* R16913 - HDBASS_N5_0 */
	[16914] = { 0x00FF, 0x00FF, 0x0000 }, /* R16914 - HDBASS_X1_1 */
	[16915] = { 0xFFFF, 0xFFFF, 0x0000 }, /* R16915 - HDBASS_X1_0 */
	[16916] = { 0x00FF, 0x00FF, 0x0000 }, /* R16916 - HDBASS_X2_1 */
	[16917] = { 0xFFFF, 0xFFFF, 0x0000 }, /* R16917 - HDBASS_X2_0 */
	[16918] = { 0x00FF, 0x00FF, 0x0000 }, /* R16918 - HDBASS_X3_1 */
	[16919] = { 0xFFFF, 0xFFFF, 0x0000 }, /* R16919 - HDBASS_X3_0 */
	[16920] = { 0x00FF, 0x00FF, 0x0000 }, /* R16920 - HDBASS_ATK_1 */
	[16921] = { 0xFFFF, 0xFFFF, 0x0000 }, /* R16921 - HDBASS_ATK_0 */
	[16922] = { 0x00FF, 0x00FF, 0x0000 }, /* R16922 - HDBASS_DCY_1 */
	[16923] = { 0xFFFF, 0xFFFF, 0x0000 }, /* R16923 - HDBASS_DCY_0 */
	[16924] = { 0x00FF, 0x00FF, 0x0000 }, /* R16924 - HDBASS_PG_1 */
	[16925] = { 0xFFFF, 0xFFFF, 0x0000 }, /* R16925 - HDBASS_PG_0 */
	[17408] = { 0x00FF, 0x00FF, 0x0000 }, /* R17408 - HPF_C_1 */
	[17409] = { 0xFFFF, 0xFFFF, 0x0000 }, /* R17409 - HPF_C_0 */
	[17920] = { 0x00FF, 0x00FF, 0x0000 }, /* R17920 - ADCL_RETUNE_C1_1 */
	[17921] = { 0xFFFF, 0xFFFF, 0x0000 }, /* R17921 - ADCL_RETUNE_C1_0 */
	[17922] = { 0x00FF, 0x00FF, 0x0000 }, /* R17922 - ADCL_RETUNE_C2_1 */
	[17923] = { 0xFFFF, 0xFFFF, 0x0000 }, /* R17923 - ADCL_RETUNE_C2_0 */
	[17924] = { 0x00FF, 0x00FF, 0x0000 }, /* R17924 - ADCL_RETUNE_C3_1 */
	[17925] = { 0xFFFF, 0xFFFF, 0x0000 }, /* R17925 - ADCL_RETUNE_C3_0 */
	[17926] = { 0x00FF, 0x00FF, 0x0000 }, /* R17926 - ADCL_RETUNE_C4_1 */
	[17927] = { 0xFFFF, 0xFFFF, 0x0000 }, /* R17927 - ADCL_RETUNE_C4_0 */
	[17928] = { 0x00FF, 0x00FF, 0x0000 }, /* R17928 - ADCL_RETUNE_C5_1 */
	[17929] = { 0xFFFF, 0xFFFF, 0x0000 }, /* R17929 - ADCL_RETUNE_C5_0 */
	[17930] = { 0x00FF, 0x00FF, 0x0000 }, /* R17930 - ADCL_RETUNE_C6_1 */
	[17931] = { 0xFFFF, 0xFFFF, 0x0000 }, /* R17931 - ADCL_RETUNE_C6_0 */
	[17932] = { 0x00FF, 0x00FF, 0x0000 }, /* R17932 - ADCL_RETUNE_C7_1 */
	[17933] = { 0xFFFF, 0xFFFF, 0x0000 }, /* R17933 - ADCL_RETUNE_C7_0 */
	[17934] = { 0x00FF, 0x00FF, 0x0000 }, /* R17934 - ADCL_RETUNE_C8_1 */
	[17935] = { 0xFFFF, 0xFFFF, 0x0000 }, /* R17935 - ADCL_RETUNE_C8_0 */
	[17936] = { 0x00FF, 0x00FF, 0x0000 }, /* R17936 - ADCL_RETUNE_C9_1 */
	[17937] = { 0xFFFF, 0xFFFF, 0x0000 }, /* R17937 - ADCL_RETUNE_C9_0 */
	[17938] = { 0x00FF, 0x00FF, 0x0000 }, /* R17938 - ADCL_RETUNE_C10_1 */
	[17939] = { 0xFFFF, 0xFFFF, 0x0000 }, /* R17939 - ADCL_RETUNE_C10_0 */
	[17940] = { 0x00FF, 0x00FF, 0x0000 }, /* R17940 - ADCL_RETUNE_C11_1 */
	[17941] = { 0xFFFF, 0xFFFF, 0x0000 }, /* R17941 - ADCL_RETUNE_C11_0 */
	[17942] = { 0x00FF, 0x00FF, 0x0000 }, /* R17942 - ADCL_RETUNE_C12_1 */
	[17943] = { 0xFFFF, 0xFFFF, 0x0000 }, /* R17943 - ADCL_RETUNE_C12_0 */
	[17944] = { 0x00FF, 0x00FF, 0x0000 }, /* R17944 - ADCL_RETUNE_C13_1 */
	[17945] = { 0xFFFF, 0xFFFF, 0x0000 }, /* R17945 - ADCL_RETUNE_C13_0 */
	[17946] = { 0x00FF, 0x00FF, 0x0000 }, /* R17946 - ADCL_RETUNE_C14_1 */
	[17947] = { 0xFFFF, 0xFFFF, 0x0000 }, /* R17947 - ADCL_RETUNE_C14_0 */
	[17948] = { 0x00FF, 0x00FF, 0x0000 }, /* R17948 - ADCL_RETUNE_C15_1 */
	[17949] = { 0xFFFF, 0xFFFF, 0x0000 }, /* R17949 - ADCL_RETUNE_C15_0 */
	[17950] = { 0x00FF, 0x00FF, 0x0000 }, /* R17950 - ADCL_RETUNE_C16_1 */
	[17951] = { 0xFFFF, 0xFFFF, 0x0000 }, /* R17951 - ADCL_RETUNE_C16_0 */
	[17952] = { 0x00FF, 0x00FF, 0x0000 }, /* R17952 - ADCL_RETUNE_C17_1 */
	[17953] = { 0xFFFF, 0xFFFF, 0x0000 }, /* R17953 - ADCL_RETUNE_C17_0 */
	[17954] = { 0x00FF, 0x00FF, 0x0000 }, /* R17954 - ADCL_RETUNE_C18_1 */
	[17955] = { 0xFFFF, 0xFFFF, 0x0000 }, /* R17955 - ADCL_RETUNE_C18_0 */
	[17956] = { 0x00FF, 0x00FF, 0x0000 }, /* R17956 - ADCL_RETUNE_C19_1 */
	[17957] = { 0xFFFF, 0xFFFF, 0x0000 }, /* R17957 - ADCL_RETUNE_C19_0 */
	[17958] = { 0x00FF, 0x00FF, 0x0000 }, /* R17958 - ADCL_RETUNE_C20_1 */
	[17959] = { 0xFFFF, 0xFFFF, 0x0000 }, /* R17959 - ADCL_RETUNE_C20_0 */
	[17960] = { 0x00FF, 0x00FF, 0x0000 }, /* R17960 - ADCL_RETUNE_C21_1 */
	[17961] = { 0xFFFF, 0xFFFF, 0x0000 }, /* R17961 - ADCL_RETUNE_C21_0 */
	[17962] = { 0x00FF, 0x00FF, 0x0000 }, /* R17962 - ADCL_RETUNE_C22_1 */
	[17963] = { 0xFFFF, 0xFFFF, 0x0000 }, /* R17963 - ADCL_RETUNE_C22_0 */
	[17964] = { 0x00FF, 0x00FF, 0x0000 }, /* R17964 - ADCL_RETUNE_C23_1 */
	[17965] = { 0xFFFF, 0xFFFF, 0x0000 }, /* R17965 - ADCL_RETUNE_C23_0 */
	[17966] = { 0x00FF, 0x00FF, 0x0000 }, /* R17966 - ADCL_RETUNE_C24_1 */
	[17967] = { 0xFFFF, 0xFFFF, 0x0000 }, /* R17967 - ADCL_RETUNE_C24_0 */
	[17968] = { 0x00FF, 0x00FF, 0x0000 }, /* R17968 - ADCL_RETUNE_C25_1 */
	[17969] = { 0xFFFF, 0xFFFF, 0x0000 }, /* R17969 - ADCL_RETUNE_C25_0 */
	[17970] = { 0x00FF, 0x00FF, 0x0000 }, /* R17970 - ADCL_RETUNE_C26_1 */
	[17971] = { 0xFFFF, 0xFFFF, 0x0000 }, /* R17971 - ADCL_RETUNE_C26_0 */
	[17972] = { 0x00FF, 0x00FF, 0x0000 }, /* R17972 - ADCL_RETUNE_C27_1 */
	[17973] = { 0xFFFF, 0xFFFF, 0x0000 }, /* R17973 - ADCL_RETUNE_C27_0 */
	[17974] = { 0x00FF, 0x00FF, 0x0000 }, /* R17974 - ADCL_RETUNE_C28_1 */
	[17975] = { 0xFFFF, 0xFFFF, 0x0000 }, /* R17975 - ADCL_RETUNE_C28_0 */
	[17976] = { 0x00FF, 0x00FF, 0x0000 }, /* R17976 - ADCL_RETUNE_C29_1 */
	[17977] = { 0xFFFF, 0xFFFF, 0x0000 }, /* R17977 - ADCL_RETUNE_C29_0 */
	[17978] = { 0x00FF, 0x00FF, 0x0000 }, /* R17978 - ADCL_RETUNE_C30_1 */
	[17979] = { 0xFFFF, 0xFFFF, 0x0000 }, /* R17979 - ADCL_RETUNE_C30_0 */
	[17980] = { 0x00FF, 0x00FF, 0x0000 }, /* R17980 - ADCL_RETUNE_C31_1 */
	[17981] = { 0xFFFF, 0xFFFF, 0x0000 }, /* R17981 - ADCL_RETUNE_C31_0 */
	[17982] = { 0x00FF, 0x00FF, 0x0000 }, /* R17982 - ADCL_RETUNE_C32_1 */
	[17983] = { 0xFFFF, 0xFFFF, 0x0000 }, /* R17983 - ADCL_RETUNE_C32_0 */
	[18432] = { 0x00FF, 0x00FF, 0x0000 }, /* R18432 - RETUNEADC_PG2_1 */
	[18433] = { 0xFFFF, 0xFFFF, 0x0000 }, /* R18433 - RETUNEADC_PG2_0 */
	[18434] = { 0x00FF, 0x00FF, 0x0000 }, /* R18434 - RETUNEADC_PG_1 */
	[18435] = { 0xFFFF, 0xFFFF, 0x0000 }, /* R18435 - RETUNEADC_PG_0 */
	[18944] = { 0x00FF, 0x00FF, 0x0000 }, /* R18944 - ADCR_RETUNE_C1_1 */
	[18945] = { 0xFFFF, 0xFFFF, 0x0000 }, /* R18945 - ADCR_RETUNE_C1_0 */
	[18946] = { 0x00FF, 0x00FF, 0x0000 }, /* R18946 - ADCR_RETUNE_C2_1 */
	[18947] = { 0xFFFF, 0xFFFF, 0x0000 }, /* R18947 - ADCR_RETUNE_C2_0 */
	[18948] = { 0x00FF, 0x00FF, 0x0000 }, /* R18948 - ADCR_RETUNE_C3_1 */
	[18949] = { 0xFFFF, 0xFFFF, 0x0000 }, /* R18949 - ADCR_RETUNE_C3_0 */
	[18950] = { 0x00FF, 0x00FF, 0x0000 }, /* R18950 - ADCR_RETUNE_C4_1 */
	[18951] = { 0xFFFF, 0xFFFF, 0x0000 }, /* R18951 - ADCR_RETUNE_C4_0 */
	[18952] = { 0x00FF, 0x00FF, 0x0000 }, /* R18952 - ADCR_RETUNE_C5_1 */
	[18953] = { 0xFFFF, 0xFFFF, 0x0000 }, /* R18953 - ADCR_RETUNE_C5_0 */
	[18954] = { 0x00FF, 0x00FF, 0x0000 }, /* R18954 - ADCR_RETUNE_C6_1 */
	[18955] = { 0xFFFF, 0xFFFF, 0x0000 }, /* R18955 - ADCR_RETUNE_C6_0 */
	[18956] = { 0x00FF, 0x00FF, 0x0000 }, /* R18956 - ADCR_RETUNE_C7_1 */
	[18957] = { 0xFFFF, 0xFFFF, 0x0000 }, /* R18957 - ADCR_RETUNE_C7_0 */
	[18958] = { 0x00FF, 0x00FF, 0x0000 }, /* R18958 - ADCR_RETUNE_C8_1 */
	[18959] = { 0xFFFF, 0xFFFF, 0x0000 }, /* R18959 - ADCR_RETUNE_C8_0 */
	[18960] = { 0x00FF, 0x00FF, 0x0000 }, /* R18960 - ADCR_RETUNE_C9_1 */
	[18961] = { 0xFFFF, 0xFFFF, 0x0000 }, /* R18961 - ADCR_RETUNE_C9_0 */
	[18962] = { 0x00FF, 0x00FF, 0x0000 }, /* R18962 - ADCR_RETUNE_C10_1 */
	[18963] = { 0xFFFF, 0xFFFF, 0x0000 }, /* R18963 - ADCR_RETUNE_C10_0 */
	[18964] = { 0x00FF, 0x00FF, 0x0000 }, /* R18964 - ADCR_RETUNE_C11_1 */
	[18965] = { 0xFFFF, 0xFFFF, 0x0000 }, /* R18965 - ADCR_RETUNE_C11_0 */
	[18966] = { 0x00FF, 0x00FF, 0x0000 }, /* R18966 - ADCR_RETUNE_C12_1 */
	[18967] = { 0xFFFF, 0xFFFF, 0x0000 }, /* R18967 - ADCR_RETUNE_C12_0 */
	[18968] = { 0x00FF, 0x00FF, 0x0000 }, /* R18968 - ADCR_RETUNE_C13_1 */
	[18969] = { 0xFFFF, 0xFFFF, 0x0000 }, /* R18969 - ADCR_RETUNE_C13_0 */
	[18970] = { 0x00FF, 0x00FF, 0x0000 }, /* R18970 - ADCR_RETUNE_C14_1 */
	[18971] = { 0xFFFF, 0xFFFF, 0x0000 }, /* R18971 - ADCR_RETUNE_C14_0 */
	[18972] = { 0x00FF, 0x00FF, 0x0000 }, /* R18972 - ADCR_RETUNE_C15_1 */
	[18973] = { 0xFFFF, 0xFFFF, 0x0000 }, /* R18973 - ADCR_RETUNE_C15_0 */
	[18974] = { 0x00FF, 0x00FF, 0x0000 }, /* R18974 - ADCR_RETUNE_C16_1 */
	[18975] = { 0xFFFF, 0xFFFF, 0x0000 }, /* R18975 - ADCR_RETUNE_C16_0 */
	[18976] = { 0x00FF, 0x00FF, 0x0000 }, /* R18976 - ADCR_RETUNE_C17_1 */
	[18977] = { 0xFFFF, 0xFFFF, 0x0000 }, /* R18977 - ADCR_RETUNE_C17_0 */
	[18978] = { 0x00FF, 0x00FF, 0x0000 }, /* R18978 - ADCR_RETUNE_C18_1 */
	[18979] = { 0xFFFF, 0xFFFF, 0x0000 }, /* R18979 - ADCR_RETUNE_C18_0 */
	[18980] = { 0x00FF, 0x00FF, 0x0000 }, /* R18980 - ADCR_RETUNE_C19_1 */
	[18981] = { 0xFFFF, 0xFFFF, 0x0000 }, /* R18981 - ADCR_RETUNE_C19_0 */
	[18982] = { 0x00FF, 0x00FF, 0x0000 }, /* R18982 - ADCR_RETUNE_C20_1 */
	[18983] = { 0xFFFF, 0xFFFF, 0x0000 }, /* R18983 - ADCR_RETUNE_C20_0 */
	[18984] = { 0x00FF, 0x00FF, 0x0000 }, /* R18984 - ADCR_RETUNE_C21_1 */
	[18985] = { 0xFFFF, 0xFFFF, 0x0000 }, /* R18985 - ADCR_RETUNE_C21_0 */
	[18986] = { 0x00FF, 0x00FF, 0x0000 }, /* R18986 - ADCR_RETUNE_C22_1 */
	[18987] = { 0xFFFF, 0xFFFF, 0x0000 }, /* R18987 - ADCR_RETUNE_C22_0 */
	[18988] = { 0x00FF, 0x00FF, 0x0000 }, /* R18988 - ADCR_RETUNE_C23_1 */
	[18989] = { 0xFFFF, 0xFFFF, 0x0000 }, /* R18989 - ADCR_RETUNE_C23_0 */
	[18990] = { 0x00FF, 0x00FF, 0x0000 }, /* R18990 - ADCR_RETUNE_C24_1 */
	[18991] = { 0xFFFF, 0xFFFF, 0x0000 }, /* R18991 - ADCR_RETUNE_C24_0 */
	[18992] = { 0x00FF, 0x00FF, 0x0000 }, /* R18992 - ADCR_RETUNE_C25_1 */
	[18993] = { 0xFFFF, 0xFFFF, 0x0000 }, /* R18993 - ADCR_RETUNE_C25_0 */
	[18994] = { 0x00FF, 0x00FF, 0x0000 }, /* R18994 - ADCR_RETUNE_C26_1 */
	[18995] = { 0xFFFF, 0xFFFF, 0x0000 }, /* R18995 - ADCR_RETUNE_C26_0 */
	[18996] = { 0x00FF, 0x00FF, 0x0000 }, /* R18996 - ADCR_RETUNE_C27_1 */
	[18997] = { 0xFFFF, 0xFFFF, 0x0000 }, /* R18997 - ADCR_RETUNE_C27_0 */
	[18998] = { 0x00FF, 0x00FF, 0x0000 }, /* R18998 - ADCR_RETUNE_C28_1 */
	[18999] = { 0xFFFF, 0xFFFF, 0x0000 }, /* R18999 - ADCR_RETUNE_C28_0 */
	[19000] = { 0x00FF, 0x00FF, 0x0000 }, /* R19000 - ADCR_RETUNE_C29_1 */
	[19001] = { 0xFFFF, 0xFFFF, 0x0000 }, /* R19001 - ADCR_RETUNE_C29_0 */
	[19002] = { 0x00FF, 0x00FF, 0x0000 }, /* R19002 - ADCR_RETUNE_C30_1 */
	[19003] = { 0xFFFF, 0xFFFF, 0x0000 }, /* R19003 - ADCR_RETUNE_C30_0 */
	[19004] = { 0x00FF, 0x00FF, 0x0000 }, /* R19004 - ADCR_RETUNE_C31_1 */
	[19005] = { 0xFFFF, 0xFFFF, 0x0000 }, /* R19005 - ADCR_RETUNE_C31_0 */
	[19006] = { 0x00FF, 0x00FF, 0x0000 }, /* R19006 - ADCR_RETUNE_C32_1 */
	[19007] = { 0xFFFF, 0xFFFF, 0x0000 }, /* R19007 - ADCR_RETUNE_C32_0 */
	[19456] = { 0x00FF, 0x00FF, 0x0000 }, /* R19456 - DACL_RETUNE_C1_1 */
	[19457] = { 0xFFFF, 0xFFFF, 0x0000 }, /* R19457 - DACL_RETUNE_C1_0 */
	[19458] = { 0x00FF, 0x00FF, 0x0000 }, /* R19458 - DACL_RETUNE_C2_1 */
	[19459] = { 0xFFFF, 0xFFFF, 0x0000 }, /* R19459 - DACL_RETUNE_C2_0 */
	[19460] = { 0x00FF, 0x00FF, 0x0000 }, /* R19460 - DACL_RETUNE_C3_1 */
	[19461] = { 0xFFFF, 0xFFFF, 0x0000 }, /* R19461 - DACL_RETUNE_C3_0 */
	[19462] = { 0x00FF, 0x00FF, 0x0000 }, /* R19462 - DACL_RETUNE_C4_1 */
	[19463] = { 0xFFFF, 0xFFFF, 0x0000 }, /* R19463 - DACL_RETUNE_C4_0 */
	[19464] = { 0x00FF, 0x00FF, 0x0000 }, /* R19464 - DACL_RETUNE_C5_1 */
	[19465] = { 0xFFFF, 0xFFFF, 0x0000 }, /* R19465 - DACL_RETUNE_C5_0 */
	[19466] = { 0x00FF, 0x00FF, 0x0000 }, /* R19466 - DACL_RETUNE_C6_1 */
	[19467] = { 0xFFFF, 0xFFFF, 0x0000 }, /* R19467 - DACL_RETUNE_C6_0 */
	[19468] = { 0x00FF, 0x00FF, 0x0000 }, /* R19468 - DACL_RETUNE_C7_1 */
	[19469] = { 0xFFFF, 0xFFFF, 0x0000 }, /* R19469 - DACL_RETUNE_C7_0 */
	[19470] = { 0x00FF, 0x00FF, 0x0000 }, /* R19470 - DACL_RETUNE_C8_1 */
	[19471] = { 0xFFFF, 0xFFFF, 0x0000 }, /* R19471 - DACL_RETUNE_C8_0 */
	[19472] = { 0x00FF, 0x00FF, 0x0000 }, /* R19472 - DACL_RETUNE_C9_1 */
	[19473] = { 0xFFFF, 0xFFFF, 0x0000 }, /* R19473 - DACL_RETUNE_C9_0 */
	[19474] = { 0x00FF, 0x00FF, 0x0000 }, /* R19474 - DACL_RETUNE_C10_1 */
	[19475] = { 0xFFFF, 0xFFFF, 0x0000 }, /* R19475 - DACL_RETUNE_C10_0 */
	[19476] = { 0x00FF, 0x00FF, 0x0000 }, /* R19476 - DACL_RETUNE_C11_1 */
	[19477] = { 0xFFFF, 0xFFFF, 0x0000 }, /* R19477 - DACL_RETUNE_C11_0 */
	[19478] = { 0x00FF, 0x00FF, 0x0000 }, /* R19478 - DACL_RETUNE_C12_1 */
	[19479] = { 0xFFFF, 0xFFFF, 0x0000 }, /* R19479 - DACL_RETUNE_C12_0 */
	[19480] = { 0x00FF, 0x00FF, 0x0000 }, /* R19480 - DACL_RETUNE_C13_1 */
	[19481] = { 0xFFFF, 0xFFFF, 0x0000 }, /* R19481 - DACL_RETUNE_C13_0 */
	[19482] = { 0x00FF, 0x00FF, 0x0000 }, /* R19482 - DACL_RETUNE_C14_1 */
	[19483] = { 0xFFFF, 0xFFFF, 0x0000 }, /* R19483 - DACL_RETUNE_C14_0 */
	[19484] = { 0x00FF, 0x00FF, 0x0000 }, /* R19484 - DACL_RETUNE_C15_1 */
	[19485] = { 0xFFFF, 0xFFFF, 0x0000 }, /* R19485 - DACL_RETUNE_C15_0 */
	[19486] = { 0x00FF, 0x00FF, 0x0000 }, /* R19486 - DACL_RETUNE_C16_1 */
	[19487] = { 0xFFFF, 0xFFFF, 0x0000 }, /* R19487 - DACL_RETUNE_C16_0 */
	[19488] = { 0x00FF, 0x00FF, 0x0000 }, /* R19488 - DACL_RETUNE_C17_1 */
	[19489] = { 0xFFFF, 0xFFFF, 0x0000 }, /* R19489 - DACL_RETUNE_C17_0 */
	[19490] = { 0x00FF, 0x00FF, 0x0000 }, /* R19490 - DACL_RETUNE_C18_1 */
	[19491] = { 0xFFFF, 0xFFFF, 0x0000 }, /* R19491 - DACL_RETUNE_C18_0 */
	[19492] = { 0x00FF, 0x00FF, 0x0000 }, /* R19492 - DACL_RETUNE_C19_1 */
	[19493] = { 0xFFFF, 0xFFFF, 0x0000 }, /* R19493 - DACL_RETUNE_C19_0 */
	[19494] = { 0x00FF, 0x00FF, 0x0000 }, /* R19494 - DACL_RETUNE_C20_1 */
	[19495] = { 0xFFFF, 0xFFFF, 0x0000 }, /* R19495 - DACL_RETUNE_C20_0 */
	[19496] = { 0x00FF, 0x00FF, 0x0000 }, /* R19496 - DACL_RETUNE_C21_1 */
	[19497] = { 0xFFFF, 0xFFFF, 0x0000 }, /* R19497 - DACL_RETUNE_C21_0 */
	[19498] = { 0x00FF, 0x00FF, 0x0000 }, /* R19498 - DACL_RETUNE_C22_1 */
	[19499] = { 0xFFFF, 0xFFFF, 0x0000 }, /* R19499 - DACL_RETUNE_C22_0 */
	[19500] = { 0x00FF, 0x00FF, 0x0000 }, /* R19500 - DACL_RETUNE_C23_1 */
	[19501] = { 0xFFFF, 0xFFFF, 0x0000 }, /* R19501 - DACL_RETUNE_C23_0 */
	[19502] = { 0x00FF, 0x00FF, 0x0000 }, /* R19502 - DACL_RETUNE_C24_1 */
	[19503] = { 0xFFFF, 0xFFFF, 0x0000 }, /* R19503 - DACL_RETUNE_C24_0 */
	[19504] = { 0x00FF, 0x00FF, 0x0000 }, /* R19504 - DACL_RETUNE_C25_1 */
	[19505] = { 0xFFFF, 0xFFFF, 0x0000 }, /* R19505 - DACL_RETUNE_C25_0 */
	[19506] = { 0x00FF, 0x00FF, 0x0000 }, /* R19506 - DACL_RETUNE_C26_1 */
	[19507] = { 0xFFFF, 0xFFFF, 0x0000 }, /* R19507 - DACL_RETUNE_C26_0 */
	[19508] = { 0x00FF, 0x00FF, 0x0000 }, /* R19508 - DACL_RETUNE_C27_1 */
	[19509] = { 0xFFFF, 0xFFFF, 0x0000 }, /* R19509 - DACL_RETUNE_C27_0 */
	[19510] = { 0x00FF, 0x00FF, 0x0000 }, /* R19510 - DACL_RETUNE_C28_1 */
	[19511] = { 0xFFFF, 0xFFFF, 0x0000 }, /* R19511 - DACL_RETUNE_C28_0 */
	[19512] = { 0x00FF, 0x00FF, 0x0000 }, /* R19512 - DACL_RETUNE_C29_1 */
	[19513] = { 0xFFFF, 0xFFFF, 0x0000 }, /* R19513 - DACL_RETUNE_C29_0 */
	[19514] = { 0x00FF, 0x00FF, 0x0000 }, /* R19514 - DACL_RETUNE_C30_1 */
	[19515] = { 0xFFFF, 0xFFFF, 0x0000 }, /* R19515 - DACL_RETUNE_C30_0 */
	[19516] = { 0x00FF, 0x00FF, 0x0000 }, /* R19516 - DACL_RETUNE_C31_1 */
	[19517] = { 0xFFFF, 0xFFFF, 0x0000 }, /* R19517 - DACL_RETUNE_C31_0 */
	[19518] = { 0x00FF, 0x00FF, 0x0000 }, /* R19518 - DACL_RETUNE_C32_1 */
	[19519] = { 0xFFFF, 0xFFFF, 0x0000 }, /* R19519 - DACL_RETUNE_C32_0 */
	[19968] = { 0x00FF, 0x00FF, 0x0000 }, /* R19968 - RETUNEDAC_PG2_1 */
	[19969] = { 0xFFFF, 0xFFFF, 0x0000 }, /* R19969 - RETUNEDAC_PG2_0 */
	[19970] = { 0x00FF, 0x00FF, 0x0000 }, /* R19970 - RETUNEDAC_PG_1 */
	[19971] = { 0xFFFF, 0xFFFF, 0x0000 }, /* R19971 - RETUNEDAC_PG_0 */
	[20480] = { 0x00FF, 0x00FF, 0x0000 }, /* R20480 - DACR_RETUNE_C1_1 */
	[20481] = { 0xFFFF, 0xFFFF, 0x0000 }, /* R20481 - DACR_RETUNE_C1_0 */
	[20482] = { 0x00FF, 0x00FF, 0x0000 }, /* R20482 - DACR_RETUNE_C2_1 */
	[20483] = { 0xFFFF, 0xFFFF, 0x0000 }, /* R20483 - DACR_RETUNE_C2_0 */
	[20484] = { 0x00FF, 0x00FF, 0x0000 }, /* R20484 - DACR_RETUNE_C3_1 */
	[20485] = { 0xFFFF, 0xFFFF, 0x0000 }, /* R20485 - DACR_RETUNE_C3_0 */
	[20486] = { 0x00FF, 0x00FF, 0x0000 }, /* R20486 - DACR_RETUNE_C4_1 */
	[20487] = { 0xFFFF, 0xFFFF, 0x0000 }, /* R20487 - DACR_RETUNE_C4_0 */
	[20488] = { 0x00FF, 0x00FF, 0x0000 }, /* R20488 - DACR_RETUNE_C5_1 */
	[20489] = { 0xFFFF, 0xFFFF, 0x0000 }, /* R20489 - DACR_RETUNE_C5_0 */
	[20490] = { 0x00FF, 0x00FF, 0x0000 }, /* R20490 - DACR_RETUNE_C6_1 */
	[20491] = { 0xFFFF, 0xFFFF, 0x0000 }, /* R20491 - DACR_RETUNE_C6_0 */
	[20492] = { 0x00FF, 0x00FF, 0x0000 }, /* R20492 - DACR_RETUNE_C7_1 */
	[20493] = { 0xFFFF, 0xFFFF, 0x0000 }, /* R20493 - DACR_RETUNE_C7_0 */
	[20494] = { 0x00FF, 0x00FF, 0x0000 }, /* R20494 - DACR_RETUNE_C8_1 */
	[20495] = { 0xFFFF, 0xFFFF, 0x0000 }, /* R20495 - DACR_RETUNE_C8_0 */
	[20496] = { 0x00FF, 0x00FF, 0x0000 }, /* R20496 - DACR_RETUNE_C9_1 */
	[20497] = { 0xFFFF, 0xFFFF, 0x0000 }, /* R20497 - DACR_RETUNE_C9_0 */
	[20498] = { 0x00FF, 0x00FF, 0x0000 }, /* R20498 - DACR_RETUNE_C10_1 */
	[20499] = { 0xFFFF, 0xFFFF, 0x0000 }, /* R20499 - DACR_RETUNE_C10_0 */
	[20500] = { 0x00FF, 0x00FF, 0x0000 }, /* R20500 - DACR_RETUNE_C11_1 */
	[20501] = { 0xFFFF, 0xFFFF, 0x0000 }, /* R20501 - DACR_RETUNE_C11_0 */
	[20502] = { 0x00FF, 0x00FF, 0x0000 }, /* R20502 - DACR_RETUNE_C12_1 */
	[20503] = { 0xFFFF, 0xFFFF, 0x0000 }, /* R20503 - DACR_RETUNE_C12_0 */
	[20504] = { 0x00FF, 0x00FF, 0x0000 }, /* R20504 - DACR_RETUNE_C13_1 */
	[20505] = { 0xFFFF, 0xFFFF, 0x0000 }, /* R20505 - DACR_RETUNE_C13_0 */
	[20506] = { 0x00FF, 0x00FF, 0x0000 }, /* R20506 - DACR_RETUNE_C14_1 */
	[20507] = { 0xFFFF, 0xFFFF, 0x0000 }, /* R20507 - DACR_RETUNE_C14_0 */
	[20508] = { 0x00FF, 0x00FF, 0x0000 }, /* R20508 - DACR_RETUNE_C15_1 */
	[20509] = { 0xFFFF, 0xFFFF, 0x0000 }, /* R20509 - DACR_RETUNE_C15_0 */
	[20510] = { 0x00FF, 0x00FF, 0x0000 }, /* R20510 - DACR_RETUNE_C16_1 */
	[20511] = { 0xFFFF, 0xFFFF, 0x0000 }, /* R20511 - DACR_RETUNE_C16_0 */
	[20512] = { 0x00FF, 0x00FF, 0x0000 }, /* R20512 - DACR_RETUNE_C17_1 */
	[20513] = { 0xFFFF, 0xFFFF, 0x0000 }, /* R20513 - DACR_RETUNE_C17_0 */
	[20514] = { 0x00FF, 0x00FF, 0x0000 }, /* R20514 - DACR_RETUNE_C18_1 */
	[20515] = { 0xFFFF, 0xFFFF, 0x0000 }, /* R20515 - DACR_RETUNE_C18_0 */
	[20516] = { 0x00FF, 0x00FF, 0x0000 }, /* R20516 - DACR_RETUNE_C19_1 */
	[20517] = { 0xFFFF, 0xFFFF, 0x0000 }, /* R20517 - DACR_RETUNE_C19_0 */
	[20518] = { 0x00FF, 0x00FF, 0x0000 }, /* R20518 - DACR_RETUNE_C20_1 */
	[20519] = { 0xFFFF, 0xFFFF, 0x0000 }, /* R20519 - DACR_RETUNE_C20_0 */
	[20520] = { 0x00FF, 0x00FF, 0x0000 }, /* R20520 - DACR_RETUNE_C21_1 */
	[20521] = { 0xFFFF, 0xFFFF, 0x0000 }, /* R20521 - DACR_RETUNE_C21_0 */
	[20522] = { 0x00FF, 0x00FF, 0x0000 }, /* R20522 - DACR_RETUNE_C22_1 */
	[20523] = { 0xFFFF, 0xFFFF, 0x0000 }, /* R20523 - DACR_RETUNE_C22_0 */
	[20524] = { 0x00FF, 0x00FF, 0x0000 }, /* R20524 - DACR_RETUNE_C23_1 */
	[20525] = { 0xFFFF, 0xFFFF, 0x0000 }, /* R20525 - DACR_RETUNE_C23_0 */
	[20526] = { 0x00FF, 0x00FF, 0x0000 }, /* R20526 - DACR_RETUNE_C24_1 */
	[20527] = { 0xFFFF, 0xFFFF, 0x0000 }, /* R20527 - DACR_RETUNE_C24_0 */
	[20528] = { 0x00FF, 0x00FF, 0x0000 }, /* R20528 - DACR_RETUNE_C25_1 */
	[20529] = { 0xFFFF, 0xFFFF, 0x0000 }, /* R20529 - DACR_RETUNE_C25_0 */
	[20530] = { 0x00FF, 0x00FF, 0x0000 }, /* R20530 - DACR_RETUNE_C26_1 */
	[20531] = { 0xFFFF, 0xFFFF, 0x0000 }, /* R20531 - DACR_RETUNE_C26_0 */
	[20532] = { 0x00FF, 0x00FF, 0x0000 }, /* R20532 - DACR_RETUNE_C27_1 */
	[20533] = { 0xFFFF, 0xFFFF, 0x0000 }, /* R20533 - DACR_RETUNE_C27_0 */
	[20534] = { 0x00FF, 0x00FF, 0x0000 }, /* R20534 - DACR_RETUNE_C28_1 */
	[20535] = { 0xFFFF, 0xFFFF, 0x0000 }, /* R20535 - DACR_RETUNE_C28_0 */
	[20536] = { 0x00FF, 0x00FF, 0x0000 }, /* R20536 - DACR_RETUNE_C29_1 */
	[20537] = { 0xFFFF, 0xFFFF, 0x0000 }, /* R20537 - DACR_RETUNE_C29_0 */
	[20538] = { 0x00FF, 0x00FF, 0x0000 }, /* R20538 - DACR_RETUNE_C30_1 */
	[20539] = { 0xFFFF, 0xFFFF, 0x0000 }, /* R20539 - DACR_RETUNE_C30_0 */
	[20540] = { 0x00FF, 0x00FF, 0x0000 }, /* R20540 - DACR_RETUNE_C31_1 */
	[20541] = { 0xFFFF, 0xFFFF, 0x0000 }, /* R20541 - DACR_RETUNE_C31_0 */
	[20542] = { 0x00FF, 0x00FF, 0x0000 }, /* R20542 - DACR_RETUNE_C32_1 */
	[20543] = { 0xFFFF, 0xFFFF, 0x0000 }, /* R20543 - DACR_RETUNE_C32_0 */
	[20992] = { 0x00FF, 0x00FF, 0x0000 }, /* R20992 - VSS_XHD2_1 */
	[20993] = { 0xFFFF, 0xFFFF, 0x0000 }, /* R20993 - VSS_XHD2_0 */
	[20994] = { 0x00FF, 0x00FF, 0x0000 }, /* R20994 - VSS_XHD3_1 */
	[20995] = { 0xFFFF, 0xFFFF, 0x0000 }, /* R20995 - VSS_XHD3_0 */
	[20996] = { 0x00FF, 0x00FF, 0x0000 }, /* R20996 - VSS_XHN1_1 */
	[20997] = { 0xFFFF, 0xFFFF, 0x0000 }, /* R20997 - VSS_XHN1_0 */
	[20998] = { 0x00FF, 0x00FF, 0x0000 }, /* R20998 - VSS_XHN2_1 */
	[20999] = { 0xFFFF, 0xFFFF, 0x0000 }, /* R20999 - VSS_XHN2_0 */
	[21000] = { 0x00FF, 0x00FF, 0x0000 }, /* R21000 - VSS_XHN3_1 */
	[21001] = { 0xFFFF, 0xFFFF, 0x0000 }, /* R21001 - VSS_XHN3_0 */
	[21002] = { 0x00FF, 0x00FF, 0x0000 }, /* R21002 - VSS_XLA_1 */
	[21003] = { 0xFFFF, 0xFFFF, 0x0000 }, /* R21003 - VSS_XLA_0 */
	[21004] = { 0x00FF, 0x00FF, 0x0000 }, /* R21004 - VSS_XLB_1 */
	[21005] = { 0xFFFF, 0xFFFF, 0x0000 }, /* R21005 - VSS_XLB_0 */
	[21006] = { 0x00FF, 0x00FF, 0x0000 }, /* R21006 - VSS_XLG_1 */
	[21007] = { 0xFFFF, 0xFFFF, 0x0000 }, /* R21007 - VSS_XLG_0 */
	[21008] = { 0x00FF, 0x00FF, 0x0000 }, /* R21008 - VSS_PG2_1 */
	[21009] = { 0xFFFF, 0xFFFF, 0x0000 }, /* R21009 - VSS_PG2_0 */
	[21010] = { 0x00FF, 0x00FF, 0x0000 }, /* R21010 - VSS_PG_1 */
	[21011] = { 0xFFFF, 0xFFFF, 0x0000 }, /* R21011 - VSS_PG_0 */
	[21012] = { 0x00FF, 0x00FF, 0x0000 }, /* R21012 - VSS_XTD1_1 */
	[21013] = { 0xFFFF, 0xFFFF, 0x0000 }, /* R21013 - VSS_XTD1_0 */
	[21014] = { 0x00FF, 0x00FF, 0x0000 }, /* R21014 - VSS_XTD2_1 */
	[21015] = { 0xFFFF, 0xFFFF, 0x0000 }, /* R21015 - VSS_XTD2_0 */
	[21016] = { 0x00FF, 0x00FF, 0x0000 }, /* R21016 - VSS_XTD3_1 */
	[21017] = { 0xFFFF, 0xFFFF, 0x0000 }, /* R21017 - VSS_XTD3_0 */
	[21018] = { 0x00FF, 0x00FF, 0x0000 }, /* R21018 - VSS_XTD4_1 */
	[21019] = { 0xFFFF, 0xFFFF, 0x0000 }, /* R21019 - VSS_XTD4_0 */
	[21020] = { 0x00FF, 0x00FF, 0x0000 }, /* R21020 - VSS_XTD5_1 */
	[21021] = { 0xFFFF, 0xFFFF, 0x0000 }, /* R21021 - VSS_XTD5_0 */
	[21022] = { 0x00FF, 0x00FF, 0x0000 }, /* R21022 - VSS_XTD6_1 */
	[21023] = { 0xFFFF, 0xFFFF, 0x0000 }, /* R21023 - VSS_XTD6_0 */
	[21024] = { 0x00FF, 0x00FF, 0x0000 }, /* R21024 - VSS_XTD7_1 */
	[21025] = { 0xFFFF, 0xFFFF, 0x0000 }, /* R21025 - VSS_XTD7_0 */
	[21026] = { 0x00FF, 0x00FF, 0x0000 }, /* R21026 - VSS_XTD8_1 */
	[21027] = { 0xFFFF, 0xFFFF, 0x0000 }, /* R21027 - VSS_XTD8_0 */
	[21028] = { 0x00FF, 0x00FF, 0x0000 }, /* R21028 - VSS_XTD9_1 */
	[21029] = { 0xFFFF, 0xFFFF, 0x0000 }, /* R21029 - VSS_XTD9_0 */
	[21030] = { 0x00FF, 0x00FF, 0x0000 }, /* R21030 - VSS_XTD10_1 */
	[21031] = { 0xFFFF, 0xFFFF, 0x0000 }, /* R21031 - VSS_XTD10_0 */
	[21032] = { 0x00FF, 0x00FF, 0x0000 }, /* R21032 - VSS_XTD11_1 */
	[21033] = { 0xFFFF, 0xFFFF, 0x0000 }, /* R21033 - VSS_XTD11_0 */
	[21034] = { 0x00FF, 0x00FF, 0x0000 }, /* R21034 - VSS_XTD12_1 */
	[21035] = { 0xFFFF, 0xFFFF, 0x0000 }, /* R21035 - VSS_XTD12_0 */
	[21036] = { 0x00FF, 0x00FF, 0x0000 }, /* R21036 - VSS_XTD13_1 */
	[21037] = { 0xFFFF, 0xFFFF, 0x0000 }, /* R21037 - VSS_XTD13_0 */
	[21038] = { 0x00FF, 0x00FF, 0x0000 }, /* R21038 - VSS_XTD14_1 */
	[21039] = { 0xFFFF, 0xFFFF, 0x0000 }, /* R21039 - VSS_XTD14_0 */
	[21040] = { 0x00FF, 0x00FF, 0x0000 }, /* R21040 - VSS_XTD15_1 */
	[21041] = { 0xFFFF, 0xFFFF, 0x0000 }, /* R21041 - VSS_XTD15_0 */
	[21042] = { 0x00FF, 0x00FF, 0x0000 }, /* R21042 - VSS_XTD16_1 */
	[21043] = { 0xFFFF, 0xFFFF, 0x0000 }, /* R21043 - VSS_XTD16_0 */
	[21044] = { 0x00FF, 0x00FF, 0x0000 }, /* R21044 - VSS_XTD17_1 */
	[21045] = { 0xFFFF, 0xFFFF, 0x0000 }, /* R21045 - VSS_XTD17_0 */
	[21046] = { 0x00FF, 0x00FF, 0x0000 }, /* R21046 - VSS_XTD18_1 */
	[21047] = { 0xFFFF, 0xFFFF, 0x0000 }, /* R21047 - VSS_XTD18_0 */
	[21048] = { 0x00FF, 0x00FF, 0x0000 }, /* R21048 - VSS_XTD19_1 */
	[21049] = { 0xFFFF, 0xFFFF, 0x0000 }, /* R21049 - VSS_XTD19_0 */
	[21050] = { 0x00FF, 0x00FF, 0x0000 }, /* R21050 - VSS_XTD20_1 */
	[21051] = { 0xFFFF, 0xFFFF, 0x0000 }, /* R21051 - VSS_XTD20_0 */
	[21052] = { 0x00FF, 0x00FF, 0x0000 }, /* R21052 - VSS_XTD21_1 */
	[21053] = { 0xFFFF, 0xFFFF, 0x0000 }, /* R21053 - VSS_XTD21_0 */
	[21054] = { 0x00FF, 0x00FF, 0x0000 }, /* R21054 - VSS_XTD22_1 */
	[21055] = { 0xFFFF, 0xFFFF, 0x0000 }, /* R21055 - VSS_XTD22_0 */
	[21056] = { 0x00FF, 0x00FF, 0x0000 }, /* R21056 - VSS_XTD23_1 */
	[21057] = { 0xFFFF, 0xFFFF, 0x0000 }, /* R21057 - VSS_XTD23_0 */
	[21058] = { 0x00FF, 0x00FF, 0x0000 }, /* R21058 - VSS_XTD24_1 */
	[21059] = { 0xFFFF, 0xFFFF, 0x0000 }, /* R21059 - VSS_XTD24_0 */
	[21060] = { 0x00FF, 0x00FF, 0x0000 }, /* R21060 - VSS_XTD25_1 */
	[21061] = { 0xFFFF, 0xFFFF, 0x0000 }, /* R21061 - VSS_XTD25_0 */
	[21062] = { 0x00FF, 0x00FF, 0x0000 }, /* R21062 - VSS_XTD26_1 */
	[21063] = { 0xFFFF, 0xFFFF, 0x0000 }, /* R21063 - VSS_XTD26_0 */
	[21064] = { 0x00FF, 0x00FF, 0x0000 }, /* R21064 - VSS_XTD27_1 */
	[21065] = { 0xFFFF, 0xFFFF, 0x0000 }, /* R21065 - VSS_XTD27_0 */
	[21066] = { 0x00FF, 0x00FF, 0x0000 }, /* R21066 - VSS_XTD28_1 */
	[21067] = { 0xFFFF, 0xFFFF, 0x0000 }, /* R21067 - VSS_XTD28_0 */
	[21068] = { 0x00FF, 0x00FF, 0x0000 }, /* R21068 - VSS_XTD29_1 */
	[21069] = { 0xFFFF, 0xFFFF, 0x0000 }, /* R21069 - VSS_XTD29_0 */
	[21070] = { 0x00FF, 0x00FF, 0x0000 }, /* R21070 - VSS_XTD30_1 */
	[21071] = { 0xFFFF, 0xFFFF, 0x0000 }, /* R21071 - VSS_XTD30_0 */
	[21072] = { 0x00FF, 0x00FF, 0x0000 }, /* R21072 - VSS_XTD31_1 */
	[21073] = { 0xFFFF, 0xFFFF, 0x0000 }, /* R21073 - VSS_XTD31_0 */
	[21074] = { 0x00FF, 0x00FF, 0x0000 }, /* R21074 - VSS_XTD32_1 */
	[21075] = { 0xFFFF, 0xFFFF, 0x0000 }, /* R21075 - VSS_XTD32_0 */
	[21076] = { 0x00FF, 0x00FF, 0x0000 }, /* R21076 - VSS_XTS1_1 */
	[21077] = { 0xFFFF, 0xFFFF, 0x0000 }, /* R21077 - VSS_XTS1_0 */
	[21078] = { 0x00FF, 0x00FF, 0x0000 }, /* R21078 - VSS_XTS2_1 */
	[21079] = { 0xFFFF, 0xFFFF, 0x0000 }, /* R21079 - VSS_XTS2_0 */
	[21080] = { 0x00FF, 0x00FF, 0x0000 }, /* R21080 - VSS_XTS3_1 */
	[21081] = { 0xFFFF, 0xFFFF, 0x0000 }, /* R21081 - VSS_XTS3_0 */
	[21082] = { 0x00FF, 0x00FF, 0x0000 }, /* R21082 - VSS_XTS4_1 */
	[21083] = { 0xFFFF, 0xFFFF, 0x0000 }, /* R21083 - VSS_XTS4_0 */
	[21084] = { 0x00FF, 0x00FF, 0x0000 }, /* R21084 - VSS_XTS5_1 */
	[21085] = { 0xFFFF, 0xFFFF, 0x0000 }, /* R21085 - VSS_XTS5_0 */
	[21086] = { 0x00FF, 0x00FF, 0x0000 }, /* R21086 - VSS_XTS6_1 */
	[21087] = { 0xFFFF, 0xFFFF, 0x0000 }, /* R21087 - VSS_XTS6_0 */
	[21088] = { 0x00FF, 0x00FF, 0x0000 }, /* R21088 - VSS_XTS7_1 */
	[21089] = { 0xFFFF, 0xFFFF, 0x0000 }, /* R21089 - VSS_XTS7_0 */
	[21090] = { 0x00FF, 0x00FF, 0x0000 }, /* R21090 - VSS_XTS8_1 */
	[21091] = { 0xFFFF, 0xFFFF, 0x0000 }, /* R21091 - VSS_XTS8_0 */
	[21092] = { 0x00FF, 0x00FF, 0x0000 }, /* R21092 - VSS_XTS9_1 */
	[21093] = { 0xFFFF, 0xFFFF, 0x0000 }, /* R21093 - VSS_XTS9_0 */
	[21094] = { 0x00FF, 0x00FF, 0x0000 }, /* R21094 - VSS_XTS10_1 */
	[21095] = { 0xFFFF, 0xFFFF, 0x0000 }, /* R21095 - VSS_XTS10_0 */
	[21096] = { 0x00FF, 0x00FF, 0x0000 }, /* R21096 - VSS_XTS11_1 */
	[21097] = { 0xFFFF, 0xFFFF, 0x0000 }, /* R21097 - VSS_XTS11_0 */
	[21098] = { 0x00FF, 0x00FF, 0x0000 }, /* R21098 - VSS_XTS12_1 */
	[21099] = { 0xFFFF, 0xFFFF, 0x0000 }, /* R21099 - VSS_XTS12_0 */
	[21100] = { 0x00FF, 0x00FF, 0x0000 }, /* R21100 - VSS_XTS13_1 */
	[21101] = { 0xFFFF, 0xFFFF, 0x0000 }, /* R21101 - VSS_XTS13_0 */
	[21102] = { 0x00FF, 0x00FF, 0x0000 }, /* R21102 - VSS_XTS14_1 */
	[21103] = { 0xFFFF, 0xFFFF, 0x0000 }, /* R21103 - VSS_XTS14_0 */
	[21104] = { 0x00FF, 0x00FF, 0x0000 }, /* R21104 - VSS_XTS15_1 */
	[21105] = { 0xFFFF, 0xFFFF, 0x0000 }, /* R21105 - VSS_XTS15_0 */
	[21106] = { 0x00FF, 0x00FF, 0x0000 }, /* R21106 - VSS_XTS16_1 */
	[21107] = { 0xFFFF, 0xFFFF, 0x0000 }, /* R21107 - VSS_XTS16_0 */
	[21108] = { 0x00FF, 0x00FF, 0x0000 }, /* R21108 - VSS_XTS17_1 */
	[21109] = { 0xFFFF, 0xFFFF, 0x0000 }, /* R21109 - VSS_XTS17_0 */
	[21110] = { 0x00FF, 0x00FF, 0x0000 }, /* R21110 - VSS_XTS18_1 */
	[21111] = { 0xFFFF, 0xFFFF, 0x0000 }, /* R21111 - VSS_XTS18_0 */
	[21112] = { 0x00FF, 0x00FF, 0x0000 }, /* R21112 - VSS_XTS19_1 */
	[21113] = { 0xFFFF, 0xFFFF, 0x0000 }, /* R21113 - VSS_XTS19_0 */
	[21114] = { 0x00FF, 0x00FF, 0x0000 }, /* R21114 - VSS_XTS20_1 */
	[21115] = { 0xFFFF, 0xFFFF, 0x0000 }, /* R21115 - VSS_XTS20_0 */
	[21116] = { 0x00FF, 0x00FF, 0x0000 }, /* R21116 - VSS_XTS21_1 */
	[21117] = { 0xFFFF, 0xFFFF, 0x0000 }, /* R21117 - VSS_XTS21_0 */
	[21118] = { 0x00FF, 0x00FF, 0x0000 }, /* R21118 - VSS_XTS22_1 */
	[21119] = { 0xFFFF, 0xFFFF, 0x0000 }, /* R21119 - VSS_XTS22_0 */
	[21120] = { 0x00FF, 0x00FF, 0x0000 }, /* R21120 - VSS_XTS23_1 */
	[21121] = { 0xFFFF, 0xFFFF, 0x0000 }, /* R21121 - VSS_XTS23_0 */
	[21122] = { 0x00FF, 0x00FF, 0x0000 }, /* R21122 - VSS_XTS24_1 */
	[21123] = { 0xFFFF, 0xFFFF, 0x0000 }, /* R21123 - VSS_XTS24_0 */
	[21124] = { 0x00FF, 0x00FF, 0x0000 }, /* R21124 - VSS_XTS25_1 */
	[21125] = { 0xFFFF, 0xFFFF, 0x0000 }, /* R21125 - VSS_XTS25_0 */
	[21126] = { 0x00FF, 0x00FF, 0x0000 }, /* R21126 - VSS_XTS26_1 */
	[21127] = { 0xFFFF, 0xFFFF, 0x0000 }, /* R21127 - VSS_XTS26_0 */
	[21128] = { 0x00FF, 0x00FF, 0x0000 }, /* R21128 - VSS_XTS27_1 */
	[21129] = { 0xFFFF, 0xFFFF, 0x0000 }, /* R21129 - VSS_XTS27_0 */
	[21130] = { 0x00FF, 0x00FF, 0x0000 }, /* R21130 - VSS_XTS28_1 */
	[21131] = { 0xFFFF, 0xFFFF, 0x0000 }, /* R21131 - VSS_XTS28_0 */
	[21132] = { 0x00FF, 0x00FF, 0x0000 }, /* R21132 - VSS_XTS29_1 */
	[21133] = { 0xFFFF, 0xFFFF, 0x0000 }, /* R21133 - VSS_XTS29_0 */
	[21134] = { 0x00FF, 0x00FF, 0x0000 }, /* R21134 - VSS_XTS30_1 */
	[21135] = { 0xFFFF, 0xFFFF, 0x0000 }, /* R21135 - VSS_XTS30_0 */
	[21136] = { 0x00FF, 0x00FF, 0x0000 }, /* R21136 - VSS_XTS31_1 */
	[21137] = { 0xFFFF, 0xFFFF, 0x0000 }, /* R21137 - VSS_XTS31_0 */
	[21138] = { 0x00FF, 0x00FF, 0x0000 }, /* R21138 - VSS_XTS32_1 */
	[21139] = { 0xFFFF, 0xFFFF, 0x0000 }, /* R21139 - VSS_XTS32_0 */
=======

	{ 30, 0x005E },   /* R30    - Clocking 3 */
	{ 31, 0x0000 },   /* R31    - Input mixer control (1) */
	{ 32, 0x0145 },   /* R32    - Left input mixer volume */
	{ 33, 0x0145 },   /* R33    - Right input mixer volume */
	{ 34, 0x0009 },   /* R34    - Input mixer control (2) */
	{ 35, 0x0003 },   /* R35    - Input bias control */
	{ 37, 0x0008 },   /* R37    - Left input PGA control */
	{ 38, 0x0008 },   /* R38    - Right input PGA control */

	{ 40, 0x0000 },   /* R40    - SPKOUTL volume */
	{ 41, 0x0000 },   /* R41    - SPKOUTR volume */

	{ 51, 0x0003 },   /* R51    - Class D Control 2 */

	{ 56, 0x0506 },   /* R56    - Clocking 4 */
	{ 57, 0x0000 },   /* R57    - DAC DSP Mixing (1) */
	{ 58, 0x0000 },   /* R58    - DAC DSP Mixing (2) */

	{ 60, 0x0300 },   /* R60    - DC Servo 0 */
	{ 61, 0x0300 },   /* R61    - DC Servo 1 */

	{ 64, 0x0810 },   /* R64    - DC Servo 4 */

	{ 68, 0x001B },   /* R68    - Analogue PGA Bias */
	{ 69, 0x0000 },   /* R69    - Analogue HP 0 */

	{ 71, 0x01FB },   /* R71    - Analogue HP 2 */
	{ 72, 0x0000 },   /* R72    - Charge Pump 1 */

	{ 82, 0x0004 },   /* R82    - Charge Pump B */

	{ 87, 0x0000 },   /* R87    - Write Sequencer Control 1 */

	{ 90, 0x0000 },   /* R90    - Write Sequencer Control 2 */

	{ 93, 0x0000 },   /* R93    - Write Sequencer Control 3 */
	{ 94, 0x0000 },   /* R94    - Control Interface */

	{ 99, 0x0000 },   /* R99    - Mixer Enables */
	{ 100, 0x0000 },   /* R100   - Headphone Mixer (1) */
	{ 101, 0x0000 },   /* R101   - Headphone Mixer (2) */
	{ 102, 0x013F },   /* R102   - Headphone Mixer (3) */
	{ 103, 0x013F },   /* R103   - Headphone Mixer (4) */

	{ 105, 0x0000 },   /* R105   - Speaker Mixer (1) */
	{ 106, 0x0000 },   /* R106   - Speaker Mixer (2) */
	{ 107, 0x013F },   /* R107   - Speaker Mixer (3) */
	{ 108, 0x013F },   /* R108   - Speaker Mixer (4) */
	{ 109, 0x0003 },   /* R109   - Speaker Mixer (5) */
	{ 110, 0x0002 },   /* R110   - Beep Generator (1) */

	{ 115, 0x0006 },   /* R115   - Oscillator Trim (3) */
	{ 116, 0x0026 },   /* R116   - Oscillator Trim (4) */

	{ 119, 0x0000 },   /* R119   - Oscillator Trim (7) */

	{ 124, 0x0011 },   /* R124   - Analogue Clocking1 */
	{ 125, 0x004B },   /* R125   - Analogue Clocking2 */
	{ 126, 0x000D },   /* R126   - Analogue Clocking3 */
	{ 127, 0x0000 },   /* R127   - PLL Software Reset */

	{ 131, 0x0000 },   /* R131   - PLL 4 */

	{ 136, 0x0067 },   /* R136   - PLL 9 */
	{ 137, 0x001C },   /* R137   - PLL 10 */
	{ 138, 0x0071 },   /* R138   - PLL 11 */
	{ 139, 0x00C7 },   /* R139   - PLL 12 */
	{ 140, 0x0067 },   /* R140   - PLL 13 */
	{ 141, 0x0048 },   /* R141   - PLL 14 */
	{ 142, 0x0022 },   /* R142   - PLL 15 */
	{ 143, 0x0097 },   /* R143   - PLL 16 */

	{ 155, 0x000C },   /* R155   - FLL Control (1) */
	{ 156, 0x0039 },   /* R156   - FLL Control (2) */
	{ 157, 0x0180 },   /* R157   - FLL Control (3) */

	{ 159, 0x0032 },   /* R159   - FLL Control (5) */
	{ 160, 0x0018 },   /* R160   - FLL Control (6) */
	{ 161, 0x007D },   /* R161   - FLL Control (7) */
	{ 162, 0x0008 },   /* R162   - FLL Control (8) */

	{ 252, 0x0005 },   /* R252   - General test 1 */

	{ 256, 0x0000 },   /* R256   - DF1 */
	{ 257, 0x0000 },   /* R257   - DF2 */
	{ 258, 0x0000 },   /* R258   - DF3 */
	{ 259, 0x0000 },   /* R259   - DF4 */
	{ 260, 0x0000 },   /* R260   - DF5 */
	{ 261, 0x0000 },   /* R261   - DF6 */
	{ 262, 0x0000 },   /* R262   - DF7 */

	{ 264, 0x0000 },   /* R264   - LHPF1 */
	{ 265, 0x0000 },   /* R265   - LHPF2 */

	{ 268, 0x0000 },   /* R268   - THREED1 */
	{ 269, 0x0000 },   /* R269   - THREED2 */
	{ 270, 0x0000 },   /* R270   - THREED3 */
	{ 271, 0x0000 },   /* R271   - THREED4 */

	{ 276, 0x000C },   /* R276   - DRC 1 */
	{ 277, 0x0925 },   /* R277   - DRC 2 */
	{ 278, 0x0000 },   /* R278   - DRC 3 */
	{ 279, 0x0000 },   /* R279   - DRC 4 */
	{ 280, 0x0000 },   /* R280   - DRC 5 */

	{ 285, 0x0000 },   /* R285   - Tloopback */

	{ 335, 0x0004 },   /* R335   - EQ1 */
	{ 336, 0x6318 },   /* R336   - EQ2 */
	{ 337, 0x6300 },   /* R337   - EQ3 */
	{ 338, 0x0FCA },   /* R338   - EQ4 */
	{ 339, 0x0400 },   /* R339   - EQ5 */
	{ 340, 0x00D8 },   /* R340   - EQ6 */
	{ 341, 0x1EB5 },   /* R341   - EQ7 */
	{ 342, 0xF145 },   /* R342   - EQ8 */
	{ 343, 0x0B75 },   /* R343   - EQ9 */
	{ 344, 0x01C5 },   /* R344   - EQ10 */
	{ 345, 0x1C58 },   /* R345   - EQ11 */
	{ 346, 0xF373 },   /* R346   - EQ12 */
	{ 347, 0x0A54 },   /* R347   - EQ13 */
	{ 348, 0x0558 },   /* R348   - EQ14 */
	{ 349, 0x168E },   /* R349   - EQ15 */
	{ 350, 0xF829 },   /* R350   - EQ16 */
	{ 351, 0x07AD },   /* R351   - EQ17 */
	{ 352, 0x1103 },   /* R352   - EQ18 */
	{ 353, 0x0564 },   /* R353   - EQ19 */
	{ 354, 0x0559 },   /* R354   - EQ20 */
	{ 355, 0x4000 },   /* R355   - EQ21 */
	{ 356, 0x6318 },   /* R356   - EQ22 */
	{ 357, 0x6300 },   /* R357   - EQ23 */
	{ 358, 0x0FCA },   /* R358   - EQ24 */
	{ 359, 0x0400 },   /* R359   - EQ25 */
	{ 360, 0x00D8 },   /* R360   - EQ26 */
	{ 361, 0x1EB5 },   /* R361   - EQ27 */
	{ 362, 0xF145 },   /* R362   - EQ28 */
	{ 363, 0x0B75 },   /* R363   - EQ29 */
	{ 364, 0x01C5 },   /* R364   - EQ30 */
	{ 365, 0x1C58 },   /* R365   - EQ31 */
	{ 366, 0xF373 },   /* R366   - EQ32 */
	{ 367, 0x0A54 },   /* R367   - EQ33 */
	{ 368, 0x0558 },   /* R368   - EQ34 */
	{ 369, 0x168E },   /* R369   - EQ35 */
	{ 370, 0xF829 },   /* R370   - EQ36 */
	{ 371, 0x07AD },   /* R371   - EQ37 */
	{ 372, 0x1103 },   /* R372   - EQ38 */
	{ 373, 0x0564 },   /* R373   - EQ39 */
	{ 374, 0x0559 },   /* R374   - EQ40 */
	{ 375, 0x4000 },   /* R375   - EQ41 */

	{ 513, 0x0000 },   /* R513   - GPIO 2 */
	{ 514, 0x0000 },   /* R514   - GPIO 3 */

	{ 516, 0x8100 },   /* R516   - GPIO 5 */
	{ 517, 0x8100 },   /* R517   - GPIO 6 */

	{ 568, 0x0030 },   /* R568   - Interrupt Status 1 Mask */
	{ 569, 0xFFED },   /* R569   - Interrupt Status 2 Mask */

	{ 576, 0x0000 },   /* R576   - Interrupt Control */

	{ 584, 0x002D },   /* R584   - IRQ Debounce */

	{ 586, 0x0000 },   /* R586   -  MICINT Source Pol */

	{ 768, 0x1C00 },   /* R768   - DSP2 Power Management */

	{ 8192, 0x0000 },   /* R8192  - DSP2 Instruction RAM 0 */

	{ 9216, 0x0030 },   /* R9216  - DSP2 Address RAM 2 */
	{ 9217, 0x0000 },   /* R9217  - DSP2 Address RAM 1 */
	{ 9218, 0x0000 },   /* R9218  - DSP2 Address RAM 0 */

	{ 12288, 0x0000 },   /* R12288 - DSP2 Data1 RAM 1 */
	{ 12289, 0x0000 },   /* R12289 - DSP2 Data1 RAM 0 */

	{ 13312, 0x0000 },   /* R13312 - DSP2 Data2 RAM 1 */
	{ 13313, 0x0000 },   /* R13313 - DSP2 Data2 RAM 0 */

	{ 14336, 0x0000 },   /* R14336 - DSP2 Data3 RAM 1 */
	{ 14337, 0x0000 },   /* R14337 - DSP2 Data3 RAM 0 */

	{ 15360, 0x000A },   /* R15360 - DSP2 Coeff RAM 0 */

	{ 16384, 0x0000 },   /* R16384 - RETUNEADC_SHARED_COEFF_1 */
	{ 16385, 0x0000 },   /* R16385 - RETUNEADC_SHARED_COEFF_0 */
	{ 16386, 0x0000 },   /* R16386 - RETUNEDAC_SHARED_COEFF_1 */
	{ 16387, 0x0000 },   /* R16387 - RETUNEDAC_SHARED_COEFF_0 */
	{ 16388, 0x0000 },   /* R16388 - SOUNDSTAGE_ENABLES_1 */
	{ 16389, 0x0000 },   /* R16389 - SOUNDSTAGE_ENABLES_0 */

	{ 16896, 0x0002 },   /* R16896 - HDBASS_AI_1 */
	{ 16897, 0xBD12 },   /* R16897 - HDBASS_AI_0 */
	{ 16898, 0x007C },   /* R16898 - HDBASS_AR_1 */
	{ 16899, 0x586C },   /* R16899 - HDBASS_AR_0 */
	{ 16900, 0x0053 },   /* R16900 - HDBASS_B_1 */
	{ 16901, 0x8121 },   /* R16901 - HDBASS_B_0 */
	{ 16902, 0x003F },   /* R16902 - HDBASS_K_1 */
	{ 16903, 0x8BD8 },   /* R16903 - HDBASS_K_0 */
	{ 16904, 0x0032 },   /* R16904 - HDBASS_N1_1 */
	{ 16905, 0xF52D },   /* R16905 - HDBASS_N1_0 */
	{ 16906, 0x0065 },   /* R16906 - HDBASS_N2_1 */
	{ 16907, 0xAC8C },   /* R16907 - HDBASS_N2_0 */
	{ 16908, 0x006B },   /* R16908 - HDBASS_N3_1 */
	{ 16909, 0xE087 },   /* R16909 - HDBASS_N3_0 */
	{ 16910, 0x0072 },   /* R16910 - HDBASS_N4_1 */
	{ 16911, 0x1483 },   /* R16911 - HDBASS_N4_0 */
	{ 16912, 0x0072 },   /* R16912 - HDBASS_N5_1 */
	{ 16913, 0x1483 },   /* R16913 - HDBASS_N5_0 */
	{ 16914, 0x0043 },   /* R16914 - HDBASS_X1_1 */
	{ 16915, 0x3525 },   /* R16915 - HDBASS_X1_0 */
	{ 16916, 0x0006 },   /* R16916 - HDBASS_X2_1 */
	{ 16917, 0x6A4A },   /* R16917 - HDBASS_X2_0 */
	{ 16918, 0x0043 },   /* R16918 - HDBASS_X3_1 */
	{ 16919, 0x6079 },   /* R16919 - HDBASS_X3_0 */
	{ 16920, 0x0008 },   /* R16920 - HDBASS_ATK_1 */
	{ 16921, 0x0000 },   /* R16921 - HDBASS_ATK_0 */
	{ 16922, 0x0001 },   /* R16922 - HDBASS_DCY_1 */
	{ 16923, 0x0000 },   /* R16923 - HDBASS_DCY_0 */
	{ 16924, 0x0059 },   /* R16924 - HDBASS_PG_1 */
	{ 16925, 0x999A },   /* R16925 - HDBASS_PG_0 */

	{ 17048, 0x0083 },   /* R17408 - HPF_C_1 */
	{ 17049, 0x98AD },   /* R17409 - HPF_C_0 */

	{ 17920, 0x007F },   /* R17920 - ADCL_RETUNE_C1_1 */
	{ 17921, 0xFFFF },   /* R17921 - ADCL_RETUNE_C1_0 */
	{ 17922, 0x0000 },   /* R17922 - ADCL_RETUNE_C2_1 */
	{ 17923, 0x0000 },   /* R17923 - ADCL_RETUNE_C2_0 */
	{ 17924, 0x0000 },   /* R17924 - ADCL_RETUNE_C3_1 */
	{ 17925, 0x0000 },   /* R17925 - ADCL_RETUNE_C3_0 */
	{ 17926, 0x0000 },   /* R17926 - ADCL_RETUNE_C4_1 */
	{ 17927, 0x0000 },   /* R17927 - ADCL_RETUNE_C4_0 */
	{ 17928, 0x0000 },   /* R17928 - ADCL_RETUNE_C5_1 */
	{ 17929, 0x0000 },   /* R17929 - ADCL_RETUNE_C5_0 */
	{ 17930, 0x0000 },   /* R17930 - ADCL_RETUNE_C6_1 */
	{ 17931, 0x0000 },   /* R17931 - ADCL_RETUNE_C6_0 */
	{ 17932, 0x0000 },   /* R17932 - ADCL_RETUNE_C7_1 */
	{ 17933, 0x0000 },   /* R17933 - ADCL_RETUNE_C7_0 */
	{ 17934, 0x0000 },   /* R17934 - ADCL_RETUNE_C8_1 */
	{ 17935, 0x0000 },   /* R17935 - ADCL_RETUNE_C8_0 */
	{ 17936, 0x0000 },   /* R17936 - ADCL_RETUNE_C9_1 */
	{ 17937, 0x0000 },   /* R17937 - ADCL_RETUNE_C9_0 */
	{ 17938, 0x0000 },   /* R17938 - ADCL_RETUNE_C10_1 */
	{ 17939, 0x0000 },   /* R17939 - ADCL_RETUNE_C10_0 */
	{ 17940, 0x0000 },   /* R17940 - ADCL_RETUNE_C11_1 */
	{ 17941, 0x0000 },   /* R17941 - ADCL_RETUNE_C11_0 */
	{ 17942, 0x0000 },   /* R17942 - ADCL_RETUNE_C12_1 */
	{ 17943, 0x0000 },   /* R17943 - ADCL_RETUNE_C12_0 */
	{ 17944, 0x0000 },   /* R17944 - ADCL_RETUNE_C13_1 */
	{ 17945, 0x0000 },   /* R17945 - ADCL_RETUNE_C13_0 */
	{ 17946, 0x0000 },   /* R17946 - ADCL_RETUNE_C14_1 */
	{ 17947, 0x0000 },   /* R17947 - ADCL_RETUNE_C14_0 */
	{ 17948, 0x0000 },   /* R17948 - ADCL_RETUNE_C15_1 */
	{ 17949, 0x0000 },   /* R17949 - ADCL_RETUNE_C15_0 */
	{ 17950, 0x0000 },   /* R17950 - ADCL_RETUNE_C16_1 */
	{ 17951, 0x0000 },   /* R17951 - ADCL_RETUNE_C16_0 */
	{ 17952, 0x0000 },   /* R17952 - ADCL_RETUNE_C17_1 */
	{ 17953, 0x0000 },   /* R17953 - ADCL_RETUNE_C17_0 */
	{ 17954, 0x0000 },   /* R17954 - ADCL_RETUNE_C18_1 */
	{ 17955, 0x0000 },   /* R17955 - ADCL_RETUNE_C18_0 */
	{ 17956, 0x0000 },   /* R17956 - ADCL_RETUNE_C19_1 */
	{ 17957, 0x0000 },   /* R17957 - ADCL_RETUNE_C19_0 */
	{ 17958, 0x0000 },   /* R17958 - ADCL_RETUNE_C20_1 */
	{ 17959, 0x0000 },   /* R17959 - ADCL_RETUNE_C20_0 */
	{ 17960, 0x0000 },   /* R17960 - ADCL_RETUNE_C21_1 */
	{ 17961, 0x0000 },   /* R17961 - ADCL_RETUNE_C21_0 */
	{ 17962, 0x0000 },   /* R17962 - ADCL_RETUNE_C22_1 */
	{ 17963, 0x0000 },   /* R17963 - ADCL_RETUNE_C22_0 */
	{ 17964, 0x0000 },   /* R17964 - ADCL_RETUNE_C23_1 */
	{ 17965, 0x0000 },   /* R17965 - ADCL_RETUNE_C23_0 */
	{ 17966, 0x0000 },   /* R17966 - ADCL_RETUNE_C24_1 */
	{ 17967, 0x0000 },   /* R17967 - ADCL_RETUNE_C24_0 */
	{ 17968, 0x0000 },   /* R17968 - ADCL_RETUNE_C25_1 */
	{ 17969, 0x0000 },   /* R17969 - ADCL_RETUNE_C25_0 */
	{ 17970, 0x0000 },   /* R17970 - ADCL_RETUNE_C26_1 */
	{ 17971, 0x0000 },   /* R17971 - ADCL_RETUNE_C26_0 */
	{ 17972, 0x0000 },   /* R17972 - ADCL_RETUNE_C27_1 */
	{ 17973, 0x0000 },   /* R17973 - ADCL_RETUNE_C27_0 */
	{ 17974, 0x0000 },   /* R17974 - ADCL_RETUNE_C28_1 */
	{ 17975, 0x0000 },   /* R17975 - ADCL_RETUNE_C28_0 */
	{ 17976, 0x0000 },   /* R17976 - ADCL_RETUNE_C29_1 */
	{ 17977, 0x0000 },   /* R17977 - ADCL_RETUNE_C29_0 */
	{ 17978, 0x0000 },   /* R17978 - ADCL_RETUNE_C30_1 */
	{ 17979, 0x0000 },   /* R17979 - ADCL_RETUNE_C30_0 */
	{ 17980, 0x0000 },   /* R17980 - ADCL_RETUNE_C31_1 */
	{ 17981, 0x0000 },   /* R17981 - ADCL_RETUNE_C31_0 */
	{ 17982, 0x0000 },   /* R17982 - ADCL_RETUNE_C32_1 */
	{ 17983, 0x0000 },   /* R17983 - ADCL_RETUNE_C32_0 */

	{ 18432, 0x0020 },   /* R18432 - RETUNEADC_PG2_1 */
	{ 18433, 0x0000 },   /* R18433 - RETUNEADC_PG2_0 */
	{ 18434, 0x0040 },   /* R18434 - RETUNEADC_PG_1 */
	{ 18435, 0x0000 },   /* R18435 - RETUNEADC_PG_0 */

	{ 18944, 0x007F },   /* R18944 - ADCR_RETUNE_C1_1 */
	{ 18945, 0xFFFF },   /* R18945 - ADCR_RETUNE_C1_0 */
	{ 18946, 0x0000 },   /* R18946 - ADCR_RETUNE_C2_1 */
	{ 18947, 0x0000 },   /* R18947 - ADCR_RETUNE_C2_0 */
	{ 18948, 0x0000 },   /* R18948 - ADCR_RETUNE_C3_1 */
	{ 18949, 0x0000 },   /* R18949 - ADCR_RETUNE_C3_0 */
	{ 18950, 0x0000 },   /* R18950 - ADCR_RETUNE_C4_1 */
	{ 18951, 0x0000 },   /* R18951 - ADCR_RETUNE_C4_0 */
	{ 18952, 0x0000 },   /* R18952 - ADCR_RETUNE_C5_1 */
	{ 18953, 0x0000 },   /* R18953 - ADCR_RETUNE_C5_0 */
	{ 18954, 0x0000 },   /* R18954 - ADCR_RETUNE_C6_1 */
	{ 18955, 0x0000 },   /* R18955 - ADCR_RETUNE_C6_0 */
	{ 18956, 0x0000 },   /* R18956 - ADCR_RETUNE_C7_1 */
	{ 18957, 0x0000 },   /* R18957 - ADCR_RETUNE_C7_0 */
	{ 18958, 0x0000 },   /* R18958 - ADCR_RETUNE_C8_1 */
	{ 18959, 0x0000 },   /* R18959 - ADCR_RETUNE_C8_0 */
	{ 18960, 0x0000 },   /* R18960 - ADCR_RETUNE_C9_1 */
	{ 18961, 0x0000 },   /* R18961 - ADCR_RETUNE_C9_0 */
	{ 18962, 0x0000 },   /* R18962 - ADCR_RETUNE_C10_1 */
	{ 18963, 0x0000 },   /* R18963 - ADCR_RETUNE_C10_0 */
	{ 18964, 0x0000 },   /* R18964 - ADCR_RETUNE_C11_1 */
	{ 18965, 0x0000 },   /* R18965 - ADCR_RETUNE_C11_0 */
	{ 18966, 0x0000 },   /* R18966 - ADCR_RETUNE_C12_1 */
	{ 18967, 0x0000 },   /* R18967 - ADCR_RETUNE_C12_0 */
	{ 18968, 0x0000 },   /* R18968 - ADCR_RETUNE_C13_1 */
	{ 18969, 0x0000 },   /* R18969 - ADCR_RETUNE_C13_0 */
	{ 18970, 0x0000 },   /* R18970 - ADCR_RETUNE_C14_1 */
	{ 18971, 0x0000 },   /* R18971 - ADCR_RETUNE_C14_0 */
	{ 18972, 0x0000 },   /* R18972 - ADCR_RETUNE_C15_1 */
	{ 18973, 0x0000 },   /* R18973 - ADCR_RETUNE_C15_0 */
	{ 18974, 0x0000 },   /* R18974 - ADCR_RETUNE_C16_1 */
	{ 18975, 0x0000 },   /* R18975 - ADCR_RETUNE_C16_0 */
	{ 18976, 0x0000 },   /* R18976 - ADCR_RETUNE_C17_1 */
	{ 18977, 0x0000 },   /* R18977 - ADCR_RETUNE_C17_0 */
	{ 18978, 0x0000 },   /* R18978 - ADCR_RETUNE_C18_1 */
	{ 18979, 0x0000 },   /* R18979 - ADCR_RETUNE_C18_0 */
	{ 18980, 0x0000 },   /* R18980 - ADCR_RETUNE_C19_1 */
	{ 18981, 0x0000 },   /* R18981 - ADCR_RETUNE_C19_0 */
	{ 18982, 0x0000 },   /* R18982 - ADCR_RETUNE_C20_1 */
	{ 18983, 0x0000 },   /* R18983 - ADCR_RETUNE_C20_0 */
	{ 18984, 0x0000 },   /* R18984 - ADCR_RETUNE_C21_1 */
	{ 18985, 0x0000 },   /* R18985 - ADCR_RETUNE_C21_0 */
	{ 18986, 0x0000 },   /* R18986 - ADCR_RETUNE_C22_1 */
	{ 18987, 0x0000 },   /* R18987 - ADCR_RETUNE_C22_0 */
	{ 18988, 0x0000 },   /* R18988 - ADCR_RETUNE_C23_1 */
	{ 18989, 0x0000 },   /* R18989 - ADCR_RETUNE_C23_0 */
	{ 18990, 0x0000 },   /* R18990 - ADCR_RETUNE_C24_1 */
	{ 18991, 0x0000 },   /* R18991 - ADCR_RETUNE_C24_0 */
	{ 18992, 0x0000 },   /* R18992 - ADCR_RETUNE_C25_1 */
	{ 18993, 0x0000 },   /* R18993 - ADCR_RETUNE_C25_0 */
	{ 18994, 0x0000 },   /* R18994 - ADCR_RETUNE_C26_1 */
	{ 18995, 0x0000 },   /* R18995 - ADCR_RETUNE_C26_0 */
	{ 18996, 0x0000 },   /* R18996 - ADCR_RETUNE_C27_1 */
	{ 18997, 0x0000 },   /* R18997 - ADCR_RETUNE_C27_0 */
	{ 18998, 0x0000 },   /* R18998 - ADCR_RETUNE_C28_1 */
	{ 18999, 0x0000 },   /* R18999 - ADCR_RETUNE_C28_0 */
	{ 19000, 0x0000 },   /* R19000 - ADCR_RETUNE_C29_1 */
	{ 19001, 0x0000 },   /* R19001 - ADCR_RETUNE_C29_0 */
	{ 19002, 0x0000 },   /* R19002 - ADCR_RETUNE_C30_1 */
	{ 19003, 0x0000 },   /* R19003 - ADCR_RETUNE_C30_0 */
	{ 19004, 0x0000 },   /* R19004 - ADCR_RETUNE_C31_1 */
	{ 19005, 0x0000 },   /* R19005 - ADCR_RETUNE_C31_0 */
	{ 19006, 0x0000 },   /* R19006 - ADCR_RETUNE_C32_1 */
	{ 19007, 0x0000 },   /* R19007 - ADCR_RETUNE_C32_0 */

	{ 19456, 0x007F },   /* R19456 - DACL_RETUNE_C1_1 */
	{ 19457, 0xFFFF },   /* R19457 - DACL_RETUNE_C1_0 */
	{ 19458, 0x0000 },   /* R19458 - DACL_RETUNE_C2_1 */
	{ 19459, 0x0000 },   /* R19459 - DACL_RETUNE_C2_0 */
	{ 19460, 0x0000 },   /* R19460 - DACL_RETUNE_C3_1 */
	{ 19461, 0x0000 },   /* R19461 - DACL_RETUNE_C3_0 */
	{ 19462, 0x0000 },   /* R19462 - DACL_RETUNE_C4_1 */
	{ 19463, 0x0000 },   /* R19463 - DACL_RETUNE_C4_0 */
	{ 19464, 0x0000 },   /* R19464 - DACL_RETUNE_C5_1 */
	{ 19465, 0x0000 },   /* R19465 - DACL_RETUNE_C5_0 */
	{ 19466, 0x0000 },   /* R19466 - DACL_RETUNE_C6_1 */
	{ 19467, 0x0000 },   /* R19467 - DACL_RETUNE_C6_0 */
	{ 19468, 0x0000 },   /* R19468 - DACL_RETUNE_C7_1 */
	{ 19469, 0x0000 },   /* R19469 - DACL_RETUNE_C7_0 */
	{ 19470, 0x0000 },   /* R19470 - DACL_RETUNE_C8_1 */
	{ 19471, 0x0000 },   /* R19471 - DACL_RETUNE_C8_0 */
	{ 19472, 0x0000 },   /* R19472 - DACL_RETUNE_C9_1 */
	{ 19473, 0x0000 },   /* R19473 - DACL_RETUNE_C9_0 */
	{ 19474, 0x0000 },   /* R19474 - DACL_RETUNE_C10_1 */
	{ 19475, 0x0000 },   /* R19475 - DACL_RETUNE_C10_0 */
	{ 19476, 0x0000 },   /* R19476 - DACL_RETUNE_C11_1 */
	{ 19477, 0x0000 },   /* R19477 - DACL_RETUNE_C11_0 */
	{ 19478, 0x0000 },   /* R19478 - DACL_RETUNE_C12_1 */
	{ 19479, 0x0000 },   /* R19479 - DACL_RETUNE_C12_0 */
	{ 19480, 0x0000 },   /* R19480 - DACL_RETUNE_C13_1 */
	{ 19481, 0x0000 },   /* R19481 - DACL_RETUNE_C13_0 */
	{ 19482, 0x0000 },   /* R19482 - DACL_RETUNE_C14_1 */
	{ 19483, 0x0000 },   /* R19483 - DACL_RETUNE_C14_0 */
	{ 19484, 0x0000 },   /* R19484 - DACL_RETUNE_C15_1 */
	{ 19485, 0x0000 },   /* R19485 - DACL_RETUNE_C15_0 */
	{ 19486, 0x0000 },   /* R19486 - DACL_RETUNE_C16_1 */
	{ 19487, 0x0000 },   /* R19487 - DACL_RETUNE_C16_0 */
	{ 19488, 0x0000 },   /* R19488 - DACL_RETUNE_C17_1 */
	{ 19489, 0x0000 },   /* R19489 - DACL_RETUNE_C17_0 */
	{ 19490, 0x0000 },   /* R19490 - DACL_RETUNE_C18_1 */
	{ 19491, 0x0000 },   /* R19491 - DACL_RETUNE_C18_0 */
	{ 19492, 0x0000 },   /* R19492 - DACL_RETUNE_C19_1 */
	{ 19493, 0x0000 },   /* R19493 - DACL_RETUNE_C19_0 */
	{ 19494, 0x0000 },   /* R19494 - DACL_RETUNE_C20_1 */
	{ 19495, 0x0000 },   /* R19495 - DACL_RETUNE_C20_0 */
	{ 19496, 0x0000 },   /* R19496 - DACL_RETUNE_C21_1 */
	{ 19497, 0x0000 },   /* R19497 - DACL_RETUNE_C21_0 */
	{ 19498, 0x0000 },   /* R19498 - DACL_RETUNE_C22_1 */
	{ 19499, 0x0000 },   /* R19499 - DACL_RETUNE_C22_0 */
	{ 19500, 0x0000 },   /* R19500 - DACL_RETUNE_C23_1 */
	{ 19501, 0x0000 },   /* R19501 - DACL_RETUNE_C23_0 */
	{ 19502, 0x0000 },   /* R19502 - DACL_RETUNE_C24_1 */
	{ 19503, 0x0000 },   /* R19503 - DACL_RETUNE_C24_0 */
	{ 19504, 0x0000 },   /* R19504 - DACL_RETUNE_C25_1 */
	{ 19505, 0x0000 },   /* R19505 - DACL_RETUNE_C25_0 */
	{ 19506, 0x0000 },   /* R19506 - DACL_RETUNE_C26_1 */
	{ 19507, 0x0000 },   /* R19507 - DACL_RETUNE_C26_0 */
	{ 19508, 0x0000 },   /* R19508 - DACL_RETUNE_C27_1 */
	{ 19509, 0x0000 },   /* R19509 - DACL_RETUNE_C27_0 */
	{ 19510, 0x0000 },   /* R19510 - DACL_RETUNE_C28_1 */
	{ 19511, 0x0000 },   /* R19511 - DACL_RETUNE_C28_0 */
	{ 19512, 0x0000 },   /* R19512 - DACL_RETUNE_C29_1 */
	{ 19513, 0x0000 },   /* R19513 - DACL_RETUNE_C29_0 */
	{ 19514, 0x0000 },   /* R19514 - DACL_RETUNE_C30_1 */
	{ 19515, 0x0000 },   /* R19515 - DACL_RETUNE_C30_0 */
	{ 19516, 0x0000 },   /* R19516 - DACL_RETUNE_C31_1 */
	{ 19517, 0x0000 },   /* R19517 - DACL_RETUNE_C31_0 */
	{ 19518, 0x0000 },   /* R19518 - DACL_RETUNE_C32_1 */
	{ 19519, 0x0000 },   /* R19519 - DACL_RETUNE_C32_0 */

	{ 19968, 0x0020 },   /* R19968 - RETUNEDAC_PG2_1 */
	{ 19969, 0x0000 },   /* R19969 - RETUNEDAC_PG2_0 */
	{ 19970, 0x0040 },   /* R19970 - RETUNEDAC_PG_1 */
	{ 19971, 0x0000 },   /* R19971 - RETUNEDAC_PG_0 */

	{ 20480, 0x007F },   /* R20480 - DACR_RETUNE_C1_1 */
	{ 20481, 0xFFFF },   /* R20481 - DACR_RETUNE_C1_0 */
	{ 20482, 0x0000 },   /* R20482 - DACR_RETUNE_C2_1 */
	{ 20483, 0x0000 },   /* R20483 - DACR_RETUNE_C2_0 */
	{ 20484, 0x0000 },   /* R20484 - DACR_RETUNE_C3_1 */
	{ 20485, 0x0000 },   /* R20485 - DACR_RETUNE_C3_0 */
	{ 20486, 0x0000 },   /* R20486 - DACR_RETUNE_C4_1 */
	{ 20487, 0x0000 },   /* R20487 - DACR_RETUNE_C4_0 */
	{ 20488, 0x0000 },   /* R20488 - DACR_RETUNE_C5_1 */
	{ 20489, 0x0000 },   /* R20489 - DACR_RETUNE_C5_0 */
	{ 20490, 0x0000 },   /* R20490 - DACR_RETUNE_C6_1 */
	{ 20491, 0x0000 },   /* R20491 - DACR_RETUNE_C6_0 */
	{ 20492, 0x0000 },   /* R20492 - DACR_RETUNE_C7_1 */
	{ 20493, 0x0000 },   /* R20493 - DACR_RETUNE_C7_0 */
	{ 20494, 0x0000 },   /* R20494 - DACR_RETUNE_C8_1 */
	{ 20495, 0x0000 },   /* R20495 - DACR_RETUNE_C8_0 */
	{ 20496, 0x0000 },   /* R20496 - DACR_RETUNE_C9_1 */
	{ 20497, 0x0000 },   /* R20497 - DACR_RETUNE_C9_0 */
	{ 20498, 0x0000 },   /* R20498 - DACR_RETUNE_C10_1 */
	{ 20499, 0x0000 },   /* R20499 - DACR_RETUNE_C10_0 */
	{ 20500, 0x0000 },   /* R20500 - DACR_RETUNE_C11_1 */
	{ 20501, 0x0000 },   /* R20501 - DACR_RETUNE_C11_0 */
	{ 20502, 0x0000 },   /* R20502 - DACR_RETUNE_C12_1 */
	{ 20503, 0x0000 },   /* R20503 - DACR_RETUNE_C12_0 */
	{ 20504, 0x0000 },   /* R20504 - DACR_RETUNE_C13_1 */
	{ 20505, 0x0000 },   /* R20505 - DACR_RETUNE_C13_0 */
	{ 20506, 0x0000 },   /* R20506 - DACR_RETUNE_C14_1 */
	{ 20507, 0x0000 },   /* R20507 - DACR_RETUNE_C14_0 */
	{ 20508, 0x0000 },   /* R20508 - DACR_RETUNE_C15_1 */
	{ 20509, 0x0000 },   /* R20509 - DACR_RETUNE_C15_0 */
	{ 20510, 0x0000 },   /* R20510 - DACR_RETUNE_C16_1 */
	{ 20511, 0x0000 },   /* R20511 - DACR_RETUNE_C16_0 */
	{ 20512, 0x0000 },   /* R20512 - DACR_RETUNE_C17_1 */
	{ 20513, 0x0000 },   /* R20513 - DACR_RETUNE_C17_0 */
	{ 20514, 0x0000 },   /* R20514 - DACR_RETUNE_C18_1 */
	{ 20515, 0x0000 },   /* R20515 - DACR_RETUNE_C18_0 */
	{ 20516, 0x0000 },   /* R20516 - DACR_RETUNE_C19_1 */
	{ 20517, 0x0000 },   /* R20517 - DACR_RETUNE_C19_0 */
	{ 20518, 0x0000 },   /* R20518 - DACR_RETUNE_C20_1 */
	{ 20519, 0x0000 },   /* R20519 - DACR_RETUNE_C20_0 */
	{ 20520, 0x0000 },   /* R20520 - DACR_RETUNE_C21_1 */
	{ 20521, 0x0000 },   /* R20521 - DACR_RETUNE_C21_0 */
	{ 20522, 0x0000 },   /* R20522 - DACR_RETUNE_C22_1 */
	{ 20523, 0x0000 },   /* R20523 - DACR_RETUNE_C22_0 */
	{ 20524, 0x0000 },   /* R20524 - DACR_RETUNE_C23_1 */
	{ 20525, 0x0000 },   /* R20525 - DACR_RETUNE_C23_0 */
	{ 20526, 0x0000 },   /* R20526 - DACR_RETUNE_C24_1 */
	{ 20527, 0x0000 },   /* R20527 - DACR_RETUNE_C24_0 */
	{ 20528, 0x0000 },   /* R20528 - DACR_RETUNE_C25_1 */
	{ 20529, 0x0000 },   /* R20529 - DACR_RETUNE_C25_0 */
	{ 20530, 0x0000 },   /* R20530 - DACR_RETUNE_C26_1 */
	{ 20531, 0x0000 },   /* R20531 - DACR_RETUNE_C26_0 */
	{ 20532, 0x0000 },   /* R20532 - DACR_RETUNE_C27_1 */
	{ 20533, 0x0000 },   /* R20533 - DACR_RETUNE_C27_0 */
	{ 20534, 0x0000 },   /* R20534 - DACR_RETUNE_C28_1 */
	{ 20535, 0x0000 },   /* R20535 - DACR_RETUNE_C28_0 */
	{ 20536, 0x0000 },   /* R20536 - DACR_RETUNE_C29_1 */
	{ 20537, 0x0000 },   /* R20537 - DACR_RETUNE_C29_0 */
	{ 20538, 0x0000 },   /* R20538 - DACR_RETUNE_C30_1 */
	{ 20539, 0x0000 },   /* R20539 - DACR_RETUNE_C30_0 */
	{ 20540, 0x0000 },   /* R20540 - DACR_RETUNE_C31_1 */
	{ 20541, 0x0000 },   /* R20541 - DACR_RETUNE_C31_0 */
	{ 20542, 0x0000 },   /* R20542 - DACR_RETUNE_C32_1 */
	{ 20543, 0x0000 },   /* R20543 - DACR_RETUNE_C32_0 */

	{ 20992, 0x008C },   /* R20992 - VSS_XHD2_1 */
	{ 20993, 0x0200 },   /* R20993 - VSS_XHD2_0 */
	{ 20994, 0x0035 },   /* R20994 - VSS_XHD3_1 */
	{ 20995, 0x0700 },   /* R20995 - VSS_XHD3_0 */
	{ 20996, 0x003A },   /* R20996 - VSS_XHN1_1 */
	{ 20997, 0x4100 },   /* R20997 - VSS_XHN1_0 */
	{ 20998, 0x008B },   /* R20998 - VSS_XHN2_1 */
	{ 20999, 0x7D00 },   /* R20999 - VSS_XHN2_0 */
	{ 21000, 0x003A },   /* R21000 - VSS_XHN3_1 */
	{ 21001, 0x4100 },   /* R21001 - VSS_XHN3_0 */
	{ 21002, 0x008C },   /* R21002 - VSS_XLA_1 */
	{ 21003, 0xFEE8 },   /* R21003 - VSS_XLA_0 */
	{ 21004, 0x0078 },   /* R21004 - VSS_XLB_1 */
	{ 21005, 0x0000 },   /* R21005 - VSS_XLB_0 */
	{ 21006, 0x003F },   /* R21006 - VSS_XLG_1 */
	{ 21007, 0xB260 },   /* R21007 - VSS_XLG_0 */
	{ 21008, 0x002D },   /* R21008 - VSS_PG2_1 */
	{ 21009, 0x1818 },   /* R21009 - VSS_PG2_0 */
	{ 21010, 0x0020 },   /* R21010 - VSS_PG_1 */
	{ 21011, 0x0000 },   /* R21011 - VSS_PG_0 */
	{ 21012, 0x00F1 },   /* R21012 - VSS_XTD1_1 */
	{ 21013, 0x8340 },   /* R21013 - VSS_XTD1_0 */
	{ 21014, 0x00FB },   /* R21014 - VSS_XTD2_1 */
	{ 21015, 0x8300 },   /* R21015 - VSS_XTD2_0 */
	{ 21016, 0x00EE },   /* R21016 - VSS_XTD3_1 */
	{ 21017, 0xAEC0 },   /* R21017 - VSS_XTD3_0 */
	{ 21018, 0x00FB },   /* R21018 - VSS_XTD4_1 */
	{ 21019, 0xAC40 },   /* R21019 - VSS_XTD4_0 */
	{ 21020, 0x00F1 },   /* R21020 - VSS_XTD5_1 */
	{ 21021, 0x7F80 },   /* R21021 - VSS_XTD5_0 */
	{ 21022, 0x00F4 },   /* R21022 - VSS_XTD6_1 */
	{ 21023, 0x3B40 },   /* R21023 - VSS_XTD6_0 */
	{ 21024, 0x00F5 },   /* R21024 - VSS_XTD7_1 */
	{ 21025, 0xFB00 },   /* R21025 - VSS_XTD7_0 */
	{ 21026, 0x00EA },   /* R21026 - VSS_XTD8_1 */
	{ 21027, 0x10C0 },   /* R21027 - VSS_XTD8_0 */
	{ 21028, 0x00FC },   /* R21028 - VSS_XTD9_1 */
	{ 21029, 0xC580 },   /* R21029 - VSS_XTD9_0 */
	{ 21030, 0x00E2 },   /* R21030 - VSS_XTD10_1 */
	{ 21031, 0x75C0 },   /* R21031 - VSS_XTD10_0 */
	{ 21032, 0x0004 },   /* R21032 - VSS_XTD11_1 */
	{ 21033, 0xB480 },   /* R21033 - VSS_XTD11_0 */
	{ 21034, 0x00D4 },   /* R21034 - VSS_XTD12_1 */
	{ 21035, 0xF980 },   /* R21035 - VSS_XTD12_0 */
	{ 21036, 0x0004 },   /* R21036 - VSS_XTD13_1 */
	{ 21037, 0x9140 },   /* R21037 - VSS_XTD13_0 */
	{ 21038, 0x00D8 },   /* R21038 - VSS_XTD14_1 */
	{ 21039, 0xA480 },   /* R21039 - VSS_XTD14_0 */
	{ 21040, 0x0002 },   /* R21040 - VSS_XTD15_1 */
	{ 21041, 0x3DC0 },   /* R21041 - VSS_XTD15_0 */
	{ 21042, 0x00CF },   /* R21042 - VSS_XTD16_1 */
	{ 21043, 0x7A80 },   /* R21043 - VSS_XTD16_0 */
	{ 21044, 0x00DC },   /* R21044 - VSS_XTD17_1 */
	{ 21045, 0x0600 },   /* R21045 - VSS_XTD17_0 */
	{ 21046, 0x00F2 },   /* R21046 - VSS_XTD18_1 */
	{ 21047, 0xDAC0 },   /* R21047 - VSS_XTD18_0 */
	{ 21048, 0x00BA },   /* R21048 - VSS_XTD19_1 */
	{ 21049, 0xF340 },   /* R21049 - VSS_XTD19_0 */
	{ 21050, 0x000A },   /* R21050 - VSS_XTD20_1 */
	{ 21051, 0x7940 },   /* R21051 - VSS_XTD20_0 */
	{ 21052, 0x001C },   /* R21052 - VSS_XTD21_1 */
	{ 21053, 0x0680 },   /* R21053 - VSS_XTD21_0 */
	{ 21054, 0x00FD },   /* R21054 - VSS_XTD22_1 */
	{ 21055, 0x2D00 },   /* R21055 - VSS_XTD22_0 */
	{ 21056, 0x001C },   /* R21056 - VSS_XTD23_1 */
	{ 21057, 0xE840 },   /* R21057 - VSS_XTD23_0 */
	{ 21058, 0x000D },   /* R21058 - VSS_XTD24_1 */
	{ 21059, 0xDC40 },   /* R21059 - VSS_XTD24_0 */
	{ 21060, 0x00FC },   /* R21060 - VSS_XTD25_1 */
	{ 21061, 0x9D00 },   /* R21061 - VSS_XTD25_0 */
	{ 21062, 0x0009 },   /* R21062 - VSS_XTD26_1 */
	{ 21063, 0x5580 },   /* R21063 - VSS_XTD26_0 */
	{ 21064, 0x00FE },   /* R21064 - VSS_XTD27_1 */
	{ 21065, 0x7E80 },   /* R21065 - VSS_XTD27_0 */
	{ 21066, 0x000E },   /* R21066 - VSS_XTD28_1 */
	{ 21067, 0xAB40 },   /* R21067 - VSS_XTD28_0 */
	{ 21068, 0x00F9 },   /* R21068 - VSS_XTD29_1 */
	{ 21069, 0x9880 },   /* R21069 - VSS_XTD29_0 */
	{ 21070, 0x0009 },   /* R21070 - VSS_XTD30_1 */
	{ 21071, 0x87C0 },   /* R21071 - VSS_XTD30_0 */
	{ 21072, 0x00FD },   /* R21072 - VSS_XTD31_1 */
	{ 21073, 0x2C40 },   /* R21073 - VSS_XTD31_0 */
	{ 21074, 0x0009 },   /* R21074 - VSS_XTD32_1 */
	{ 21075, 0x4800 },   /* R21075 - VSS_XTD32_0 */
	{ 21076, 0x0003 },   /* R21076 - VSS_XTS1_1 */
	{ 21077, 0x5F40 },   /* R21077 - VSS_XTS1_0 */
	{ 21078, 0x0000 },   /* R21078 - VSS_XTS2_1 */
	{ 21079, 0x8700 },   /* R21079 - VSS_XTS2_0 */
	{ 21080, 0x00FA },   /* R21080 - VSS_XTS3_1 */
	{ 21081, 0xE4C0 },   /* R21081 - VSS_XTS3_0 */
	{ 21082, 0x0000 },   /* R21082 - VSS_XTS4_1 */
	{ 21083, 0x0B40 },   /* R21083 - VSS_XTS4_0 */
	{ 21084, 0x0004 },   /* R21084 - VSS_XTS5_1 */
	{ 21085, 0xE180 },   /* R21085 - VSS_XTS5_0 */
	{ 21086, 0x0001 },   /* R21086 - VSS_XTS6_1 */
	{ 21087, 0x1F40 },   /* R21087 - VSS_XTS6_0 */
	{ 21088, 0x00F8 },   /* R21088 - VSS_XTS7_1 */
	{ 21089, 0xB000 },   /* R21089 - VSS_XTS7_0 */
	{ 21090, 0x00FB },   /* R21090 - VSS_XTS8_1 */
	{ 21091, 0xCBC0 },   /* R21091 - VSS_XTS8_0 */
	{ 21092, 0x0004 },   /* R21092 - VSS_XTS9_1 */
	{ 21093, 0xF380 },   /* R21093 - VSS_XTS9_0 */
	{ 21094, 0x0007 },   /* R21094 - VSS_XTS10_1 */
	{ 21095, 0xDF40 },   /* R21095 - VSS_XTS10_0 */
	{ 21096, 0x00FF },   /* R21096 - VSS_XTS11_1 */
	{ 21097, 0x0700 },   /* R21097 - VSS_XTS11_0 */
	{ 21098, 0x00EF },   /* R21098 - VSS_XTS12_1 */
	{ 21099, 0xD700 },   /* R21099 - VSS_XTS12_0 */
	{ 21100, 0x00FB },   /* R21100 - VSS_XTS13_1 */
	{ 21101, 0xAF40 },   /* R21101 - VSS_XTS13_0 */
	{ 21102, 0x0010 },   /* R21102 - VSS_XTS14_1 */
	{ 21103, 0x8A80 },   /* R21103 - VSS_XTS14_0 */
	{ 21104, 0x0011 },   /* R21104 - VSS_XTS15_1 */
	{ 21105, 0x07C0 },   /* R21105 - VSS_XTS15_0 */
	{ 21106, 0x00E0 },   /* R21106 - VSS_XTS16_1 */
	{ 21107, 0x0800 },   /* R21107 - VSS_XTS16_0 */
	{ 21108, 0x00D2 },   /* R21108 - VSS_XTS17_1 */
	{ 21109, 0x7600 },   /* R21109 - VSS_XTS17_0 */
	{ 21110, 0x0020 },   /* R21110 - VSS_XTS18_1 */
	{ 21111, 0xCF40 },   /* R21111 - VSS_XTS18_0 */
	{ 21112, 0x0030 },   /* R21112 - VSS_XTS19_1 */
	{ 21113, 0x2340 },   /* R21113 - VSS_XTS19_0 */
	{ 21114, 0x00FD },   /* R21114 - VSS_XTS20_1 */
	{ 21115, 0x69C0 },   /* R21115 - VSS_XTS20_0 */
	{ 21116, 0x0028 },   /* R21116 - VSS_XTS21_1 */
	{ 21117, 0x3500 },   /* R21117 - VSS_XTS21_0 */
	{ 21118, 0x0006 },   /* R21118 - VSS_XTS22_1 */
	{ 21119, 0x3300 },   /* R21119 - VSS_XTS22_0 */
	{ 21120, 0x00D9 },   /* R21120 - VSS_XTS23_1 */
	{ 21121, 0xF6C0 },   /* R21121 - VSS_XTS23_0 */
	{ 21122, 0x00F3 },   /* R21122 - VSS_XTS24_1 */
	{ 21123, 0x3340 },   /* R21123 - VSS_XTS24_0 */
	{ 21124, 0x000F },   /* R21124 - VSS_XTS25_1 */
	{ 21125, 0x4200 },   /* R21125 - VSS_XTS25_0 */
	{ 21126, 0x0004 },   /* R21126 - VSS_XTS26_1 */
	{ 21127, 0x0C80 },   /* R21127 - VSS_XTS26_0 */
	{ 21128, 0x00FB },   /* R21128 - VSS_XTS27_1 */
	{ 21129, 0x3F80 },   /* R21129 - VSS_XTS27_0 */
	{ 21130, 0x00F7 },   /* R21130 - VSS_XTS28_1 */
	{ 21131, 0x57C0 },   /* R21131 - VSS_XTS28_0 */
	{ 21132, 0x0003 },   /* R21132 - VSS_XTS29_1 */
	{ 21133, 0x5400 },   /* R21133 - VSS_XTS29_0 */
	{ 21134, 0x0000 },   /* R21134 - VSS_XTS30_1 */
	{ 21135, 0xC6C0 },   /* R21135 - VSS_XTS30_0 */
	{ 21136, 0x0003 },   /* R21136 - VSS_XTS31_1 */
	{ 21137, 0x12C0 },   /* R21137 - VSS_XTS31_0 */
	{ 21138, 0x00FD },   /* R21138 - VSS_XTS32_1 */
	{ 21139, 0x8580 },   /* R21139 - VSS_XTS32_0 */
>>>>>>> e816b57a
};

static bool wm8962_volatile_register(struct device *dev, unsigned int reg)
{
	switch (reg) {
	case WM8962_CLOCKING1:
	case WM8962_CLOCKING2:
	case WM8962_SOFTWARE_RESET:
	case WM8962_ALC2:
	case WM8962_THERMAL_SHUTDOWN_STATUS:
	case WM8962_ADDITIONAL_CONTROL_4:
	case WM8962_CLASS_D_CONTROL_1:
	case WM8962_DC_SERVO_6:
	case WM8962_INTERRUPT_STATUS_1:
	case WM8962_INTERRUPT_STATUS_2:
	case WM8962_DSP2_EXECCONTROL:
		return true;
	default:
		return false;
	}
}

static bool wm8962_readable_register(struct device *dev, unsigned int reg)
{
	switch (reg) {
	case WM8962_LEFT_INPUT_VOLUME:
	case WM8962_RIGHT_INPUT_VOLUME:
	case WM8962_HPOUTL_VOLUME:
	case WM8962_HPOUTR_VOLUME:
	case WM8962_CLOCKING1:
	case WM8962_ADC_DAC_CONTROL_1:
	case WM8962_ADC_DAC_CONTROL_2:
	case WM8962_AUDIO_INTERFACE_0:
	case WM8962_CLOCKING2:
	case WM8962_AUDIO_INTERFACE_1:
	case WM8962_LEFT_DAC_VOLUME:
	case WM8962_RIGHT_DAC_VOLUME:
	case WM8962_AUDIO_INTERFACE_2:
	case WM8962_SOFTWARE_RESET:
	case WM8962_ALC1:
	case WM8962_ALC2:
	case WM8962_ALC3:
	case WM8962_NOISE_GATE:
	case WM8962_LEFT_ADC_VOLUME:
	case WM8962_RIGHT_ADC_VOLUME:
	case WM8962_ADDITIONAL_CONTROL_1:
	case WM8962_ADDITIONAL_CONTROL_2:
	case WM8962_PWR_MGMT_1:
	case WM8962_PWR_MGMT_2:
	case WM8962_ADDITIONAL_CONTROL_3:
	case WM8962_ANTI_POP:
	case WM8962_CLOCKING_3:
	case WM8962_INPUT_MIXER_CONTROL_1:
	case WM8962_LEFT_INPUT_MIXER_VOLUME:
	case WM8962_RIGHT_INPUT_MIXER_VOLUME:
	case WM8962_INPUT_MIXER_CONTROL_2:
	case WM8962_INPUT_BIAS_CONTROL:
	case WM8962_LEFT_INPUT_PGA_CONTROL:
	case WM8962_RIGHT_INPUT_PGA_CONTROL:
	case WM8962_SPKOUTL_VOLUME:
	case WM8962_SPKOUTR_VOLUME:
	case WM8962_THERMAL_SHUTDOWN_STATUS:
	case WM8962_ADDITIONAL_CONTROL_4:
	case WM8962_CLASS_D_CONTROL_1:
	case WM8962_CLASS_D_CONTROL_2:
	case WM8962_CLOCKING_4:
	case WM8962_DAC_DSP_MIXING_1:
	case WM8962_DAC_DSP_MIXING_2:
	case WM8962_DC_SERVO_0:
	case WM8962_DC_SERVO_1:
	case WM8962_DC_SERVO_4:
	case WM8962_DC_SERVO_6:
	case WM8962_ANALOGUE_PGA_BIAS:
	case WM8962_ANALOGUE_HP_0:
	case WM8962_ANALOGUE_HP_2:
	case WM8962_CHARGE_PUMP_1:
	case WM8962_CHARGE_PUMP_B:
	case WM8962_WRITE_SEQUENCER_CONTROL_1:
	case WM8962_WRITE_SEQUENCER_CONTROL_2:
	case WM8962_WRITE_SEQUENCER_CONTROL_3:
	case WM8962_CONTROL_INTERFACE:
	case WM8962_MIXER_ENABLES:
	case WM8962_HEADPHONE_MIXER_1:
	case WM8962_HEADPHONE_MIXER_2:
	case WM8962_HEADPHONE_MIXER_3:
	case WM8962_HEADPHONE_MIXER_4:
	case WM8962_SPEAKER_MIXER_1:
	case WM8962_SPEAKER_MIXER_2:
	case WM8962_SPEAKER_MIXER_3:
	case WM8962_SPEAKER_MIXER_4:
	case WM8962_SPEAKER_MIXER_5:
	case WM8962_BEEP_GENERATOR_1:
	case WM8962_OSCILLATOR_TRIM_3:
	case WM8962_OSCILLATOR_TRIM_4:
	case WM8962_OSCILLATOR_TRIM_7:
	case WM8962_ANALOGUE_CLOCKING1:
	case WM8962_ANALOGUE_CLOCKING2:
	case WM8962_ANALOGUE_CLOCKING3:
	case WM8962_PLL_SOFTWARE_RESET:
	case WM8962_PLL2:
	case WM8962_PLL_4:
	case WM8962_PLL_9:
	case WM8962_PLL_10:
	case WM8962_PLL_11:
	case WM8962_PLL_12:
	case WM8962_PLL_13:
	case WM8962_PLL_14:
	case WM8962_PLL_15:
	case WM8962_PLL_16:
	case WM8962_FLL_CONTROL_1:
	case WM8962_FLL_CONTROL_2:
	case WM8962_FLL_CONTROL_3:
	case WM8962_FLL_CONTROL_5:
	case WM8962_FLL_CONTROL_6:
	case WM8962_FLL_CONTROL_7:
	case WM8962_FLL_CONTROL_8:
	case WM8962_GENERAL_TEST_1:
	case WM8962_DF1:
	case WM8962_DF2:
	case WM8962_DF3:
	case WM8962_DF4:
	case WM8962_DF5:
	case WM8962_DF6:
	case WM8962_DF7:
	case WM8962_LHPF1:
	case WM8962_LHPF2:
	case WM8962_THREED1:
	case WM8962_THREED2:
	case WM8962_THREED3:
	case WM8962_THREED4:
	case WM8962_DRC_1:
	case WM8962_DRC_2:
	case WM8962_DRC_3:
	case WM8962_DRC_4:
	case WM8962_DRC_5:
	case WM8962_TLOOPBACK:
	case WM8962_EQ1:
	case WM8962_EQ2:
	case WM8962_EQ3:
	case WM8962_EQ4:
	case WM8962_EQ5:
	case WM8962_EQ6:
	case WM8962_EQ7:
	case WM8962_EQ8:
	case WM8962_EQ9:
	case WM8962_EQ10:
	case WM8962_EQ11:
	case WM8962_EQ12:
	case WM8962_EQ13:
	case WM8962_EQ14:
	case WM8962_EQ15:
	case WM8962_EQ16:
	case WM8962_EQ17:
	case WM8962_EQ18:
	case WM8962_EQ19:
	case WM8962_EQ20:
	case WM8962_EQ21:
	case WM8962_EQ22:
	case WM8962_EQ23:
	case WM8962_EQ24:
	case WM8962_EQ25:
	case WM8962_EQ26:
	case WM8962_EQ27:
	case WM8962_EQ28:
	case WM8962_EQ29:
	case WM8962_EQ30:
	case WM8962_EQ31:
	case WM8962_EQ32:
	case WM8962_EQ33:
	case WM8962_EQ34:
	case WM8962_EQ35:
	case WM8962_EQ36:
	case WM8962_EQ37:
	case WM8962_EQ38:
	case WM8962_EQ39:
	case WM8962_EQ40:
	case WM8962_EQ41:
	case WM8962_GPIO_BASE:
	case WM8962_GPIO_2:
	case WM8962_GPIO_3:
	case WM8962_GPIO_5:
	case WM8962_GPIO_6:
	case WM8962_INTERRUPT_STATUS_1:
	case WM8962_INTERRUPT_STATUS_2:
	case WM8962_INTERRUPT_STATUS_1_MASK:
	case WM8962_INTERRUPT_STATUS_2_MASK:
	case WM8962_INTERRUPT_CONTROL:
	case WM8962_IRQ_DEBOUNCE:
	case WM8962_MICINT_SOURCE_POL:
	case WM8962_DSP2_POWER_MANAGEMENT:
	case WM8962_DSP2_EXECCONTROL:
	case WM8962_DSP2_INSTRUCTION_RAM_0:
	case WM8962_DSP2_ADDRESS_RAM_2:
	case WM8962_DSP2_ADDRESS_RAM_1:
	case WM8962_DSP2_ADDRESS_RAM_0:
	case WM8962_DSP2_DATA1_RAM_1:
	case WM8962_DSP2_DATA1_RAM_0:
	case WM8962_DSP2_DATA2_RAM_1:
	case WM8962_DSP2_DATA2_RAM_0:
	case WM8962_DSP2_DATA3_RAM_1:
	case WM8962_DSP2_DATA3_RAM_0:
	case WM8962_DSP2_COEFF_RAM_0:
	case WM8962_RETUNEADC_SHARED_COEFF_1:
	case WM8962_RETUNEADC_SHARED_COEFF_0:
	case WM8962_RETUNEDAC_SHARED_COEFF_1:
	case WM8962_RETUNEDAC_SHARED_COEFF_0:
	case WM8962_SOUNDSTAGE_ENABLES_1:
	case WM8962_SOUNDSTAGE_ENABLES_0:
	case WM8962_HDBASS_AI_1:
	case WM8962_HDBASS_AI_0:
	case WM8962_HDBASS_AR_1:
	case WM8962_HDBASS_AR_0:
	case WM8962_HDBASS_B_1:
	case WM8962_HDBASS_B_0:
	case WM8962_HDBASS_K_1:
	case WM8962_HDBASS_K_0:
	case WM8962_HDBASS_N1_1:
	case WM8962_HDBASS_N1_0:
	case WM8962_HDBASS_N2_1:
	case WM8962_HDBASS_N2_0:
	case WM8962_HDBASS_N3_1:
	case WM8962_HDBASS_N3_0:
	case WM8962_HDBASS_N4_1:
	case WM8962_HDBASS_N4_0:
	case WM8962_HDBASS_N5_1:
	case WM8962_HDBASS_N5_0:
	case WM8962_HDBASS_X1_1:
	case WM8962_HDBASS_X1_0:
	case WM8962_HDBASS_X2_1:
	case WM8962_HDBASS_X2_0:
	case WM8962_HDBASS_X3_1:
	case WM8962_HDBASS_X3_0:
	case WM8962_HDBASS_ATK_1:
	case WM8962_HDBASS_ATK_0:
	case WM8962_HDBASS_DCY_1:
	case WM8962_HDBASS_DCY_0:
	case WM8962_HDBASS_PG_1:
	case WM8962_HDBASS_PG_0:
	case WM8962_HPF_C_1:
	case WM8962_HPF_C_0:
	case WM8962_ADCL_RETUNE_C1_1:
	case WM8962_ADCL_RETUNE_C1_0:
	case WM8962_ADCL_RETUNE_C2_1:
	case WM8962_ADCL_RETUNE_C2_0:
	case WM8962_ADCL_RETUNE_C3_1:
	case WM8962_ADCL_RETUNE_C3_0:
	case WM8962_ADCL_RETUNE_C4_1:
	case WM8962_ADCL_RETUNE_C4_0:
	case WM8962_ADCL_RETUNE_C5_1:
	case WM8962_ADCL_RETUNE_C5_0:
	case WM8962_ADCL_RETUNE_C6_1:
	case WM8962_ADCL_RETUNE_C6_0:
	case WM8962_ADCL_RETUNE_C7_1:
	case WM8962_ADCL_RETUNE_C7_0:
	case WM8962_ADCL_RETUNE_C8_1:
	case WM8962_ADCL_RETUNE_C8_0:
	case WM8962_ADCL_RETUNE_C9_1:
	case WM8962_ADCL_RETUNE_C9_0:
	case WM8962_ADCL_RETUNE_C10_1:
	case WM8962_ADCL_RETUNE_C10_0:
	case WM8962_ADCL_RETUNE_C11_1:
	case WM8962_ADCL_RETUNE_C11_0:
	case WM8962_ADCL_RETUNE_C12_1:
	case WM8962_ADCL_RETUNE_C12_0:
	case WM8962_ADCL_RETUNE_C13_1:
	case WM8962_ADCL_RETUNE_C13_0:
	case WM8962_ADCL_RETUNE_C14_1:
	case WM8962_ADCL_RETUNE_C14_0:
	case WM8962_ADCL_RETUNE_C15_1:
	case WM8962_ADCL_RETUNE_C15_0:
	case WM8962_ADCL_RETUNE_C16_1:
	case WM8962_ADCL_RETUNE_C16_0:
	case WM8962_ADCL_RETUNE_C17_1:
	case WM8962_ADCL_RETUNE_C17_0:
	case WM8962_ADCL_RETUNE_C18_1:
	case WM8962_ADCL_RETUNE_C18_0:
	case WM8962_ADCL_RETUNE_C19_1:
	case WM8962_ADCL_RETUNE_C19_0:
	case WM8962_ADCL_RETUNE_C20_1:
	case WM8962_ADCL_RETUNE_C20_0:
	case WM8962_ADCL_RETUNE_C21_1:
	case WM8962_ADCL_RETUNE_C21_0:
	case WM8962_ADCL_RETUNE_C22_1:
	case WM8962_ADCL_RETUNE_C22_0:
	case WM8962_ADCL_RETUNE_C23_1:
	case WM8962_ADCL_RETUNE_C23_0:
	case WM8962_ADCL_RETUNE_C24_1:
	case WM8962_ADCL_RETUNE_C24_0:
	case WM8962_ADCL_RETUNE_C25_1:
	case WM8962_ADCL_RETUNE_C25_0:
	case WM8962_ADCL_RETUNE_C26_1:
	case WM8962_ADCL_RETUNE_C26_0:
	case WM8962_ADCL_RETUNE_C27_1:
	case WM8962_ADCL_RETUNE_C27_0:
	case WM8962_ADCL_RETUNE_C28_1:
	case WM8962_ADCL_RETUNE_C28_0:
	case WM8962_ADCL_RETUNE_C29_1:
	case WM8962_ADCL_RETUNE_C29_0:
	case WM8962_ADCL_RETUNE_C30_1:
	case WM8962_ADCL_RETUNE_C30_0:
	case WM8962_ADCL_RETUNE_C31_1:
	case WM8962_ADCL_RETUNE_C31_0:
	case WM8962_ADCL_RETUNE_C32_1:
	case WM8962_ADCL_RETUNE_C32_0:
	case WM8962_RETUNEADC_PG2_1:
	case WM8962_RETUNEADC_PG2_0:
	case WM8962_RETUNEADC_PG_1:
	case WM8962_RETUNEADC_PG_0:
	case WM8962_ADCR_RETUNE_C1_1:
	case WM8962_ADCR_RETUNE_C1_0:
	case WM8962_ADCR_RETUNE_C2_1:
	case WM8962_ADCR_RETUNE_C2_0:
	case WM8962_ADCR_RETUNE_C3_1:
	case WM8962_ADCR_RETUNE_C3_0:
	case WM8962_ADCR_RETUNE_C4_1:
	case WM8962_ADCR_RETUNE_C4_0:
	case WM8962_ADCR_RETUNE_C5_1:
	case WM8962_ADCR_RETUNE_C5_0:
	case WM8962_ADCR_RETUNE_C6_1:
	case WM8962_ADCR_RETUNE_C6_0:
	case WM8962_ADCR_RETUNE_C7_1:
	case WM8962_ADCR_RETUNE_C7_0:
	case WM8962_ADCR_RETUNE_C8_1:
	case WM8962_ADCR_RETUNE_C8_0:
	case WM8962_ADCR_RETUNE_C9_1:
	case WM8962_ADCR_RETUNE_C9_0:
	case WM8962_ADCR_RETUNE_C10_1:
	case WM8962_ADCR_RETUNE_C10_0:
	case WM8962_ADCR_RETUNE_C11_1:
	case WM8962_ADCR_RETUNE_C11_0:
	case WM8962_ADCR_RETUNE_C12_1:
	case WM8962_ADCR_RETUNE_C12_0:
	case WM8962_ADCR_RETUNE_C13_1:
	case WM8962_ADCR_RETUNE_C13_0:
	case WM8962_ADCR_RETUNE_C14_1:
	case WM8962_ADCR_RETUNE_C14_0:
	case WM8962_ADCR_RETUNE_C15_1:
	case WM8962_ADCR_RETUNE_C15_0:
	case WM8962_ADCR_RETUNE_C16_1:
	case WM8962_ADCR_RETUNE_C16_0:
	case WM8962_ADCR_RETUNE_C17_1:
	case WM8962_ADCR_RETUNE_C17_0:
	case WM8962_ADCR_RETUNE_C18_1:
	case WM8962_ADCR_RETUNE_C18_0:
	case WM8962_ADCR_RETUNE_C19_1:
	case WM8962_ADCR_RETUNE_C19_0:
	case WM8962_ADCR_RETUNE_C20_1:
	case WM8962_ADCR_RETUNE_C20_0:
	case WM8962_ADCR_RETUNE_C21_1:
	case WM8962_ADCR_RETUNE_C21_0:
	case WM8962_ADCR_RETUNE_C22_1:
	case WM8962_ADCR_RETUNE_C22_0:
	case WM8962_ADCR_RETUNE_C23_1:
	case WM8962_ADCR_RETUNE_C23_0:
	case WM8962_ADCR_RETUNE_C24_1:
	case WM8962_ADCR_RETUNE_C24_0:
	case WM8962_ADCR_RETUNE_C25_1:
	case WM8962_ADCR_RETUNE_C25_0:
	case WM8962_ADCR_RETUNE_C26_1:
	case WM8962_ADCR_RETUNE_C26_0:
	case WM8962_ADCR_RETUNE_C27_1:
	case WM8962_ADCR_RETUNE_C27_0:
	case WM8962_ADCR_RETUNE_C28_1:
	case WM8962_ADCR_RETUNE_C28_0:
	case WM8962_ADCR_RETUNE_C29_1:
	case WM8962_ADCR_RETUNE_C29_0:
	case WM8962_ADCR_RETUNE_C30_1:
	case WM8962_ADCR_RETUNE_C30_0:
	case WM8962_ADCR_RETUNE_C31_1:
	case WM8962_ADCR_RETUNE_C31_0:
	case WM8962_ADCR_RETUNE_C32_1:
	case WM8962_ADCR_RETUNE_C32_0:
	case WM8962_DACL_RETUNE_C1_1:
	case WM8962_DACL_RETUNE_C1_0:
	case WM8962_DACL_RETUNE_C2_1:
	case WM8962_DACL_RETUNE_C2_0:
	case WM8962_DACL_RETUNE_C3_1:
	case WM8962_DACL_RETUNE_C3_0:
	case WM8962_DACL_RETUNE_C4_1:
	case WM8962_DACL_RETUNE_C4_0:
	case WM8962_DACL_RETUNE_C5_1:
	case WM8962_DACL_RETUNE_C5_0:
	case WM8962_DACL_RETUNE_C6_1:
	case WM8962_DACL_RETUNE_C6_0:
	case WM8962_DACL_RETUNE_C7_1:
	case WM8962_DACL_RETUNE_C7_0:
	case WM8962_DACL_RETUNE_C8_1:
	case WM8962_DACL_RETUNE_C8_0:
	case WM8962_DACL_RETUNE_C9_1:
	case WM8962_DACL_RETUNE_C9_0:
	case WM8962_DACL_RETUNE_C10_1:
	case WM8962_DACL_RETUNE_C10_0:
	case WM8962_DACL_RETUNE_C11_1:
	case WM8962_DACL_RETUNE_C11_0:
	case WM8962_DACL_RETUNE_C12_1:
	case WM8962_DACL_RETUNE_C12_0:
	case WM8962_DACL_RETUNE_C13_1:
	case WM8962_DACL_RETUNE_C13_0:
	case WM8962_DACL_RETUNE_C14_1:
	case WM8962_DACL_RETUNE_C14_0:
	case WM8962_DACL_RETUNE_C15_1:
	case WM8962_DACL_RETUNE_C15_0:
	case WM8962_DACL_RETUNE_C16_1:
	case WM8962_DACL_RETUNE_C16_0:
	case WM8962_DACL_RETUNE_C17_1:
	case WM8962_DACL_RETUNE_C17_0:
	case WM8962_DACL_RETUNE_C18_1:
	case WM8962_DACL_RETUNE_C18_0:
	case WM8962_DACL_RETUNE_C19_1:
	case WM8962_DACL_RETUNE_C19_0:
	case WM8962_DACL_RETUNE_C20_1:
	case WM8962_DACL_RETUNE_C20_0:
	case WM8962_DACL_RETUNE_C21_1:
	case WM8962_DACL_RETUNE_C21_0:
	case WM8962_DACL_RETUNE_C22_1:
	case WM8962_DACL_RETUNE_C22_0:
	case WM8962_DACL_RETUNE_C23_1:
	case WM8962_DACL_RETUNE_C23_0:
	case WM8962_DACL_RETUNE_C24_1:
	case WM8962_DACL_RETUNE_C24_0:
	case WM8962_DACL_RETUNE_C25_1:
	case WM8962_DACL_RETUNE_C25_0:
	case WM8962_DACL_RETUNE_C26_1:
	case WM8962_DACL_RETUNE_C26_0:
	case WM8962_DACL_RETUNE_C27_1:
	case WM8962_DACL_RETUNE_C27_0:
	case WM8962_DACL_RETUNE_C28_1:
	case WM8962_DACL_RETUNE_C28_0:
	case WM8962_DACL_RETUNE_C29_1:
	case WM8962_DACL_RETUNE_C29_0:
	case WM8962_DACL_RETUNE_C30_1:
	case WM8962_DACL_RETUNE_C30_0:
	case WM8962_DACL_RETUNE_C31_1:
	case WM8962_DACL_RETUNE_C31_0:
	case WM8962_DACL_RETUNE_C32_1:
	case WM8962_DACL_RETUNE_C32_0:
	case WM8962_RETUNEDAC_PG2_1:
	case WM8962_RETUNEDAC_PG2_0:
	case WM8962_RETUNEDAC_PG_1:
	case WM8962_RETUNEDAC_PG_0:
	case WM8962_DACR_RETUNE_C1_1:
	case WM8962_DACR_RETUNE_C1_0:
	case WM8962_DACR_RETUNE_C2_1:
	case WM8962_DACR_RETUNE_C2_0:
	case WM8962_DACR_RETUNE_C3_1:
	case WM8962_DACR_RETUNE_C3_0:
	case WM8962_DACR_RETUNE_C4_1:
	case WM8962_DACR_RETUNE_C4_0:
	case WM8962_DACR_RETUNE_C5_1:
	case WM8962_DACR_RETUNE_C5_0:
	case WM8962_DACR_RETUNE_C6_1:
	case WM8962_DACR_RETUNE_C6_0:
	case WM8962_DACR_RETUNE_C7_1:
	case WM8962_DACR_RETUNE_C7_0:
	case WM8962_DACR_RETUNE_C8_1:
	case WM8962_DACR_RETUNE_C8_0:
	case WM8962_DACR_RETUNE_C9_1:
	case WM8962_DACR_RETUNE_C9_0:
	case WM8962_DACR_RETUNE_C10_1:
	case WM8962_DACR_RETUNE_C10_0:
	case WM8962_DACR_RETUNE_C11_1:
	case WM8962_DACR_RETUNE_C11_0:
	case WM8962_DACR_RETUNE_C12_1:
	case WM8962_DACR_RETUNE_C12_0:
	case WM8962_DACR_RETUNE_C13_1:
	case WM8962_DACR_RETUNE_C13_0:
	case WM8962_DACR_RETUNE_C14_1:
	case WM8962_DACR_RETUNE_C14_0:
	case WM8962_DACR_RETUNE_C15_1:
	case WM8962_DACR_RETUNE_C15_0:
	case WM8962_DACR_RETUNE_C16_1:
	case WM8962_DACR_RETUNE_C16_0:
	case WM8962_DACR_RETUNE_C17_1:
	case WM8962_DACR_RETUNE_C17_0:
	case WM8962_DACR_RETUNE_C18_1:
	case WM8962_DACR_RETUNE_C18_0:
	case WM8962_DACR_RETUNE_C19_1:
	case WM8962_DACR_RETUNE_C19_0:
	case WM8962_DACR_RETUNE_C20_1:
	case WM8962_DACR_RETUNE_C20_0:
	case WM8962_DACR_RETUNE_C21_1:
	case WM8962_DACR_RETUNE_C21_0:
	case WM8962_DACR_RETUNE_C22_1:
	case WM8962_DACR_RETUNE_C22_0:
	case WM8962_DACR_RETUNE_C23_1:
	case WM8962_DACR_RETUNE_C23_0:
	case WM8962_DACR_RETUNE_C24_1:
	case WM8962_DACR_RETUNE_C24_0:
	case WM8962_DACR_RETUNE_C25_1:
	case WM8962_DACR_RETUNE_C25_0:
	case WM8962_DACR_RETUNE_C26_1:
	case WM8962_DACR_RETUNE_C26_0:
	case WM8962_DACR_RETUNE_C27_1:
	case WM8962_DACR_RETUNE_C27_0:
	case WM8962_DACR_RETUNE_C28_1:
	case WM8962_DACR_RETUNE_C28_0:
	case WM8962_DACR_RETUNE_C29_1:
	case WM8962_DACR_RETUNE_C29_0:
	case WM8962_DACR_RETUNE_C30_1:
	case WM8962_DACR_RETUNE_C30_0:
	case WM8962_DACR_RETUNE_C31_1:
	case WM8962_DACR_RETUNE_C31_0:
	case WM8962_DACR_RETUNE_C32_1:
	case WM8962_DACR_RETUNE_C32_0:
	case WM8962_VSS_XHD2_1:
	case WM8962_VSS_XHD2_0:
	case WM8962_VSS_XHD3_1:
	case WM8962_VSS_XHD3_0:
	case WM8962_VSS_XHN1_1:
	case WM8962_VSS_XHN1_0:
	case WM8962_VSS_XHN2_1:
	case WM8962_VSS_XHN2_0:
	case WM8962_VSS_XHN3_1:
	case WM8962_VSS_XHN3_0:
	case WM8962_VSS_XLA_1:
	case WM8962_VSS_XLA_0:
	case WM8962_VSS_XLB_1:
	case WM8962_VSS_XLB_0:
	case WM8962_VSS_XLG_1:
	case WM8962_VSS_XLG_0:
	case WM8962_VSS_PG2_1:
	case WM8962_VSS_PG2_0:
	case WM8962_VSS_PG_1:
	case WM8962_VSS_PG_0:
	case WM8962_VSS_XTD1_1:
	case WM8962_VSS_XTD1_0:
	case WM8962_VSS_XTD2_1:
	case WM8962_VSS_XTD2_0:
	case WM8962_VSS_XTD3_1:
	case WM8962_VSS_XTD3_0:
	case WM8962_VSS_XTD4_1:
	case WM8962_VSS_XTD4_0:
	case WM8962_VSS_XTD5_1:
	case WM8962_VSS_XTD5_0:
	case WM8962_VSS_XTD6_1:
	case WM8962_VSS_XTD6_0:
	case WM8962_VSS_XTD7_1:
	case WM8962_VSS_XTD7_0:
	case WM8962_VSS_XTD8_1:
	case WM8962_VSS_XTD8_0:
	case WM8962_VSS_XTD9_1:
	case WM8962_VSS_XTD9_0:
	case WM8962_VSS_XTD10_1:
	case WM8962_VSS_XTD10_0:
	case WM8962_VSS_XTD11_1:
	case WM8962_VSS_XTD11_0:
	case WM8962_VSS_XTD12_1:
	case WM8962_VSS_XTD12_0:
	case WM8962_VSS_XTD13_1:
	case WM8962_VSS_XTD13_0:
	case WM8962_VSS_XTD14_1:
	case WM8962_VSS_XTD14_0:
	case WM8962_VSS_XTD15_1:
	case WM8962_VSS_XTD15_0:
	case WM8962_VSS_XTD16_1:
	case WM8962_VSS_XTD16_0:
	case WM8962_VSS_XTD17_1:
	case WM8962_VSS_XTD17_0:
	case WM8962_VSS_XTD18_1:
	case WM8962_VSS_XTD18_0:
	case WM8962_VSS_XTD19_1:
	case WM8962_VSS_XTD19_0:
	case WM8962_VSS_XTD20_1:
	case WM8962_VSS_XTD20_0:
	case WM8962_VSS_XTD21_1:
	case WM8962_VSS_XTD21_0:
	case WM8962_VSS_XTD22_1:
	case WM8962_VSS_XTD22_0:
	case WM8962_VSS_XTD23_1:
	case WM8962_VSS_XTD23_0:
	case WM8962_VSS_XTD24_1:
	case WM8962_VSS_XTD24_0:
	case WM8962_VSS_XTD25_1:
	case WM8962_VSS_XTD25_0:
	case WM8962_VSS_XTD26_1:
	case WM8962_VSS_XTD26_0:
	case WM8962_VSS_XTD27_1:
	case WM8962_VSS_XTD27_0:
	case WM8962_VSS_XTD28_1:
	case WM8962_VSS_XTD28_0:
	case WM8962_VSS_XTD29_1:
	case WM8962_VSS_XTD29_0:
	case WM8962_VSS_XTD30_1:
	case WM8962_VSS_XTD30_0:
	case WM8962_VSS_XTD31_1:
	case WM8962_VSS_XTD31_0:
	case WM8962_VSS_XTD32_1:
	case WM8962_VSS_XTD32_0:
	case WM8962_VSS_XTS1_1:
	case WM8962_VSS_XTS1_0:
	case WM8962_VSS_XTS2_1:
	case WM8962_VSS_XTS2_0:
	case WM8962_VSS_XTS3_1:
	case WM8962_VSS_XTS3_0:
	case WM8962_VSS_XTS4_1:
	case WM8962_VSS_XTS4_0:
	case WM8962_VSS_XTS5_1:
	case WM8962_VSS_XTS5_0:
	case WM8962_VSS_XTS6_1:
	case WM8962_VSS_XTS6_0:
	case WM8962_VSS_XTS7_1:
	case WM8962_VSS_XTS7_0:
	case WM8962_VSS_XTS8_1:
	case WM8962_VSS_XTS8_0:
	case WM8962_VSS_XTS9_1:
	case WM8962_VSS_XTS9_0:
	case WM8962_VSS_XTS10_1:
	case WM8962_VSS_XTS10_0:
	case WM8962_VSS_XTS11_1:
	case WM8962_VSS_XTS11_0:
	case WM8962_VSS_XTS12_1:
	case WM8962_VSS_XTS12_0:
	case WM8962_VSS_XTS13_1:
	case WM8962_VSS_XTS13_0:
	case WM8962_VSS_XTS14_1:
	case WM8962_VSS_XTS14_0:
	case WM8962_VSS_XTS15_1:
	case WM8962_VSS_XTS15_0:
	case WM8962_VSS_XTS16_1:
	case WM8962_VSS_XTS16_0:
	case WM8962_VSS_XTS17_1:
	case WM8962_VSS_XTS17_0:
	case WM8962_VSS_XTS18_1:
	case WM8962_VSS_XTS18_0:
	case WM8962_VSS_XTS19_1:
	case WM8962_VSS_XTS19_0:
	case WM8962_VSS_XTS20_1:
	case WM8962_VSS_XTS20_0:
	case WM8962_VSS_XTS21_1:
	case WM8962_VSS_XTS21_0:
	case WM8962_VSS_XTS22_1:
	case WM8962_VSS_XTS22_0:
	case WM8962_VSS_XTS23_1:
	case WM8962_VSS_XTS23_0:
	case WM8962_VSS_XTS24_1:
	case WM8962_VSS_XTS24_0:
	case WM8962_VSS_XTS25_1:
	case WM8962_VSS_XTS25_0:
	case WM8962_VSS_XTS26_1:
	case WM8962_VSS_XTS26_0:
	case WM8962_VSS_XTS27_1:
	case WM8962_VSS_XTS27_0:
	case WM8962_VSS_XTS28_1:
	case WM8962_VSS_XTS28_0:
	case WM8962_VSS_XTS29_1:
	case WM8962_VSS_XTS29_0:
	case WM8962_VSS_XTS30_1:
	case WM8962_VSS_XTS30_0:
	case WM8962_VSS_XTS31_1:
	case WM8962_VSS_XTS31_0:
	case WM8962_VSS_XTS32_1:
	case WM8962_VSS_XTS32_0:
		return true;
	default:
		return false;
	}
}

static int wm8962_reset(struct wm8962_priv *wm8962)
{
	int ret;

	ret = regmap_write(wm8962->regmap, WM8962_SOFTWARE_RESET, 0x6243);
	if (ret != 0)
		return ret;

	return regmap_write(wm8962->regmap, WM8962_PLL_SOFTWARE_RESET, 0);
}

static const DECLARE_TLV_DB_SCALE(inpga_tlv, -2325, 75, 0);
static const DECLARE_TLV_DB_SCALE(mixin_tlv, -1500, 300, 0);
static const unsigned int mixinpga_tlv[] = {
	TLV_DB_RANGE_HEAD(5),
	0, 1, TLV_DB_SCALE_ITEM(0, 600, 0),
	2, 2, TLV_DB_SCALE_ITEM(1300, 1300, 0),
	3, 4, TLV_DB_SCALE_ITEM(1800, 200, 0),
	5, 5, TLV_DB_SCALE_ITEM(2400, 0, 0),
	6, 7, TLV_DB_SCALE_ITEM(2700, 300, 0),
};
static const DECLARE_TLV_DB_SCALE(beep_tlv, -9600, 600, 1);
static const DECLARE_TLV_DB_SCALE(digital_tlv, -7200, 75, 1);
static const DECLARE_TLV_DB_SCALE(st_tlv, -3600, 300, 0);
static const DECLARE_TLV_DB_SCALE(inmix_tlv, -600, 600, 0);
static const DECLARE_TLV_DB_SCALE(bypass_tlv, -1500, 300, 0);
static const DECLARE_TLV_DB_SCALE(out_tlv, -12100, 100, 1);
static const DECLARE_TLV_DB_SCALE(hp_tlv, -700, 100, 0);
static const unsigned int classd_tlv[] = {
	TLV_DB_RANGE_HEAD(2),
	0, 6, TLV_DB_SCALE_ITEM(0, 150, 0),
	7, 7, TLV_DB_SCALE_ITEM(1200, 0, 0),
};
static const DECLARE_TLV_DB_SCALE(eq_tlv, -1200, 100, 0);

static int wm8962_dsp2_write_config(struct snd_soc_codec *codec)
{
	return 0;
}

static int wm8962_dsp2_set_enable(struct snd_soc_codec *codec, u16 val)
{
	u16 adcl = snd_soc_read(codec, WM8962_LEFT_ADC_VOLUME);
	u16 adcr = snd_soc_read(codec, WM8962_RIGHT_ADC_VOLUME);
	u16 dac = snd_soc_read(codec, WM8962_ADC_DAC_CONTROL_1);

	/* Mute the ADCs and DACs */
	snd_soc_write(codec, WM8962_LEFT_ADC_VOLUME, 0);
	snd_soc_write(codec, WM8962_RIGHT_ADC_VOLUME, WM8962_ADC_VU);
	snd_soc_update_bits(codec, WM8962_ADC_DAC_CONTROL_1,
			    WM8962_DAC_MUTE, WM8962_DAC_MUTE);

	snd_soc_write(codec, WM8962_SOUNDSTAGE_ENABLES_0, val);

	/* Restore the ADCs and DACs */
	snd_soc_write(codec, WM8962_LEFT_ADC_VOLUME, adcl);
	snd_soc_write(codec, WM8962_RIGHT_ADC_VOLUME, adcr);
	snd_soc_update_bits(codec, WM8962_ADC_DAC_CONTROL_1,
			    WM8962_DAC_MUTE, dac);

	return 0;
}

static int wm8962_dsp2_start(struct snd_soc_codec *codec)
{
	struct wm8962_priv *wm8962 = snd_soc_codec_get_drvdata(codec);

	wm8962_dsp2_write_config(codec);

	snd_soc_write(codec, WM8962_DSP2_EXECCONTROL, WM8962_DSP2_RUNR);

	wm8962_dsp2_set_enable(codec, wm8962->dsp2_ena);

	return 0;
}

static int wm8962_dsp2_stop(struct snd_soc_codec *codec)
{
	wm8962_dsp2_set_enable(codec, 0);

	snd_soc_write(codec, WM8962_DSP2_EXECCONTROL, WM8962_DSP2_STOP);

	return 0;
}

#define WM8962_DSP2_ENABLE(xname, xshift) \
{	.iface = SNDRV_CTL_ELEM_IFACE_MIXER, .name = xname, \
	.info = wm8962_dsp2_ena_info, \
	.get = wm8962_dsp2_ena_get, .put = wm8962_dsp2_ena_put, \
	.private_value = xshift }

static int wm8962_dsp2_ena_info(struct snd_kcontrol *kcontrol,
				struct snd_ctl_elem_info *uinfo)
{
	uinfo->type = SNDRV_CTL_ELEM_TYPE_BOOLEAN;

	uinfo->count = 1;
	uinfo->value.integer.min = 0;
	uinfo->value.integer.max = 1;

	return 0;
}

static int wm8962_dsp2_ena_get(struct snd_kcontrol *kcontrol,
			       struct snd_ctl_elem_value *ucontrol)
{
	int shift = kcontrol->private_value;
	struct snd_soc_codec *codec = snd_kcontrol_chip(kcontrol);
	struct wm8962_priv *wm8962 = snd_soc_codec_get_drvdata(codec);

	ucontrol->value.integer.value[0] = !!(wm8962->dsp2_ena & 1 << shift);

	return 0;
}

static int wm8962_dsp2_ena_put(struct snd_kcontrol *kcontrol,
			       struct snd_ctl_elem_value *ucontrol)
{
	int shift = kcontrol->private_value;
	struct snd_soc_codec *codec = snd_kcontrol_chip(kcontrol);
	struct wm8962_priv *wm8962 = snd_soc_codec_get_drvdata(codec);
	int old = wm8962->dsp2_ena;
	int ret = 0;
	int dsp2_running = snd_soc_read(codec, WM8962_DSP2_POWER_MANAGEMENT) &
		WM8962_DSP2_ENA;

	mutex_lock(&codec->mutex);

	if (ucontrol->value.integer.value[0])
		wm8962->dsp2_ena |= 1 << shift;
	else
		wm8962->dsp2_ena &= ~(1 << shift);

	if (wm8962->dsp2_ena == old)
		goto out;

	ret = 1;

	if (dsp2_running) {
		if (wm8962->dsp2_ena)
			wm8962_dsp2_set_enable(codec, wm8962->dsp2_ena);
		else
			wm8962_dsp2_stop(codec);
	}

out:
	mutex_unlock(&codec->mutex);

	return ret;
}

/* The VU bits for the headphones are in a different register to the mute
 * bits and only take effect on the PGA if it is actually powered.
 */
static int wm8962_put_hp_sw(struct snd_kcontrol *kcontrol,
			    struct snd_ctl_elem_value *ucontrol)
{
	struct snd_soc_codec *codec = snd_kcontrol_chip(kcontrol);
	u16 *reg_cache = codec->reg_cache;
	int ret;

	/* Apply the update (if any) */
        ret = snd_soc_put_volsw(kcontrol, ucontrol);
	if (ret == 0)
		return 0;

	/* If the left PGA is enabled hit that VU bit... */
	if (snd_soc_read(codec, WM8962_PWR_MGMT_2) & WM8962_HPOUTL_PGA_ENA)
		return snd_soc_write(codec, WM8962_HPOUTL_VOLUME,
				     reg_cache[WM8962_HPOUTL_VOLUME]);

	/* ...otherwise the right.  The VU is stereo. */
	if (snd_soc_read(codec, WM8962_PWR_MGMT_2) & WM8962_HPOUTR_PGA_ENA)
		return snd_soc_write(codec, WM8962_HPOUTR_VOLUME,
				     reg_cache[WM8962_HPOUTR_VOLUME]);

	return 0;
}

/* The VU bits for the speakers are in a different register to the mute
 * bits and only take effect on the PGA if it is actually powered.
 */
static int wm8962_put_spk_sw(struct snd_kcontrol *kcontrol,
			    struct snd_ctl_elem_value *ucontrol)
{
	struct snd_soc_codec *codec = snd_kcontrol_chip(kcontrol);
	int ret;

	/* Apply the update (if any) */
        ret = snd_soc_put_volsw(kcontrol, ucontrol);
	if (ret == 0)
		return 0;

	/* If the left PGA is enabled hit that VU bit... */
	ret = snd_soc_read(codec, WM8962_PWR_MGMT_2);
	if (ret & WM8962_SPKOUTL_PGA_ENA) {
		snd_soc_write(codec, WM8962_SPKOUTL_VOLUME,
			      snd_soc_read(codec, WM8962_SPKOUTL_VOLUME));
		return 1;
	}

	/* ...otherwise the right.  The VU is stereo. */
	if (ret & WM8962_SPKOUTR_PGA_ENA)
		snd_soc_write(codec, WM8962_SPKOUTR_VOLUME,
			      snd_soc_read(codec, WM8962_SPKOUTR_VOLUME));

	return 1;
}

static const char *cap_hpf_mode_text[] = {
	"Hi-fi", "Application"
};

static const struct soc_enum cap_hpf_mode =
	SOC_ENUM_SINGLE(WM8962_ADC_DAC_CONTROL_2, 10, 2, cap_hpf_mode_text);


static const char *cap_lhpf_mode_text[] = {
	"LPF", "HPF"
};

static const struct soc_enum cap_lhpf_mode =
	SOC_ENUM_SINGLE(WM8962_LHPF1, 1, 2, cap_lhpf_mode_text);

static const struct snd_kcontrol_new wm8962_snd_controls[] = {
SOC_DOUBLE("Input Mixer Switch", WM8962_INPUT_MIXER_CONTROL_1, 3, 2, 1, 1),

SOC_SINGLE_TLV("MIXINL IN2L Volume", WM8962_LEFT_INPUT_MIXER_VOLUME, 6, 7, 0,
	       mixin_tlv),
SOC_SINGLE_TLV("MIXINL PGA Volume", WM8962_LEFT_INPUT_MIXER_VOLUME, 3, 7, 0,
	       mixinpga_tlv),
SOC_SINGLE_TLV("MIXINL IN3L Volume", WM8962_LEFT_INPUT_MIXER_VOLUME, 0, 7, 0,
	       mixin_tlv),

SOC_SINGLE_TLV("MIXINR IN2R Volume", WM8962_RIGHT_INPUT_MIXER_VOLUME, 6, 7, 0,
	       mixin_tlv),
SOC_SINGLE_TLV("MIXINR PGA Volume", WM8962_RIGHT_INPUT_MIXER_VOLUME, 3, 7, 0,
	       mixinpga_tlv),
SOC_SINGLE_TLV("MIXINR IN3R Volume", WM8962_RIGHT_INPUT_MIXER_VOLUME, 0, 7, 0,
	       mixin_tlv),

SOC_DOUBLE_R_TLV("Digital Capture Volume", WM8962_LEFT_ADC_VOLUME,
		 WM8962_RIGHT_ADC_VOLUME, 1, 127, 0, digital_tlv),
SOC_DOUBLE_R_TLV("Capture Volume", WM8962_LEFT_INPUT_VOLUME,
		 WM8962_RIGHT_INPUT_VOLUME, 0, 63, 0, inpga_tlv),
SOC_DOUBLE_R("Capture Switch", WM8962_LEFT_INPUT_VOLUME,
	     WM8962_RIGHT_INPUT_VOLUME, 7, 1, 1),
SOC_DOUBLE_R("Capture ZC Switch", WM8962_LEFT_INPUT_VOLUME,
	     WM8962_RIGHT_INPUT_VOLUME, 6, 1, 1),
SOC_SINGLE("Capture HPF Switch", WM8962_ADC_DAC_CONTROL_1, 0, 1, 1),
SOC_ENUM("Capture HPF Mode", cap_hpf_mode),
SOC_SINGLE("Capture HPF Cutoff", WM8962_ADC_DAC_CONTROL_2, 7, 7, 0),
SOC_SINGLE("Capture LHPF Switch", WM8962_LHPF1, 0, 1, 0),
SOC_ENUM("Capture LHPF Mode", cap_lhpf_mode),

SOC_DOUBLE_R_TLV("Sidetone Volume", WM8962_DAC_DSP_MIXING_1,
		 WM8962_DAC_DSP_MIXING_2, 4, 12, 0, st_tlv),

SOC_DOUBLE_R_TLV("Digital Playback Volume", WM8962_LEFT_DAC_VOLUME,
		 WM8962_RIGHT_DAC_VOLUME, 1, 127, 0, digital_tlv),
SOC_SINGLE("DAC High Performance Switch", WM8962_ADC_DAC_CONTROL_2, 0, 1, 0),
SOC_SINGLE("DAC L/R Swap Switch", WM8962_AUDIO_INTERFACE_0, 5, 1, 0),
SOC_SINGLE("ADC L/R Swap Switch", WM8962_AUDIO_INTERFACE_0, 8, 1, 0),

SOC_SINGLE("ADC High Performance Switch", WM8962_ADDITIONAL_CONTROL_1,
	   5, 1, 0),

SOC_SINGLE_TLV("Beep Volume", WM8962_BEEP_GENERATOR_1, 4, 15, 0, beep_tlv),

SOC_DOUBLE_R_TLV("Headphone Volume", WM8962_HPOUTL_VOLUME,
		 WM8962_HPOUTR_VOLUME, 0, 127, 0, out_tlv),
SOC_DOUBLE_EXT("Headphone Switch", WM8962_PWR_MGMT_2, 1, 0, 1, 1,
	       snd_soc_get_volsw, wm8962_put_hp_sw),
SOC_DOUBLE_R("Headphone ZC Switch", WM8962_HPOUTL_VOLUME, WM8962_HPOUTR_VOLUME,
	     7, 1, 0),
SOC_DOUBLE_TLV("Headphone Aux Volume", WM8962_ANALOGUE_HP_2, 3, 6, 7, 0,
	       hp_tlv),

SOC_DOUBLE_R("Headphone Mixer Switch", WM8962_HEADPHONE_MIXER_3,
	     WM8962_HEADPHONE_MIXER_4, 8, 1, 1),

SOC_SINGLE_TLV("HPMIXL IN4L Volume", WM8962_HEADPHONE_MIXER_3,
	       3, 7, 0, bypass_tlv),
SOC_SINGLE_TLV("HPMIXL IN4R Volume", WM8962_HEADPHONE_MIXER_3,
	       0, 7, 0, bypass_tlv),
SOC_SINGLE_TLV("HPMIXL MIXINL Volume", WM8962_HEADPHONE_MIXER_3,
	       7, 1, 1, inmix_tlv),
SOC_SINGLE_TLV("HPMIXL MIXINR Volume", WM8962_HEADPHONE_MIXER_3,
	       6, 1, 1, inmix_tlv),

SOC_SINGLE_TLV("HPMIXR IN4L Volume", WM8962_HEADPHONE_MIXER_4,
	       3, 7, 0, bypass_tlv),
SOC_SINGLE_TLV("HPMIXR IN4R Volume", WM8962_HEADPHONE_MIXER_4,
	       0, 7, 0, bypass_tlv),
SOC_SINGLE_TLV("HPMIXR MIXINL Volume", WM8962_HEADPHONE_MIXER_4,
	       7, 1, 1, inmix_tlv),
SOC_SINGLE_TLV("HPMIXR MIXINR Volume", WM8962_HEADPHONE_MIXER_4,
	       6, 1, 1, inmix_tlv),

SOC_SINGLE_TLV("Speaker Boost Volume", WM8962_CLASS_D_CONTROL_2, 0, 7, 0,
	       classd_tlv),

SOC_SINGLE("EQ Switch", WM8962_EQ1, WM8962_EQ_ENA_SHIFT, 1, 0),
SOC_DOUBLE_R_TLV("EQ1 Volume", WM8962_EQ2, WM8962_EQ22,
		 WM8962_EQL_B1_GAIN_SHIFT, 31, 0, eq_tlv),
SOC_DOUBLE_R_TLV("EQ2 Volume", WM8962_EQ2, WM8962_EQ22,
		 WM8962_EQL_B2_GAIN_SHIFT, 31, 0, eq_tlv),
SOC_DOUBLE_R_TLV("EQ3 Volume", WM8962_EQ2, WM8962_EQ22,
		 WM8962_EQL_B3_GAIN_SHIFT, 31, 0, eq_tlv),
SOC_DOUBLE_R_TLV("EQ4 Volume", WM8962_EQ3, WM8962_EQ23,
		 WM8962_EQL_B4_GAIN_SHIFT, 31, 0, eq_tlv),
SOC_DOUBLE_R_TLV("EQ5 Volume", WM8962_EQ3, WM8962_EQ23,
		 WM8962_EQL_B5_GAIN_SHIFT, 31, 0, eq_tlv),

WM8962_DSP2_ENABLE("VSS Switch", WM8962_VSS_ENA_SHIFT),
WM8962_DSP2_ENABLE("HPF1 Switch", WM8962_HPF1_ENA_SHIFT),
WM8962_DSP2_ENABLE("HPF2 Switch", WM8962_HPF2_ENA_SHIFT),
WM8962_DSP2_ENABLE("HD Bass Switch", WM8962_HDBASS_ENA_SHIFT),
};

static const struct snd_kcontrol_new wm8962_spk_mono_controls[] = {
SOC_SINGLE_TLV("Speaker Volume", WM8962_SPKOUTL_VOLUME, 0, 127, 0, out_tlv),
SOC_SINGLE_EXT("Speaker Switch", WM8962_CLASS_D_CONTROL_1, 1, 1, 1,
	       snd_soc_get_volsw, wm8962_put_spk_sw),
SOC_SINGLE("Speaker ZC Switch", WM8962_SPKOUTL_VOLUME, 7, 1, 0),

SOC_SINGLE("Speaker Mixer Switch", WM8962_SPEAKER_MIXER_3, 8, 1, 1),
SOC_SINGLE_TLV("Speaker Mixer IN4L Volume", WM8962_SPEAKER_MIXER_3,
	       3, 7, 0, bypass_tlv),
SOC_SINGLE_TLV("Speaker Mixer IN4R Volume", WM8962_SPEAKER_MIXER_3,
	       0, 7, 0, bypass_tlv),
SOC_SINGLE_TLV("Speaker Mixer MIXINL Volume", WM8962_SPEAKER_MIXER_3,
	       7, 1, 1, inmix_tlv),
SOC_SINGLE_TLV("Speaker Mixer MIXINR Volume", WM8962_SPEAKER_MIXER_3,
	       6, 1, 1, inmix_tlv),
SOC_SINGLE_TLV("Speaker Mixer DACL Volume", WM8962_SPEAKER_MIXER_5,
	       7, 1, 0, inmix_tlv),
SOC_SINGLE_TLV("Speaker Mixer DACR Volume", WM8962_SPEAKER_MIXER_5,
	       6, 1, 0, inmix_tlv),
};

static const struct snd_kcontrol_new wm8962_spk_stereo_controls[] = {
SOC_DOUBLE_R_TLV("Speaker Volume", WM8962_SPKOUTL_VOLUME,
		 WM8962_SPKOUTR_VOLUME, 0, 127, 0, out_tlv),
SOC_DOUBLE_EXT("Speaker Switch", WM8962_CLASS_D_CONTROL_1, 1, 0, 1, 1,
	       snd_soc_get_volsw, wm8962_put_spk_sw),
SOC_DOUBLE_R("Speaker ZC Switch", WM8962_SPKOUTL_VOLUME, WM8962_SPKOUTR_VOLUME,
	     7, 1, 0),

SOC_DOUBLE_R("Speaker Mixer Switch", WM8962_SPEAKER_MIXER_3,
	     WM8962_SPEAKER_MIXER_4, 8, 1, 1),

SOC_SINGLE_TLV("SPKOUTL Mixer IN4L Volume", WM8962_SPEAKER_MIXER_3,
	       3, 7, 0, bypass_tlv),
SOC_SINGLE_TLV("SPKOUTL Mixer IN4R Volume", WM8962_SPEAKER_MIXER_3,
	       0, 7, 0, bypass_tlv),
SOC_SINGLE_TLV("SPKOUTL Mixer MIXINL Volume", WM8962_SPEAKER_MIXER_3,
	       7, 1, 1, inmix_tlv),
SOC_SINGLE_TLV("SPKOUTL Mixer MIXINR Volume", WM8962_SPEAKER_MIXER_3,
	       6, 1, 1, inmix_tlv),
SOC_SINGLE_TLV("SPKOUTL Mixer DACL Volume", WM8962_SPEAKER_MIXER_5,
	       7, 1, 0, inmix_tlv),
SOC_SINGLE_TLV("SPKOUTL Mixer DACR Volume", WM8962_SPEAKER_MIXER_5,
	       6, 1, 0, inmix_tlv),

SOC_SINGLE_TLV("SPKOUTR Mixer IN4L Volume", WM8962_SPEAKER_MIXER_4,
	       3, 7, 0, bypass_tlv),
SOC_SINGLE_TLV("SPKOUTR Mixer IN4R Volume", WM8962_SPEAKER_MIXER_4,
	       0, 7, 0, bypass_tlv),
SOC_SINGLE_TLV("SPKOUTR Mixer MIXINL Volume", WM8962_SPEAKER_MIXER_4,
	       7, 1, 1, inmix_tlv),
SOC_SINGLE_TLV("SPKOUTR Mixer MIXINR Volume", WM8962_SPEAKER_MIXER_4,
	       6, 1, 1, inmix_tlv),
SOC_SINGLE_TLV("SPKOUTR Mixer DACL Volume", WM8962_SPEAKER_MIXER_5,
	       5, 1, 0, inmix_tlv),
SOC_SINGLE_TLV("SPKOUTR Mixer DACR Volume", WM8962_SPEAKER_MIXER_5,
	       4, 1, 0, inmix_tlv),
};

<<<<<<< HEAD
static int sysclk_event(struct snd_soc_dapm_widget *w,
			struct snd_kcontrol *kcontrol, int event)
{
	struct snd_soc_codec *codec = w->codec;
	struct wm8962_priv *wm8962 = snd_soc_codec_get_drvdata(codec);
	unsigned long timeout;
	int src;
	int fll;

	/* Ignore attempts to run the event during startup */
	if (codec->dapm.bias_level == SND_SOC_BIAS_OFF)
		return 0;

	src = snd_soc_read(codec, WM8962_CLOCKING2) & WM8962_SYSCLK_SRC_MASK;

	switch (src) {
	case 0:      /* MCLK */
		fll = 0;
		break;
	case 0x200:  /* FLL */
		fll = 1;
		break;
	default:
		dev_err(codec->dev, "Unknown SYSCLK source %x\n", src);
		return -EINVAL;
	}

	switch (event) {
	case SND_SOC_DAPM_PRE_PMU:
		if (fll) {
			try_wait_for_completion(&wm8962->fll_lock);

			snd_soc_update_bits(codec, WM8962_FLL_CONTROL_1,
					    WM8962_FLL_ENA, WM8962_FLL_ENA);

			timeout = msecs_to_jiffies(5);
			timeout = wait_for_completion_timeout(&wm8962->fll_lock,
							      timeout);

			if (wm8962->irq && timeout == 0)
				dev_err(codec->dev,
					"Timed out starting FLL\n");
		}
		break;

	case SND_SOC_DAPM_POST_PMD:
		if (fll)
			snd_soc_update_bits(codec, WM8962_FLL_CONTROL_1,
					    WM8962_FLL_ENA, 0);
		break;

	default:
		BUG();
		return -EINVAL;
	}

	return 0;
}

=======
>>>>>>> e816b57a
static int cp_event(struct snd_soc_dapm_widget *w,
		    struct snd_kcontrol *kcontrol, int event)
{
	switch (event) {
	case SND_SOC_DAPM_POST_PMU:
		msleep(5);
		break;

	default:
		BUG();
		return -EINVAL;
	}

	return 0;
}

static int hp_event(struct snd_soc_dapm_widget *w,
		    struct snd_kcontrol *kcontrol, int event)
{
	struct snd_soc_codec *codec = w->codec;
	int timeout;
	int reg;
	int expected = (WM8962_DCS_STARTUP_DONE_HP1L |
			WM8962_DCS_STARTUP_DONE_HP1R);

	switch (event) {
	case SND_SOC_DAPM_POST_PMU:
		snd_soc_update_bits(codec, WM8962_ANALOGUE_HP_0,
				    WM8962_HP1L_ENA | WM8962_HP1R_ENA,
				    WM8962_HP1L_ENA | WM8962_HP1R_ENA);
		udelay(20);

		snd_soc_update_bits(codec, WM8962_ANALOGUE_HP_0,
				    WM8962_HP1L_ENA_DLY | WM8962_HP1R_ENA_DLY,
				    WM8962_HP1L_ENA_DLY | WM8962_HP1R_ENA_DLY);

		/* Start the DC servo */
		snd_soc_update_bits(codec, WM8962_DC_SERVO_1,
				    WM8962_HP1L_DCS_ENA | WM8962_HP1R_DCS_ENA |
				    WM8962_HP1L_DCS_STARTUP |
				    WM8962_HP1R_DCS_STARTUP,
				    WM8962_HP1L_DCS_ENA | WM8962_HP1R_DCS_ENA |
				    WM8962_HP1L_DCS_STARTUP |
				    WM8962_HP1R_DCS_STARTUP);

		/* Wait for it to complete, should be well under 100ms */
		timeout = 0;
		do {
			msleep(1);
			reg = snd_soc_read(codec, WM8962_DC_SERVO_6);
			if (reg < 0) {
				dev_err(codec->dev,
					"Failed to read DCS status: %d\n",
					reg);
				continue;
			}
			dev_dbg(codec->dev, "DCS status: %x\n", reg);
		} while (++timeout < 200 && (reg & expected) != expected);

		if ((reg & expected) != expected)
			dev_err(codec->dev, "DC servo timed out\n");
		else
			dev_dbg(codec->dev, "DC servo complete after %dms\n",
				timeout);

		snd_soc_update_bits(codec, WM8962_ANALOGUE_HP_0,
				    WM8962_HP1L_ENA_OUTP |
				    WM8962_HP1R_ENA_OUTP,
				    WM8962_HP1L_ENA_OUTP |
				    WM8962_HP1R_ENA_OUTP);
		udelay(20);

		snd_soc_update_bits(codec, WM8962_ANALOGUE_HP_0,
				    WM8962_HP1L_RMV_SHORT |
				    WM8962_HP1R_RMV_SHORT,
				    WM8962_HP1L_RMV_SHORT |
				    WM8962_HP1R_RMV_SHORT);
		break;

	case SND_SOC_DAPM_PRE_PMD:
		snd_soc_update_bits(codec, WM8962_ANALOGUE_HP_0,
				    WM8962_HP1L_RMV_SHORT |
				    WM8962_HP1R_RMV_SHORT, 0);

		udelay(20);

		snd_soc_update_bits(codec, WM8962_DC_SERVO_1,
				    WM8962_HP1L_DCS_ENA | WM8962_HP1R_DCS_ENA |
				    WM8962_HP1L_DCS_STARTUP |
				    WM8962_HP1R_DCS_STARTUP,
				    0);

		snd_soc_update_bits(codec, WM8962_ANALOGUE_HP_0,
				    WM8962_HP1L_ENA | WM8962_HP1R_ENA |
				    WM8962_HP1L_ENA_DLY | WM8962_HP1R_ENA_DLY |
				    WM8962_HP1L_ENA_OUTP |
				    WM8962_HP1R_ENA_OUTP, 0);
				    
		break;

	default:
		BUG();
		return -EINVAL;
	
	}

	return 0;
}

/* VU bits for the output PGAs only take effect while the PGA is powered */
static int out_pga_event(struct snd_soc_dapm_widget *w,
			 struct snd_kcontrol *kcontrol, int event)
{
	struct snd_soc_codec *codec = w->codec;
	int reg;

	switch (w->shift) {
	case WM8962_HPOUTR_PGA_ENA_SHIFT:
		reg = WM8962_HPOUTR_VOLUME;
		break;
	case WM8962_HPOUTL_PGA_ENA_SHIFT:
		reg = WM8962_HPOUTL_VOLUME;
		break;
	case WM8962_SPKOUTR_PGA_ENA_SHIFT:
		reg = WM8962_SPKOUTR_VOLUME;
		break;
	case WM8962_SPKOUTL_PGA_ENA_SHIFT:
		reg = WM8962_SPKOUTL_VOLUME;
		break;
	default:
		BUG();
		return -EINVAL;
	}

	switch (event) {
	case SND_SOC_DAPM_POST_PMU:
		return snd_soc_write(codec, reg, snd_soc_read(codec, reg));
	default:
		BUG();
		return -EINVAL;
	}
}

static int dsp2_event(struct snd_soc_dapm_widget *w,
		      struct snd_kcontrol *kcontrol, int event)
{
	struct snd_soc_codec *codec = w->codec;
	struct wm8962_priv *wm8962 = snd_soc_codec_get_drvdata(codec);

	switch (event) {
	case SND_SOC_DAPM_POST_PMU:
		if (wm8962->dsp2_ena)
			wm8962_dsp2_start(codec);
		break;

	case SND_SOC_DAPM_PRE_PMD:
		if (wm8962->dsp2_ena)
			wm8962_dsp2_stop(codec);
		break;

	default:
		BUG();
		return -EINVAL;
	}

	return 0;
}

static const char *st_text[] = { "None", "Left", "Right" };

static const struct soc_enum str_enum =
	SOC_ENUM_SINGLE(WM8962_DAC_DSP_MIXING_1, 2, 3, st_text);

static const struct snd_kcontrol_new str_mux =
	SOC_DAPM_ENUM("Right Sidetone", str_enum);

static const struct soc_enum stl_enum =
	SOC_ENUM_SINGLE(WM8962_DAC_DSP_MIXING_2, 2, 3, st_text);

static const struct snd_kcontrol_new stl_mux =
	SOC_DAPM_ENUM("Left Sidetone", stl_enum);

static const char *outmux_text[] = { "DAC", "Mixer" };

static const struct soc_enum spkoutr_enum =
	SOC_ENUM_SINGLE(WM8962_SPEAKER_MIXER_2, 7, 2, outmux_text);

static const struct snd_kcontrol_new spkoutr_mux =
	SOC_DAPM_ENUM("SPKOUTR Mux", spkoutr_enum);

static const struct soc_enum spkoutl_enum =
	SOC_ENUM_SINGLE(WM8962_SPEAKER_MIXER_1, 7, 2, outmux_text);

static const struct snd_kcontrol_new spkoutl_mux =
	SOC_DAPM_ENUM("SPKOUTL Mux", spkoutl_enum);

static const struct soc_enum hpoutr_enum =
	SOC_ENUM_SINGLE(WM8962_HEADPHONE_MIXER_2, 7, 2, outmux_text);

static const struct snd_kcontrol_new hpoutr_mux =
	SOC_DAPM_ENUM("HPOUTR Mux", hpoutr_enum);

static const struct soc_enum hpoutl_enum =
	SOC_ENUM_SINGLE(WM8962_HEADPHONE_MIXER_1, 7, 2, outmux_text);

static const struct snd_kcontrol_new hpoutl_mux =
	SOC_DAPM_ENUM("HPOUTL Mux", hpoutl_enum);

static const struct snd_kcontrol_new inpgal[] = {
SOC_DAPM_SINGLE("IN1L Switch", WM8962_LEFT_INPUT_PGA_CONTROL, 3, 1, 0),
SOC_DAPM_SINGLE("IN2L Switch", WM8962_LEFT_INPUT_PGA_CONTROL, 2, 1, 0),
SOC_DAPM_SINGLE("IN3L Switch", WM8962_LEFT_INPUT_PGA_CONTROL, 1, 1, 0),
SOC_DAPM_SINGLE("IN4L Switch", WM8962_LEFT_INPUT_PGA_CONTROL, 0, 1, 0),
};

static const struct snd_kcontrol_new inpgar[] = {
SOC_DAPM_SINGLE("IN1R Switch", WM8962_RIGHT_INPUT_PGA_CONTROL, 3, 1, 0),
SOC_DAPM_SINGLE("IN2R Switch", WM8962_RIGHT_INPUT_PGA_CONTROL, 2, 1, 0),
SOC_DAPM_SINGLE("IN3R Switch", WM8962_RIGHT_INPUT_PGA_CONTROL, 1, 1, 0),
SOC_DAPM_SINGLE("IN4R Switch", WM8962_RIGHT_INPUT_PGA_CONTROL, 0, 1, 0),
};

static const struct snd_kcontrol_new mixinl[] = {
SOC_DAPM_SINGLE("IN2L Switch", WM8962_INPUT_MIXER_CONTROL_2, 5, 1, 0),
SOC_DAPM_SINGLE("IN3L Switch", WM8962_INPUT_MIXER_CONTROL_2, 4, 1, 0),
SOC_DAPM_SINGLE("PGA Switch", WM8962_INPUT_MIXER_CONTROL_2, 3, 1, 0),
};

static const struct snd_kcontrol_new mixinr[] = {
SOC_DAPM_SINGLE("IN2R Switch", WM8962_INPUT_MIXER_CONTROL_2, 2, 1, 0),
SOC_DAPM_SINGLE("IN3R Switch", WM8962_INPUT_MIXER_CONTROL_2, 1, 1, 0),
SOC_DAPM_SINGLE("PGA Switch", WM8962_INPUT_MIXER_CONTROL_2, 0, 1, 0),
};

static const struct snd_kcontrol_new hpmixl[] = {
SOC_DAPM_SINGLE("DACL Switch", WM8962_HEADPHONE_MIXER_1, 5, 1, 0),
SOC_DAPM_SINGLE("DACR Switch", WM8962_HEADPHONE_MIXER_1, 4, 1, 0),
SOC_DAPM_SINGLE("MIXINL Switch", WM8962_HEADPHONE_MIXER_1, 3, 1, 0),
SOC_DAPM_SINGLE("MIXINR Switch", WM8962_HEADPHONE_MIXER_1, 2, 1, 0),
SOC_DAPM_SINGLE("IN4L Switch", WM8962_HEADPHONE_MIXER_1, 1, 1, 0),
SOC_DAPM_SINGLE("IN4R Switch", WM8962_HEADPHONE_MIXER_1, 0, 1, 0),
};

static const struct snd_kcontrol_new hpmixr[] = {
SOC_DAPM_SINGLE("DACL Switch", WM8962_HEADPHONE_MIXER_2, 5, 1, 0),
SOC_DAPM_SINGLE("DACR Switch", WM8962_HEADPHONE_MIXER_2, 4, 1, 0),
SOC_DAPM_SINGLE("MIXINL Switch", WM8962_HEADPHONE_MIXER_2, 3, 1, 0),
SOC_DAPM_SINGLE("MIXINR Switch", WM8962_HEADPHONE_MIXER_2, 2, 1, 0),
SOC_DAPM_SINGLE("IN4L Switch", WM8962_HEADPHONE_MIXER_2, 1, 1, 0),
SOC_DAPM_SINGLE("IN4R Switch", WM8962_HEADPHONE_MIXER_2, 0, 1, 0),
};

static const struct snd_kcontrol_new spkmixl[] = {
SOC_DAPM_SINGLE("DACL Switch", WM8962_SPEAKER_MIXER_1, 5, 1, 0),
SOC_DAPM_SINGLE("DACR Switch", WM8962_SPEAKER_MIXER_1, 4, 1, 0),
SOC_DAPM_SINGLE("MIXINL Switch", WM8962_SPEAKER_MIXER_1, 3, 1, 0),
SOC_DAPM_SINGLE("MIXINR Switch", WM8962_SPEAKER_MIXER_1, 2, 1, 0),
SOC_DAPM_SINGLE("IN4L Switch", WM8962_SPEAKER_MIXER_1, 1, 1, 0),
SOC_DAPM_SINGLE("IN4R Switch", WM8962_SPEAKER_MIXER_1, 0, 1, 0),
};

static const struct snd_kcontrol_new spkmixr[] = {
SOC_DAPM_SINGLE("DACL Switch", WM8962_SPEAKER_MIXER_2, 5, 1, 0),
SOC_DAPM_SINGLE("DACR Switch", WM8962_SPEAKER_MIXER_2, 4, 1, 0),
SOC_DAPM_SINGLE("MIXINL Switch", WM8962_SPEAKER_MIXER_2, 3, 1, 0),
SOC_DAPM_SINGLE("MIXINR Switch", WM8962_SPEAKER_MIXER_2, 2, 1, 0),
SOC_DAPM_SINGLE("IN4L Switch", WM8962_SPEAKER_MIXER_2, 1, 1, 0),
SOC_DAPM_SINGLE("IN4R Switch", WM8962_SPEAKER_MIXER_2, 0, 1, 0),
};

static const struct snd_soc_dapm_widget wm8962_dapm_widgets[] = {
SND_SOC_DAPM_INPUT("IN1L"),
SND_SOC_DAPM_INPUT("IN1R"),
SND_SOC_DAPM_INPUT("IN2L"),
SND_SOC_DAPM_INPUT("IN2R"),
SND_SOC_DAPM_INPUT("IN3L"),
SND_SOC_DAPM_INPUT("IN3R"),
SND_SOC_DAPM_INPUT("IN4L"),
SND_SOC_DAPM_INPUT("IN4R"),
SND_SOC_DAPM_SIGGEN("Beep"),
SND_SOC_DAPM_INPUT("DMICDAT"),

SND_SOC_DAPM_SUPPLY("MICBIAS", WM8962_PWR_MGMT_1, 1, 0, NULL, 0),

SND_SOC_DAPM_SUPPLY("Class G", WM8962_CHARGE_PUMP_B, 0, 1, NULL, 0),
SND_SOC_DAPM_SUPPLY("SYSCLK", WM8962_CLOCKING2, 5, 0, NULL, 0),
SND_SOC_DAPM_SUPPLY("Charge Pump", WM8962_CHARGE_PUMP_1, 0, 0, cp_event,
		    SND_SOC_DAPM_POST_PMU),
SND_SOC_DAPM_SUPPLY("TOCLK", WM8962_ADDITIONAL_CONTROL_1, 0, 0, NULL, 0),
SND_SOC_DAPM_SUPPLY_S("DSP2", 1, WM8962_DSP2_POWER_MANAGEMENT,
		      WM8962_DSP2_ENA_SHIFT, 0, dsp2_event,
		      SND_SOC_DAPM_POST_PMU | SND_SOC_DAPM_PRE_PMD),
SND_SOC_DAPM_SUPPLY("TEMP_HP", WM8962_ADDITIONAL_CONTROL_4, 2, 0, NULL, 0),
SND_SOC_DAPM_SUPPLY("TEMP_SPK", WM8962_ADDITIONAL_CONTROL_4, 1, 0, NULL, 0),

SND_SOC_DAPM_MIXER("INPGAL", WM8962_LEFT_INPUT_PGA_CONTROL, 4, 0,
		   inpgal, ARRAY_SIZE(inpgal)),
SND_SOC_DAPM_MIXER("INPGAR", WM8962_RIGHT_INPUT_PGA_CONTROL, 4, 0,
		   inpgar, ARRAY_SIZE(inpgar)),
SND_SOC_DAPM_MIXER("MIXINL", WM8962_PWR_MGMT_1, 5, 0,
		   mixinl, ARRAY_SIZE(mixinl)),
SND_SOC_DAPM_MIXER("MIXINR", WM8962_PWR_MGMT_1, 4, 0,
		   mixinr, ARRAY_SIZE(mixinr)),

SND_SOC_DAPM_AIF_IN("DMIC_ENA", NULL, 0, WM8962_PWR_MGMT_1, 10, 0),

SND_SOC_DAPM_ADC("ADCL", "Capture", WM8962_PWR_MGMT_1, 3, 0),
SND_SOC_DAPM_ADC("ADCR", "Capture", WM8962_PWR_MGMT_1, 2, 0),

SND_SOC_DAPM_MUX("STL", SND_SOC_NOPM, 0, 0, &stl_mux),
SND_SOC_DAPM_MUX("STR", SND_SOC_NOPM, 0, 0, &str_mux),

SND_SOC_DAPM_DAC("DACL", "Playback", WM8962_PWR_MGMT_2, 8, 0),
SND_SOC_DAPM_DAC("DACR", "Playback", WM8962_PWR_MGMT_2, 7, 0),

SND_SOC_DAPM_PGA("Left Bypass", SND_SOC_NOPM, 0, 0, NULL, 0),
SND_SOC_DAPM_PGA("Right Bypass", SND_SOC_NOPM, 0, 0, NULL, 0),

SND_SOC_DAPM_MIXER("HPMIXL", WM8962_MIXER_ENABLES, 3, 0,
		   hpmixl, ARRAY_SIZE(hpmixl)),
SND_SOC_DAPM_MIXER("HPMIXR", WM8962_MIXER_ENABLES, 2, 0,
		   hpmixr, ARRAY_SIZE(hpmixr)),

SND_SOC_DAPM_MUX_E("HPOUTL PGA", WM8962_PWR_MGMT_2, 6, 0, &hpoutl_mux,
		   out_pga_event, SND_SOC_DAPM_POST_PMU),
SND_SOC_DAPM_MUX_E("HPOUTR PGA", WM8962_PWR_MGMT_2, 5, 0, &hpoutr_mux,
		   out_pga_event, SND_SOC_DAPM_POST_PMU),

SND_SOC_DAPM_PGA_E("HPOUT", SND_SOC_NOPM, 0, 0, NULL, 0, hp_event,
		   SND_SOC_DAPM_POST_PMU | SND_SOC_DAPM_PRE_PMD),

SND_SOC_DAPM_OUTPUT("HPOUTL"),
SND_SOC_DAPM_OUTPUT("HPOUTR"),
};

static const struct snd_soc_dapm_widget wm8962_dapm_spk_mono_widgets[] = {
SND_SOC_DAPM_MIXER("Speaker Mixer", WM8962_MIXER_ENABLES, 1, 0,
		   spkmixl, ARRAY_SIZE(spkmixl)),
SND_SOC_DAPM_MUX_E("Speaker PGA", WM8962_PWR_MGMT_2, 4, 0, &spkoutl_mux,
		   out_pga_event, SND_SOC_DAPM_POST_PMU),
SND_SOC_DAPM_PGA("Speaker Output", WM8962_CLASS_D_CONTROL_1, 7, 0, NULL, 0),
SND_SOC_DAPM_OUTPUT("SPKOUT"),
};

static const struct snd_soc_dapm_widget wm8962_dapm_spk_stereo_widgets[] = {
SND_SOC_DAPM_MIXER("SPKOUTL Mixer", WM8962_MIXER_ENABLES, 1, 0,
		   spkmixl, ARRAY_SIZE(spkmixl)),
SND_SOC_DAPM_MIXER("SPKOUTR Mixer", WM8962_MIXER_ENABLES, 0, 0,
		   spkmixr, ARRAY_SIZE(spkmixr)),

SND_SOC_DAPM_MUX_E("SPKOUTL PGA", WM8962_PWR_MGMT_2, 4, 0, &spkoutl_mux,
		   out_pga_event, SND_SOC_DAPM_POST_PMU),
SND_SOC_DAPM_MUX_E("SPKOUTR PGA", WM8962_PWR_MGMT_2, 3, 0, &spkoutr_mux,
		   out_pga_event, SND_SOC_DAPM_POST_PMU),

SND_SOC_DAPM_PGA("SPKOUTR Output", WM8962_CLASS_D_CONTROL_1, 7, 0, NULL, 0),
SND_SOC_DAPM_PGA("SPKOUTL Output", WM8962_CLASS_D_CONTROL_1, 6, 0, NULL, 0),

SND_SOC_DAPM_OUTPUT("SPKOUTL"),
SND_SOC_DAPM_OUTPUT("SPKOUTR"),
};

static const struct snd_soc_dapm_route wm8962_intercon[] = {
	{ "INPGAL", "IN1L Switch", "IN1L" },
	{ "INPGAL", "IN2L Switch", "IN2L" },
	{ "INPGAL", "IN3L Switch", "IN3L" },
	{ "INPGAL", "IN4L Switch", "IN4L" },

	{ "INPGAR", "IN1R Switch", "IN1R" },
	{ "INPGAR", "IN2R Switch", "IN2R" },
	{ "INPGAR", "IN3R Switch", "IN3R" },
	{ "INPGAR", "IN4R Switch", "IN4R" },

	{ "MIXINL", "IN2L Switch", "IN2L" },
	{ "MIXINL", "IN3L Switch", "IN3L" },
	{ "MIXINL", "PGA Switch", "INPGAL" },

	{ "MIXINR", "IN2R Switch", "IN2R" },
	{ "MIXINR", "IN3R Switch", "IN3R" },
	{ "MIXINR", "PGA Switch", "INPGAR" },

	{ "MICBIAS", NULL, "SYSCLK" },

	{ "DMIC_ENA", NULL, "DMICDAT" },

	{ "ADCL", NULL, "SYSCLK" },
	{ "ADCL", NULL, "TOCLK" },
	{ "ADCL", NULL, "MIXINL" },
	{ "ADCL", NULL, "DMIC_ENA" },
	{ "ADCL", NULL, "DSP2" },

	{ "ADCR", NULL, "SYSCLK" },
	{ "ADCR", NULL, "TOCLK" },
	{ "ADCR", NULL, "MIXINR" },
	{ "ADCR", NULL, "DMIC_ENA" },
	{ "ADCR", NULL, "DSP2" },

	{ "STL", "Left", "ADCL" },
	{ "STL", "Right", "ADCR" },
	{ "STL", NULL, "Class G" },

	{ "STR", "Left", "ADCL" },
	{ "STR", "Right", "ADCR" },
	{ "STR", NULL, "Class G" },

	{ "DACL", NULL, "SYSCLK" },
	{ "DACL", NULL, "TOCLK" },
	{ "DACL", NULL, "Beep" },
	{ "DACL", NULL, "STL" },
	{ "DACL", NULL, "DSP2" },

	{ "DACR", NULL, "SYSCLK" },
	{ "DACR", NULL, "TOCLK" },
	{ "DACR", NULL, "Beep" },
	{ "DACR", NULL, "STR" },
	{ "DACR", NULL, "DSP2" },

	{ "HPMIXL", "IN4L Switch", "IN4L" },
	{ "HPMIXL", "IN4R Switch", "IN4R" },
	{ "HPMIXL", "DACL Switch", "DACL" },
	{ "HPMIXL", "DACR Switch", "DACR" },
	{ "HPMIXL", "MIXINL Switch", "MIXINL" },
	{ "HPMIXL", "MIXINR Switch", "MIXINR" },

	{ "HPMIXR", "IN4L Switch", "IN4L" },
	{ "HPMIXR", "IN4R Switch", "IN4R" },
	{ "HPMIXR", "DACL Switch", "DACL" },
	{ "HPMIXR", "DACR Switch", "DACR" },
	{ "HPMIXR", "MIXINL Switch", "MIXINL" },
	{ "HPMIXR", "MIXINR Switch", "MIXINR" },

	{ "Left Bypass", NULL, "HPMIXL" },
	{ "Left Bypass", NULL, "Class G" },

	{ "Right Bypass", NULL, "HPMIXR" },
	{ "Right Bypass", NULL, "Class G" },

	{ "HPOUTL PGA", "Mixer", "Left Bypass" },
	{ "HPOUTL PGA", "DAC", "DACL" },

	{ "HPOUTR PGA", "Mixer", "Right Bypass" },
	{ "HPOUTR PGA", "DAC", "DACR" },

	{ "HPOUT", NULL, "HPOUTL PGA" },
	{ "HPOUT", NULL, "HPOUTR PGA" },
	{ "HPOUT", NULL, "Charge Pump" },
	{ "HPOUT", NULL, "SYSCLK" },
	{ "HPOUT", NULL, "TOCLK" },

	{ "HPOUTL", NULL, "HPOUT" },
	{ "HPOUTR", NULL, "HPOUT" },

	{ "HPOUTL", NULL, "TEMP_HP" },
	{ "HPOUTR", NULL, "TEMP_HP" },
};

static const struct snd_soc_dapm_route wm8962_spk_mono_intercon[] = {
	{ "Speaker Mixer", "IN4L Switch", "IN4L" },
	{ "Speaker Mixer", "IN4R Switch", "IN4R" },
	{ "Speaker Mixer", "DACL Switch", "DACL" },
	{ "Speaker Mixer", "DACR Switch", "DACR" },
	{ "Speaker Mixer", "MIXINL Switch", "MIXINL" },
	{ "Speaker Mixer", "MIXINR Switch", "MIXINR" },

	{ "Speaker PGA", "Mixer", "Speaker Mixer" },
	{ "Speaker PGA", "DAC", "DACL" },

	{ "Speaker Output", NULL, "Speaker PGA" },
	{ "Speaker Output", NULL, "SYSCLK" },
	{ "Speaker Output", NULL, "TOCLK" },
	{ "Speaker Output", NULL, "TEMP_SPK" },

	{ "SPKOUT", NULL, "Speaker Output" },
};

static const struct snd_soc_dapm_route wm8962_spk_stereo_intercon[] = {
	{ "SPKOUTL Mixer", "IN4L Switch", "IN4L" },
	{ "SPKOUTL Mixer", "IN4R Switch", "IN4R" },
	{ "SPKOUTL Mixer", "DACL Switch", "DACL" },
	{ "SPKOUTL Mixer", "DACR Switch", "DACR" },
	{ "SPKOUTL Mixer", "MIXINL Switch", "MIXINL" },
	{ "SPKOUTL Mixer", "MIXINR Switch", "MIXINR" },

	{ "SPKOUTR Mixer", "IN4L Switch", "IN4L" },
	{ "SPKOUTR Mixer", "IN4R Switch", "IN4R" },
	{ "SPKOUTR Mixer", "DACL Switch", "DACL" },
	{ "SPKOUTR Mixer", "DACR Switch", "DACR" },
	{ "SPKOUTR Mixer", "MIXINL Switch", "MIXINL" },
	{ "SPKOUTR Mixer", "MIXINR Switch", "MIXINR" },

	{ "SPKOUTL PGA", "Mixer", "SPKOUTL Mixer" },
	{ "SPKOUTL PGA", "DAC", "DACL" },

	{ "SPKOUTR PGA", "Mixer", "SPKOUTR Mixer" },
	{ "SPKOUTR PGA", "DAC", "DACR" },

	{ "SPKOUTL Output", NULL, "SPKOUTL PGA" },
	{ "SPKOUTL Output", NULL, "SYSCLK" },
	{ "SPKOUTL Output", NULL, "TOCLK" },
	{ "SPKOUTL Output", NULL, "TEMP_SPK" },

	{ "SPKOUTR Output", NULL, "SPKOUTR PGA" },
	{ "SPKOUTR Output", NULL, "SYSCLK" },
	{ "SPKOUTR Output", NULL, "TOCLK" },
	{ "SPKOUTR Output", NULL, "TEMP_SPK" },

	{ "SPKOUTL", NULL, "SPKOUTL Output" },
	{ "SPKOUTR", NULL, "SPKOUTR Output" },
};

static int wm8962_add_widgets(struct snd_soc_codec *codec)
{
	struct wm8962_pdata *pdata = dev_get_platdata(codec->dev);
	struct snd_soc_dapm_context *dapm = &codec->dapm;

	snd_soc_add_codec_controls(codec, wm8962_snd_controls,
			     ARRAY_SIZE(wm8962_snd_controls));
	if (pdata && pdata->spk_mono)
		snd_soc_add_codec_controls(codec, wm8962_spk_mono_controls,
				     ARRAY_SIZE(wm8962_spk_mono_controls));
	else
		snd_soc_add_codec_controls(codec, wm8962_spk_stereo_controls,
				     ARRAY_SIZE(wm8962_spk_stereo_controls));


	snd_soc_dapm_new_controls(dapm, wm8962_dapm_widgets,
				  ARRAY_SIZE(wm8962_dapm_widgets));
	if (pdata && pdata->spk_mono)
		snd_soc_dapm_new_controls(dapm, wm8962_dapm_spk_mono_widgets,
					  ARRAY_SIZE(wm8962_dapm_spk_mono_widgets));
	else
		snd_soc_dapm_new_controls(dapm, wm8962_dapm_spk_stereo_widgets,
					  ARRAY_SIZE(wm8962_dapm_spk_stereo_widgets));

	snd_soc_dapm_add_routes(dapm, wm8962_intercon,
				ARRAY_SIZE(wm8962_intercon));
	if (pdata && pdata->spk_mono)
		snd_soc_dapm_add_routes(dapm, wm8962_spk_mono_intercon,
					ARRAY_SIZE(wm8962_spk_mono_intercon));
	else
		snd_soc_dapm_add_routes(dapm, wm8962_spk_stereo_intercon,
					ARRAY_SIZE(wm8962_spk_stereo_intercon));


	snd_soc_dapm_disable_pin(dapm, "Beep");

	return 0;
}

/* -1 for reserved values */
static const int bclk_divs[] = {
	1, -1, 2, 3, 4, -1, 6, 8, -1, 12, 16, 24, -1, 32, 32, 32
};

static const int sysclk_rates[] = {
	64, 128, 192, 256, 384, 512, 768, 1024, 1408, 1536, 3072, 6144
};

static void wm8962_configure_bclk(struct snd_soc_codec *codec)
{
	struct wm8962_priv *wm8962 = snd_soc_codec_get_drvdata(codec);
	int dspclk, i;
	int clocking2 = 0;
	int clocking4 = 0;
	int aif2 = 0;

	if (!wm8962->sysclk_rate) {
		dev_dbg(codec->dev, "No SYSCLK configured\n");
		return;
	}

	if (!wm8962->bclk || !wm8962->lrclk) {
		dev_dbg(codec->dev, "No audio clocks configured\n");
		return;
	}

	for (i = 0; i < ARRAY_SIZE(sysclk_rates); i++) {
		if (sysclk_rates[i] == wm8962->sysclk_rate / wm8962->lrclk) {
			clocking4 |= i << WM8962_SYSCLK_RATE_SHIFT;
			break;
		}
	}

	if (i == ARRAY_SIZE(sysclk_rates)) {
		dev_err(codec->dev, "Unsupported sysclk ratio %d\n",
			wm8962->sysclk_rate / wm8962->lrclk);
		return;
	}

	dev_dbg(codec->dev, "Selected sysclk ratio %d\n", sysclk_rates[i]);

	snd_soc_update_bits(codec, WM8962_CLOCKING_4,
			    WM8962_SYSCLK_RATE_MASK, clocking4);

	dspclk = snd_soc_read(codec, WM8962_CLOCKING1);
	if (dspclk < 0) {
		dev_err(codec->dev, "Failed to read DSPCLK: %d\n", dspclk);
		return;
	}

	dspclk = (dspclk & WM8962_DSPCLK_DIV_MASK) >> WM8962_DSPCLK_DIV_SHIFT;
	switch (dspclk) {
	case 0:
		dspclk = wm8962->sysclk_rate;
		break;
	case 1:
		dspclk = wm8962->sysclk_rate / 2;
		break;
	case 2:
		dspclk = wm8962->sysclk_rate / 4;
		break;
	default:
		dev_warn(codec->dev, "Unknown DSPCLK divisor read back\n");
		dspclk = wm8962->sysclk;
	}

	dev_dbg(codec->dev, "DSPCLK is %dHz, BCLK %d\n", dspclk, wm8962->bclk);

	/* We're expecting an exact match */
	for (i = 0; i < ARRAY_SIZE(bclk_divs); i++) {
		if (bclk_divs[i] < 0)
			continue;

		if (dspclk / bclk_divs[i] == wm8962->bclk) {
			dev_dbg(codec->dev, "Selected BCLK_DIV %d for %dHz\n",
				bclk_divs[i], wm8962->bclk);
			clocking2 |= i;
			break;
		}
	}
	if (i == ARRAY_SIZE(bclk_divs)) {
		dev_err(codec->dev, "Unsupported BCLK ratio %d\n",
			dspclk / wm8962->bclk);
		return;
	}

	aif2 |= wm8962->bclk / wm8962->lrclk;
	dev_dbg(codec->dev, "Selected LRCLK divisor %d for %dHz\n",
		wm8962->bclk / wm8962->lrclk, wm8962->lrclk);

	snd_soc_update_bits(codec, WM8962_CLOCKING2,
			    WM8962_BCLK_DIV_MASK, clocking2);
	snd_soc_update_bits(codec, WM8962_AUDIO_INTERFACE_2,
			    WM8962_AIF_RATE_MASK, aif2);
}

static int wm8962_set_bias_level(struct snd_soc_codec *codec,
				 enum snd_soc_bias_level level)
{
	if (level == codec->dapm.bias_level)
		return 0;

	switch (level) {
	case SND_SOC_BIAS_ON:
		break;

	case SND_SOC_BIAS_PREPARE:
		/* VMID 2*50k */
		snd_soc_update_bits(codec, WM8962_PWR_MGMT_1,
				    WM8962_VMID_SEL_MASK, 0x80);

		wm8962_configure_bclk(codec);
		break;

	case SND_SOC_BIAS_STANDBY:
<<<<<<< HEAD
		if (codec->dapm.bias_level == SND_SOC_BIAS_OFF) {
			ret = regulator_bulk_enable(ARRAY_SIZE(wm8962->supplies),
						    wm8962->supplies);
			if (ret != 0) {
				dev_err(codec->dev,
					"Failed to enable supplies: %d\n",
					ret);
				return ret;
			}

			regcache_cache_only(wm8962->regmap, false);
			regcache_sync(wm8962->regmap);

			snd_soc_update_bits(codec, WM8962_ANTI_POP,
					    WM8962_STARTUP_BIAS_ENA |
					    WM8962_VMID_BUF_ENA,
					    WM8962_STARTUP_BIAS_ENA |
					    WM8962_VMID_BUF_ENA);

			/* Bias enable at 2*50k for ramp */
			snd_soc_update_bits(codec, WM8962_PWR_MGMT_1,
					    WM8962_VMID_SEL_MASK |
					    WM8962_BIAS_ENA,
					    WM8962_BIAS_ENA | 0x180);

			msleep(5);
		}

=======
>>>>>>> e816b57a
		/* VMID 2*250k */
		snd_soc_update_bits(codec, WM8962_PWR_MGMT_1,
				    WM8962_VMID_SEL_MASK, 0x100);
		break;

	case SND_SOC_BIAS_OFF:
		break;
	}

	codec->dapm.bias_level = level;
	return 0;
}

static const struct {
	int rate;
	int reg;
} sr_vals[] = {
	{ 48000, 0 },
	{ 44100, 0 },
	{ 32000, 1 },
	{ 22050, 2 },
	{ 24000, 2 },
	{ 16000, 3 },
	{ 11025, 4 },
	{ 12000, 4 },
	{ 8000,  5 },
	{ 88200, 6 },
	{ 96000, 6 },
};

static int wm8962_hw_params(struct snd_pcm_substream *substream,
			    struct snd_pcm_hw_params *params,
			    struct snd_soc_dai *dai)
{
	struct snd_soc_pcm_runtime *rtd = substream->private_data;
	struct snd_soc_codec *codec = rtd->codec;
	struct wm8962_priv *wm8962 = snd_soc_codec_get_drvdata(codec);
	int i;
	int aif0 = 0;
	int adctl3 = 0;

	wm8962->bclk = snd_soc_params_to_bclk(params);
	if (params_channels(params) == 1)
		wm8962->bclk *= 2;

	wm8962->lrclk = params_rate(params);

	for (i = 0; i < ARRAY_SIZE(sr_vals); i++) {
		if (sr_vals[i].rate == wm8962->lrclk) {
			adctl3 |= sr_vals[i].reg;
			break;
		}
	}
	if (i == ARRAY_SIZE(sr_vals)) {
		dev_err(codec->dev, "Unsupported rate %dHz\n", wm8962->lrclk);
		return -EINVAL;
	}

	if (wm8962->lrclk % 8000 == 0)
		adctl3 |= WM8962_SAMPLE_RATE_INT_MODE;

	switch (params_format(params)) {
	case SNDRV_PCM_FORMAT_S16_LE:
		break;
	case SNDRV_PCM_FORMAT_S20_3LE:
		aif0 |= 0x4;
		break;
	case SNDRV_PCM_FORMAT_S24_LE:
		aif0 |= 0x8;
		break;
	case SNDRV_PCM_FORMAT_S32_LE:
		aif0 |= 0xc;
		break;
	default:
		return -EINVAL;
	}

	snd_soc_update_bits(codec, WM8962_AUDIO_INTERFACE_0,
			    WM8962_WL_MASK, aif0);
	snd_soc_update_bits(codec, WM8962_ADDITIONAL_CONTROL_3,
			    WM8962_SAMPLE_RATE_INT_MODE |
			    WM8962_SAMPLE_RATE_MASK, adctl3);

	if (codec->dapm.bias_level == SND_SOC_BIAS_ON)
		wm8962_configure_bclk(codec);

	return 0;
}

static int wm8962_set_dai_sysclk(struct snd_soc_dai *dai, int clk_id,
				 unsigned int freq, int dir)
{
	struct snd_soc_codec *codec = dai->codec;
	struct wm8962_priv *wm8962 = snd_soc_codec_get_drvdata(codec);
	int src;

	switch (clk_id) {
	case WM8962_SYSCLK_MCLK:
		wm8962->sysclk = WM8962_SYSCLK_MCLK;
		src = 0;
		break;
	case WM8962_SYSCLK_FLL:
		wm8962->sysclk = WM8962_SYSCLK_FLL;
		src = 1 << WM8962_SYSCLK_SRC_SHIFT;
		break;
	default:
		return -EINVAL;
	}

	snd_soc_update_bits(codec, WM8962_CLOCKING2, WM8962_SYSCLK_SRC_MASK,
			    src);

	wm8962->sysclk_rate = freq;

	wm8962_configure_bclk(codec);

	return 0;
}

static int wm8962_set_dai_fmt(struct snd_soc_dai *dai, unsigned int fmt)
{
	struct snd_soc_codec *codec = dai->codec;
	int aif0 = 0;

	switch (fmt & SND_SOC_DAIFMT_FORMAT_MASK) {
	case SND_SOC_DAIFMT_DSP_B:
		aif0 |= WM8962_LRCLK_INV | 3;
	case SND_SOC_DAIFMT_DSP_A:
		aif0 |= 3;

		switch (fmt & SND_SOC_DAIFMT_INV_MASK) {
		case SND_SOC_DAIFMT_NB_NF:
		case SND_SOC_DAIFMT_IB_NF:
			break;
		default:
			return -EINVAL;
		}
		break;

	case SND_SOC_DAIFMT_RIGHT_J:
		break;
	case SND_SOC_DAIFMT_LEFT_J:
		aif0 |= 1;
		break;
	case SND_SOC_DAIFMT_I2S:
		aif0 |= 2;
		break;
	default:
		return -EINVAL;
	}

	switch (fmt & SND_SOC_DAIFMT_INV_MASK) {
	case SND_SOC_DAIFMT_NB_NF:
		break;
	case SND_SOC_DAIFMT_IB_NF:
		aif0 |= WM8962_BCLK_INV;
		break;
	case SND_SOC_DAIFMT_NB_IF:
		aif0 |= WM8962_LRCLK_INV;
		break;
	case SND_SOC_DAIFMT_IB_IF:
		aif0 |= WM8962_BCLK_INV | WM8962_LRCLK_INV;
		break;
	default:
		return -EINVAL;
	}

	switch (fmt & SND_SOC_DAIFMT_MASTER_MASK) {
	case SND_SOC_DAIFMT_CBM_CFM:
		aif0 |= WM8962_MSTR;
		break;
	case SND_SOC_DAIFMT_CBS_CFS:
		break;
	default:
		return -EINVAL;
	}

	snd_soc_update_bits(codec, WM8962_AUDIO_INTERFACE_0,
			    WM8962_FMT_MASK | WM8962_BCLK_INV | WM8962_MSTR |
			    WM8962_LRCLK_INV, aif0);

	return 0;
}

struct _fll_div {
	u16 fll_fratio;
	u16 fll_outdiv;
	u16 fll_refclk_div;
	u16 n;
	u16 theta;
	u16 lambda;
};

/* The size in bits of the FLL divide multiplied by 10
 * to allow rounding later */
#define FIXED_FLL_SIZE ((1 << 16) * 10)

static struct {
	unsigned int min;
	unsigned int max;
	u16 fll_fratio;
	int ratio;
} fll_fratios[] = {
	{       0,    64000, 4, 16 },
	{   64000,   128000, 3,  8 },
	{  128000,   256000, 2,  4 },
	{  256000,  1000000, 1,  2 },
	{ 1000000, 13500000, 0,  1 },
};

static int fll_factors(struct _fll_div *fll_div, unsigned int Fref,
		       unsigned int Fout)
{
	unsigned int target;
	unsigned int div;
	unsigned int fratio, gcd_fll;
	int i;

	/* Fref must be <=13.5MHz */
	div = 1;
	fll_div->fll_refclk_div = 0;
	while ((Fref / div) > 13500000) {
		div *= 2;
		fll_div->fll_refclk_div++;

		if (div > 4) {
			pr_err("Can't scale %dMHz input down to <=13.5MHz\n",
			       Fref);
			return -EINVAL;
		}
	}

	pr_debug("FLL Fref=%u Fout=%u\n", Fref, Fout);

	/* Apply the division for our remaining calculations */
	Fref /= div;

	/* Fvco should be 90-100MHz; don't check the upper bound */
	div = 2;
	while (Fout * div < 90000000) {
		div++;
		if (div > 64) {
			pr_err("Unable to find FLL_OUTDIV for Fout=%uHz\n",
			       Fout);
			return -EINVAL;
		}
	}
	target = Fout * div;
	fll_div->fll_outdiv = div - 1;

	pr_debug("FLL Fvco=%dHz\n", target);

	/* Find an appropriate FLL_FRATIO and factor it out of the target */
	for (i = 0; i < ARRAY_SIZE(fll_fratios); i++) {
		if (fll_fratios[i].min <= Fref && Fref <= fll_fratios[i].max) {
			fll_div->fll_fratio = fll_fratios[i].fll_fratio;
			fratio = fll_fratios[i].ratio;
			break;
		}
	}
	if (i == ARRAY_SIZE(fll_fratios)) {
		pr_err("Unable to find FLL_FRATIO for Fref=%uHz\n", Fref);
		return -EINVAL;
	}

	fll_div->n = target / (fratio * Fref);

	if (target % Fref == 0) {
		fll_div->theta = 0;
		fll_div->lambda = 0;
	} else {
		gcd_fll = gcd(target, fratio * Fref);

		fll_div->theta = (target - (fll_div->n * fratio * Fref))
			/ gcd_fll;
		fll_div->lambda = (fratio * Fref) / gcd_fll;
	}

	pr_debug("FLL N=%x THETA=%x LAMBDA=%x\n",
		 fll_div->n, fll_div->theta, fll_div->lambda);
	pr_debug("FLL_FRATIO=%x FLL_OUTDIV=%x FLL_REFCLK_DIV=%x\n",
		 fll_div->fll_fratio, fll_div->fll_outdiv,
		 fll_div->fll_refclk_div);

	return 0;
}

static int wm8962_set_fll(struct snd_soc_codec *codec, int fll_id, int source,
			  unsigned int Fref, unsigned int Fout)
{
	struct wm8962_priv *wm8962 = snd_soc_codec_get_drvdata(codec);
	struct _fll_div fll_div;
	unsigned long timeout;
	int ret;
<<<<<<< HEAD
	int fll1 = snd_soc_read(codec, WM8962_FLL_CONTROL_1) & WM8962_FLL_ENA;
	int sysclk = snd_soc_read(codec, WM8962_CLOCKING2) & WM8962_SYSCLK_ENA;
=======
	int fll1 = 0;
>>>>>>> e816b57a

	/* Any change? */
	if (source == wm8962->fll_src && Fref == wm8962->fll_fref &&
	    Fout == wm8962->fll_fout)
		return 0;

	if (Fout == 0) {
		dev_dbg(codec->dev, "FLL disabled\n");

		wm8962->fll_fref = 0;
		wm8962->fll_fout = 0;

		snd_soc_update_bits(codec, WM8962_FLL_CONTROL_1,
				    WM8962_FLL_ENA, 0);

		pm_runtime_put(codec->dev);

		return 0;
	}

	ret = fll_factors(&fll_div, Fref, Fout);
	if (ret != 0)
		return ret;

	/* Parameters good, disable so we can reprogram */
	snd_soc_update_bits(codec, WM8962_FLL_CONTROL_1, WM8962_FLL_ENA, 0);

	switch (fll_id) {
	case WM8962_FLL_MCLK:
	case WM8962_FLL_BCLK:
	case WM8962_FLL_OSC:
		fll1 |= (fll_id - 1) << WM8962_FLL_REFCLK_SRC_SHIFT;
		break;
	case WM8962_FLL_INT:
		snd_soc_update_bits(codec, WM8962_FLL_CONTROL_1,
				    WM8962_FLL_OSC_ENA, WM8962_FLL_OSC_ENA);
		snd_soc_update_bits(codec, WM8962_FLL_CONTROL_5,
				    WM8962_FLL_FRC_NCO, WM8962_FLL_FRC_NCO);
		break;
	default:
		dev_err(codec->dev, "Unknown FLL source %d\n", ret);
		return -EINVAL;
	}

	if (fll_div.theta || fll_div.lambda)
		fll1 |= WM8962_FLL_FRAC;

	/* Stop the FLL while we reconfigure */
	snd_soc_update_bits(codec, WM8962_FLL_CONTROL_1, WM8962_FLL_ENA, 0);

	snd_soc_update_bits(codec, WM8962_FLL_CONTROL_2,
			    WM8962_FLL_OUTDIV_MASK |
			    WM8962_FLL_REFCLK_DIV_MASK,
			    (fll_div.fll_outdiv << WM8962_FLL_OUTDIV_SHIFT) |
			    (fll_div.fll_refclk_div));

	snd_soc_update_bits(codec, WM8962_FLL_CONTROL_3,
			    WM8962_FLL_FRATIO_MASK, fll_div.fll_fratio);

	snd_soc_write(codec, WM8962_FLL_CONTROL_6, fll_div.theta);
	snd_soc_write(codec, WM8962_FLL_CONTROL_7, fll_div.lambda);
	snd_soc_write(codec, WM8962_FLL_CONTROL_8, fll_div.n);

	try_wait_for_completion(&wm8962->fll_lock);

<<<<<<< HEAD
	if (sysclk)
		fll1 |= WM8962_FLL_ENA;
=======
	pm_runtime_get_sync(codec->dev);
>>>>>>> e816b57a

	snd_soc_update_bits(codec, WM8962_FLL_CONTROL_1,
			    WM8962_FLL_FRAC | WM8962_FLL_REFCLK_SRC_MASK |
			    WM8962_FLL_ENA, fll1 | WM8962_FLL_ENA);

	dev_dbg(codec->dev, "FLL configured for %dHz->%dHz\n", Fref, Fout);

	ret = 0;

	if (fll1 & WM8962_FLL_ENA) {
		/* This should be a massive overestimate but go even
		 * higher if we'll error out
		 */
		if (wm8962->irq)
			timeout = msecs_to_jiffies(5);
		else
			timeout = msecs_to_jiffies(1);

		timeout = wait_for_completion_timeout(&wm8962->fll_lock,
						      timeout);

		if (timeout == 0 && wm8962->irq) {
			dev_err(codec->dev, "FLL lock timed out");
			ret = -ETIMEDOUT;
		}
	}

	wm8962->fll_fref = Fref;
	wm8962->fll_fout = Fout;
	wm8962->fll_src = source;

	return ret;
}

static int wm8962_mute(struct snd_soc_dai *dai, int mute)
{
	struct snd_soc_codec *codec = dai->codec;
	int val;

	if (mute)
		val = WM8962_DAC_MUTE;
	else
		val = 0;

	return snd_soc_update_bits(codec, WM8962_ADC_DAC_CONTROL_1,
				   WM8962_DAC_MUTE, val);
}

#define WM8962_RATES SNDRV_PCM_RATE_8000_96000

#define WM8962_FORMATS (SNDRV_PCM_FMTBIT_S16_LE | SNDRV_PCM_FMTBIT_S20_3LE |\
			SNDRV_PCM_FMTBIT_S24_LE | SNDRV_PCM_FMTBIT_S32_LE)

static const struct snd_soc_dai_ops wm8962_dai_ops = {
	.hw_params = wm8962_hw_params,
	.set_sysclk = wm8962_set_dai_sysclk,
	.set_fmt = wm8962_set_dai_fmt,
	.digital_mute = wm8962_mute,
};

static struct snd_soc_dai_driver wm8962_dai = {
	.name = "wm8962",
	.playback = {
		.stream_name = "Playback",
		.channels_min = 1,
		.channels_max = 2,
		.rates = WM8962_RATES,
		.formats = WM8962_FORMATS,
	},
	.capture = {
		.stream_name = "Capture",
		.channels_min = 1,
		.channels_max = 2,
		.rates = WM8962_RATES,
		.formats = WM8962_FORMATS,
	},
	.ops = &wm8962_dai_ops,
	.symmetric_rates = 1,
};

static void wm8962_mic_work(struct work_struct *work)
{
	struct wm8962_priv *wm8962 = container_of(work,
						  struct wm8962_priv,
						  mic_work.work);
	struct snd_soc_codec *codec = wm8962->codec;
	int status = 0;
	int irq_pol = 0;
	int reg;

	reg = snd_soc_read(codec, WM8962_ADDITIONAL_CONTROL_4);

	if (reg & WM8962_MICDET_STS) {
		status |= SND_JACK_MICROPHONE;
		irq_pol |= WM8962_MICD_IRQ_POL;
	}

	if (reg & WM8962_MICSHORT_STS) {
		status |= SND_JACK_BTN_0;
		irq_pol |= WM8962_MICSCD_IRQ_POL;
	}

	snd_soc_jack_report(wm8962->jack, status,
			    SND_JACK_MICROPHONE | SND_JACK_BTN_0);

	snd_soc_update_bits(codec, WM8962_MICINT_SOURCE_POL,
			    WM8962_MICSCD_IRQ_POL |
			    WM8962_MICD_IRQ_POL, irq_pol);
}

static irqreturn_t wm8962_irq(int irq, void *data)
{
	struct device *dev = data;
	struct wm8962_priv *wm8962 = dev_get_drvdata(dev);
	unsigned int mask;
	unsigned int active;
	int reg, ret;

	ret = regmap_read(wm8962->regmap, WM8962_INTERRUPT_STATUS_2_MASK,
			  &mask);
	if (ret != 0) {
		dev_err(dev, "Failed to read interrupt mask: %d\n",
			ret);
		return IRQ_NONE;
	}

	ret = regmap_read(wm8962->regmap, WM8962_INTERRUPT_STATUS_2, &active);
	if (ret != 0) {
		dev_err(dev, "Failed to read interrupt: %d\n", ret);
		return IRQ_NONE;
	}

	active &= ~mask;

	if (!active)
		return IRQ_NONE;

	/* Acknowledge the interrupts */
	ret = regmap_write(wm8962->regmap, WM8962_INTERRUPT_STATUS_2, active);
	if (ret != 0)
		dev_warn(dev, "Failed to ack interrupt: %d\n", ret);

	if (active & WM8962_FLL_LOCK_EINT) {
		dev_dbg(dev, "FLL locked\n");
		complete(&wm8962->fll_lock);
	}

	if (active & WM8962_FIFOS_ERR_EINT)
		dev_err(dev, "FIFO error\n");

	if (active & WM8962_TEMP_SHUT_EINT) {
		dev_crit(dev, "Thermal shutdown\n");

		ret = regmap_read(wm8962->regmap,
				  WM8962_THERMAL_SHUTDOWN_STATUS,  &reg);
		if (ret != 0) {
			dev_warn(dev, "Failed to read thermal status: %d\n",
				 ret);
			reg = 0;
		}

		if (reg & WM8962_TEMP_ERR_HP)
			dev_crit(dev, "Headphone thermal error\n");
		if (reg & WM8962_TEMP_WARN_HP)
			dev_crit(dev, "Headphone thermal warning\n");
		if (reg & WM8962_TEMP_ERR_SPK)
			dev_crit(dev, "Speaker thermal error\n");
		if (reg & WM8962_TEMP_WARN_SPK)
			dev_crit(dev, "Speaker thermal warning\n");
	}

	if (active & (WM8962_MICSCD_EINT | WM8962_MICD_EINT)) {
		dev_dbg(dev, "Microphone event detected\n");

#ifndef CONFIG_SND_SOC_WM8962_MODULE
		trace_snd_soc_jack_irq(dev_name(dev));
#endif

		pm_wakeup_event(dev, 300);

		schedule_delayed_work(&wm8962->mic_work,
				      msecs_to_jiffies(250));
	}

	return IRQ_HANDLED;
}

/**
 * wm8962_mic_detect - Enable microphone detection via the WM8962 IRQ
 *
 * @codec:  WM8962 codec
 * @jack:   jack to report detection events on
 *
 * Enable microphone detection via IRQ on the WM8962.  If GPIOs are
 * being used to bring out signals to the processor then only platform
 * data configuration is needed for WM8962 and processor GPIOs should
 * be configured using snd_soc_jack_add_gpios() instead.
 *
 * If no jack is supplied detection will be disabled.
 */
int wm8962_mic_detect(struct snd_soc_codec *codec, struct snd_soc_jack *jack)
{
	struct wm8962_priv *wm8962 = snd_soc_codec_get_drvdata(codec);
	int irq_mask, enable;

	wm8962->jack = jack;
	if (jack) {
		irq_mask = 0;
		enable = WM8962_MICDET_ENA;
	} else {
		irq_mask = WM8962_MICD_EINT | WM8962_MICSCD_EINT;
		enable = 0;
	}

	snd_soc_update_bits(codec, WM8962_INTERRUPT_STATUS_2_MASK,
			    WM8962_MICD_EINT | WM8962_MICSCD_EINT, irq_mask);
	snd_soc_update_bits(codec, WM8962_ADDITIONAL_CONTROL_4,
			    WM8962_MICDET_ENA, enable);

	/* Send an initial empty report */
	snd_soc_jack_report(wm8962->jack, 0,
			    SND_JACK_MICROPHONE | SND_JACK_BTN_0);

	if (jack) {
		snd_soc_dapm_force_enable_pin(&codec->dapm, "SYSCLK");
		snd_soc_dapm_force_enable_pin(&codec->dapm, "MICBIAS");
	} else {
		snd_soc_dapm_disable_pin(&codec->dapm, "SYSCLK");
		snd_soc_dapm_disable_pin(&codec->dapm, "MICBIAS");
	}

	return 0;
}
EXPORT_SYMBOL_GPL(wm8962_mic_detect);

#if defined(CONFIG_INPUT) || defined(CONFIG_INPUT_MODULE)
static int beep_rates[] = {
	500, 1000, 2000, 4000,
};

static void wm8962_beep_work(struct work_struct *work)
{
	struct wm8962_priv *wm8962 =
		container_of(work, struct wm8962_priv, beep_work);
	struct snd_soc_codec *codec = wm8962->codec;
	struct snd_soc_dapm_context *dapm = &codec->dapm;
	int i;
	int reg = 0;
	int best = 0;

	if (wm8962->beep_rate) {
		for (i = 0; i < ARRAY_SIZE(beep_rates); i++) {
			if (abs(wm8962->beep_rate - beep_rates[i]) <
			    abs(wm8962->beep_rate - beep_rates[best]))
				best = i;
		}

		dev_dbg(codec->dev, "Set beep rate %dHz for requested %dHz\n",
			beep_rates[best], wm8962->beep_rate);

		reg = WM8962_BEEP_ENA | (best << WM8962_BEEP_RATE_SHIFT);

		snd_soc_dapm_enable_pin(dapm, "Beep");
	} else {
		dev_dbg(codec->dev, "Disabling beep\n");
		snd_soc_dapm_disable_pin(dapm, "Beep");
	}

	snd_soc_update_bits(codec, WM8962_BEEP_GENERATOR_1,
			    WM8962_BEEP_ENA | WM8962_BEEP_RATE_MASK, reg);

	snd_soc_dapm_sync(dapm);
}

/* For usability define a way of injecting beep events for the device -
 * many systems will not have a keyboard.
 */
static int wm8962_beep_event(struct input_dev *dev, unsigned int type,
			     unsigned int code, int hz)
{
	struct snd_soc_codec *codec = input_get_drvdata(dev);
	struct wm8962_priv *wm8962 = snd_soc_codec_get_drvdata(codec);

	dev_dbg(codec->dev, "Beep event %x %x\n", code, hz);

	switch (code) {
	case SND_BELL:
		if (hz)
			hz = 1000;
	case SND_TONE:
		break;
	default:
		return -1;
	}

	/* Kick the beep from a workqueue */
	wm8962->beep_rate = hz;
	schedule_work(&wm8962->beep_work);
	return 0;
}

static ssize_t wm8962_beep_set(struct device *dev,
			       struct device_attribute *attr,
			       const char *buf, size_t count)
{
	struct wm8962_priv *wm8962 = dev_get_drvdata(dev);
	long int time;
	int ret;

	ret = strict_strtol(buf, 10, &time);
	if (ret != 0)
		return ret;

	input_event(wm8962->beep, EV_SND, SND_TONE, time);

	return count;
}

static DEVICE_ATTR(beep, 0200, NULL, wm8962_beep_set);

static void wm8962_init_beep(struct snd_soc_codec *codec)
{
	struct wm8962_priv *wm8962 = snd_soc_codec_get_drvdata(codec);
	int ret;

	wm8962->beep = input_allocate_device();
	if (!wm8962->beep) {
		dev_err(codec->dev, "Failed to allocate beep device\n");
		return;
	}

	INIT_WORK(&wm8962->beep_work, wm8962_beep_work);
	wm8962->beep_rate = 0;

	wm8962->beep->name = "WM8962 Beep Generator";
	wm8962->beep->phys = dev_name(codec->dev);
	wm8962->beep->id.bustype = BUS_I2C;

	wm8962->beep->evbit[0] = BIT_MASK(EV_SND);
	wm8962->beep->sndbit[0] = BIT_MASK(SND_BELL) | BIT_MASK(SND_TONE);
	wm8962->beep->event = wm8962_beep_event;
	wm8962->beep->dev.parent = codec->dev;
	input_set_drvdata(wm8962->beep, codec);

	ret = input_register_device(wm8962->beep);
	if (ret != 0) {
		input_free_device(wm8962->beep);
		wm8962->beep = NULL;
		dev_err(codec->dev, "Failed to register beep device\n");
	}

	ret = device_create_file(codec->dev, &dev_attr_beep);
	if (ret != 0) {
		dev_err(codec->dev, "Failed to create keyclick file: %d\n",
			ret);
	}
}

static void wm8962_free_beep(struct snd_soc_codec *codec)
{
	struct wm8962_priv *wm8962 = snd_soc_codec_get_drvdata(codec);

	device_remove_file(codec->dev, &dev_attr_beep);
	input_unregister_device(wm8962->beep);
	cancel_work_sync(&wm8962->beep_work);
	wm8962->beep = NULL;

	snd_soc_update_bits(codec, WM8962_BEEP_GENERATOR_1, WM8962_BEEP_ENA,0);
}
#else
static void wm8962_init_beep(struct snd_soc_codec *codec)
{
}

static void wm8962_free_beep(struct snd_soc_codec *codec)
{
}
#endif

static void wm8962_set_gpio_mode(struct snd_soc_codec *codec, int gpio)
{
	int mask = 0;
	int val = 0;

	/* Some of the GPIOs are behind MFP configuration and need to
	 * be put into GPIO mode. */
	switch (gpio) {
	case 2:
		mask = WM8962_CLKOUT2_SEL_MASK;
		val = 1 << WM8962_CLKOUT2_SEL_SHIFT;
		break;
	case 3:
		mask = WM8962_CLKOUT3_SEL_MASK;
		val = 1 << WM8962_CLKOUT3_SEL_SHIFT;
		break;
	default:
		break;
	}

	if (mask)
		snd_soc_update_bits(codec, WM8962_ANALOGUE_CLOCKING1,
				    mask, val);
}

#ifdef CONFIG_GPIOLIB
static inline struct wm8962_priv *gpio_to_wm8962(struct gpio_chip *chip)
{
	return container_of(chip, struct wm8962_priv, gpio_chip);
}

static int wm8962_gpio_request(struct gpio_chip *chip, unsigned offset)
{
	struct wm8962_priv *wm8962 = gpio_to_wm8962(chip);
	struct snd_soc_codec *codec = wm8962->codec;

	/* The WM8962 GPIOs aren't linearly numbered.  For simplicity
	 * we export linear numbers and error out if the unsupported
	 * ones are requsted.
	 */
	switch (offset + 1) {
	case 2:
	case 3:
	case 5:
	case 6:
		break;
	default:
		return -EINVAL;
	}

	wm8962_set_gpio_mode(codec, offset + 1);

	return 0;
}

static void wm8962_gpio_set(struct gpio_chip *chip, unsigned offset, int value)
{
	struct wm8962_priv *wm8962 = gpio_to_wm8962(chip);
	struct snd_soc_codec *codec = wm8962->codec;

	snd_soc_update_bits(codec, WM8962_GPIO_BASE + offset,
			    WM8962_GP2_LVL, !!value << WM8962_GP2_LVL_SHIFT);
}

static int wm8962_gpio_direction_out(struct gpio_chip *chip,
				     unsigned offset, int value)
{
	struct wm8962_priv *wm8962 = gpio_to_wm8962(chip);
	struct snd_soc_codec *codec = wm8962->codec;
	int ret, val;

	/* Force function 1 (logic output) */
	val = (1 << WM8962_GP2_FN_SHIFT) | (value << WM8962_GP2_LVL_SHIFT);

	ret = snd_soc_update_bits(codec, WM8962_GPIO_BASE + offset,
				  WM8962_GP2_FN_MASK | WM8962_GP2_LVL, val);
	if (ret < 0)
		return ret;

	return 0;
}

static struct gpio_chip wm8962_template_chip = {
	.label			= "wm8962",
	.owner			= THIS_MODULE,
	.request		= wm8962_gpio_request,
	.direction_output	= wm8962_gpio_direction_out,
	.set			= wm8962_gpio_set,
	.can_sleep		= 1,
};

static void wm8962_init_gpio(struct snd_soc_codec *codec)
{
	struct wm8962_priv *wm8962 = snd_soc_codec_get_drvdata(codec);
	struct wm8962_pdata *pdata = dev_get_platdata(codec->dev);
	int ret;

	wm8962->gpio_chip = wm8962_template_chip;
	wm8962->gpio_chip.ngpio = WM8962_MAX_GPIO;
	wm8962->gpio_chip.dev = codec->dev;

	if (pdata && pdata->gpio_base)
		wm8962->gpio_chip.base = pdata->gpio_base;
	else
		wm8962->gpio_chip.base = -1;

	ret = gpiochip_add(&wm8962->gpio_chip);
	if (ret != 0)
		dev_err(codec->dev, "Failed to add GPIOs: %d\n", ret);
}

static void wm8962_free_gpio(struct snd_soc_codec *codec)
{
	struct wm8962_priv *wm8962 = snd_soc_codec_get_drvdata(codec);
	int ret;

	ret = gpiochip_remove(&wm8962->gpio_chip);
	if (ret != 0)
		dev_err(codec->dev, "Failed to remove GPIOs: %d\n", ret);
}
#else
static void wm8962_init_gpio(struct snd_soc_codec *codec)
{
}

static void wm8962_free_gpio(struct snd_soc_codec *codec)
{
}
#endif

static int wm8962_probe(struct snd_soc_codec *codec)
{
	int ret;
	struct wm8962_priv *wm8962 = snd_soc_codec_get_drvdata(codec);
	struct wm8962_pdata *pdata = dev_get_platdata(codec->dev);
	u16 *reg_cache = codec->reg_cache;
	int i, trigger, irq_pol;
	bool dmicclk, dmicdat;

	wm8962->codec = codec;
	codec->control_data = wm8962->regmap;

	ret = snd_soc_codec_set_cache_io(codec, 16, 16, SND_SOC_REGMAP);
	if (ret != 0) {
		dev_err(codec->dev, "Failed to set cache I/O: %d\n", ret);
		return ret;
	}

	wm8962->disable_nb[0].notifier_call = wm8962_regulator_event_0;
	wm8962->disable_nb[1].notifier_call = wm8962_regulator_event_1;
	wm8962->disable_nb[2].notifier_call = wm8962_regulator_event_2;
	wm8962->disable_nb[3].notifier_call = wm8962_regulator_event_3;
	wm8962->disable_nb[4].notifier_call = wm8962_regulator_event_4;
	wm8962->disable_nb[5].notifier_call = wm8962_regulator_event_5;
	wm8962->disable_nb[6].notifier_call = wm8962_regulator_event_6;
	wm8962->disable_nb[7].notifier_call = wm8962_regulator_event_7;

	/* This should really be moved into the regulator core */
	for (i = 0; i < ARRAY_SIZE(wm8962->supplies); i++) {
		ret = regulator_register_notifier(wm8962->supplies[i].consumer,
						  &wm8962->disable_nb[i]);
		if (ret != 0) {
			dev_err(codec->dev,
				"Failed to register regulator notifier: %d\n",
				ret);
		}
	}

	/* SYSCLK defaults to on; make sure it is off so we can safely
	 * write to registers if the device is declocked.
	 */
	snd_soc_update_bits(codec, WM8962_CLOCKING2, WM8962_SYSCLK_ENA, 0);

	/* Ensure we have soft control over all registers */
	snd_soc_update_bits(codec, WM8962_CLOCKING2,
			    WM8962_CLKREG_OVD, WM8962_CLKREG_OVD);

	/* Ensure that the oscillator and PLLs are disabled */
	snd_soc_update_bits(codec, WM8962_PLL2,
			    WM8962_OSC_ENA | WM8962_PLL2_ENA | WM8962_PLL3_ENA,
			    0);

	if (pdata) {
		/* Apply static configuration for GPIOs */
		for (i = 0; i < ARRAY_SIZE(pdata->gpio_init); i++)
			if (pdata->gpio_init[i]) {
				wm8962_set_gpio_mode(codec, i + 1);
				snd_soc_write(codec, 0x200 + i,
					      pdata->gpio_init[i] & 0xffff);
			}

		/* Put the speakers into mono mode? */
		if (pdata->spk_mono)
			reg_cache[WM8962_CLASS_D_CONTROL_2]
				|= WM8962_SPK_MONO;

		/* Micbias setup, detection enable and detection
		 * threasholds. */
		if (pdata->mic_cfg)
			snd_soc_update_bits(codec, WM8962_ADDITIONAL_CONTROL_4,
					    WM8962_MICDET_ENA |
					    WM8962_MICDET_THR_MASK |
					    WM8962_MICSHORT_THR_MASK |
					    WM8962_MICBIAS_LVL,
					    pdata->mic_cfg);
	}

	/* Latch volume update bits */
	snd_soc_update_bits(codec, WM8962_LEFT_INPUT_VOLUME,
			    WM8962_IN_VU, WM8962_IN_VU);
	snd_soc_update_bits(codec, WM8962_RIGHT_INPUT_VOLUME,
			    WM8962_IN_VU, WM8962_IN_VU);
	snd_soc_update_bits(codec, WM8962_LEFT_ADC_VOLUME,
			    WM8962_ADC_VU, WM8962_ADC_VU);
	snd_soc_update_bits(codec, WM8962_RIGHT_ADC_VOLUME,
			    WM8962_ADC_VU, WM8962_ADC_VU);
	snd_soc_update_bits(codec, WM8962_LEFT_DAC_VOLUME,
			    WM8962_DAC_VU, WM8962_DAC_VU);
	snd_soc_update_bits(codec, WM8962_RIGHT_DAC_VOLUME,
			    WM8962_DAC_VU, WM8962_DAC_VU);
	snd_soc_update_bits(codec, WM8962_SPKOUTL_VOLUME,
			    WM8962_SPKOUT_VU, WM8962_SPKOUT_VU);
	snd_soc_update_bits(codec, WM8962_SPKOUTR_VOLUME,
			    WM8962_SPKOUT_VU, WM8962_SPKOUT_VU);
	snd_soc_update_bits(codec, WM8962_HPOUTL_VOLUME,
			    WM8962_HPOUT_VU, WM8962_HPOUT_VU);
	snd_soc_update_bits(codec, WM8962_HPOUTR_VOLUME,
			    WM8962_HPOUT_VU, WM8962_HPOUT_VU);

	/* Stereo control for EQ */
	snd_soc_update_bits(codec, WM8962_EQ1, WM8962_EQ_SHARED_COEFF, 0);

	/* Don't debouce interrupts so we don't need SYSCLK */
	snd_soc_update_bits(codec, WM8962_IRQ_DEBOUNCE,
			    WM8962_FLL_LOCK_DB | WM8962_PLL3_LOCK_DB |
			    WM8962_PLL2_LOCK_DB | WM8962_TEMP_SHUT_DB,
			    0);

	wm8962_add_widgets(codec);

	/* Save boards having to disable DMIC when not in use */
	dmicclk = false;
	dmicdat = false;
	for (i = 0; i < WM8962_MAX_GPIO; i++) {
		switch (snd_soc_read(codec, WM8962_GPIO_BASE + i)
			& WM8962_GP2_FN_MASK) {
		case WM8962_GPIO_FN_DMICCLK:
			dmicclk = true;
			break;
		case WM8962_GPIO_FN_DMICDAT:
			dmicdat = true;
			break;
		default:
			break;
		}
	}
	if (!dmicclk || !dmicdat) {
		dev_dbg(codec->dev, "DMIC not in use, disabling\n");
		snd_soc_dapm_nc_pin(&codec->dapm, "DMICDAT");
	}
	if (dmicclk != dmicdat)
		dev_warn(codec->dev, "DMIC GPIOs partially configured\n");

	wm8962_init_beep(codec);
	wm8962_init_gpio(codec);

	if (wm8962->irq) {
		if (pdata && pdata->irq_active_low) {
			trigger = IRQF_TRIGGER_LOW;
			irq_pol = WM8962_IRQ_POL;
		} else {
			trigger = IRQF_TRIGGER_HIGH;
			irq_pol = 0;
		}

		snd_soc_update_bits(codec, WM8962_INTERRUPT_CONTROL,
				    WM8962_IRQ_POL, irq_pol);

		ret = request_threaded_irq(wm8962->irq, NULL, wm8962_irq,
					   trigger | IRQF_ONESHOT,
					   "wm8962", codec->dev);
		if (ret != 0) {
			dev_err(codec->dev, "Failed to request IRQ %d: %d\n",
				wm8962->irq, ret);
			wm8962->irq = 0;
			/* Non-fatal */
		} else {
			/* Enable some IRQs by default */
			snd_soc_update_bits(codec,
					    WM8962_INTERRUPT_STATUS_2_MASK,
					    WM8962_FLL_LOCK_EINT |
					    WM8962_TEMP_SHUT_EINT |
					    WM8962_FIFOS_ERR_EINT, 0);
		}
	}

	return 0;
}

static int wm8962_remove(struct snd_soc_codec *codec)
{
	struct wm8962_priv *wm8962 = snd_soc_codec_get_drvdata(codec);
	int i;

	if (wm8962->irq)
		free_irq(wm8962->irq, codec);

	cancel_delayed_work_sync(&wm8962->mic_work);

	wm8962_free_gpio(codec);
	wm8962_free_beep(codec);
	for (i = 0; i < ARRAY_SIZE(wm8962->supplies); i++)
		regulator_unregister_notifier(wm8962->supplies[i].consumer,
					      &wm8962->disable_nb[i]);

	return 0;
}

static int wm8962_soc_volatile(struct snd_soc_codec *codec,
			       unsigned int reg)
{
	return true;
}


static struct snd_soc_codec_driver soc_codec_dev_wm8962 = {
	.probe =	wm8962_probe,
	.remove =	wm8962_remove,
	.set_bias_level = wm8962_set_bias_level,
	.set_pll = wm8962_set_fll,
<<<<<<< HEAD
	.reg_cache_size	= WM8962_MAX_REGISTER,
	.volatile_register = wm8962_soc_volatile,
=======
	.idle_bias_off = true,
};

/* Improve power consumption for IN4 DC measurement mode */
static const struct reg_default wm8962_dc_measure[] = {
	{ 0xfd, 0x1 },
	{ 0xcc, 0x40 },
	{ 0xfd, 0 },
>>>>>>> e816b57a
};

static const struct regmap_config wm8962_regmap = {
	.reg_bits = 16,
	.val_bits = 16,

	.max_register = WM8962_MAX_REGISTER,
	.reg_defaults = wm8962_reg,
	.num_reg_defaults = ARRAY_SIZE(wm8962_reg),
	.volatile_reg = wm8962_volatile_register,
	.readable_reg = wm8962_readable_register,
	.cache_type = REGCACHE_RBTREE,
};

static __devinit int wm8962_i2c_probe(struct i2c_client *i2c,
				      const struct i2c_device_id *id)
{
	struct wm8962_pdata *pdata = dev_get_platdata(&i2c->dev);
	struct wm8962_priv *wm8962;
	unsigned int reg;
	int ret, i;

	wm8962 = devm_kzalloc(&i2c->dev, sizeof(struct wm8962_priv),
			      GFP_KERNEL);
	if (wm8962 == NULL)
		return -ENOMEM;

	i2c_set_clientdata(i2c, wm8962);

	INIT_DELAYED_WORK(&wm8962->mic_work, wm8962_mic_work);
	init_completion(&wm8962->fll_lock);
	wm8962->irq = i2c->irq;

	for (i = 0; i < ARRAY_SIZE(wm8962->supplies); i++)
		wm8962->supplies[i].supply = wm8962_supply_names[i];

	ret = regulator_bulk_get(&i2c->dev, ARRAY_SIZE(wm8962->supplies),
				 wm8962->supplies);
	if (ret != 0) {
		dev_err(&i2c->dev, "Failed to request supplies: %d\n", ret);
		goto err;
	}

	ret = regulator_bulk_enable(ARRAY_SIZE(wm8962->supplies),
				    wm8962->supplies);
	if (ret != 0) {
		dev_err(&i2c->dev, "Failed to enable supplies: %d\n", ret);
		goto err_get;
	}

	wm8962->regmap = regmap_init_i2c(i2c, &wm8962_regmap);
	if (IS_ERR(wm8962->regmap)) {
		ret = PTR_ERR(wm8962->regmap);
		dev_err(&i2c->dev, "Failed to allocate regmap: %d\n", ret);
		goto err_enable;
	}

	/*
	 * We haven't marked the chip revision as volatile due to
	 * sharing a register with the right input volume; explicitly
	 * bypass the cache to read it.
	 */
	regcache_cache_bypass(wm8962->regmap, true);

	ret = regmap_read(wm8962->regmap, WM8962_SOFTWARE_RESET, &reg);
	if (ret < 0) {
		dev_err(&i2c->dev, "Failed to read ID register\n");
		goto err_regmap;
	}
	if (reg != 0x6243) {
		dev_err(&i2c->dev,
<<<<<<< HEAD
			"Device is not a WM8962, ID %x != 0x6243\n", ret);
=======
			"Device is not a WM8962, ID %x != 0x6243\n", reg);
>>>>>>> e816b57a
		ret = -EINVAL;
		goto err_regmap;
	}

	ret = regmap_read(wm8962->regmap, WM8962_RIGHT_INPUT_VOLUME, &reg);
	if (ret < 0) {
		dev_err(&i2c->dev, "Failed to read device revision: %d\n",
			ret);
		goto err_regmap;
	}

	dev_info(&i2c->dev, "customer id %x revision %c\n",
		 (reg & WM8962_CUST_ID_MASK) >> WM8962_CUST_ID_SHIFT,
		 ((reg & WM8962_CHIP_REV_MASK) >> WM8962_CHIP_REV_SHIFT)
		 + 'A');

	regcache_cache_bypass(wm8962->regmap, false);

	ret = wm8962_reset(wm8962);
	if (ret < 0) {
		dev_err(&i2c->dev, "Failed to issue reset\n");
		goto err_regmap;
	}

<<<<<<< HEAD
	regcache_cache_only(wm8962->regmap, true);
=======
	if (pdata && pdata->in4_dc_measure) {
		ret = regmap_register_patch(wm8962->regmap,
					    wm8962_dc_measure,
					    ARRAY_SIZE(wm8962_dc_measure));
		if (ret != 0)
			dev_err(&i2c->dev,
				"Failed to configure for DC mesurement: %d\n",
				ret);
	}

	pm_runtime_enable(&i2c->dev);
	pm_request_idle(&i2c->dev);
>>>>>>> e816b57a

	ret = snd_soc_register_codec(&i2c->dev,
				     &soc_codec_dev_wm8962, &wm8962_dai, 1);
	if (ret < 0)
		goto err_regmap;

	/* The drivers should power up as needed */
	regulator_bulk_disable(ARRAY_SIZE(wm8962->supplies), wm8962->supplies);
<<<<<<< HEAD

	return 0;

=======

	return 0;

>>>>>>> e816b57a
err_regmap:
	regmap_exit(wm8962->regmap);
err_enable:
	regulator_bulk_disable(ARRAY_SIZE(wm8962->supplies), wm8962->supplies);
err_get:
	regulator_bulk_free(ARRAY_SIZE(wm8962->supplies), wm8962->supplies);
err:
	return ret;
}

static __devexit int wm8962_i2c_remove(struct i2c_client *client)
{
	struct wm8962_priv *wm8962 = dev_get_drvdata(&client->dev);

	snd_soc_unregister_codec(&client->dev);
	regmap_exit(wm8962->regmap);
	regulator_bulk_free(ARRAY_SIZE(wm8962->supplies), wm8962->supplies);
	return 0;
}

#ifdef CONFIG_PM_RUNTIME
static int wm8962_runtime_resume(struct device *dev)
{
	struct wm8962_priv *wm8962 = dev_get_drvdata(dev);
	int ret;

	ret = regulator_bulk_enable(ARRAY_SIZE(wm8962->supplies),
				    wm8962->supplies);
	if (ret != 0) {
		dev_err(dev,
			"Failed to enable supplies: %d\n", ret);
		return ret;
	}

	regcache_cache_only(wm8962->regmap, false);
	regcache_sync(wm8962->regmap);

	regmap_update_bits(wm8962->regmap, WM8962_ANTI_POP,
			   WM8962_STARTUP_BIAS_ENA | WM8962_VMID_BUF_ENA,
			   WM8962_STARTUP_BIAS_ENA | WM8962_VMID_BUF_ENA);

	/* Bias enable at 2*50k for ramp */
	regmap_update_bits(wm8962->regmap, WM8962_PWR_MGMT_1,
			   WM8962_VMID_SEL_MASK | WM8962_BIAS_ENA,
			   WM8962_BIAS_ENA | 0x180);

	msleep(5);

	/* VMID back to 2x250k for standby */
	regmap_update_bits(wm8962->regmap, WM8962_PWR_MGMT_1,
			   WM8962_VMID_SEL_MASK, 0x100);

	return 0;
}

static int wm8962_runtime_suspend(struct device *dev)
{
	struct wm8962_priv *wm8962 = dev_get_drvdata(dev);

	regmap_update_bits(wm8962->regmap, WM8962_PWR_MGMT_1,
			   WM8962_VMID_SEL_MASK | WM8962_BIAS_ENA, 0);

	regmap_update_bits(wm8962->regmap, WM8962_ANTI_POP,
			   WM8962_STARTUP_BIAS_ENA |
			   WM8962_VMID_BUF_ENA, 0);

	regcache_cache_only(wm8962->regmap, true);

	regulator_bulk_disable(ARRAY_SIZE(wm8962->supplies),
			       wm8962->supplies);

	return 0;
}
#endif

static struct dev_pm_ops wm8962_pm = {
	SET_RUNTIME_PM_OPS(wm8962_runtime_suspend, wm8962_runtime_resume, NULL)
};

static const struct i2c_device_id wm8962_i2c_id[] = {
	{ "wm8962", 0 },
	{ }
};
MODULE_DEVICE_TABLE(i2c, wm8962_i2c_id);

static struct i2c_driver wm8962_i2c_driver = {
	.driver = {
		.name = "wm8962",
		.owner = THIS_MODULE,
		.pm = &wm8962_pm,
	},
	.probe =    wm8962_i2c_probe,
	.remove =   __devexit_p(wm8962_i2c_remove),
	.id_table = wm8962_i2c_id,
};

module_i2c_driver(wm8962_i2c_driver);

MODULE_DESCRIPTION("ASoC WM8962 driver");
MODULE_AUTHOR("Mark Brown <broonie@opensource.wolfsonmicro.com>");
MODULE_LICENSE("GPL");<|MERGE_RESOLUTION|>--- conflicted
+++ resolved
@@ -20,10 +20,7 @@
 #include <linux/gpio.h>
 #include <linux/i2c.h>
 #include <linux/input.h>
-<<<<<<< HEAD
-=======
 #include <linux/pm_runtime.h>
->>>>>>> e816b57a
 #include <linux/regmap.h>
 #include <linux/regulator/consumer.h>
 #include <linux/slab.h>
@@ -119,19 +116,11 @@
 	{ 1, 0x049F },   /* R1     - Right Input volume */
 	{ 2, 0x0000 },   /* R2     - HPOUTL volume */
 	{ 3, 0x0000 },   /* R3     - HPOUTR volume */
-<<<<<<< HEAD
-	{ 4, 0x0020 },   /* R4     - Clocking1 */
+
 	{ 5, 0x0018 },   /* R5     - ADC & DAC Control 1 */
 	{ 6, 0x2008 },   /* R6     - ADC & DAC Control 2 */
 	{ 7, 0x000A },   /* R7     - Audio Interface 0 */
-	{ 8, 0x01E4 },   /* R8     - Clocking2 */
-=======
-
-	{ 5, 0x0018 },   /* R5     - ADC & DAC Control 1 */
-	{ 6, 0x2008 },   /* R6     - ADC & DAC Control 2 */
-	{ 7, 0x000A },   /* R7     - Audio Interface 0 */
-
->>>>>>> e816b57a
+
 	{ 9, 0x0300 },   /* R9     - Audio Interface 1 */
 	{ 10, 0x00C0 },  /* R10    - Left DAC volume */
 	{ 11, 0x00C0 },  /* R11    - Right DAC volume */
@@ -140,11 +129,7 @@
 	{ 15, 0x6243 },   /* R15    - Software Reset */
 
 	{ 17, 0x007B },   /* R17    - ALC1 */
-<<<<<<< HEAD
-	{ 18, 0x0000 },   /* R18    - ALC2 */
-=======
-
->>>>>>> e816b57a
+
 	{ 19, 0x1C32 },   /* R19    - ALC3 */
 	{ 20, 0x3200 },   /* R20    - Noise Gate */
 	{ 21, 0x00C0 },   /* R21    - Left ADC volume */
@@ -155,7 +140,6 @@
 	{ 26, 0x0000 },   /* R26    - Pwr Mgmt (2) */
 	{ 27, 0x0010 },   /* R27    - Additional Control (3) */
 	{ 28, 0x0000 },   /* R28    - Anti-pop */
-<<<<<<< HEAD
 
 	{ 30, 0x005E },   /* R30    - Clocking 3 */
 	{ 31, 0x0000 },   /* R31    - Input mixer control (1) */
@@ -169,10 +153,6 @@
 	{ 40, 0x0000 },   /* R40    - SPKOUTL volume */
 	{ 41, 0x0000 },   /* R41    - SPKOUTR volume */
 
-	{ 47, 0x0000 },   /* R47    - Thermal Shutdown Status */
-	{ 48, 0x8027 },   /* R48    - Additional Control (4) */
-	{ 49, 0x0010 },   /* R49    - Class D Control 1 */
-
 	{ 51, 0x0003 },   /* R51    - Class D Control 2 */
 
 	{ 56, 0x0506 },   /* R56    - Clocking 4 */
@@ -183,8 +163,6 @@
 	{ 61, 0x0300 },   /* R61    - DC Servo 1 */
 
 	{ 64, 0x0810 },   /* R64    - DC Servo 4 */
-
-	{ 66, 0x0000 },   /* R66    - DC Servo 6 */
 
 	{ 68, 0x001B },   /* R68    - Analogue PGA Bias */
 	{ 69, 0x0000 },   /* R69    - Analogue HP 0 */
@@ -223,8 +201,6 @@
 	{ 125, 0x004B },   /* R125   - Analogue Clocking2 */
 	{ 126, 0x000D },   /* R126   - Analogue Clocking3 */
 	{ 127, 0x0000 },   /* R127   - PLL Software Reset */
-
-	{ 129, 0x0000 },   /* R129   - PLL2 */
 
 	{ 131, 0x0000 },   /* R131   - PLL 4 */
 
@@ -320,9 +296,6 @@
 	{ 516, 0x8100 },   /* R516   - GPIO 5 */
 	{ 517, 0x8100 },   /* R517   - GPIO 6 */
 
-	{ 560, 0x0000 },   /* R560   - Interrupt Status 1 */
-	{ 561, 0x0000 },   /* R561   - Interrupt Status 2 */
-
 	{ 568, 0x0030 },   /* R568   - Interrupt Status 1 Mask */
 	{ 569, 0xFFED },   /* R569   - Interrupt Status 2 Mask */
 
@@ -333,8 +306,6 @@
 	{ 586, 0x0000 },   /* R586   -  MICINT Source Pol */
 
 	{ 768, 0x1C00 },   /* R768   - DSP2 Power Management */
-
-	{ 1037, 0x0000 },   /* R1037  - DSP2_ExecControl */
 
 	{ 8192, 0x0000 },   /* R8192  - DSP2 Instruction RAM 0 */
 
@@ -812,1798 +783,6 @@
 	{ 21137, 0x12C0 },   /* R21137 - VSS_XTS31_0 */
 	{ 21138, 0x00FD },   /* R21138 - VSS_XTS32_1 */
 	{ 21139, 0x8580 },   /* R21139 - VSS_XTS32_0 */
-};
-
-static const struct wm8962_reg_access {
-	u16 read;
-	u16 write;
-	u16 vol;
-} wm8962_reg_access[WM8962_MAX_REGISTER + 1] = {
-	[0] = { 0x00FF, 0x01FF, 0x0000 }, /* R0     - Left Input volume */
-	[1] = { 0xFEFF, 0x01FF, 0x0000 }, /* R1     - Right Input volume */
-	[2] = { 0x00FF, 0x01FF, 0x0000 }, /* R2     - HPOUTL volume */
-	[3] = { 0x00FF, 0x01FF, 0x0000 }, /* R3     - HPOUTR volume */
-	[4] = { 0x07FE, 0x07FE, 0xFFFF }, /* R4     - Clocking1 */
-	[5] = { 0x007F, 0x007F, 0x0000 }, /* R5     - ADC & DAC Control 1 */
-	[6] = { 0x37ED, 0x37ED, 0x0000 }, /* R6     - ADC & DAC Control 2 */
-	[7] = { 0x1FFF, 0x1FFF, 0x0000 }, /* R7     - Audio Interface 0 */
-	[8] = { 0x0FEF, 0x0FEF, 0xFFFF }, /* R8     - Clocking2 */
-	[9] = { 0x0B9F, 0x039F, 0x0000 }, /* R9     - Audio Interface 1 */
-	[10] = { 0x00FF, 0x01FF, 0x0000 }, /* R10    - Left DAC volume */
-	[11] = { 0x00FF, 0x01FF, 0x0000 }, /* R11    - Right DAC volume */
-	[14] = { 0x07FF, 0x07FF, 0x0000 }, /* R14    - Audio Interface 2 */
-	[15] = { 0xFFFF, 0xFFFF, 0xFFFF }, /* R15    - Software Reset */
-	[17] = { 0x07FF, 0x07FF, 0x0000 }, /* R17    - ALC1 */
-	[18] = { 0xF8FF, 0x00FF, 0xFFFF }, /* R18    - ALC2 */
-	[19] = { 0x1DFF, 0x1DFF, 0x0000 }, /* R19    - ALC3 */
-	[20] = { 0xFFFF, 0xFFFF, 0x0000 }, /* R20    - Noise Gate */
-	[21] = { 0x00FF, 0x01FF, 0x0000 }, /* R21    - Left ADC volume */
-	[22] = { 0x00FF, 0x01FF, 0x0000 }, /* R22    - Right ADC volume */
-	[23] = { 0x0161, 0x0161, 0x0000 }, /* R23    - Additional control(1) */
-	[24] = { 0x0008, 0x0008, 0x0000 }, /* R24    - Additional control(2) */
-	[25] = { 0x07FE, 0x07FE, 0x0000 }, /* R25    - Pwr Mgmt (1) */
-	[26] = { 0x01FB, 0x01FB, 0x0000 }, /* R26    - Pwr Mgmt (2) */
-	[27] = { 0x0017, 0x0017, 0x0000 }, /* R27    - Additional Control (3) */
-	[28] = { 0x001C, 0x001C, 0x0000 }, /* R28    - Anti-pop */
-
-	[30] = { 0xFFFE, 0xFFFE, 0x0000 }, /* R30    - Clocking 3 */
-	[31] = { 0x000F, 0x000F, 0x0000 }, /* R31    - Input mixer control (1) */
-	[32] = { 0x01FF, 0x01FF, 0x0000 }, /* R32    - Left input mixer volume */
-	[33] = { 0x01FF, 0x01FF, 0x0000 }, /* R33    - Right input mixer volume */
-	[34] = { 0x003F, 0x003F, 0x0000 }, /* R34    - Input mixer control (2) */
-	[35] = { 0x003F, 0x003F, 0x0000 }, /* R35    - Input bias control */
-	[37] = { 0x001F, 0x001F, 0x0000 }, /* R37    - Left input PGA control */
-	[38] = { 0x001F, 0x001F, 0x0000 }, /* R38    - Right input PGA control */
-	[40] = { 0x00FF, 0x01FF, 0x0000 }, /* R40    - SPKOUTL volume */
-	[41] = { 0x00FF, 0x01FF, 0x0000 }, /* R41    - SPKOUTR volume */
-
-	[47] = { 0x000F, 0x0000, 0xFFFF }, /* R47    - Thermal Shutdown Status */
-	[48] = { 0x7EC7, 0x7E07, 0xFFFF }, /* R48    - Additional Control (4) */
-	[49] = { 0x00D3, 0x00D7, 0xFFFF }, /* R49    - Class D Control 1 */
-	[51] = { 0x0047, 0x0047, 0x0000 }, /* R51    - Class D Control 2 */
-	[56] = { 0x001E, 0x001E, 0x0000 }, /* R56    - Clocking 4 */
-	[57] = { 0x02FC, 0x02FC, 0x0000 }, /* R57    - DAC DSP Mixing (1) */
-	[58] = { 0x00FC, 0x00FC, 0x0000 }, /* R58    - DAC DSP Mixing (2) */
-	[60] = { 0x00CC, 0x00CC, 0x0000 }, /* R60    - DC Servo 0 */
-	[61] = { 0x00DD, 0x00DD, 0x0000 }, /* R61    - DC Servo 1 */
-	[64] = { 0x3F80, 0x3F80, 0x0000 }, /* R64    - DC Servo 4 */
-	[66] = { 0x0780, 0x0000, 0xFFFF }, /* R66    - DC Servo 6 */
-	[68] = { 0x0007, 0x0007, 0x0000 }, /* R68    - Analogue PGA Bias */
-	[69] = { 0x00FF, 0x00FF, 0x0000 }, /* R69    - Analogue HP 0 */
-	[71] = { 0x01FF, 0x01FF, 0x0000 }, /* R71    - Analogue HP 2 */
-	[72] = { 0x0001, 0x0001, 0x0000 }, /* R72    - Charge Pump 1 */
-	[82] = { 0x0001, 0x0001, 0x0000 }, /* R82    - Charge Pump B */
-	[87] = { 0x00A0, 0x00A0, 0x0000 }, /* R87    - Write Sequencer Control 1 */
-	[90] = { 0x007F, 0x01FF, 0x0000 }, /* R90    - Write Sequencer Control 2 */
-	[93] = { 0x03F9, 0x0000, 0x0000 }, /* R93    - Write Sequencer Control 3 */
-	[94] = { 0x0070, 0x0070, 0x0000 }, /* R94    - Control Interface */
-	[99] = { 0x000F, 0x000F, 0x0000 }, /* R99    - Mixer Enables */
-	[100] = { 0x00BF, 0x00BF, 0x0000 }, /* R100   - Headphone Mixer (1) */
-	[101] = { 0x00BF, 0x00BF, 0x0000 }, /* R101   - Headphone Mixer (2) */
-	[102] = { 0x01FF, 0x01FF, 0x0000 }, /* R102   - Headphone Mixer (3) */
-	[103] = { 0x01FF, 0x01FF, 0x0000 }, /* R103   - Headphone Mixer (4) */
-	[105] = { 0x00BF, 0x00BF, 0x0000 }, /* R105   - Speaker Mixer (1) */
-	[106] = { 0x00BF, 0x00BF, 0x0000 }, /* R106   - Speaker Mixer (2) */
-	[107] = { 0x01FF, 0x01FF, 0x0000 }, /* R107   - Speaker Mixer (3) */
-	[108] = { 0x01FF, 0x01FF, 0x0000 }, /* R108   - Speaker Mixer (4) */
-	[109] = { 0x00F0, 0x00F0, 0x0000 }, /* R109   - Speaker Mixer (5) */
-	[110] = { 0x00F7, 0x00F7, 0x0000 }, /* R110   - Beep Generator (1) */
-	[115] = { 0x001F, 0x001F, 0x0000 }, /* R115   - Oscillator Trim (3) */
-	[116] = { 0x001F, 0x001F, 0x0000 }, /* R116   - Oscillator Trim (4) */
-	[119] = { 0x00FF, 0x00FF, 0x0000 }, /* R119   - Oscillator Trim (7) */
-	[124] = { 0x0079, 0x0079, 0x0000 }, /* R124   - Analogue Clocking1 */
-	[125] = { 0x00DF, 0x00DF, 0x0000 }, /* R125   - Analogue Clocking2 */
-	[126] = { 0x000D, 0x000D, 0x0000 }, /* R126   - Analogue Clocking3 */
-	[127] = { 0x0000, 0xFFFF, 0x0000 }, /* R127   - PLL Software Reset */
-	[129] = { 0x00B0, 0x00B0, 0x0000 }, /* R129   - PLL2 */
-	[131] = { 0x0003, 0x0003, 0x0000 }, /* R131   - PLL 4 */
-	[136] = { 0x005F, 0x005F, 0x0000 }, /* R136   - PLL 9 */
-	[137] = { 0x00FF, 0x00FF, 0x0000 }, /* R137   - PLL 10 */
-	[138] = { 0x00FF, 0x00FF, 0x0000 }, /* R138   - PLL 11 */
-	[139] = { 0x00FF, 0x00FF, 0x0000 }, /* R139   - PLL 12 */
-	[140] = { 0x005F, 0x005F, 0x0000 }, /* R140   - PLL 13 */
-	[141] = { 0x00FF, 0x00FF, 0x0000 }, /* R141   - PLL 14 */
-	[142] = { 0x00FF, 0x00FF, 0x0000 }, /* R142   - PLL 15 */
-	[143] = { 0x00FF, 0x00FF, 0x0000 }, /* R143   - PLL 16 */
-	[155] = { 0x0067, 0x0067, 0x0000 }, /* R155   - FLL Control (1) */
-	[156] = { 0x01FB, 0x01FB, 0x0000 }, /* R156   - FLL Control (2) */
-	[157] = { 0x0007, 0x0007, 0x0000 }, /* R157   - FLL Control (3) */
-	[159] = { 0x007F, 0x007F, 0x0000 }, /* R159   - FLL Control (5) */
-	[160] = { 0xFFFF, 0xFFFF, 0x0000 }, /* R160   - FLL Control (6) */
-	[161] = { 0xFFFF, 0xFFFF, 0x0000 }, /* R161   - FLL Control (7) */
-	[162] = { 0x03FF, 0x03FF, 0x0000 }, /* R162   - FLL Control (8) */
-	[252] = { 0x0005, 0x0005, 0x0000 }, /* R252   - General test 1 */
-	[256] = { 0x000F, 0x000F, 0x0000 }, /* R256   - DF1 */
-	[257] = { 0xFFFF, 0xFFFF, 0x0000 }, /* R257   - DF2 */
-	[258] = { 0xFFFF, 0xFFFF, 0x0000 }, /* R258   - DF3 */
-	[259] = { 0xFFFF, 0xFFFF, 0x0000 }, /* R259   - DF4 */
-	[260] = { 0xFFFF, 0xFFFF, 0x0000 }, /* R260   - DF5 */
-	[261] = { 0xFFFF, 0xFFFF, 0x0000 }, /* R261   - DF6 */
-	[262] = { 0xFFFF, 0xFFFF, 0x0000 }, /* R262   - DF7 */
-	[264] = { 0x0003, 0x0003, 0x0000 }, /* R264   - LHPF1 */
-	[265] = { 0xFFFF, 0xFFFF, 0x0000 }, /* R265   - LHPF2 */
-	[268] = { 0x0077, 0x0077, 0x0000 }, /* R268   - THREED1 */
-	[269] = { 0xFFFC, 0xFFFC, 0x0000 }, /* R269   - THREED2 */
-	[270] = { 0xFFFF, 0xFFFF, 0x0000 }, /* R270   - THREED3 */
-	[271] = { 0xFFFC, 0xFFFC, 0x0000 }, /* R271   - THREED4 */
-	[276] = { 0x7FFF, 0x7FFF, 0x0000 }, /* R276   - DRC 1 */
-	[277] = { 0x1FFF, 0x1FFF, 0x0000 }, /* R277   - DRC 2 */
-	[278] = { 0xFFFF, 0xFFFF, 0x0000 }, /* R278   - DRC 3 */
-	[279] = { 0x07FF, 0x07FF, 0x0000 }, /* R279   - DRC 4 */
-	[280] = { 0x03FF, 0x03FF, 0x0000 }, /* R280   - DRC 5 */
-	[285] = { 0x0003, 0x0003, 0x0000 }, /* R285   - Tloopback */
-	[335] = { 0x0007, 0x0007, 0x0000 }, /* R335   - EQ1 */
-	[336] = { 0xFFFE, 0xFFFE, 0x0000 }, /* R336   - EQ2 */
-	[337] = { 0xFFC0, 0xFFC0, 0x0000 }, /* R337   - EQ3 */
-	[338] = { 0xFFFF, 0xFFFF, 0x0000 }, /* R338   - EQ4 */
-	[339] = { 0xFFFF, 0xFFFF, 0x0000 }, /* R339   - EQ5 */
-	[340] = { 0xFFFF, 0xFFFF, 0x0000 }, /* R340   - EQ6 */
-	[341] = { 0xFFFF, 0xFFFF, 0x0000 }, /* R341   - EQ7 */
-	[342] = { 0xFFFF, 0xFFFF, 0x0000 }, /* R342   - EQ8 */
-	[343] = { 0xFFFF, 0xFFFF, 0x0000 }, /* R343   - EQ9 */
-	[344] = { 0xFFFF, 0xFFFF, 0x0000 }, /* R344   - EQ10 */
-	[345] = { 0xFFFF, 0xFFFF, 0x0000 }, /* R345   - EQ11 */
-	[346] = { 0xFFFF, 0xFFFF, 0x0000 }, /* R346   - EQ12 */
-	[347] = { 0xFFFF, 0xFFFF, 0x0000 }, /* R347   - EQ13 */
-	[348] = { 0xFFFF, 0xFFFF, 0x0000 }, /* R348   - EQ14 */
-	[349] = { 0xFFFF, 0xFFFF, 0x0000 }, /* R349   - EQ15 */
-	[350] = { 0xFFFF, 0xFFFF, 0x0000 }, /* R350   - EQ16 */
-	[351] = { 0xFFFF, 0xFFFF, 0x0000 }, /* R351   - EQ17 */
-	[352] = { 0xFFFF, 0xFFFF, 0x0000 }, /* R352   - EQ18 */
-	[353] = { 0xFFFF, 0xFFFF, 0x0000 }, /* R353   - EQ19 */
-	[354] = { 0xFFFF, 0xFFFF, 0x0000 }, /* R354   - EQ20 */
-	[355] = { 0xFFFF, 0xFFFF, 0x0000 }, /* R355   - EQ21 */
-	[356] = { 0xFFFE, 0xFFFE, 0x0000 }, /* R356   - EQ22 */
-	[357] = { 0xFFC0, 0xFFC0, 0x0000 }, /* R357   - EQ23 */
-	[358] = { 0xFFFF, 0xFFFF, 0x0000 }, /* R358   - EQ24 */
-	[359] = { 0xFFFF, 0xFFFF, 0x0000 }, /* R359   - EQ25 */
-	[360] = { 0xFFFF, 0xFFFF, 0x0000 }, /* R360   - EQ26 */
-	[361] = { 0xFFFF, 0xFFFF, 0x0000 }, /* R361   - EQ27 */
-	[362] = { 0xFFFF, 0xFFFF, 0x0000 }, /* R362   - EQ28 */
-	[363] = { 0xFFFF, 0xFFFF, 0x0000 }, /* R363   - EQ29 */
-	[364] = { 0xFFFF, 0xFFFF, 0x0000 }, /* R364   - EQ30 */
-	[365] = { 0xFFFF, 0xFFFF, 0x0000 }, /* R365   - EQ31 */
-	[366] = { 0xFFFF, 0xFFFF, 0x0000 }, /* R366   - EQ32 */
-	[367] = { 0xFFFF, 0xFFFF, 0x0000 }, /* R367   - EQ33 */
-	[368] = { 0xFFFF, 0xFFFF, 0x0000 }, /* R368   - EQ34 */
-	[369] = { 0xFFFF, 0xFFFF, 0x0000 }, /* R369   - EQ35 */
-	[370] = { 0xFFFF, 0xFFFF, 0x0000 }, /* R370   - EQ36 */
-	[371] = { 0xFFFF, 0xFFFF, 0x0000 }, /* R371   - EQ37 */
-	[372] = { 0xFFFF, 0xFFFF, 0x0000 }, /* R372   - EQ38 */
-	[373] = { 0xFFFF, 0xFFFF, 0x0000 }, /* R373   - EQ39 */
-	[374] = { 0xFFFF, 0xFFFF, 0x0000 }, /* R374   - EQ40 */
-	[375] = { 0xFFFF, 0xFFFF, 0x0000 }, /* R375   - EQ41 */
-	[513] = { 0x045F, 0x045F, 0x0000 }, /* R513   - GPIO 2 */
-	[514] = { 0x045F, 0x045F, 0x0000 }, /* R514   - GPIO 3 */
-	[516] = { 0xE75F, 0xE75F, 0x0000 }, /* R516   - GPIO 5 */
-	[517] = { 0xE75F, 0xE75F, 0x0000 }, /* R517   - GPIO 6 */
-	[560] = { 0x0030, 0x0030, 0xFFFF }, /* R560   - Interrupt Status 1 */
-	[561] = { 0xFFED, 0xFFED, 0xFFFF }, /* R561   - Interrupt Status 2 */
-	[568] = { 0x0030, 0x0030, 0x0000 }, /* R568   - Interrupt Status 1 Mask */
-	[569] = { 0xFFED, 0xFFED, 0x0000 }, /* R569   - Interrupt Status 2 Mask */
-	[576] = { 0x0001, 0x0001, 0x0000 }, /* R576   - Interrupt Control */
-	[584] = { 0x002D, 0x002D, 0x0000 }, /* R584   - IRQ Debounce */
-	[586] = { 0xC000, 0xC000, 0x0000 }, /* R586   -  MICINT Source Pol */
-	[768] = { 0x0001, 0x0001, 0x0000 }, /* R768   - DSP2 Power Management */
-	[1037] = { 0x0000, 0x003F, 0xFFFF }, /* R1037  - DSP2_ExecControl */
-	[4096] = { 0x3FFF, 0x3FFF, 0x0000 }, /* R4096  - Write Sequencer 0 */
-	[4097] = { 0x00FF, 0x00FF, 0x0000 }, /* R4097  - Write Sequencer 1 */
-	[4098] = { 0x070F, 0x070F, 0x0000 }, /* R4098  - Write Sequencer 2 */
-	[4099] = { 0x010F, 0x010F, 0x0000 }, /* R4099  - Write Sequencer 3 */
-	[4100] = { 0x3FFF, 0x3FFF, 0x0000 }, /* R4100  - Write Sequencer 4 */
-	[4101] = { 0x00FF, 0x00FF, 0x0000 }, /* R4101  - Write Sequencer 5 */
-	[4102] = { 0x070F, 0x070F, 0x0000 }, /* R4102  - Write Sequencer 6 */
-	[4103] = { 0x010F, 0x010F, 0x0000 }, /* R4103  - Write Sequencer 7 */
-	[4104] = { 0x3FFF, 0x3FFF, 0x0000 }, /* R4104  - Write Sequencer 8 */
-	[4105] = { 0x00FF, 0x00FF, 0x0000 }, /* R4105  - Write Sequencer 9 */
-	[4106] = { 0x070F, 0x070F, 0x0000 }, /* R4106  - Write Sequencer 10 */
-	[4107] = { 0x010F, 0x010F, 0x0000 }, /* R4107  - Write Sequencer 11 */
-	[4108] = { 0x3FFF, 0x3FFF, 0x0000 }, /* R4108  - Write Sequencer 12 */
-	[4109] = { 0x00FF, 0x00FF, 0x0000 }, /* R4109  - Write Sequencer 13 */
-	[4110] = { 0x070F, 0x070F, 0x0000 }, /* R4110  - Write Sequencer 14 */
-	[4111] = { 0x010F, 0x010F, 0x0000 }, /* R4111  - Write Sequencer 15 */
-	[4112] = { 0x3FFF, 0x3FFF, 0x0000 }, /* R4112  - Write Sequencer 16 */
-	[4113] = { 0x00FF, 0x00FF, 0x0000 }, /* R4113  - Write Sequencer 17 */
-	[4114] = { 0x070F, 0x070F, 0x0000 }, /* R4114  - Write Sequencer 18 */
-	[4115] = { 0x010F, 0x010F, 0x0000 }, /* R4115  - Write Sequencer 19 */
-	[4116] = { 0x3FFF, 0x3FFF, 0x0000 }, /* R4116  - Write Sequencer 20 */
-	[4117] = { 0x00FF, 0x00FF, 0x0000 }, /* R4117  - Write Sequencer 21 */
-	[4118] = { 0x070F, 0x070F, 0x0000 }, /* R4118  - Write Sequencer 22 */
-	[4119] = { 0x010F, 0x010F, 0x0000 }, /* R4119  - Write Sequencer 23 */
-	[4120] = { 0x3FFF, 0x3FFF, 0x0000 }, /* R4120  - Write Sequencer 24 */
-	[4121] = { 0x00FF, 0x00FF, 0x0000 }, /* R4121  - Write Sequencer 25 */
-	[4122] = { 0x070F, 0x070F, 0x0000 }, /* R4122  - Write Sequencer 26 */
-	[4123] = { 0x010F, 0x010F, 0x0000 }, /* R4123  - Write Sequencer 27 */
-	[4124] = { 0x3FFF, 0x3FFF, 0x0000 }, /* R4124  - Write Sequencer 28 */
-	[4125] = { 0x00FF, 0x00FF, 0x0000 }, /* R4125  - Write Sequencer 29 */
-	[4126] = { 0x070F, 0x070F, 0x0000 }, /* R4126  - Write Sequencer 30 */
-	[4127] = { 0x010F, 0x010F, 0x0000 }, /* R4127  - Write Sequencer 31 */
-	[4128] = { 0x3FFF, 0x3FFF, 0x0000 }, /* R4128  - Write Sequencer 32 */
-	[4129] = { 0x00FF, 0x00FF, 0x0000 }, /* R4129  - Write Sequencer 33 */
-	[4130] = { 0x070F, 0x070F, 0x0000 }, /* R4130  - Write Sequencer 34 */
-	[4131] = { 0x010F, 0x010F, 0x0000 }, /* R4131  - Write Sequencer 35 */
-	[4132] = { 0x3FFF, 0x3FFF, 0x0000 }, /* R4132  - Write Sequencer 36 */
-	[4133] = { 0x00FF, 0x00FF, 0x0000 }, /* R4133  - Write Sequencer 37 */
-	[4134] = { 0x070F, 0x070F, 0x0000 }, /* R4134  - Write Sequencer 38 */
-	[4135] = { 0x010F, 0x010F, 0x0000 }, /* R4135  - Write Sequencer 39 */
-	[4136] = { 0x3FFF, 0x3FFF, 0x0000 }, /* R4136  - Write Sequencer 40 */
-	[4137] = { 0x00FF, 0x00FF, 0x0000 }, /* R4137  - Write Sequencer 41 */
-	[4138] = { 0x070F, 0x070F, 0x0000 }, /* R4138  - Write Sequencer 42 */
-	[4139] = { 0x010F, 0x010F, 0x0000 }, /* R4139  - Write Sequencer 43 */
-	[4140] = { 0x3FFF, 0x3FFF, 0x0000 }, /* R4140  - Write Sequencer 44 */
-	[4141] = { 0x00FF, 0x00FF, 0x0000 }, /* R4141  - Write Sequencer 45 */
-	[4142] = { 0x070F, 0x070F, 0x0000 }, /* R4142  - Write Sequencer 46 */
-	[4143] = { 0x010F, 0x010F, 0x0000 }, /* R4143  - Write Sequencer 47 */
-	[4144] = { 0x3FFF, 0x3FFF, 0x0000 }, /* R4144  - Write Sequencer 48 */
-	[4145] = { 0x00FF, 0x00FF, 0x0000 }, /* R4145  - Write Sequencer 49 */
-	[4146] = { 0x070F, 0x070F, 0x0000 }, /* R4146  - Write Sequencer 50 */
-	[4147] = { 0x010F, 0x010F, 0x0000 }, /* R4147  - Write Sequencer 51 */
-	[4148] = { 0x3FFF, 0x3FFF, 0x0000 }, /* R4148  - Write Sequencer 52 */
-	[4149] = { 0x00FF, 0x00FF, 0x0000 }, /* R4149  - Write Sequencer 53 */
-	[4150] = { 0x070F, 0x070F, 0x0000 }, /* R4150  - Write Sequencer 54 */
-	[4151] = { 0x010F, 0x010F, 0x0000 }, /* R4151  - Write Sequencer 55 */
-	[4152] = { 0x3FFF, 0x3FFF, 0x0000 }, /* R4152  - Write Sequencer 56 */
-	[4153] = { 0x00FF, 0x00FF, 0x0000 }, /* R4153  - Write Sequencer 57 */
-	[4154] = { 0x070F, 0x070F, 0x0000 }, /* R4154  - Write Sequencer 58 */
-	[4155] = { 0x010F, 0x010F, 0x0000 }, /* R4155  - Write Sequencer 59 */
-	[4156] = { 0x3FFF, 0x3FFF, 0x0000 }, /* R4156  - Write Sequencer 60 */
-	[4157] = { 0x00FF, 0x00FF, 0x0000 }, /* R4157  - Write Sequencer 61 */
-	[4158] = { 0x070F, 0x070F, 0x0000 }, /* R4158  - Write Sequencer 62 */
-	[4159] = { 0x010F, 0x010F, 0x0000 }, /* R4159  - Write Sequencer 63 */
-	[4160] = { 0x3FFF, 0x3FFF, 0x0000 }, /* R4160  - Write Sequencer 64 */
-	[4161] = { 0x00FF, 0x00FF, 0x0000 }, /* R4161  - Write Sequencer 65 */
-	[4162] = { 0x070F, 0x070F, 0x0000 }, /* R4162  - Write Sequencer 66 */
-	[4163] = { 0x010F, 0x010F, 0x0000 }, /* R4163  - Write Sequencer 67 */
-	[4164] = { 0x3FFF, 0x3FFF, 0x0000 }, /* R4164  - Write Sequencer 68 */
-	[4165] = { 0x00FF, 0x00FF, 0x0000 }, /* R4165  - Write Sequencer 69 */
-	[4166] = { 0x070F, 0x070F, 0x0000 }, /* R4166  - Write Sequencer 70 */
-	[4167] = { 0x010F, 0x010F, 0x0000 }, /* R4167  - Write Sequencer 71 */
-	[4168] = { 0x3FFF, 0x3FFF, 0x0000 }, /* R4168  - Write Sequencer 72 */
-	[4169] = { 0x00FF, 0x00FF, 0x0000 }, /* R4169  - Write Sequencer 73 */
-	[4170] = { 0x070F, 0x070F, 0x0000 }, /* R4170  - Write Sequencer 74 */
-	[4171] = { 0x010F, 0x010F, 0x0000 }, /* R4171  - Write Sequencer 75 */
-	[4172] = { 0x3FFF, 0x3FFF, 0x0000 }, /* R4172  - Write Sequencer 76 */
-	[4173] = { 0x00FF, 0x00FF, 0x0000 }, /* R4173  - Write Sequencer 77 */
-	[4174] = { 0x070F, 0x070F, 0x0000 }, /* R4174  - Write Sequencer 78 */
-	[4175] = { 0x010F, 0x010F, 0x0000 }, /* R4175  - Write Sequencer 79 */
-	[4176] = { 0x3FFF, 0x3FFF, 0x0000 }, /* R4176  - Write Sequencer 80 */
-	[4177] = { 0x00FF, 0x00FF, 0x0000 }, /* R4177  - Write Sequencer 81 */
-	[4178] = { 0x070F, 0x070F, 0x0000 }, /* R4178  - Write Sequencer 82 */
-	[4179] = { 0x010F, 0x010F, 0x0000 }, /* R4179  - Write Sequencer 83 */
-	[4180] = { 0x3FFF, 0x3FFF, 0x0000 }, /* R4180  - Write Sequencer 84 */
-	[4181] = { 0x00FF, 0x00FF, 0x0000 }, /* R4181  - Write Sequencer 85 */
-	[4182] = { 0x070F, 0x070F, 0x0000 }, /* R4182  - Write Sequencer 86 */
-	[4183] = { 0x010F, 0x010F, 0x0000 }, /* R4183  - Write Sequencer 87 */
-	[4184] = { 0x3FFF, 0x3FFF, 0x0000 }, /* R4184  - Write Sequencer 88 */
-	[4185] = { 0x00FF, 0x00FF, 0x0000 }, /* R4185  - Write Sequencer 89 */
-	[4186] = { 0x070F, 0x070F, 0x0000 }, /* R4186  - Write Sequencer 90 */
-	[4187] = { 0x010F, 0x010F, 0x0000 }, /* R4187  - Write Sequencer 91 */
-	[4188] = { 0x3FFF, 0x3FFF, 0x0000 }, /* R4188  - Write Sequencer 92 */
-	[4189] = { 0x00FF, 0x00FF, 0x0000 }, /* R4189  - Write Sequencer 93 */
-	[4190] = { 0x070F, 0x070F, 0x0000 }, /* R4190  - Write Sequencer 94 */
-	[4191] = { 0x010F, 0x010F, 0x0000 }, /* R4191  - Write Sequencer 95 */
-	[4192] = { 0x3FFF, 0x3FFF, 0x0000 }, /* R4192  - Write Sequencer 96 */
-	[4193] = { 0x00FF, 0x00FF, 0x0000 }, /* R4193  - Write Sequencer 97 */
-	[4194] = { 0x070F, 0x070F, 0x0000 }, /* R4194  - Write Sequencer 98 */
-	[4195] = { 0x010F, 0x010F, 0x0000 }, /* R4195  - Write Sequencer 99 */
-	[4196] = { 0x3FFF, 0x3FFF, 0x0000 }, /* R4196  - Write Sequencer 100 */
-	[4197] = { 0x00FF, 0x00FF, 0x0000 }, /* R4197  - Write Sequencer 101 */
-	[4198] = { 0x070F, 0x070F, 0x0000 }, /* R4198  - Write Sequencer 102 */
-	[4199] = { 0x010F, 0x010F, 0x0000 }, /* R4199  - Write Sequencer 103 */
-	[4200] = { 0x3FFF, 0x3FFF, 0x0000 }, /* R4200  - Write Sequencer 104 */
-	[4201] = { 0x00FF, 0x00FF, 0x0000 }, /* R4201  - Write Sequencer 105 */
-	[4202] = { 0x070F, 0x070F, 0x0000 }, /* R4202  - Write Sequencer 106 */
-	[4203] = { 0x010F, 0x010F, 0x0000 }, /* R4203  - Write Sequencer 107 */
-	[4204] = { 0x3FFF, 0x3FFF, 0x0000 }, /* R4204  - Write Sequencer 108 */
-	[4205] = { 0x00FF, 0x00FF, 0x0000 }, /* R4205  - Write Sequencer 109 */
-	[4206] = { 0x070F, 0x070F, 0x0000 }, /* R4206  - Write Sequencer 110 */
-	[4207] = { 0x010F, 0x010F, 0x0000 }, /* R4207  - Write Sequencer 111 */
-	[4208] = { 0x3FFF, 0x3FFF, 0x0000 }, /* R4208  - Write Sequencer 112 */
-	[4209] = { 0x00FF, 0x00FF, 0x0000 }, /* R4209  - Write Sequencer 113 */
-	[4210] = { 0x070F, 0x070F, 0x0000 }, /* R4210  - Write Sequencer 114 */
-	[4211] = { 0x010F, 0x010F, 0x0000 }, /* R4211  - Write Sequencer 115 */
-	[4212] = { 0x3FFF, 0x3FFF, 0x0000 }, /* R4212  - Write Sequencer 116 */
-	[4213] = { 0x00FF, 0x00FF, 0x0000 }, /* R4213  - Write Sequencer 117 */
-	[4214] = { 0x070F, 0x070F, 0x0000 }, /* R4214  - Write Sequencer 118 */
-	[4215] = { 0x010F, 0x010F, 0x0000 }, /* R4215  - Write Sequencer 119 */
-	[4216] = { 0x3FFF, 0x3FFF, 0x0000 }, /* R4216  - Write Sequencer 120 */
-	[4217] = { 0x00FF, 0x00FF, 0x0000 }, /* R4217  - Write Sequencer 121 */
-	[4218] = { 0x070F, 0x070F, 0x0000 }, /* R4218  - Write Sequencer 122 */
-	[4219] = { 0x010F, 0x010F, 0x0000 }, /* R4219  - Write Sequencer 123 */
-	[4220] = { 0x3FFF, 0x3FFF, 0x0000 }, /* R4220  - Write Sequencer 124 */
-	[4221] = { 0x00FF, 0x00FF, 0x0000 }, /* R4221  - Write Sequencer 125 */
-	[4222] = { 0x070F, 0x070F, 0x0000 }, /* R4222  - Write Sequencer 126 */
-	[4223] = { 0x010F, 0x010F, 0x0000 }, /* R4223  - Write Sequencer 127 */
-	[4224] = { 0x3FFF, 0x3FFF, 0x0000 }, /* R4224  - Write Sequencer 128 */
-	[4225] = { 0x00FF, 0x00FF, 0x0000 }, /* R4225  - Write Sequencer 129 */
-	[4226] = { 0x070F, 0x070F, 0x0000 }, /* R4226  - Write Sequencer 130 */
-	[4227] = { 0x010F, 0x010F, 0x0000 }, /* R4227  - Write Sequencer 131 */
-	[4228] = { 0x3FFF, 0x3FFF, 0x0000 }, /* R4228  - Write Sequencer 132 */
-	[4229] = { 0x00FF, 0x00FF, 0x0000 }, /* R4229  - Write Sequencer 133 */
-	[4230] = { 0x070F, 0x070F, 0x0000 }, /* R4230  - Write Sequencer 134 */
-	[4231] = { 0x010F, 0x010F, 0x0000 }, /* R4231  - Write Sequencer 135 */
-	[4232] = { 0x3FFF, 0x3FFF, 0x0000 }, /* R4232  - Write Sequencer 136 */
-	[4233] = { 0x00FF, 0x00FF, 0x0000 }, /* R4233  - Write Sequencer 137 */
-	[4234] = { 0x070F, 0x070F, 0x0000 }, /* R4234  - Write Sequencer 138 */
-	[4235] = { 0x010F, 0x010F, 0x0000 }, /* R4235  - Write Sequencer 139 */
-	[4236] = { 0x3FFF, 0x3FFF, 0x0000 }, /* R4236  - Write Sequencer 140 */
-	[4237] = { 0x00FF, 0x00FF, 0x0000 }, /* R4237  - Write Sequencer 141 */
-	[4238] = { 0x070F, 0x070F, 0x0000 }, /* R4238  - Write Sequencer 142 */
-	[4239] = { 0x010F, 0x010F, 0x0000 }, /* R4239  - Write Sequencer 143 */
-	[4240] = { 0x3FFF, 0x3FFF, 0x0000 }, /* R4240  - Write Sequencer 144 */
-	[4241] = { 0x00FF, 0x00FF, 0x0000 }, /* R4241  - Write Sequencer 145 */
-	[4242] = { 0x070F, 0x070F, 0x0000 }, /* R4242  - Write Sequencer 146 */
-	[4243] = { 0x010F, 0x010F, 0x0000 }, /* R4243  - Write Sequencer 147 */
-	[4244] = { 0x3FFF, 0x3FFF, 0x0000 }, /* R4244  - Write Sequencer 148 */
-	[4245] = { 0x00FF, 0x00FF, 0x0000 }, /* R4245  - Write Sequencer 149 */
-	[4246] = { 0x070F, 0x070F, 0x0000 }, /* R4246  - Write Sequencer 150 */
-	[4247] = { 0x010F, 0x010F, 0x0000 }, /* R4247  - Write Sequencer 151 */
-	[4248] = { 0x3FFF, 0x3FFF, 0x0000 }, /* R4248  - Write Sequencer 152 */
-	[4249] = { 0x00FF, 0x00FF, 0x0000 }, /* R4249  - Write Sequencer 153 */
-	[4250] = { 0x070F, 0x070F, 0x0000 }, /* R4250  - Write Sequencer 154 */
-	[4251] = { 0x010F, 0x010F, 0x0000 }, /* R4251  - Write Sequencer 155 */
-	[4252] = { 0x3FFF, 0x3FFF, 0x0000 }, /* R4252  - Write Sequencer 156 */
-	[4253] = { 0x00FF, 0x00FF, 0x0000 }, /* R4253  - Write Sequencer 157 */
-	[4254] = { 0x070F, 0x070F, 0x0000 }, /* R4254  - Write Sequencer 158 */
-	[4255] = { 0x010F, 0x010F, 0x0000 }, /* R4255  - Write Sequencer 159 */
-	[4256] = { 0x3FFF, 0x3FFF, 0x0000 }, /* R4256  - Write Sequencer 160 */
-	[4257] = { 0x00FF, 0x00FF, 0x0000 }, /* R4257  - Write Sequencer 161 */
-	[4258] = { 0x070F, 0x070F, 0x0000 }, /* R4258  - Write Sequencer 162 */
-	[4259] = { 0x010F, 0x010F, 0x0000 }, /* R4259  - Write Sequencer 163 */
-	[4260] = { 0x3FFF, 0x3FFF, 0x0000 }, /* R4260  - Write Sequencer 164 */
-	[4261] = { 0x00FF, 0x00FF, 0x0000 }, /* R4261  - Write Sequencer 165 */
-	[4262] = { 0x070F, 0x070F, 0x0000 }, /* R4262  - Write Sequencer 166 */
-	[4263] = { 0x010F, 0x010F, 0x0000 }, /* R4263  - Write Sequencer 167 */
-	[4264] = { 0x3FFF, 0x3FFF, 0x0000 }, /* R4264  - Write Sequencer 168 */
-	[4265] = { 0x00FF, 0x00FF, 0x0000 }, /* R4265  - Write Sequencer 169 */
-	[4266] = { 0x070F, 0x070F, 0x0000 }, /* R4266  - Write Sequencer 170 */
-	[4267] = { 0x010F, 0x010F, 0x0000 }, /* R4267  - Write Sequencer 171 */
-	[4268] = { 0x3FFF, 0x3FFF, 0x0000 }, /* R4268  - Write Sequencer 172 */
-	[4269] = { 0x00FF, 0x00FF, 0x0000 }, /* R4269  - Write Sequencer 173 */
-	[4270] = { 0x070F, 0x070F, 0x0000 }, /* R4270  - Write Sequencer 174 */
-	[4271] = { 0x010F, 0x010F, 0x0000 }, /* R4271  - Write Sequencer 175 */
-	[4272] = { 0x3FFF, 0x3FFF, 0x0000 }, /* R4272  - Write Sequencer 176 */
-	[4273] = { 0x00FF, 0x00FF, 0x0000 }, /* R4273  - Write Sequencer 177 */
-	[4274] = { 0x070F, 0x070F, 0x0000 }, /* R4274  - Write Sequencer 178 */
-	[4275] = { 0x010F, 0x010F, 0x0000 }, /* R4275  - Write Sequencer 179 */
-	[4276] = { 0x3FFF, 0x3FFF, 0x0000 }, /* R4276  - Write Sequencer 180 */
-	[4277] = { 0x00FF, 0x00FF, 0x0000 }, /* R4277  - Write Sequencer 181 */
-	[4278] = { 0x070F, 0x070F, 0x0000 }, /* R4278  - Write Sequencer 182 */
-	[4279] = { 0x010F, 0x010F, 0x0000 }, /* R4279  - Write Sequencer 183 */
-	[4280] = { 0x3FFF, 0x3FFF, 0x0000 }, /* R4280  - Write Sequencer 184 */
-	[4281] = { 0x00FF, 0x00FF, 0x0000 }, /* R4281  - Write Sequencer 185 */
-	[4282] = { 0x070F, 0x070F, 0x0000 }, /* R4282  - Write Sequencer 186 */
-	[4283] = { 0x010F, 0x010F, 0x0000 }, /* R4283  - Write Sequencer 187 */
-	[4284] = { 0x3FFF, 0x3FFF, 0x0000 }, /* R4284  - Write Sequencer 188 */
-	[4285] = { 0x00FF, 0x00FF, 0x0000 }, /* R4285  - Write Sequencer 189 */
-	[4286] = { 0x070F, 0x070F, 0x0000 }, /* R4286  - Write Sequencer 190 */
-	[4287] = { 0x010F, 0x010F, 0x0000 }, /* R4287  - Write Sequencer 191 */
-	[4288] = { 0x3FFF, 0x3FFF, 0x0000 }, /* R4288  - Write Sequencer 192 */
-	[4289] = { 0x00FF, 0x00FF, 0x0000 }, /* R4289  - Write Sequencer 193 */
-	[4290] = { 0x070F, 0x070F, 0x0000 }, /* R4290  - Write Sequencer 194 */
-	[4291] = { 0x010F, 0x010F, 0x0000 }, /* R4291  - Write Sequencer 195 */
-	[4292] = { 0x3FFF, 0x3FFF, 0x0000 }, /* R4292  - Write Sequencer 196 */
-	[4293] = { 0x00FF, 0x00FF, 0x0000 }, /* R4293  - Write Sequencer 197 */
-	[4294] = { 0x070F, 0x070F, 0x0000 }, /* R4294  - Write Sequencer 198 */
-	[4295] = { 0x010F, 0x010F, 0x0000 }, /* R4295  - Write Sequencer 199 */
-	[4296] = { 0x3FFF, 0x3FFF, 0x0000 }, /* R4296  - Write Sequencer 200 */
-	[4297] = { 0x00FF, 0x00FF, 0x0000 }, /* R4297  - Write Sequencer 201 */
-	[4298] = { 0x070F, 0x070F, 0x0000 }, /* R4298  - Write Sequencer 202 */
-	[4299] = { 0x010F, 0x010F, 0x0000 }, /* R4299  - Write Sequencer 203 */
-	[4300] = { 0x3FFF, 0x3FFF, 0x0000 }, /* R4300  - Write Sequencer 204 */
-	[4301] = { 0x00FF, 0x00FF, 0x0000 }, /* R4301  - Write Sequencer 205 */
-	[4302] = { 0x070F, 0x070F, 0x0000 }, /* R4302  - Write Sequencer 206 */
-	[4303] = { 0x010F, 0x010F, 0x0000 }, /* R4303  - Write Sequencer 207 */
-	[4304] = { 0x3FFF, 0x3FFF, 0x0000 }, /* R4304  - Write Sequencer 208 */
-	[4305] = { 0x00FF, 0x00FF, 0x0000 }, /* R4305  - Write Sequencer 209 */
-	[4306] = { 0x070F, 0x070F, 0x0000 }, /* R4306  - Write Sequencer 210 */
-	[4307] = { 0x010F, 0x010F, 0x0000 }, /* R4307  - Write Sequencer 211 */
-	[4308] = { 0x3FFF, 0x3FFF, 0x0000 }, /* R4308  - Write Sequencer 212 */
-	[4309] = { 0x00FF, 0x00FF, 0x0000 }, /* R4309  - Write Sequencer 213 */
-	[4310] = { 0x070F, 0x070F, 0x0000 }, /* R4310  - Write Sequencer 214 */
-	[4311] = { 0x010F, 0x010F, 0x0000 }, /* R4311  - Write Sequencer 215 */
-	[4312] = { 0x3FFF, 0x3FFF, 0x0000 }, /* R4312  - Write Sequencer 216 */
-	[4313] = { 0x00FF, 0x00FF, 0x0000 }, /* R4313  - Write Sequencer 217 */
-	[4314] = { 0x070F, 0x070F, 0x0000 }, /* R4314  - Write Sequencer 218 */
-	[4315] = { 0x010F, 0x010F, 0x0000 }, /* R4315  - Write Sequencer 219 */
-	[4316] = { 0x3FFF, 0x3FFF, 0x0000 }, /* R4316  - Write Sequencer 220 */
-	[4317] = { 0x00FF, 0x00FF, 0x0000 }, /* R4317  - Write Sequencer 221 */
-	[4318] = { 0x070F, 0x070F, 0x0000 }, /* R4318  - Write Sequencer 222 */
-	[4319] = { 0x010F, 0x010F, 0x0000 }, /* R4319  - Write Sequencer 223 */
-	[4320] = { 0x3FFF, 0x3FFF, 0x0000 }, /* R4320  - Write Sequencer 224 */
-	[4321] = { 0x00FF, 0x00FF, 0x0000 }, /* R4321  - Write Sequencer 225 */
-	[4322] = { 0x070F, 0x070F, 0x0000 }, /* R4322  - Write Sequencer 226 */
-	[4323] = { 0x010F, 0x010F, 0x0000 }, /* R4323  - Write Sequencer 227 */
-	[4324] = { 0x3FFF, 0x3FFF, 0x0000 }, /* R4324  - Write Sequencer 228 */
-	[4325] = { 0x00FF, 0x00FF, 0x0000 }, /* R4325  - Write Sequencer 229 */
-	[4326] = { 0x070F, 0x070F, 0x0000 }, /* R4326  - Write Sequencer 230 */
-	[4327] = { 0x010F, 0x010F, 0x0000 }, /* R4327  - Write Sequencer 231 */
-	[4328] = { 0x3FFF, 0x3FFF, 0x0000 }, /* R4328  - Write Sequencer 232 */
-	[4329] = { 0x00FF, 0x00FF, 0x0000 }, /* R4329  - Write Sequencer 233 */
-	[4330] = { 0x070F, 0x070F, 0x0000 }, /* R4330  - Write Sequencer 234 */
-	[4331] = { 0x010F, 0x010F, 0x0000 }, /* R4331  - Write Sequencer 235 */
-	[4332] = { 0x3FFF, 0x3FFF, 0x0000 }, /* R4332  - Write Sequencer 236 */
-	[4333] = { 0x00FF, 0x00FF, 0x0000 }, /* R4333  - Write Sequencer 237 */
-	[4334] = { 0x070F, 0x070F, 0x0000 }, /* R4334  - Write Sequencer 238 */
-	[4335] = { 0x010F, 0x010F, 0x0000 }, /* R4335  - Write Sequencer 239 */
-	[4336] = { 0x3FFF, 0x3FFF, 0x0000 }, /* R4336  - Write Sequencer 240 */
-	[4337] = { 0x00FF, 0x00FF, 0x0000 }, /* R4337  - Write Sequencer 241 */
-	[4338] = { 0x070F, 0x070F, 0x0000 }, /* R4338  - Write Sequencer 242 */
-	[4339] = { 0x010F, 0x010F, 0x0000 }, /* R4339  - Write Sequencer 243 */
-	[4340] = { 0x3FFF, 0x3FFF, 0x0000 }, /* R4340  - Write Sequencer 244 */
-	[4341] = { 0x00FF, 0x00FF, 0x0000 }, /* R4341  - Write Sequencer 245 */
-	[4342] = { 0x070F, 0x070F, 0x0000 }, /* R4342  - Write Sequencer 246 */
-	[4343] = { 0x010F, 0x010F, 0x0000 }, /* R4343  - Write Sequencer 247 */
-	[4344] = { 0x3FFF, 0x3FFF, 0x0000 }, /* R4344  - Write Sequencer 248 */
-	[4345] = { 0x00FF, 0x00FF, 0x0000 }, /* R4345  - Write Sequencer 249 */
-	[4346] = { 0x070F, 0x070F, 0x0000 }, /* R4346  - Write Sequencer 250 */
-	[4347] = { 0x010F, 0x010F, 0x0000 }, /* R4347  - Write Sequencer 251 */
-	[4348] = { 0x3FFF, 0x3FFF, 0x0000 }, /* R4348  - Write Sequencer 252 */
-	[4349] = { 0x00FF, 0x00FF, 0x0000 }, /* R4349  - Write Sequencer 253 */
-	[4350] = { 0x070F, 0x070F, 0x0000 }, /* R4350  - Write Sequencer 254 */
-	[4351] = { 0x010F, 0x010F, 0x0000 }, /* R4351  - Write Sequencer 255 */
-	[4352] = { 0x3FFF, 0x3FFF, 0x0000 }, /* R4352  - Write Sequencer 256 */
-	[4353] = { 0x00FF, 0x00FF, 0x0000 }, /* R4353  - Write Sequencer 257 */
-	[4354] = { 0x070F, 0x070F, 0x0000 }, /* R4354  - Write Sequencer 258 */
-	[4355] = { 0x010F, 0x010F, 0x0000 }, /* R4355  - Write Sequencer 259 */
-	[4356] = { 0x3FFF, 0x3FFF, 0x0000 }, /* R4356  - Write Sequencer 260 */
-	[4357] = { 0x00FF, 0x00FF, 0x0000 }, /* R4357  - Write Sequencer 261 */
-	[4358] = { 0x070F, 0x070F, 0x0000 }, /* R4358  - Write Sequencer 262 */
-	[4359] = { 0x010F, 0x010F, 0x0000 }, /* R4359  - Write Sequencer 263 */
-	[4360] = { 0x3FFF, 0x3FFF, 0x0000 }, /* R4360  - Write Sequencer 264 */
-	[4361] = { 0x00FF, 0x00FF, 0x0000 }, /* R4361  - Write Sequencer 265 */
-	[4362] = { 0x070F, 0x070F, 0x0000 }, /* R4362  - Write Sequencer 266 */
-	[4363] = { 0x010F, 0x010F, 0x0000 }, /* R4363  - Write Sequencer 267 */
-	[4364] = { 0x3FFF, 0x3FFF, 0x0000 }, /* R4364  - Write Sequencer 268 */
-	[4365] = { 0x00FF, 0x00FF, 0x0000 }, /* R4365  - Write Sequencer 269 */
-	[4366] = { 0x070F, 0x070F, 0x0000 }, /* R4366  - Write Sequencer 270 */
-	[4367] = { 0x010F, 0x010F, 0x0000 }, /* R4367  - Write Sequencer 271 */
-	[4368] = { 0x3FFF, 0x3FFF, 0x0000 }, /* R4368  - Write Sequencer 272 */
-	[4369] = { 0x00FF, 0x00FF, 0x0000 }, /* R4369  - Write Sequencer 273 */
-	[4370] = { 0x070F, 0x070F, 0x0000 }, /* R4370  - Write Sequencer 274 */
-	[4371] = { 0x010F, 0x010F, 0x0000 }, /* R4371  - Write Sequencer 275 */
-	[4372] = { 0x3FFF, 0x3FFF, 0x0000 }, /* R4372  - Write Sequencer 276 */
-	[4373] = { 0x00FF, 0x00FF, 0x0000 }, /* R4373  - Write Sequencer 277 */
-	[4374] = { 0x070F, 0x070F, 0x0000 }, /* R4374  - Write Sequencer 278 */
-	[4375] = { 0x010F, 0x010F, 0x0000 }, /* R4375  - Write Sequencer 279 */
-	[4376] = { 0x3FFF, 0x3FFF, 0x0000 }, /* R4376  - Write Sequencer 280 */
-	[4377] = { 0x00FF, 0x00FF, 0x0000 }, /* R4377  - Write Sequencer 281 */
-	[4378] = { 0x070F, 0x070F, 0x0000 }, /* R4378  - Write Sequencer 282 */
-	[4379] = { 0x010F, 0x010F, 0x0000 }, /* R4379  - Write Sequencer 283 */
-	[4380] = { 0x3FFF, 0x3FFF, 0x0000 }, /* R4380  - Write Sequencer 284 */
-	[4381] = { 0x00FF, 0x00FF, 0x0000 }, /* R4381  - Write Sequencer 285 */
-	[4382] = { 0x070F, 0x070F, 0x0000 }, /* R4382  - Write Sequencer 286 */
-	[4383] = { 0x010F, 0x010F, 0x0000 }, /* R4383  - Write Sequencer 287 */
-	[4384] = { 0x3FFF, 0x3FFF, 0x0000 }, /* R4384  - Write Sequencer 288 */
-	[4385] = { 0x00FF, 0x00FF, 0x0000 }, /* R4385  - Write Sequencer 289 */
-	[4386] = { 0x070F, 0x070F, 0x0000 }, /* R4386  - Write Sequencer 290 */
-	[4387] = { 0x010F, 0x010F, 0x0000 }, /* R4387  - Write Sequencer 291 */
-	[4388] = { 0x3FFF, 0x3FFF, 0x0000 }, /* R4388  - Write Sequencer 292 */
-	[4389] = { 0x00FF, 0x00FF, 0x0000 }, /* R4389  - Write Sequencer 293 */
-	[4390] = { 0x070F, 0x070F, 0x0000 }, /* R4390  - Write Sequencer 294 */
-	[4391] = { 0x010F, 0x010F, 0x0000 }, /* R4391  - Write Sequencer 295 */
-	[4392] = { 0x3FFF, 0x3FFF, 0x0000 }, /* R4392  - Write Sequencer 296 */
-	[4393] = { 0x00FF, 0x00FF, 0x0000 }, /* R4393  - Write Sequencer 297 */
-	[4394] = { 0x070F, 0x070F, 0x0000 }, /* R4394  - Write Sequencer 298 */
-	[4395] = { 0x010F, 0x010F, 0x0000 }, /* R4395  - Write Sequencer 299 */
-	[4396] = { 0x3FFF, 0x3FFF, 0x0000 }, /* R4396  - Write Sequencer 300 */
-	[4397] = { 0x00FF, 0x00FF, 0x0000 }, /* R4397  - Write Sequencer 301 */
-	[4398] = { 0x070F, 0x070F, 0x0000 }, /* R4398  - Write Sequencer 302 */
-	[4399] = { 0x010F, 0x010F, 0x0000 }, /* R4399  - Write Sequencer 303 */
-	[4400] = { 0x3FFF, 0x3FFF, 0x0000 }, /* R4400  - Write Sequencer 304 */
-	[4401] = { 0x00FF, 0x00FF, 0x0000 }, /* R4401  - Write Sequencer 305 */
-	[4402] = { 0x070F, 0x070F, 0x0000 }, /* R4402  - Write Sequencer 306 */
-	[4403] = { 0x010F, 0x010F, 0x0000 }, /* R4403  - Write Sequencer 307 */
-	[4404] = { 0x3FFF, 0x3FFF, 0x0000 }, /* R4404  - Write Sequencer 308 */
-	[4405] = { 0x00FF, 0x00FF, 0x0000 }, /* R4405  - Write Sequencer 309 */
-	[4406] = { 0x070F, 0x070F, 0x0000 }, /* R4406  - Write Sequencer 310 */
-	[4407] = { 0x010F, 0x010F, 0x0000 }, /* R4407  - Write Sequencer 311 */
-	[4408] = { 0x3FFF, 0x3FFF, 0x0000 }, /* R4408  - Write Sequencer 312 */
-	[4409] = { 0x00FF, 0x00FF, 0x0000 }, /* R4409  - Write Sequencer 313 */
-	[4410] = { 0x070F, 0x070F, 0x0000 }, /* R4410  - Write Sequencer 314 */
-	[4411] = { 0x010F, 0x010F, 0x0000 }, /* R4411  - Write Sequencer 315 */
-	[4412] = { 0x3FFF, 0x3FFF, 0x0000 }, /* R4412  - Write Sequencer 316 */
-	[4413] = { 0x00FF, 0x00FF, 0x0000 }, /* R4413  - Write Sequencer 317 */
-	[4414] = { 0x070F, 0x070F, 0x0000 }, /* R4414  - Write Sequencer 318 */
-	[4415] = { 0x010F, 0x010F, 0x0000 }, /* R4415  - Write Sequencer 319 */
-	[4416] = { 0x3FFF, 0x3FFF, 0x0000 }, /* R4416  - Write Sequencer 320 */
-	[4417] = { 0x00FF, 0x00FF, 0x0000 }, /* R4417  - Write Sequencer 321 */
-	[4418] = { 0x070F, 0x070F, 0x0000 }, /* R4418  - Write Sequencer 322 */
-	[4419] = { 0x010F, 0x010F, 0x0000 }, /* R4419  - Write Sequencer 323 */
-	[4420] = { 0x3FFF, 0x3FFF, 0x0000 }, /* R4420  - Write Sequencer 324 */
-	[4421] = { 0x00FF, 0x00FF, 0x0000 }, /* R4421  - Write Sequencer 325 */
-	[4422] = { 0x070F, 0x070F, 0x0000 }, /* R4422  - Write Sequencer 326 */
-	[4423] = { 0x010F, 0x010F, 0x0000 }, /* R4423  - Write Sequencer 327 */
-	[4424] = { 0x3FFF, 0x3FFF, 0x0000 }, /* R4424  - Write Sequencer 328 */
-	[4425] = { 0x00FF, 0x00FF, 0x0000 }, /* R4425  - Write Sequencer 329 */
-	[4426] = { 0x070F, 0x070F, 0x0000 }, /* R4426  - Write Sequencer 330 */
-	[4427] = { 0x010F, 0x010F, 0x0000 }, /* R4427  - Write Sequencer 331 */
-	[4428] = { 0x3FFF, 0x3FFF, 0x0000 }, /* R4428  - Write Sequencer 332 */
-	[4429] = { 0x00FF, 0x00FF, 0x0000 }, /* R4429  - Write Sequencer 333 */
-	[4430] = { 0x070F, 0x070F, 0x0000 }, /* R4430  - Write Sequencer 334 */
-	[4431] = { 0x010F, 0x010F, 0x0000 }, /* R4431  - Write Sequencer 335 */
-	[4432] = { 0x3FFF, 0x3FFF, 0x0000 }, /* R4432  - Write Sequencer 336 */
-	[4433] = { 0x00FF, 0x00FF, 0x0000 }, /* R4433  - Write Sequencer 337 */
-	[4434] = { 0x070F, 0x070F, 0x0000 }, /* R4434  - Write Sequencer 338 */
-	[4435] = { 0x010F, 0x010F, 0x0000 }, /* R4435  - Write Sequencer 339 */
-	[4436] = { 0x3FFF, 0x3FFF, 0x0000 }, /* R4436  - Write Sequencer 340 */
-	[4437] = { 0x00FF, 0x00FF, 0x0000 }, /* R4437  - Write Sequencer 341 */
-	[4438] = { 0x070F, 0x070F, 0x0000 }, /* R4438  - Write Sequencer 342 */
-	[4439] = { 0x010F, 0x010F, 0x0000 }, /* R4439  - Write Sequencer 343 */
-	[4440] = { 0x3FFF, 0x3FFF, 0x0000 }, /* R4440  - Write Sequencer 344 */
-	[4441] = { 0x00FF, 0x00FF, 0x0000 }, /* R4441  - Write Sequencer 345 */
-	[4442] = { 0x070F, 0x070F, 0x0000 }, /* R4442  - Write Sequencer 346 */
-	[4443] = { 0x010F, 0x010F, 0x0000 }, /* R4443  - Write Sequencer 347 */
-	[4444] = { 0x3FFF, 0x3FFF, 0x0000 }, /* R4444  - Write Sequencer 348 */
-	[4445] = { 0x00FF, 0x00FF, 0x0000 }, /* R4445  - Write Sequencer 349 */
-	[4446] = { 0x070F, 0x070F, 0x0000 }, /* R4446  - Write Sequencer 350 */
-	[4447] = { 0x010F, 0x010F, 0x0000 }, /* R4447  - Write Sequencer 351 */
-	[4448] = { 0x3FFF, 0x3FFF, 0x0000 }, /* R4448  - Write Sequencer 352 */
-	[4449] = { 0x00FF, 0x00FF, 0x0000 }, /* R4449  - Write Sequencer 353 */
-	[4450] = { 0x070F, 0x070F, 0x0000 }, /* R4450  - Write Sequencer 354 */
-	[4451] = { 0x010F, 0x010F, 0x0000 }, /* R4451  - Write Sequencer 355 */
-	[4452] = { 0x3FFF, 0x3FFF, 0x0000 }, /* R4452  - Write Sequencer 356 */
-	[4453] = { 0x00FF, 0x00FF, 0x0000 }, /* R4453  - Write Sequencer 357 */
-	[4454] = { 0x070F, 0x070F, 0x0000 }, /* R4454  - Write Sequencer 358 */
-	[4455] = { 0x010F, 0x010F, 0x0000 }, /* R4455  - Write Sequencer 359 */
-	[4456] = { 0x3FFF, 0x3FFF, 0x0000 }, /* R4456  - Write Sequencer 360 */
-	[4457] = { 0x00FF, 0x00FF, 0x0000 }, /* R4457  - Write Sequencer 361 */
-	[4458] = { 0x070F, 0x070F, 0x0000 }, /* R4458  - Write Sequencer 362 */
-	[4459] = { 0x010F, 0x010F, 0x0000 }, /* R4459  - Write Sequencer 363 */
-	[4460] = { 0x3FFF, 0x3FFF, 0x0000 }, /* R4460  - Write Sequencer 364 */
-	[4461] = { 0x00FF, 0x00FF, 0x0000 }, /* R4461  - Write Sequencer 365 */
-	[4462] = { 0x070F, 0x070F, 0x0000 }, /* R4462  - Write Sequencer 366 */
-	[4463] = { 0x010F, 0x010F, 0x0000 }, /* R4463  - Write Sequencer 367 */
-	[4464] = { 0x3FFF, 0x3FFF, 0x0000 }, /* R4464  - Write Sequencer 368 */
-	[4465] = { 0x00FF, 0x00FF, 0x0000 }, /* R4465  - Write Sequencer 369 */
-	[4466] = { 0x070F, 0x070F, 0x0000 }, /* R4466  - Write Sequencer 370 */
-	[4467] = { 0x010F, 0x010F, 0x0000 }, /* R4467  - Write Sequencer 371 */
-	[4468] = { 0x3FFF, 0x3FFF, 0x0000 }, /* R4468  - Write Sequencer 372 */
-	[4469] = { 0x00FF, 0x00FF, 0x0000 }, /* R4469  - Write Sequencer 373 */
-	[4470] = { 0x070F, 0x070F, 0x0000 }, /* R4470  - Write Sequencer 374 */
-	[4471] = { 0x010F, 0x010F, 0x0000 }, /* R4471  - Write Sequencer 375 */
-	[4472] = { 0x3FFF, 0x3FFF, 0x0000 }, /* R4472  - Write Sequencer 376 */
-	[4473] = { 0x00FF, 0x00FF, 0x0000 }, /* R4473  - Write Sequencer 377 */
-	[4474] = { 0x070F, 0x070F, 0x0000 }, /* R4474  - Write Sequencer 378 */
-	[4475] = { 0x010F, 0x010F, 0x0000 }, /* R4475  - Write Sequencer 379 */
-	[4476] = { 0x3FFF, 0x3FFF, 0x0000 }, /* R4476  - Write Sequencer 380 */
-	[4477] = { 0x00FF, 0x00FF, 0x0000 }, /* R4477  - Write Sequencer 381 */
-	[4478] = { 0x070F, 0x070F, 0x0000 }, /* R4478  - Write Sequencer 382 */
-	[4479] = { 0x010F, 0x010F, 0x0000 }, /* R4479  - Write Sequencer 383 */
-	[4480] = { 0x3FFF, 0x3FFF, 0x0000 }, /* R4480  - Write Sequencer 384 */
-	[4481] = { 0x00FF, 0x00FF, 0x0000 }, /* R4481  - Write Sequencer 385 */
-	[4482] = { 0x070F, 0x070F, 0x0000 }, /* R4482  - Write Sequencer 386 */
-	[4483] = { 0x010F, 0x010F, 0x0000 }, /* R4483  - Write Sequencer 387 */
-	[4484] = { 0x3FFF, 0x3FFF, 0x0000 }, /* R4484  - Write Sequencer 388 */
-	[4485] = { 0x00FF, 0x00FF, 0x0000 }, /* R4485  - Write Sequencer 389 */
-	[4486] = { 0x070F, 0x070F, 0x0000 }, /* R4486  - Write Sequencer 390 */
-	[4487] = { 0x010F, 0x010F, 0x0000 }, /* R4487  - Write Sequencer 391 */
-	[4488] = { 0x3FFF, 0x3FFF, 0x0000 }, /* R4488  - Write Sequencer 392 */
-	[4489] = { 0x00FF, 0x00FF, 0x0000 }, /* R4489  - Write Sequencer 393 */
-	[4490] = { 0x070F, 0x070F, 0x0000 }, /* R4490  - Write Sequencer 394 */
-	[4491] = { 0x010F, 0x010F, 0x0000 }, /* R4491  - Write Sequencer 395 */
-	[4492] = { 0x3FFF, 0x3FFF, 0x0000 }, /* R4492  - Write Sequencer 396 */
-	[4493] = { 0x00FF, 0x00FF, 0x0000 }, /* R4493  - Write Sequencer 397 */
-	[4494] = { 0x070F, 0x070F, 0x0000 }, /* R4494  - Write Sequencer 398 */
-	[4495] = { 0x010F, 0x010F, 0x0000 }, /* R4495  - Write Sequencer 399 */
-	[4496] = { 0x3FFF, 0x3FFF, 0x0000 }, /* R4496  - Write Sequencer 400 */
-	[4497] = { 0x00FF, 0x00FF, 0x0000 }, /* R4497  - Write Sequencer 401 */
-	[4498] = { 0x070F, 0x070F, 0x0000 }, /* R4498  - Write Sequencer 402 */
-	[4499] = { 0x010F, 0x010F, 0x0000 }, /* R4499  - Write Sequencer 403 */
-	[4500] = { 0x3FFF, 0x3FFF, 0x0000 }, /* R4500  - Write Sequencer 404 */
-	[4501] = { 0x00FF, 0x00FF, 0x0000 }, /* R4501  - Write Sequencer 405 */
-	[4502] = { 0x070F, 0x070F, 0x0000 }, /* R4502  - Write Sequencer 406 */
-	[4503] = { 0x010F, 0x010F, 0x0000 }, /* R4503  - Write Sequencer 407 */
-	[4504] = { 0x3FFF, 0x3FFF, 0x0000 }, /* R4504  - Write Sequencer 408 */
-	[4505] = { 0x00FF, 0x00FF, 0x0000 }, /* R4505  - Write Sequencer 409 */
-	[4506] = { 0x070F, 0x070F, 0x0000 }, /* R4506  - Write Sequencer 410 */
-	[4507] = { 0x010F, 0x010F, 0x0000 }, /* R4507  - Write Sequencer 411 */
-	[4508] = { 0x3FFF, 0x3FFF, 0x0000 }, /* R4508  - Write Sequencer 412 */
-	[4509] = { 0x00FF, 0x00FF, 0x0000 }, /* R4509  - Write Sequencer 413 */
-	[4510] = { 0x070F, 0x070F, 0x0000 }, /* R4510  - Write Sequencer 414 */
-	[4511] = { 0x010F, 0x010F, 0x0000 }, /* R4511  - Write Sequencer 415 */
-	[4512] = { 0x3FFF, 0x3FFF, 0x0000 }, /* R4512  - Write Sequencer 416 */
-	[4513] = { 0x00FF, 0x00FF, 0x0000 }, /* R4513  - Write Sequencer 417 */
-	[4514] = { 0x070F, 0x070F, 0x0000 }, /* R4514  - Write Sequencer 418 */
-	[4515] = { 0x010F, 0x010F, 0x0000 }, /* R4515  - Write Sequencer 419 */
-	[4516] = { 0x3FFF, 0x3FFF, 0x0000 }, /* R4516  - Write Sequencer 420 */
-	[4517] = { 0x00FF, 0x00FF, 0x0000 }, /* R4517  - Write Sequencer 421 */
-	[4518] = { 0x070F, 0x070F, 0x0000 }, /* R4518  - Write Sequencer 422 */
-	[4519] = { 0x010F, 0x010F, 0x0000 }, /* R4519  - Write Sequencer 423 */
-	[4520] = { 0x3FFF, 0x3FFF, 0x0000 }, /* R4520  - Write Sequencer 424 */
-	[4521] = { 0x00FF, 0x00FF, 0x0000 }, /* R4521  - Write Sequencer 425 */
-	[4522] = { 0x070F, 0x070F, 0x0000 }, /* R4522  - Write Sequencer 426 */
-	[4523] = { 0x010F, 0x010F, 0x0000 }, /* R4523  - Write Sequencer 427 */
-	[4524] = { 0x3FFF, 0x3FFF, 0x0000 }, /* R4524  - Write Sequencer 428 */
-	[4525] = { 0x00FF, 0x00FF, 0x0000 }, /* R4525  - Write Sequencer 429 */
-	[4526] = { 0x070F, 0x070F, 0x0000 }, /* R4526  - Write Sequencer 430 */
-	[4527] = { 0x010F, 0x010F, 0x0000 }, /* R4527  - Write Sequencer 431 */
-	[4528] = { 0x3FFF, 0x3FFF, 0x0000 }, /* R4528  - Write Sequencer 432 */
-	[4529] = { 0x00FF, 0x00FF, 0x0000 }, /* R4529  - Write Sequencer 433 */
-	[4530] = { 0x070F, 0x070F, 0x0000 }, /* R4530  - Write Sequencer 434 */
-	[4531] = { 0x010F, 0x010F, 0x0000 }, /* R4531  - Write Sequencer 435 */
-	[4532] = { 0x3FFF, 0x3FFF, 0x0000 }, /* R4532  - Write Sequencer 436 */
-	[4533] = { 0x00FF, 0x00FF, 0x0000 }, /* R4533  - Write Sequencer 437 */
-	[4534] = { 0x070F, 0x070F, 0x0000 }, /* R4534  - Write Sequencer 438 */
-	[4535] = { 0x010F, 0x010F, 0x0000 }, /* R4535  - Write Sequencer 439 */
-	[4536] = { 0x3FFF, 0x3FFF, 0x0000 }, /* R4536  - Write Sequencer 440 */
-	[4537] = { 0x00FF, 0x00FF, 0x0000 }, /* R4537  - Write Sequencer 441 */
-	[4538] = { 0x070F, 0x070F, 0x0000 }, /* R4538  - Write Sequencer 442 */
-	[4539] = { 0x010F, 0x010F, 0x0000 }, /* R4539  - Write Sequencer 443 */
-	[4540] = { 0x3FFF, 0x3FFF, 0x0000 }, /* R4540  - Write Sequencer 444 */
-	[4541] = { 0x00FF, 0x00FF, 0x0000 }, /* R4541  - Write Sequencer 445 */
-	[4542] = { 0x070F, 0x070F, 0x0000 }, /* R4542  - Write Sequencer 446 */
-	[4543] = { 0x010F, 0x010F, 0x0000 }, /* R4543  - Write Sequencer 447 */
-	[4544] = { 0x3FFF, 0x3FFF, 0x0000 }, /* R4544  - Write Sequencer 448 */
-	[4545] = { 0x00FF, 0x00FF, 0x0000 }, /* R4545  - Write Sequencer 449 */
-	[4546] = { 0x070F, 0x070F, 0x0000 }, /* R4546  - Write Sequencer 450 */
-	[4547] = { 0x010F, 0x010F, 0x0000 }, /* R4547  - Write Sequencer 451 */
-	[4548] = { 0x3FFF, 0x3FFF, 0x0000 }, /* R4548  - Write Sequencer 452 */
-	[4549] = { 0x00FF, 0x00FF, 0x0000 }, /* R4549  - Write Sequencer 453 */
-	[4550] = { 0x070F, 0x070F, 0x0000 }, /* R4550  - Write Sequencer 454 */
-	[4551] = { 0x010F, 0x010F, 0x0000 }, /* R4551  - Write Sequencer 455 */
-	[4552] = { 0x3FFF, 0x3FFF, 0x0000 }, /* R4552  - Write Sequencer 456 */
-	[4553] = { 0x00FF, 0x00FF, 0x0000 }, /* R4553  - Write Sequencer 457 */
-	[4554] = { 0x070F, 0x070F, 0x0000 }, /* R4554  - Write Sequencer 458 */
-	[4555] = { 0x010F, 0x010F, 0x0000 }, /* R4555  - Write Sequencer 459 */
-	[4556] = { 0x3FFF, 0x3FFF, 0x0000 }, /* R4556  - Write Sequencer 460 */
-	[4557] = { 0x00FF, 0x00FF, 0x0000 }, /* R4557  - Write Sequencer 461 */
-	[4558] = { 0x070F, 0x070F, 0x0000 }, /* R4558  - Write Sequencer 462 */
-	[4559] = { 0x010F, 0x010F, 0x0000 }, /* R4559  - Write Sequencer 463 */
-	[4560] = { 0x3FFF, 0x3FFF, 0x0000 }, /* R4560  - Write Sequencer 464 */
-	[4561] = { 0x00FF, 0x00FF, 0x0000 }, /* R4561  - Write Sequencer 465 */
-	[4562] = { 0x070F, 0x070F, 0x0000 }, /* R4562  - Write Sequencer 466 */
-	[4563] = { 0x010F, 0x010F, 0x0000 }, /* R4563  - Write Sequencer 467 */
-	[4564] = { 0x3FFF, 0x3FFF, 0x0000 }, /* R4564  - Write Sequencer 468 */
-	[4565] = { 0x00FF, 0x00FF, 0x0000 }, /* R4565  - Write Sequencer 469 */
-	[4566] = { 0x070F, 0x070F, 0x0000 }, /* R4566  - Write Sequencer 470 */
-	[4567] = { 0x010F, 0x010F, 0x0000 }, /* R4567  - Write Sequencer 471 */
-	[4568] = { 0x3FFF, 0x3FFF, 0x0000 }, /* R4568  - Write Sequencer 472 */
-	[4569] = { 0x00FF, 0x00FF, 0x0000 }, /* R4569  - Write Sequencer 473 */
-	[4570] = { 0x070F, 0x070F, 0x0000 }, /* R4570  - Write Sequencer 474 */
-	[4571] = { 0x010F, 0x010F, 0x0000 }, /* R4571  - Write Sequencer 475 */
-	[4572] = { 0x3FFF, 0x3FFF, 0x0000 }, /* R4572  - Write Sequencer 476 */
-	[4573] = { 0x00FF, 0x00FF, 0x0000 }, /* R4573  - Write Sequencer 477 */
-	[4574] = { 0x070F, 0x070F, 0x0000 }, /* R4574  - Write Sequencer 478 */
-	[4575] = { 0x010F, 0x010F, 0x0000 }, /* R4575  - Write Sequencer 479 */
-	[4576] = { 0x3FFF, 0x3FFF, 0x0000 }, /* R4576  - Write Sequencer 480 */
-	[4577] = { 0x00FF, 0x00FF, 0x0000 }, /* R4577  - Write Sequencer 481 */
-	[4578] = { 0x070F, 0x070F, 0x0000 }, /* R4578  - Write Sequencer 482 */
-	[4579] = { 0x010F, 0x010F, 0x0000 }, /* R4579  - Write Sequencer 483 */
-	[4580] = { 0x3FFF, 0x3FFF, 0x0000 }, /* R4580  - Write Sequencer 484 */
-	[4581] = { 0x00FF, 0x00FF, 0x0000 }, /* R4581  - Write Sequencer 485 */
-	[4582] = { 0x070F, 0x070F, 0x0000 }, /* R4582  - Write Sequencer 486 */
-	[4583] = { 0x010F, 0x010F, 0x0000 }, /* R4583  - Write Sequencer 487 */
-	[4584] = { 0x3FFF, 0x3FFF, 0x0000 }, /* R4584  - Write Sequencer 488 */
-	[4585] = { 0x00FF, 0x00FF, 0x0000 }, /* R4585  - Write Sequencer 489 */
-	[4586] = { 0x070F, 0x070F, 0x0000 }, /* R4586  - Write Sequencer 490 */
-	[4587] = { 0x010F, 0x010F, 0x0000 }, /* R4587  - Write Sequencer 491 */
-	[4588] = { 0x3FFF, 0x3FFF, 0x0000 }, /* R4588  - Write Sequencer 492 */
-	[4589] = { 0x00FF, 0x00FF, 0x0000 }, /* R4589  - Write Sequencer 493 */
-	[4590] = { 0x070F, 0x070F, 0x0000 }, /* R4590  - Write Sequencer 494 */
-	[4591] = { 0x010F, 0x010F, 0x0000 }, /* R4591  - Write Sequencer 495 */
-	[4592] = { 0x3FFF, 0x3FFF, 0x0000 }, /* R4592  - Write Sequencer 496 */
-	[4593] = { 0x00FF, 0x00FF, 0x0000 }, /* R4593  - Write Sequencer 497 */
-	[4594] = { 0x070F, 0x070F, 0x0000 }, /* R4594  - Write Sequencer 498 */
-	[4595] = { 0x010F, 0x010F, 0x0000 }, /* R4595  - Write Sequencer 499 */
-	[4596] = { 0x3FFF, 0x3FFF, 0x0000 }, /* R4596  - Write Sequencer 500 */
-	[4597] = { 0x00FF, 0x00FF, 0x0000 }, /* R4597  - Write Sequencer 501 */
-	[4598] = { 0x070F, 0x070F, 0x0000 }, /* R4598  - Write Sequencer 502 */
-	[4599] = { 0x010F, 0x010F, 0x0000 }, /* R4599  - Write Sequencer 503 */
-	[4600] = { 0x3FFF, 0x3FFF, 0x0000 }, /* R4600  - Write Sequencer 504 */
-	[4601] = { 0x00FF, 0x00FF, 0x0000 }, /* R4601  - Write Sequencer 505 */
-	[4602] = { 0x070F, 0x070F, 0x0000 }, /* R4602  - Write Sequencer 506 */
-	[4603] = { 0x010F, 0x010F, 0x0000 }, /* R4603  - Write Sequencer 507 */
-	[4604] = { 0x3FFF, 0x3FFF, 0x0000 }, /* R4604  - Write Sequencer 508 */
-	[4605] = { 0x00FF, 0x00FF, 0x0000 }, /* R4605  - Write Sequencer 509 */
-	[4606] = { 0x070F, 0x070F, 0x0000 }, /* R4606  - Write Sequencer 510 */
-	[4607] = { 0x010F, 0x010F, 0x0000 }, /* R4607  - Write Sequencer 511 */
-	[8192] = { 0x03FF, 0x03FF, 0x0000 }, /* R8192  - DSP2 Instruction RAM 0 */
-	[9216] = { 0x003F, 0x003F, 0x0000 }, /* R9216  - DSP2 Address RAM 2 */
-	[9217] = { 0xFFFF, 0xFFFF, 0x0000 }, /* R9217  - DSP2 Address RAM 1 */
-	[9218] = { 0xFFFF, 0xFFFF, 0x0000 }, /* R9218  - DSP2 Address RAM 0 */
-	[12288] = { 0x00FF, 0x00FF, 0x0000 }, /* R12288 - DSP2 Data1 RAM 1 */
-	[12289] = { 0xFFFF, 0xFFFF, 0x0000 }, /* R12289 - DSP2 Data1 RAM 0 */
-	[13312] = { 0x00FF, 0x00FF, 0x0000 }, /* R13312 - DSP2 Data2 RAM 1 */
-	[13313] = { 0xFFFF, 0xFFFF, 0x0000 }, /* R13313 - DSP2 Data2 RAM 0 */
-	[14336] = { 0x00FF, 0x00FF, 0x0000 }, /* R14336 - DSP2 Data3 RAM 1 */
-	[14337] = { 0xFFFF, 0xFFFF, 0x0000 }, /* R14337 - DSP2 Data3 RAM 0 */
-	[15360] = { 0x07FF, 0x07FF, 0x0000 }, /* R15360 - DSP2 Coeff RAM 0 */
-	[16384] = { 0x00FF, 0x00FF, 0x0000 }, /* R16384 - RETUNEADC_SHARED_COEFF_1 */
-	[16385] = { 0xFFFF, 0xFFFF, 0x0000 }, /* R16385 - RETUNEADC_SHARED_COEFF_0 */
-	[16386] = { 0x00FF, 0x00FF, 0x0000 }, /* R16386 - RETUNEDAC_SHARED_COEFF_1 */
-	[16387] = { 0xFFFF, 0xFFFF, 0x0000 }, /* R16387 - RETUNEDAC_SHARED_COEFF_0 */
-	[16388] = { 0x00FF, 0x00FF, 0x0000 }, /* R16388 - SOUNDSTAGE_ENABLES_1 */
-	[16389] = { 0xFFFF, 0xFFFF, 0x0000 }, /* R16389 - SOUNDSTAGE_ENABLES_0 */
-	[16896] = { 0x00FF, 0x00FF, 0x0000 }, /* R16896 - HDBASS_AI_1 */
-	[16897] = { 0xFFFF, 0xFFFF, 0x0000 }, /* R16897 - HDBASS_AI_0 */
-	[16898] = { 0x00FF, 0x00FF, 0x0000 }, /* R16898 - HDBASS_AR_1 */
-	[16899] = { 0xFFFF, 0xFFFF, 0x0000 }, /* R16899 - HDBASS_AR_0 */
-	[16900] = { 0x00FF, 0x00FF, 0x0000 }, /* R16900 - HDBASS_B_1 */
-	[16901] = { 0xFFFF, 0xFFFF, 0x0000 }, /* R16901 - HDBASS_B_0 */
-	[16902] = { 0x00FF, 0x00FF, 0x0000 }, /* R16902 - HDBASS_K_1 */
-	[16903] = { 0xFFFF, 0xFFFF, 0x0000 }, /* R16903 - HDBASS_K_0 */
-	[16904] = { 0x00FF, 0x00FF, 0x0000 }, /* R16904 - HDBASS_N1_1 */
-	[16905] = { 0xFFFF, 0xFFFF, 0x0000 }, /* R16905 - HDBASS_N1_0 */
-	[16906] = { 0x00FF, 0x00FF, 0x0000 }, /* R16906 - HDBASS_N2_1 */
-	[16907] = { 0xFFFF, 0xFFFF, 0x0000 }, /* R16907 - HDBASS_N2_0 */
-	[16908] = { 0x00FF, 0x00FF, 0x0000 }, /* R16908 - HDBASS_N3_1 */
-	[16909] = { 0xFFFF, 0xFFFF, 0x0000 }, /* R16909 - HDBASS_N3_0 */
-	[16910] = { 0x00FF, 0x00FF, 0x0000 }, /* R16910 - HDBASS_N4_1 */
-	[16911] = { 0xFFFF, 0xFFFF, 0x0000 }, /* R16911 - HDBASS_N4_0 */
-	[16912] = { 0x00FF, 0x00FF, 0x0000 }, /* R16912 - HDBASS_N5_1 */
-	[16913] = { 0xFFFF, 0xFFFF, 0x0000 }, /* R16913 - HDBASS_N5_0 */
-	[16914] = { 0x00FF, 0x00FF, 0x0000 }, /* R16914 - HDBASS_X1_1 */
-	[16915] = { 0xFFFF, 0xFFFF, 0x0000 }, /* R16915 - HDBASS_X1_0 */
-	[16916] = { 0x00FF, 0x00FF, 0x0000 }, /* R16916 - HDBASS_X2_1 */
-	[16917] = { 0xFFFF, 0xFFFF, 0x0000 }, /* R16917 - HDBASS_X2_0 */
-	[16918] = { 0x00FF, 0x00FF, 0x0000 }, /* R16918 - HDBASS_X3_1 */
-	[16919] = { 0xFFFF, 0xFFFF, 0x0000 }, /* R16919 - HDBASS_X3_0 */
-	[16920] = { 0x00FF, 0x00FF, 0x0000 }, /* R16920 - HDBASS_ATK_1 */
-	[16921] = { 0xFFFF, 0xFFFF, 0x0000 }, /* R16921 - HDBASS_ATK_0 */
-	[16922] = { 0x00FF, 0x00FF, 0x0000 }, /* R16922 - HDBASS_DCY_1 */
-	[16923] = { 0xFFFF, 0xFFFF, 0x0000 }, /* R16923 - HDBASS_DCY_0 */
-	[16924] = { 0x00FF, 0x00FF, 0x0000 }, /* R16924 - HDBASS_PG_1 */
-	[16925] = { 0xFFFF, 0xFFFF, 0x0000 }, /* R16925 - HDBASS_PG_0 */
-	[17408] = { 0x00FF, 0x00FF, 0x0000 }, /* R17408 - HPF_C_1 */
-	[17409] = { 0xFFFF, 0xFFFF, 0x0000 }, /* R17409 - HPF_C_0 */
-	[17920] = { 0x00FF, 0x00FF, 0x0000 }, /* R17920 - ADCL_RETUNE_C1_1 */
-	[17921] = { 0xFFFF, 0xFFFF, 0x0000 }, /* R17921 - ADCL_RETUNE_C1_0 */
-	[17922] = { 0x00FF, 0x00FF, 0x0000 }, /* R17922 - ADCL_RETUNE_C2_1 */
-	[17923] = { 0xFFFF, 0xFFFF, 0x0000 }, /* R17923 - ADCL_RETUNE_C2_0 */
-	[17924] = { 0x00FF, 0x00FF, 0x0000 }, /* R17924 - ADCL_RETUNE_C3_1 */
-	[17925] = { 0xFFFF, 0xFFFF, 0x0000 }, /* R17925 - ADCL_RETUNE_C3_0 */
-	[17926] = { 0x00FF, 0x00FF, 0x0000 }, /* R17926 - ADCL_RETUNE_C4_1 */
-	[17927] = { 0xFFFF, 0xFFFF, 0x0000 }, /* R17927 - ADCL_RETUNE_C4_0 */
-	[17928] = { 0x00FF, 0x00FF, 0x0000 }, /* R17928 - ADCL_RETUNE_C5_1 */
-	[17929] = { 0xFFFF, 0xFFFF, 0x0000 }, /* R17929 - ADCL_RETUNE_C5_0 */
-	[17930] = { 0x00FF, 0x00FF, 0x0000 }, /* R17930 - ADCL_RETUNE_C6_1 */
-	[17931] = { 0xFFFF, 0xFFFF, 0x0000 }, /* R17931 - ADCL_RETUNE_C6_0 */
-	[17932] = { 0x00FF, 0x00FF, 0x0000 }, /* R17932 - ADCL_RETUNE_C7_1 */
-	[17933] = { 0xFFFF, 0xFFFF, 0x0000 }, /* R17933 - ADCL_RETUNE_C7_0 */
-	[17934] = { 0x00FF, 0x00FF, 0x0000 }, /* R17934 - ADCL_RETUNE_C8_1 */
-	[17935] = { 0xFFFF, 0xFFFF, 0x0000 }, /* R17935 - ADCL_RETUNE_C8_0 */
-	[17936] = { 0x00FF, 0x00FF, 0x0000 }, /* R17936 - ADCL_RETUNE_C9_1 */
-	[17937] = { 0xFFFF, 0xFFFF, 0x0000 }, /* R17937 - ADCL_RETUNE_C9_0 */
-	[17938] = { 0x00FF, 0x00FF, 0x0000 }, /* R17938 - ADCL_RETUNE_C10_1 */
-	[17939] = { 0xFFFF, 0xFFFF, 0x0000 }, /* R17939 - ADCL_RETUNE_C10_0 */
-	[17940] = { 0x00FF, 0x00FF, 0x0000 }, /* R17940 - ADCL_RETUNE_C11_1 */
-	[17941] = { 0xFFFF, 0xFFFF, 0x0000 }, /* R17941 - ADCL_RETUNE_C11_0 */
-	[17942] = { 0x00FF, 0x00FF, 0x0000 }, /* R17942 - ADCL_RETUNE_C12_1 */
-	[17943] = { 0xFFFF, 0xFFFF, 0x0000 }, /* R17943 - ADCL_RETUNE_C12_0 */
-	[17944] = { 0x00FF, 0x00FF, 0x0000 }, /* R17944 - ADCL_RETUNE_C13_1 */
-	[17945] = { 0xFFFF, 0xFFFF, 0x0000 }, /* R17945 - ADCL_RETUNE_C13_0 */
-	[17946] = { 0x00FF, 0x00FF, 0x0000 }, /* R17946 - ADCL_RETUNE_C14_1 */
-	[17947] = { 0xFFFF, 0xFFFF, 0x0000 }, /* R17947 - ADCL_RETUNE_C14_0 */
-	[17948] = { 0x00FF, 0x00FF, 0x0000 }, /* R17948 - ADCL_RETUNE_C15_1 */
-	[17949] = { 0xFFFF, 0xFFFF, 0x0000 }, /* R17949 - ADCL_RETUNE_C15_0 */
-	[17950] = { 0x00FF, 0x00FF, 0x0000 }, /* R17950 - ADCL_RETUNE_C16_1 */
-	[17951] = { 0xFFFF, 0xFFFF, 0x0000 }, /* R17951 - ADCL_RETUNE_C16_0 */
-	[17952] = { 0x00FF, 0x00FF, 0x0000 }, /* R17952 - ADCL_RETUNE_C17_1 */
-	[17953] = { 0xFFFF, 0xFFFF, 0x0000 }, /* R17953 - ADCL_RETUNE_C17_0 */
-	[17954] = { 0x00FF, 0x00FF, 0x0000 }, /* R17954 - ADCL_RETUNE_C18_1 */
-	[17955] = { 0xFFFF, 0xFFFF, 0x0000 }, /* R17955 - ADCL_RETUNE_C18_0 */
-	[17956] = { 0x00FF, 0x00FF, 0x0000 }, /* R17956 - ADCL_RETUNE_C19_1 */
-	[17957] = { 0xFFFF, 0xFFFF, 0x0000 }, /* R17957 - ADCL_RETUNE_C19_0 */
-	[17958] = { 0x00FF, 0x00FF, 0x0000 }, /* R17958 - ADCL_RETUNE_C20_1 */
-	[17959] = { 0xFFFF, 0xFFFF, 0x0000 }, /* R17959 - ADCL_RETUNE_C20_0 */
-	[17960] = { 0x00FF, 0x00FF, 0x0000 }, /* R17960 - ADCL_RETUNE_C21_1 */
-	[17961] = { 0xFFFF, 0xFFFF, 0x0000 }, /* R17961 - ADCL_RETUNE_C21_0 */
-	[17962] = { 0x00FF, 0x00FF, 0x0000 }, /* R17962 - ADCL_RETUNE_C22_1 */
-	[17963] = { 0xFFFF, 0xFFFF, 0x0000 }, /* R17963 - ADCL_RETUNE_C22_0 */
-	[17964] = { 0x00FF, 0x00FF, 0x0000 }, /* R17964 - ADCL_RETUNE_C23_1 */
-	[17965] = { 0xFFFF, 0xFFFF, 0x0000 }, /* R17965 - ADCL_RETUNE_C23_0 */
-	[17966] = { 0x00FF, 0x00FF, 0x0000 }, /* R17966 - ADCL_RETUNE_C24_1 */
-	[17967] = { 0xFFFF, 0xFFFF, 0x0000 }, /* R17967 - ADCL_RETUNE_C24_0 */
-	[17968] = { 0x00FF, 0x00FF, 0x0000 }, /* R17968 - ADCL_RETUNE_C25_1 */
-	[17969] = { 0xFFFF, 0xFFFF, 0x0000 }, /* R17969 - ADCL_RETUNE_C25_0 */
-	[17970] = { 0x00FF, 0x00FF, 0x0000 }, /* R17970 - ADCL_RETUNE_C26_1 */
-	[17971] = { 0xFFFF, 0xFFFF, 0x0000 }, /* R17971 - ADCL_RETUNE_C26_0 */
-	[17972] = { 0x00FF, 0x00FF, 0x0000 }, /* R17972 - ADCL_RETUNE_C27_1 */
-	[17973] = { 0xFFFF, 0xFFFF, 0x0000 }, /* R17973 - ADCL_RETUNE_C27_0 */
-	[17974] = { 0x00FF, 0x00FF, 0x0000 }, /* R17974 - ADCL_RETUNE_C28_1 */
-	[17975] = { 0xFFFF, 0xFFFF, 0x0000 }, /* R17975 - ADCL_RETUNE_C28_0 */
-	[17976] = { 0x00FF, 0x00FF, 0x0000 }, /* R17976 - ADCL_RETUNE_C29_1 */
-	[17977] = { 0xFFFF, 0xFFFF, 0x0000 }, /* R17977 - ADCL_RETUNE_C29_0 */
-	[17978] = { 0x00FF, 0x00FF, 0x0000 }, /* R17978 - ADCL_RETUNE_C30_1 */
-	[17979] = { 0xFFFF, 0xFFFF, 0x0000 }, /* R17979 - ADCL_RETUNE_C30_0 */
-	[17980] = { 0x00FF, 0x00FF, 0x0000 }, /* R17980 - ADCL_RETUNE_C31_1 */
-	[17981] = { 0xFFFF, 0xFFFF, 0x0000 }, /* R17981 - ADCL_RETUNE_C31_0 */
-	[17982] = { 0x00FF, 0x00FF, 0x0000 }, /* R17982 - ADCL_RETUNE_C32_1 */
-	[17983] = { 0xFFFF, 0xFFFF, 0x0000 }, /* R17983 - ADCL_RETUNE_C32_0 */
-	[18432] = { 0x00FF, 0x00FF, 0x0000 }, /* R18432 - RETUNEADC_PG2_1 */
-	[18433] = { 0xFFFF, 0xFFFF, 0x0000 }, /* R18433 - RETUNEADC_PG2_0 */
-	[18434] = { 0x00FF, 0x00FF, 0x0000 }, /* R18434 - RETUNEADC_PG_1 */
-	[18435] = { 0xFFFF, 0xFFFF, 0x0000 }, /* R18435 - RETUNEADC_PG_0 */
-	[18944] = { 0x00FF, 0x00FF, 0x0000 }, /* R18944 - ADCR_RETUNE_C1_1 */
-	[18945] = { 0xFFFF, 0xFFFF, 0x0000 }, /* R18945 - ADCR_RETUNE_C1_0 */
-	[18946] = { 0x00FF, 0x00FF, 0x0000 }, /* R18946 - ADCR_RETUNE_C2_1 */
-	[18947] = { 0xFFFF, 0xFFFF, 0x0000 }, /* R18947 - ADCR_RETUNE_C2_0 */
-	[18948] = { 0x00FF, 0x00FF, 0x0000 }, /* R18948 - ADCR_RETUNE_C3_1 */
-	[18949] = { 0xFFFF, 0xFFFF, 0x0000 }, /* R18949 - ADCR_RETUNE_C3_0 */
-	[18950] = { 0x00FF, 0x00FF, 0x0000 }, /* R18950 - ADCR_RETUNE_C4_1 */
-	[18951] = { 0xFFFF, 0xFFFF, 0x0000 }, /* R18951 - ADCR_RETUNE_C4_0 */
-	[18952] = { 0x00FF, 0x00FF, 0x0000 }, /* R18952 - ADCR_RETUNE_C5_1 */
-	[18953] = { 0xFFFF, 0xFFFF, 0x0000 }, /* R18953 - ADCR_RETUNE_C5_0 */
-	[18954] = { 0x00FF, 0x00FF, 0x0000 }, /* R18954 - ADCR_RETUNE_C6_1 */
-	[18955] = { 0xFFFF, 0xFFFF, 0x0000 }, /* R18955 - ADCR_RETUNE_C6_0 */
-	[18956] = { 0x00FF, 0x00FF, 0x0000 }, /* R18956 - ADCR_RETUNE_C7_1 */
-	[18957] = { 0xFFFF, 0xFFFF, 0x0000 }, /* R18957 - ADCR_RETUNE_C7_0 */
-	[18958] = { 0x00FF, 0x00FF, 0x0000 }, /* R18958 - ADCR_RETUNE_C8_1 */
-	[18959] = { 0xFFFF, 0xFFFF, 0x0000 }, /* R18959 - ADCR_RETUNE_C8_0 */
-	[18960] = { 0x00FF, 0x00FF, 0x0000 }, /* R18960 - ADCR_RETUNE_C9_1 */
-	[18961] = { 0xFFFF, 0xFFFF, 0x0000 }, /* R18961 - ADCR_RETUNE_C9_0 */
-	[18962] = { 0x00FF, 0x00FF, 0x0000 }, /* R18962 - ADCR_RETUNE_C10_1 */
-	[18963] = { 0xFFFF, 0xFFFF, 0x0000 }, /* R18963 - ADCR_RETUNE_C10_0 */
-	[18964] = { 0x00FF, 0x00FF, 0x0000 }, /* R18964 - ADCR_RETUNE_C11_1 */
-	[18965] = { 0xFFFF, 0xFFFF, 0x0000 }, /* R18965 - ADCR_RETUNE_C11_0 */
-	[18966] = { 0x00FF, 0x00FF, 0x0000 }, /* R18966 - ADCR_RETUNE_C12_1 */
-	[18967] = { 0xFFFF, 0xFFFF, 0x0000 }, /* R18967 - ADCR_RETUNE_C12_0 */
-	[18968] = { 0x00FF, 0x00FF, 0x0000 }, /* R18968 - ADCR_RETUNE_C13_1 */
-	[18969] = { 0xFFFF, 0xFFFF, 0x0000 }, /* R18969 - ADCR_RETUNE_C13_0 */
-	[18970] = { 0x00FF, 0x00FF, 0x0000 }, /* R18970 - ADCR_RETUNE_C14_1 */
-	[18971] = { 0xFFFF, 0xFFFF, 0x0000 }, /* R18971 - ADCR_RETUNE_C14_0 */
-	[18972] = { 0x00FF, 0x00FF, 0x0000 }, /* R18972 - ADCR_RETUNE_C15_1 */
-	[18973] = { 0xFFFF, 0xFFFF, 0x0000 }, /* R18973 - ADCR_RETUNE_C15_0 */
-	[18974] = { 0x00FF, 0x00FF, 0x0000 }, /* R18974 - ADCR_RETUNE_C16_1 */
-	[18975] = { 0xFFFF, 0xFFFF, 0x0000 }, /* R18975 - ADCR_RETUNE_C16_0 */
-	[18976] = { 0x00FF, 0x00FF, 0x0000 }, /* R18976 - ADCR_RETUNE_C17_1 */
-	[18977] = { 0xFFFF, 0xFFFF, 0x0000 }, /* R18977 - ADCR_RETUNE_C17_0 */
-	[18978] = { 0x00FF, 0x00FF, 0x0000 }, /* R18978 - ADCR_RETUNE_C18_1 */
-	[18979] = { 0xFFFF, 0xFFFF, 0x0000 }, /* R18979 - ADCR_RETUNE_C18_0 */
-	[18980] = { 0x00FF, 0x00FF, 0x0000 }, /* R18980 - ADCR_RETUNE_C19_1 */
-	[18981] = { 0xFFFF, 0xFFFF, 0x0000 }, /* R18981 - ADCR_RETUNE_C19_0 */
-	[18982] = { 0x00FF, 0x00FF, 0x0000 }, /* R18982 - ADCR_RETUNE_C20_1 */
-	[18983] = { 0xFFFF, 0xFFFF, 0x0000 }, /* R18983 - ADCR_RETUNE_C20_0 */
-	[18984] = { 0x00FF, 0x00FF, 0x0000 }, /* R18984 - ADCR_RETUNE_C21_1 */
-	[18985] = { 0xFFFF, 0xFFFF, 0x0000 }, /* R18985 - ADCR_RETUNE_C21_0 */
-	[18986] = { 0x00FF, 0x00FF, 0x0000 }, /* R18986 - ADCR_RETUNE_C22_1 */
-	[18987] = { 0xFFFF, 0xFFFF, 0x0000 }, /* R18987 - ADCR_RETUNE_C22_0 */
-	[18988] = { 0x00FF, 0x00FF, 0x0000 }, /* R18988 - ADCR_RETUNE_C23_1 */
-	[18989] = { 0xFFFF, 0xFFFF, 0x0000 }, /* R18989 - ADCR_RETUNE_C23_0 */
-	[18990] = { 0x00FF, 0x00FF, 0x0000 }, /* R18990 - ADCR_RETUNE_C24_1 */
-	[18991] = { 0xFFFF, 0xFFFF, 0x0000 }, /* R18991 - ADCR_RETUNE_C24_0 */
-	[18992] = { 0x00FF, 0x00FF, 0x0000 }, /* R18992 - ADCR_RETUNE_C25_1 */
-	[18993] = { 0xFFFF, 0xFFFF, 0x0000 }, /* R18993 - ADCR_RETUNE_C25_0 */
-	[18994] = { 0x00FF, 0x00FF, 0x0000 }, /* R18994 - ADCR_RETUNE_C26_1 */
-	[18995] = { 0xFFFF, 0xFFFF, 0x0000 }, /* R18995 - ADCR_RETUNE_C26_0 */
-	[18996] = { 0x00FF, 0x00FF, 0x0000 }, /* R18996 - ADCR_RETUNE_C27_1 */
-	[18997] = { 0xFFFF, 0xFFFF, 0x0000 }, /* R18997 - ADCR_RETUNE_C27_0 */
-	[18998] = { 0x00FF, 0x00FF, 0x0000 }, /* R18998 - ADCR_RETUNE_C28_1 */
-	[18999] = { 0xFFFF, 0xFFFF, 0x0000 }, /* R18999 - ADCR_RETUNE_C28_0 */
-	[19000] = { 0x00FF, 0x00FF, 0x0000 }, /* R19000 - ADCR_RETUNE_C29_1 */
-	[19001] = { 0xFFFF, 0xFFFF, 0x0000 }, /* R19001 - ADCR_RETUNE_C29_0 */
-	[19002] = { 0x00FF, 0x00FF, 0x0000 }, /* R19002 - ADCR_RETUNE_C30_1 */
-	[19003] = { 0xFFFF, 0xFFFF, 0x0000 }, /* R19003 - ADCR_RETUNE_C30_0 */
-	[19004] = { 0x00FF, 0x00FF, 0x0000 }, /* R19004 - ADCR_RETUNE_C31_1 */
-	[19005] = { 0xFFFF, 0xFFFF, 0x0000 }, /* R19005 - ADCR_RETUNE_C31_0 */
-	[19006] = { 0x00FF, 0x00FF, 0x0000 }, /* R19006 - ADCR_RETUNE_C32_1 */
-	[19007] = { 0xFFFF, 0xFFFF, 0x0000 }, /* R19007 - ADCR_RETUNE_C32_0 */
-	[19456] = { 0x00FF, 0x00FF, 0x0000 }, /* R19456 - DACL_RETUNE_C1_1 */
-	[19457] = { 0xFFFF, 0xFFFF, 0x0000 }, /* R19457 - DACL_RETUNE_C1_0 */
-	[19458] = { 0x00FF, 0x00FF, 0x0000 }, /* R19458 - DACL_RETUNE_C2_1 */
-	[19459] = { 0xFFFF, 0xFFFF, 0x0000 }, /* R19459 - DACL_RETUNE_C2_0 */
-	[19460] = { 0x00FF, 0x00FF, 0x0000 }, /* R19460 - DACL_RETUNE_C3_1 */
-	[19461] = { 0xFFFF, 0xFFFF, 0x0000 }, /* R19461 - DACL_RETUNE_C3_0 */
-	[19462] = { 0x00FF, 0x00FF, 0x0000 }, /* R19462 - DACL_RETUNE_C4_1 */
-	[19463] = { 0xFFFF, 0xFFFF, 0x0000 }, /* R19463 - DACL_RETUNE_C4_0 */
-	[19464] = { 0x00FF, 0x00FF, 0x0000 }, /* R19464 - DACL_RETUNE_C5_1 */
-	[19465] = { 0xFFFF, 0xFFFF, 0x0000 }, /* R19465 - DACL_RETUNE_C5_0 */
-	[19466] = { 0x00FF, 0x00FF, 0x0000 }, /* R19466 - DACL_RETUNE_C6_1 */
-	[19467] = { 0xFFFF, 0xFFFF, 0x0000 }, /* R19467 - DACL_RETUNE_C6_0 */
-	[19468] = { 0x00FF, 0x00FF, 0x0000 }, /* R19468 - DACL_RETUNE_C7_1 */
-	[19469] = { 0xFFFF, 0xFFFF, 0x0000 }, /* R19469 - DACL_RETUNE_C7_0 */
-	[19470] = { 0x00FF, 0x00FF, 0x0000 }, /* R19470 - DACL_RETUNE_C8_1 */
-	[19471] = { 0xFFFF, 0xFFFF, 0x0000 }, /* R19471 - DACL_RETUNE_C8_0 */
-	[19472] = { 0x00FF, 0x00FF, 0x0000 }, /* R19472 - DACL_RETUNE_C9_1 */
-	[19473] = { 0xFFFF, 0xFFFF, 0x0000 }, /* R19473 - DACL_RETUNE_C9_0 */
-	[19474] = { 0x00FF, 0x00FF, 0x0000 }, /* R19474 - DACL_RETUNE_C10_1 */
-	[19475] = { 0xFFFF, 0xFFFF, 0x0000 }, /* R19475 - DACL_RETUNE_C10_0 */
-	[19476] = { 0x00FF, 0x00FF, 0x0000 }, /* R19476 - DACL_RETUNE_C11_1 */
-	[19477] = { 0xFFFF, 0xFFFF, 0x0000 }, /* R19477 - DACL_RETUNE_C11_0 */
-	[19478] = { 0x00FF, 0x00FF, 0x0000 }, /* R19478 - DACL_RETUNE_C12_1 */
-	[19479] = { 0xFFFF, 0xFFFF, 0x0000 }, /* R19479 - DACL_RETUNE_C12_0 */
-	[19480] = { 0x00FF, 0x00FF, 0x0000 }, /* R19480 - DACL_RETUNE_C13_1 */
-	[19481] = { 0xFFFF, 0xFFFF, 0x0000 }, /* R19481 - DACL_RETUNE_C13_0 */
-	[19482] = { 0x00FF, 0x00FF, 0x0000 }, /* R19482 - DACL_RETUNE_C14_1 */
-	[19483] = { 0xFFFF, 0xFFFF, 0x0000 }, /* R19483 - DACL_RETUNE_C14_0 */
-	[19484] = { 0x00FF, 0x00FF, 0x0000 }, /* R19484 - DACL_RETUNE_C15_1 */
-	[19485] = { 0xFFFF, 0xFFFF, 0x0000 }, /* R19485 - DACL_RETUNE_C15_0 */
-	[19486] = { 0x00FF, 0x00FF, 0x0000 }, /* R19486 - DACL_RETUNE_C16_1 */
-	[19487] = { 0xFFFF, 0xFFFF, 0x0000 }, /* R19487 - DACL_RETUNE_C16_0 */
-	[19488] = { 0x00FF, 0x00FF, 0x0000 }, /* R19488 - DACL_RETUNE_C17_1 */
-	[19489] = { 0xFFFF, 0xFFFF, 0x0000 }, /* R19489 - DACL_RETUNE_C17_0 */
-	[19490] = { 0x00FF, 0x00FF, 0x0000 }, /* R19490 - DACL_RETUNE_C18_1 */
-	[19491] = { 0xFFFF, 0xFFFF, 0x0000 }, /* R19491 - DACL_RETUNE_C18_0 */
-	[19492] = { 0x00FF, 0x00FF, 0x0000 }, /* R19492 - DACL_RETUNE_C19_1 */
-	[19493] = { 0xFFFF, 0xFFFF, 0x0000 }, /* R19493 - DACL_RETUNE_C19_0 */
-	[19494] = { 0x00FF, 0x00FF, 0x0000 }, /* R19494 - DACL_RETUNE_C20_1 */
-	[19495] = { 0xFFFF, 0xFFFF, 0x0000 }, /* R19495 - DACL_RETUNE_C20_0 */
-	[19496] = { 0x00FF, 0x00FF, 0x0000 }, /* R19496 - DACL_RETUNE_C21_1 */
-	[19497] = { 0xFFFF, 0xFFFF, 0x0000 }, /* R19497 - DACL_RETUNE_C21_0 */
-	[19498] = { 0x00FF, 0x00FF, 0x0000 }, /* R19498 - DACL_RETUNE_C22_1 */
-	[19499] = { 0xFFFF, 0xFFFF, 0x0000 }, /* R19499 - DACL_RETUNE_C22_0 */
-	[19500] = { 0x00FF, 0x00FF, 0x0000 }, /* R19500 - DACL_RETUNE_C23_1 */
-	[19501] = { 0xFFFF, 0xFFFF, 0x0000 }, /* R19501 - DACL_RETUNE_C23_0 */
-	[19502] = { 0x00FF, 0x00FF, 0x0000 }, /* R19502 - DACL_RETUNE_C24_1 */
-	[19503] = { 0xFFFF, 0xFFFF, 0x0000 }, /* R19503 - DACL_RETUNE_C24_0 */
-	[19504] = { 0x00FF, 0x00FF, 0x0000 }, /* R19504 - DACL_RETUNE_C25_1 */
-	[19505] = { 0xFFFF, 0xFFFF, 0x0000 }, /* R19505 - DACL_RETUNE_C25_0 */
-	[19506] = { 0x00FF, 0x00FF, 0x0000 }, /* R19506 - DACL_RETUNE_C26_1 */
-	[19507] = { 0xFFFF, 0xFFFF, 0x0000 }, /* R19507 - DACL_RETUNE_C26_0 */
-	[19508] = { 0x00FF, 0x00FF, 0x0000 }, /* R19508 - DACL_RETUNE_C27_1 */
-	[19509] = { 0xFFFF, 0xFFFF, 0x0000 }, /* R19509 - DACL_RETUNE_C27_0 */
-	[19510] = { 0x00FF, 0x00FF, 0x0000 }, /* R19510 - DACL_RETUNE_C28_1 */
-	[19511] = { 0xFFFF, 0xFFFF, 0x0000 }, /* R19511 - DACL_RETUNE_C28_0 */
-	[19512] = { 0x00FF, 0x00FF, 0x0000 }, /* R19512 - DACL_RETUNE_C29_1 */
-	[19513] = { 0xFFFF, 0xFFFF, 0x0000 }, /* R19513 - DACL_RETUNE_C29_0 */
-	[19514] = { 0x00FF, 0x00FF, 0x0000 }, /* R19514 - DACL_RETUNE_C30_1 */
-	[19515] = { 0xFFFF, 0xFFFF, 0x0000 }, /* R19515 - DACL_RETUNE_C30_0 */
-	[19516] = { 0x00FF, 0x00FF, 0x0000 }, /* R19516 - DACL_RETUNE_C31_1 */
-	[19517] = { 0xFFFF, 0xFFFF, 0x0000 }, /* R19517 - DACL_RETUNE_C31_0 */
-	[19518] = { 0x00FF, 0x00FF, 0x0000 }, /* R19518 - DACL_RETUNE_C32_1 */
-	[19519] = { 0xFFFF, 0xFFFF, 0x0000 }, /* R19519 - DACL_RETUNE_C32_0 */
-	[19968] = { 0x00FF, 0x00FF, 0x0000 }, /* R19968 - RETUNEDAC_PG2_1 */
-	[19969] = { 0xFFFF, 0xFFFF, 0x0000 }, /* R19969 - RETUNEDAC_PG2_0 */
-	[19970] = { 0x00FF, 0x00FF, 0x0000 }, /* R19970 - RETUNEDAC_PG_1 */
-	[19971] = { 0xFFFF, 0xFFFF, 0x0000 }, /* R19971 - RETUNEDAC_PG_0 */
-	[20480] = { 0x00FF, 0x00FF, 0x0000 }, /* R20480 - DACR_RETUNE_C1_1 */
-	[20481] = { 0xFFFF, 0xFFFF, 0x0000 }, /* R20481 - DACR_RETUNE_C1_0 */
-	[20482] = { 0x00FF, 0x00FF, 0x0000 }, /* R20482 - DACR_RETUNE_C2_1 */
-	[20483] = { 0xFFFF, 0xFFFF, 0x0000 }, /* R20483 - DACR_RETUNE_C2_0 */
-	[20484] = { 0x00FF, 0x00FF, 0x0000 }, /* R20484 - DACR_RETUNE_C3_1 */
-	[20485] = { 0xFFFF, 0xFFFF, 0x0000 }, /* R20485 - DACR_RETUNE_C3_0 */
-	[20486] = { 0x00FF, 0x00FF, 0x0000 }, /* R20486 - DACR_RETUNE_C4_1 */
-	[20487] = { 0xFFFF, 0xFFFF, 0x0000 }, /* R20487 - DACR_RETUNE_C4_0 */
-	[20488] = { 0x00FF, 0x00FF, 0x0000 }, /* R20488 - DACR_RETUNE_C5_1 */
-	[20489] = { 0xFFFF, 0xFFFF, 0x0000 }, /* R20489 - DACR_RETUNE_C5_0 */
-	[20490] = { 0x00FF, 0x00FF, 0x0000 }, /* R20490 - DACR_RETUNE_C6_1 */
-	[20491] = { 0xFFFF, 0xFFFF, 0x0000 }, /* R20491 - DACR_RETUNE_C6_0 */
-	[20492] = { 0x00FF, 0x00FF, 0x0000 }, /* R20492 - DACR_RETUNE_C7_1 */
-	[20493] = { 0xFFFF, 0xFFFF, 0x0000 }, /* R20493 - DACR_RETUNE_C7_0 */
-	[20494] = { 0x00FF, 0x00FF, 0x0000 }, /* R20494 - DACR_RETUNE_C8_1 */
-	[20495] = { 0xFFFF, 0xFFFF, 0x0000 }, /* R20495 - DACR_RETUNE_C8_0 */
-	[20496] = { 0x00FF, 0x00FF, 0x0000 }, /* R20496 - DACR_RETUNE_C9_1 */
-	[20497] = { 0xFFFF, 0xFFFF, 0x0000 }, /* R20497 - DACR_RETUNE_C9_0 */
-	[20498] = { 0x00FF, 0x00FF, 0x0000 }, /* R20498 - DACR_RETUNE_C10_1 */
-	[20499] = { 0xFFFF, 0xFFFF, 0x0000 }, /* R20499 - DACR_RETUNE_C10_0 */
-	[20500] = { 0x00FF, 0x00FF, 0x0000 }, /* R20500 - DACR_RETUNE_C11_1 */
-	[20501] = { 0xFFFF, 0xFFFF, 0x0000 }, /* R20501 - DACR_RETUNE_C11_0 */
-	[20502] = { 0x00FF, 0x00FF, 0x0000 }, /* R20502 - DACR_RETUNE_C12_1 */
-	[20503] = { 0xFFFF, 0xFFFF, 0x0000 }, /* R20503 - DACR_RETUNE_C12_0 */
-	[20504] = { 0x00FF, 0x00FF, 0x0000 }, /* R20504 - DACR_RETUNE_C13_1 */
-	[20505] = { 0xFFFF, 0xFFFF, 0x0000 }, /* R20505 - DACR_RETUNE_C13_0 */
-	[20506] = { 0x00FF, 0x00FF, 0x0000 }, /* R20506 - DACR_RETUNE_C14_1 */
-	[20507] = { 0xFFFF, 0xFFFF, 0x0000 }, /* R20507 - DACR_RETUNE_C14_0 */
-	[20508] = { 0x00FF, 0x00FF, 0x0000 }, /* R20508 - DACR_RETUNE_C15_1 */
-	[20509] = { 0xFFFF, 0xFFFF, 0x0000 }, /* R20509 - DACR_RETUNE_C15_0 */
-	[20510] = { 0x00FF, 0x00FF, 0x0000 }, /* R20510 - DACR_RETUNE_C16_1 */
-	[20511] = { 0xFFFF, 0xFFFF, 0x0000 }, /* R20511 - DACR_RETUNE_C16_0 */
-	[20512] = { 0x00FF, 0x00FF, 0x0000 }, /* R20512 - DACR_RETUNE_C17_1 */
-	[20513] = { 0xFFFF, 0xFFFF, 0x0000 }, /* R20513 - DACR_RETUNE_C17_0 */
-	[20514] = { 0x00FF, 0x00FF, 0x0000 }, /* R20514 - DACR_RETUNE_C18_1 */
-	[20515] = { 0xFFFF, 0xFFFF, 0x0000 }, /* R20515 - DACR_RETUNE_C18_0 */
-	[20516] = { 0x00FF, 0x00FF, 0x0000 }, /* R20516 - DACR_RETUNE_C19_1 */
-	[20517] = { 0xFFFF, 0xFFFF, 0x0000 }, /* R20517 - DACR_RETUNE_C19_0 */
-	[20518] = { 0x00FF, 0x00FF, 0x0000 }, /* R20518 - DACR_RETUNE_C20_1 */
-	[20519] = { 0xFFFF, 0xFFFF, 0x0000 }, /* R20519 - DACR_RETUNE_C20_0 */
-	[20520] = { 0x00FF, 0x00FF, 0x0000 }, /* R20520 - DACR_RETUNE_C21_1 */
-	[20521] = { 0xFFFF, 0xFFFF, 0x0000 }, /* R20521 - DACR_RETUNE_C21_0 */
-	[20522] = { 0x00FF, 0x00FF, 0x0000 }, /* R20522 - DACR_RETUNE_C22_1 */
-	[20523] = { 0xFFFF, 0xFFFF, 0x0000 }, /* R20523 - DACR_RETUNE_C22_0 */
-	[20524] = { 0x00FF, 0x00FF, 0x0000 }, /* R20524 - DACR_RETUNE_C23_1 */
-	[20525] = { 0xFFFF, 0xFFFF, 0x0000 }, /* R20525 - DACR_RETUNE_C23_0 */
-	[20526] = { 0x00FF, 0x00FF, 0x0000 }, /* R20526 - DACR_RETUNE_C24_1 */
-	[20527] = { 0xFFFF, 0xFFFF, 0x0000 }, /* R20527 - DACR_RETUNE_C24_0 */
-	[20528] = { 0x00FF, 0x00FF, 0x0000 }, /* R20528 - DACR_RETUNE_C25_1 */
-	[20529] = { 0xFFFF, 0xFFFF, 0x0000 }, /* R20529 - DACR_RETUNE_C25_0 */
-	[20530] = { 0x00FF, 0x00FF, 0x0000 }, /* R20530 - DACR_RETUNE_C26_1 */
-	[20531] = { 0xFFFF, 0xFFFF, 0x0000 }, /* R20531 - DACR_RETUNE_C26_0 */
-	[20532] = { 0x00FF, 0x00FF, 0x0000 }, /* R20532 - DACR_RETUNE_C27_1 */
-	[20533] = { 0xFFFF, 0xFFFF, 0x0000 }, /* R20533 - DACR_RETUNE_C27_0 */
-	[20534] = { 0x00FF, 0x00FF, 0x0000 }, /* R20534 - DACR_RETUNE_C28_1 */
-	[20535] = { 0xFFFF, 0xFFFF, 0x0000 }, /* R20535 - DACR_RETUNE_C28_0 */
-	[20536] = { 0x00FF, 0x00FF, 0x0000 }, /* R20536 - DACR_RETUNE_C29_1 */
-	[20537] = { 0xFFFF, 0xFFFF, 0x0000 }, /* R20537 - DACR_RETUNE_C29_0 */
-	[20538] = { 0x00FF, 0x00FF, 0x0000 }, /* R20538 - DACR_RETUNE_C30_1 */
-	[20539] = { 0xFFFF, 0xFFFF, 0x0000 }, /* R20539 - DACR_RETUNE_C30_0 */
-	[20540] = { 0x00FF, 0x00FF, 0x0000 }, /* R20540 - DACR_RETUNE_C31_1 */
-	[20541] = { 0xFFFF, 0xFFFF, 0x0000 }, /* R20541 - DACR_RETUNE_C31_0 */
-	[20542] = { 0x00FF, 0x00FF, 0x0000 }, /* R20542 - DACR_RETUNE_C32_1 */
-	[20543] = { 0xFFFF, 0xFFFF, 0x0000 }, /* R20543 - DACR_RETUNE_C32_0 */
-	[20992] = { 0x00FF, 0x00FF, 0x0000 }, /* R20992 - VSS_XHD2_1 */
-	[20993] = { 0xFFFF, 0xFFFF, 0x0000 }, /* R20993 - VSS_XHD2_0 */
-	[20994] = { 0x00FF, 0x00FF, 0x0000 }, /* R20994 - VSS_XHD3_1 */
-	[20995] = { 0xFFFF, 0xFFFF, 0x0000 }, /* R20995 - VSS_XHD3_0 */
-	[20996] = { 0x00FF, 0x00FF, 0x0000 }, /* R20996 - VSS_XHN1_1 */
-	[20997] = { 0xFFFF, 0xFFFF, 0x0000 }, /* R20997 - VSS_XHN1_0 */
-	[20998] = { 0x00FF, 0x00FF, 0x0000 }, /* R20998 - VSS_XHN2_1 */
-	[20999] = { 0xFFFF, 0xFFFF, 0x0000 }, /* R20999 - VSS_XHN2_0 */
-	[21000] = { 0x00FF, 0x00FF, 0x0000 }, /* R21000 - VSS_XHN3_1 */
-	[21001] = { 0xFFFF, 0xFFFF, 0x0000 }, /* R21001 - VSS_XHN3_0 */
-	[21002] = { 0x00FF, 0x00FF, 0x0000 }, /* R21002 - VSS_XLA_1 */
-	[21003] = { 0xFFFF, 0xFFFF, 0x0000 }, /* R21003 - VSS_XLA_0 */
-	[21004] = { 0x00FF, 0x00FF, 0x0000 }, /* R21004 - VSS_XLB_1 */
-	[21005] = { 0xFFFF, 0xFFFF, 0x0000 }, /* R21005 - VSS_XLB_0 */
-	[21006] = { 0x00FF, 0x00FF, 0x0000 }, /* R21006 - VSS_XLG_1 */
-	[21007] = { 0xFFFF, 0xFFFF, 0x0000 }, /* R21007 - VSS_XLG_0 */
-	[21008] = { 0x00FF, 0x00FF, 0x0000 }, /* R21008 - VSS_PG2_1 */
-	[21009] = { 0xFFFF, 0xFFFF, 0x0000 }, /* R21009 - VSS_PG2_0 */
-	[21010] = { 0x00FF, 0x00FF, 0x0000 }, /* R21010 - VSS_PG_1 */
-	[21011] = { 0xFFFF, 0xFFFF, 0x0000 }, /* R21011 - VSS_PG_0 */
-	[21012] = { 0x00FF, 0x00FF, 0x0000 }, /* R21012 - VSS_XTD1_1 */
-	[21013] = { 0xFFFF, 0xFFFF, 0x0000 }, /* R21013 - VSS_XTD1_0 */
-	[21014] = { 0x00FF, 0x00FF, 0x0000 }, /* R21014 - VSS_XTD2_1 */
-	[21015] = { 0xFFFF, 0xFFFF, 0x0000 }, /* R21015 - VSS_XTD2_0 */
-	[21016] = { 0x00FF, 0x00FF, 0x0000 }, /* R21016 - VSS_XTD3_1 */
-	[21017] = { 0xFFFF, 0xFFFF, 0x0000 }, /* R21017 - VSS_XTD3_0 */
-	[21018] = { 0x00FF, 0x00FF, 0x0000 }, /* R21018 - VSS_XTD4_1 */
-	[21019] = { 0xFFFF, 0xFFFF, 0x0000 }, /* R21019 - VSS_XTD4_0 */
-	[21020] = { 0x00FF, 0x00FF, 0x0000 }, /* R21020 - VSS_XTD5_1 */
-	[21021] = { 0xFFFF, 0xFFFF, 0x0000 }, /* R21021 - VSS_XTD5_0 */
-	[21022] = { 0x00FF, 0x00FF, 0x0000 }, /* R21022 - VSS_XTD6_1 */
-	[21023] = { 0xFFFF, 0xFFFF, 0x0000 }, /* R21023 - VSS_XTD6_0 */
-	[21024] = { 0x00FF, 0x00FF, 0x0000 }, /* R21024 - VSS_XTD7_1 */
-	[21025] = { 0xFFFF, 0xFFFF, 0x0000 }, /* R21025 - VSS_XTD7_0 */
-	[21026] = { 0x00FF, 0x00FF, 0x0000 }, /* R21026 - VSS_XTD8_1 */
-	[21027] = { 0xFFFF, 0xFFFF, 0x0000 }, /* R21027 - VSS_XTD8_0 */
-	[21028] = { 0x00FF, 0x00FF, 0x0000 }, /* R21028 - VSS_XTD9_1 */
-	[21029] = { 0xFFFF, 0xFFFF, 0x0000 }, /* R21029 - VSS_XTD9_0 */
-	[21030] = { 0x00FF, 0x00FF, 0x0000 }, /* R21030 - VSS_XTD10_1 */
-	[21031] = { 0xFFFF, 0xFFFF, 0x0000 }, /* R21031 - VSS_XTD10_0 */
-	[21032] = { 0x00FF, 0x00FF, 0x0000 }, /* R21032 - VSS_XTD11_1 */
-	[21033] = { 0xFFFF, 0xFFFF, 0x0000 }, /* R21033 - VSS_XTD11_0 */
-	[21034] = { 0x00FF, 0x00FF, 0x0000 }, /* R21034 - VSS_XTD12_1 */
-	[21035] = { 0xFFFF, 0xFFFF, 0x0000 }, /* R21035 - VSS_XTD12_0 */
-	[21036] = { 0x00FF, 0x00FF, 0x0000 }, /* R21036 - VSS_XTD13_1 */
-	[21037] = { 0xFFFF, 0xFFFF, 0x0000 }, /* R21037 - VSS_XTD13_0 */
-	[21038] = { 0x00FF, 0x00FF, 0x0000 }, /* R21038 - VSS_XTD14_1 */
-	[21039] = { 0xFFFF, 0xFFFF, 0x0000 }, /* R21039 - VSS_XTD14_0 */
-	[21040] = { 0x00FF, 0x00FF, 0x0000 }, /* R21040 - VSS_XTD15_1 */
-	[21041] = { 0xFFFF, 0xFFFF, 0x0000 }, /* R21041 - VSS_XTD15_0 */
-	[21042] = { 0x00FF, 0x00FF, 0x0000 }, /* R21042 - VSS_XTD16_1 */
-	[21043] = { 0xFFFF, 0xFFFF, 0x0000 }, /* R21043 - VSS_XTD16_0 */
-	[21044] = { 0x00FF, 0x00FF, 0x0000 }, /* R21044 - VSS_XTD17_1 */
-	[21045] = { 0xFFFF, 0xFFFF, 0x0000 }, /* R21045 - VSS_XTD17_0 */
-	[21046] = { 0x00FF, 0x00FF, 0x0000 }, /* R21046 - VSS_XTD18_1 */
-	[21047] = { 0xFFFF, 0xFFFF, 0x0000 }, /* R21047 - VSS_XTD18_0 */
-	[21048] = { 0x00FF, 0x00FF, 0x0000 }, /* R21048 - VSS_XTD19_1 */
-	[21049] = { 0xFFFF, 0xFFFF, 0x0000 }, /* R21049 - VSS_XTD19_0 */
-	[21050] = { 0x00FF, 0x00FF, 0x0000 }, /* R21050 - VSS_XTD20_1 */
-	[21051] = { 0xFFFF, 0xFFFF, 0x0000 }, /* R21051 - VSS_XTD20_0 */
-	[21052] = { 0x00FF, 0x00FF, 0x0000 }, /* R21052 - VSS_XTD21_1 */
-	[21053] = { 0xFFFF, 0xFFFF, 0x0000 }, /* R21053 - VSS_XTD21_0 */
-	[21054] = { 0x00FF, 0x00FF, 0x0000 }, /* R21054 - VSS_XTD22_1 */
-	[21055] = { 0xFFFF, 0xFFFF, 0x0000 }, /* R21055 - VSS_XTD22_0 */
-	[21056] = { 0x00FF, 0x00FF, 0x0000 }, /* R21056 - VSS_XTD23_1 */
-	[21057] = { 0xFFFF, 0xFFFF, 0x0000 }, /* R21057 - VSS_XTD23_0 */
-	[21058] = { 0x00FF, 0x00FF, 0x0000 }, /* R21058 - VSS_XTD24_1 */
-	[21059] = { 0xFFFF, 0xFFFF, 0x0000 }, /* R21059 - VSS_XTD24_0 */
-	[21060] = { 0x00FF, 0x00FF, 0x0000 }, /* R21060 - VSS_XTD25_1 */
-	[21061] = { 0xFFFF, 0xFFFF, 0x0000 }, /* R21061 - VSS_XTD25_0 */
-	[21062] = { 0x00FF, 0x00FF, 0x0000 }, /* R21062 - VSS_XTD26_1 */
-	[21063] = { 0xFFFF, 0xFFFF, 0x0000 }, /* R21063 - VSS_XTD26_0 */
-	[21064] = { 0x00FF, 0x00FF, 0x0000 }, /* R21064 - VSS_XTD27_1 */
-	[21065] = { 0xFFFF, 0xFFFF, 0x0000 }, /* R21065 - VSS_XTD27_0 */
-	[21066] = { 0x00FF, 0x00FF, 0x0000 }, /* R21066 - VSS_XTD28_1 */
-	[21067] = { 0xFFFF, 0xFFFF, 0x0000 }, /* R21067 - VSS_XTD28_0 */
-	[21068] = { 0x00FF, 0x00FF, 0x0000 }, /* R21068 - VSS_XTD29_1 */
-	[21069] = { 0xFFFF, 0xFFFF, 0x0000 }, /* R21069 - VSS_XTD29_0 */
-	[21070] = { 0x00FF, 0x00FF, 0x0000 }, /* R21070 - VSS_XTD30_1 */
-	[21071] = { 0xFFFF, 0xFFFF, 0x0000 }, /* R21071 - VSS_XTD30_0 */
-	[21072] = { 0x00FF, 0x00FF, 0x0000 }, /* R21072 - VSS_XTD31_1 */
-	[21073] = { 0xFFFF, 0xFFFF, 0x0000 }, /* R21073 - VSS_XTD31_0 */
-	[21074] = { 0x00FF, 0x00FF, 0x0000 }, /* R21074 - VSS_XTD32_1 */
-	[21075] = { 0xFFFF, 0xFFFF, 0x0000 }, /* R21075 - VSS_XTD32_0 */
-	[21076] = { 0x00FF, 0x00FF, 0x0000 }, /* R21076 - VSS_XTS1_1 */
-	[21077] = { 0xFFFF, 0xFFFF, 0x0000 }, /* R21077 - VSS_XTS1_0 */
-	[21078] = { 0x00FF, 0x00FF, 0x0000 }, /* R21078 - VSS_XTS2_1 */
-	[21079] = { 0xFFFF, 0xFFFF, 0x0000 }, /* R21079 - VSS_XTS2_0 */
-	[21080] = { 0x00FF, 0x00FF, 0x0000 }, /* R21080 - VSS_XTS3_1 */
-	[21081] = { 0xFFFF, 0xFFFF, 0x0000 }, /* R21081 - VSS_XTS3_0 */
-	[21082] = { 0x00FF, 0x00FF, 0x0000 }, /* R21082 - VSS_XTS4_1 */
-	[21083] = { 0xFFFF, 0xFFFF, 0x0000 }, /* R21083 - VSS_XTS4_0 */
-	[21084] = { 0x00FF, 0x00FF, 0x0000 }, /* R21084 - VSS_XTS5_1 */
-	[21085] = { 0xFFFF, 0xFFFF, 0x0000 }, /* R21085 - VSS_XTS5_0 */
-	[21086] = { 0x00FF, 0x00FF, 0x0000 }, /* R21086 - VSS_XTS6_1 */
-	[21087] = { 0xFFFF, 0xFFFF, 0x0000 }, /* R21087 - VSS_XTS6_0 */
-	[21088] = { 0x00FF, 0x00FF, 0x0000 }, /* R21088 - VSS_XTS7_1 */
-	[21089] = { 0xFFFF, 0xFFFF, 0x0000 }, /* R21089 - VSS_XTS7_0 */
-	[21090] = { 0x00FF, 0x00FF, 0x0000 }, /* R21090 - VSS_XTS8_1 */
-	[21091] = { 0xFFFF, 0xFFFF, 0x0000 }, /* R21091 - VSS_XTS8_0 */
-	[21092] = { 0x00FF, 0x00FF, 0x0000 }, /* R21092 - VSS_XTS9_1 */
-	[21093] = { 0xFFFF, 0xFFFF, 0x0000 }, /* R21093 - VSS_XTS9_0 */
-	[21094] = { 0x00FF, 0x00FF, 0x0000 }, /* R21094 - VSS_XTS10_1 */
-	[21095] = { 0xFFFF, 0xFFFF, 0x0000 }, /* R21095 - VSS_XTS10_0 */
-	[21096] = { 0x00FF, 0x00FF, 0x0000 }, /* R21096 - VSS_XTS11_1 */
-	[21097] = { 0xFFFF, 0xFFFF, 0x0000 }, /* R21097 - VSS_XTS11_0 */
-	[21098] = { 0x00FF, 0x00FF, 0x0000 }, /* R21098 - VSS_XTS12_1 */
-	[21099] = { 0xFFFF, 0xFFFF, 0x0000 }, /* R21099 - VSS_XTS12_0 */
-	[21100] = { 0x00FF, 0x00FF, 0x0000 }, /* R21100 - VSS_XTS13_1 */
-	[21101] = { 0xFFFF, 0xFFFF, 0x0000 }, /* R21101 - VSS_XTS13_0 */
-	[21102] = { 0x00FF, 0x00FF, 0x0000 }, /* R21102 - VSS_XTS14_1 */
-	[21103] = { 0xFFFF, 0xFFFF, 0x0000 }, /* R21103 - VSS_XTS14_0 */
-	[21104] = { 0x00FF, 0x00FF, 0x0000 }, /* R21104 - VSS_XTS15_1 */
-	[21105] = { 0xFFFF, 0xFFFF, 0x0000 }, /* R21105 - VSS_XTS15_0 */
-	[21106] = { 0x00FF, 0x00FF, 0x0000 }, /* R21106 - VSS_XTS16_1 */
-	[21107] = { 0xFFFF, 0xFFFF, 0x0000 }, /* R21107 - VSS_XTS16_0 */
-	[21108] = { 0x00FF, 0x00FF, 0x0000 }, /* R21108 - VSS_XTS17_1 */
-	[21109] = { 0xFFFF, 0xFFFF, 0x0000 }, /* R21109 - VSS_XTS17_0 */
-	[21110] = { 0x00FF, 0x00FF, 0x0000 }, /* R21110 - VSS_XTS18_1 */
-	[21111] = { 0xFFFF, 0xFFFF, 0x0000 }, /* R21111 - VSS_XTS18_0 */
-	[21112] = { 0x00FF, 0x00FF, 0x0000 }, /* R21112 - VSS_XTS19_1 */
-	[21113] = { 0xFFFF, 0xFFFF, 0x0000 }, /* R21113 - VSS_XTS19_0 */
-	[21114] = { 0x00FF, 0x00FF, 0x0000 }, /* R21114 - VSS_XTS20_1 */
-	[21115] = { 0xFFFF, 0xFFFF, 0x0000 }, /* R21115 - VSS_XTS20_0 */
-	[21116] = { 0x00FF, 0x00FF, 0x0000 }, /* R21116 - VSS_XTS21_1 */
-	[21117] = { 0xFFFF, 0xFFFF, 0x0000 }, /* R21117 - VSS_XTS21_0 */
-	[21118] = { 0x00FF, 0x00FF, 0x0000 }, /* R21118 - VSS_XTS22_1 */
-	[21119] = { 0xFFFF, 0xFFFF, 0x0000 }, /* R21119 - VSS_XTS22_0 */
-	[21120] = { 0x00FF, 0x00FF, 0x0000 }, /* R21120 - VSS_XTS23_1 */
-	[21121] = { 0xFFFF, 0xFFFF, 0x0000 }, /* R21121 - VSS_XTS23_0 */
-	[21122] = { 0x00FF, 0x00FF, 0x0000 }, /* R21122 - VSS_XTS24_1 */
-	[21123] = { 0xFFFF, 0xFFFF, 0x0000 }, /* R21123 - VSS_XTS24_0 */
-	[21124] = { 0x00FF, 0x00FF, 0x0000 }, /* R21124 - VSS_XTS25_1 */
-	[21125] = { 0xFFFF, 0xFFFF, 0x0000 }, /* R21125 - VSS_XTS25_0 */
-	[21126] = { 0x00FF, 0x00FF, 0x0000 }, /* R21126 - VSS_XTS26_1 */
-	[21127] = { 0xFFFF, 0xFFFF, 0x0000 }, /* R21127 - VSS_XTS26_0 */
-	[21128] = { 0x00FF, 0x00FF, 0x0000 }, /* R21128 - VSS_XTS27_1 */
-	[21129] = { 0xFFFF, 0xFFFF, 0x0000 }, /* R21129 - VSS_XTS27_0 */
-	[21130] = { 0x00FF, 0x00FF, 0x0000 }, /* R21130 - VSS_XTS28_1 */
-	[21131] = { 0xFFFF, 0xFFFF, 0x0000 }, /* R21131 - VSS_XTS28_0 */
-	[21132] = { 0x00FF, 0x00FF, 0x0000 }, /* R21132 - VSS_XTS29_1 */
-	[21133] = { 0xFFFF, 0xFFFF, 0x0000 }, /* R21133 - VSS_XTS29_0 */
-	[21134] = { 0x00FF, 0x00FF, 0x0000 }, /* R21134 - VSS_XTS30_1 */
-	[21135] = { 0xFFFF, 0xFFFF, 0x0000 }, /* R21135 - VSS_XTS30_0 */
-	[21136] = { 0x00FF, 0x00FF, 0x0000 }, /* R21136 - VSS_XTS31_1 */
-	[21137] = { 0xFFFF, 0xFFFF, 0x0000 }, /* R21137 - VSS_XTS31_0 */
-	[21138] = { 0x00FF, 0x00FF, 0x0000 }, /* R21138 - VSS_XTS32_1 */
-	[21139] = { 0xFFFF, 0xFFFF, 0x0000 }, /* R21139 - VSS_XTS32_0 */
-=======
-
-	{ 30, 0x005E },   /* R30    - Clocking 3 */
-	{ 31, 0x0000 },   /* R31    - Input mixer control (1) */
-	{ 32, 0x0145 },   /* R32    - Left input mixer volume */
-	{ 33, 0x0145 },   /* R33    - Right input mixer volume */
-	{ 34, 0x0009 },   /* R34    - Input mixer control (2) */
-	{ 35, 0x0003 },   /* R35    - Input bias control */
-	{ 37, 0x0008 },   /* R37    - Left input PGA control */
-	{ 38, 0x0008 },   /* R38    - Right input PGA control */
-
-	{ 40, 0x0000 },   /* R40    - SPKOUTL volume */
-	{ 41, 0x0000 },   /* R41    - SPKOUTR volume */
-
-	{ 51, 0x0003 },   /* R51    - Class D Control 2 */
-
-	{ 56, 0x0506 },   /* R56    - Clocking 4 */
-	{ 57, 0x0000 },   /* R57    - DAC DSP Mixing (1) */
-	{ 58, 0x0000 },   /* R58    - DAC DSP Mixing (2) */
-
-	{ 60, 0x0300 },   /* R60    - DC Servo 0 */
-	{ 61, 0x0300 },   /* R61    - DC Servo 1 */
-
-	{ 64, 0x0810 },   /* R64    - DC Servo 4 */
-
-	{ 68, 0x001B },   /* R68    - Analogue PGA Bias */
-	{ 69, 0x0000 },   /* R69    - Analogue HP 0 */
-
-	{ 71, 0x01FB },   /* R71    - Analogue HP 2 */
-	{ 72, 0x0000 },   /* R72    - Charge Pump 1 */
-
-	{ 82, 0x0004 },   /* R82    - Charge Pump B */
-
-	{ 87, 0x0000 },   /* R87    - Write Sequencer Control 1 */
-
-	{ 90, 0x0000 },   /* R90    - Write Sequencer Control 2 */
-
-	{ 93, 0x0000 },   /* R93    - Write Sequencer Control 3 */
-	{ 94, 0x0000 },   /* R94    - Control Interface */
-
-	{ 99, 0x0000 },   /* R99    - Mixer Enables */
-	{ 100, 0x0000 },   /* R100   - Headphone Mixer (1) */
-	{ 101, 0x0000 },   /* R101   - Headphone Mixer (2) */
-	{ 102, 0x013F },   /* R102   - Headphone Mixer (3) */
-	{ 103, 0x013F },   /* R103   - Headphone Mixer (4) */
-
-	{ 105, 0x0000 },   /* R105   - Speaker Mixer (1) */
-	{ 106, 0x0000 },   /* R106   - Speaker Mixer (2) */
-	{ 107, 0x013F },   /* R107   - Speaker Mixer (3) */
-	{ 108, 0x013F },   /* R108   - Speaker Mixer (4) */
-	{ 109, 0x0003 },   /* R109   - Speaker Mixer (5) */
-	{ 110, 0x0002 },   /* R110   - Beep Generator (1) */
-
-	{ 115, 0x0006 },   /* R115   - Oscillator Trim (3) */
-	{ 116, 0x0026 },   /* R116   - Oscillator Trim (4) */
-
-	{ 119, 0x0000 },   /* R119   - Oscillator Trim (7) */
-
-	{ 124, 0x0011 },   /* R124   - Analogue Clocking1 */
-	{ 125, 0x004B },   /* R125   - Analogue Clocking2 */
-	{ 126, 0x000D },   /* R126   - Analogue Clocking3 */
-	{ 127, 0x0000 },   /* R127   - PLL Software Reset */
-
-	{ 131, 0x0000 },   /* R131   - PLL 4 */
-
-	{ 136, 0x0067 },   /* R136   - PLL 9 */
-	{ 137, 0x001C },   /* R137   - PLL 10 */
-	{ 138, 0x0071 },   /* R138   - PLL 11 */
-	{ 139, 0x00C7 },   /* R139   - PLL 12 */
-	{ 140, 0x0067 },   /* R140   - PLL 13 */
-	{ 141, 0x0048 },   /* R141   - PLL 14 */
-	{ 142, 0x0022 },   /* R142   - PLL 15 */
-	{ 143, 0x0097 },   /* R143   - PLL 16 */
-
-	{ 155, 0x000C },   /* R155   - FLL Control (1) */
-	{ 156, 0x0039 },   /* R156   - FLL Control (2) */
-	{ 157, 0x0180 },   /* R157   - FLL Control (3) */
-
-	{ 159, 0x0032 },   /* R159   - FLL Control (5) */
-	{ 160, 0x0018 },   /* R160   - FLL Control (6) */
-	{ 161, 0x007D },   /* R161   - FLL Control (7) */
-	{ 162, 0x0008 },   /* R162   - FLL Control (8) */
-
-	{ 252, 0x0005 },   /* R252   - General test 1 */
-
-	{ 256, 0x0000 },   /* R256   - DF1 */
-	{ 257, 0x0000 },   /* R257   - DF2 */
-	{ 258, 0x0000 },   /* R258   - DF3 */
-	{ 259, 0x0000 },   /* R259   - DF4 */
-	{ 260, 0x0000 },   /* R260   - DF5 */
-	{ 261, 0x0000 },   /* R261   - DF6 */
-	{ 262, 0x0000 },   /* R262   - DF7 */
-
-	{ 264, 0x0000 },   /* R264   - LHPF1 */
-	{ 265, 0x0000 },   /* R265   - LHPF2 */
-
-	{ 268, 0x0000 },   /* R268   - THREED1 */
-	{ 269, 0x0000 },   /* R269   - THREED2 */
-	{ 270, 0x0000 },   /* R270   - THREED3 */
-	{ 271, 0x0000 },   /* R271   - THREED4 */
-
-	{ 276, 0x000C },   /* R276   - DRC 1 */
-	{ 277, 0x0925 },   /* R277   - DRC 2 */
-	{ 278, 0x0000 },   /* R278   - DRC 3 */
-	{ 279, 0x0000 },   /* R279   - DRC 4 */
-	{ 280, 0x0000 },   /* R280   - DRC 5 */
-
-	{ 285, 0x0000 },   /* R285   - Tloopback */
-
-	{ 335, 0x0004 },   /* R335   - EQ1 */
-	{ 336, 0x6318 },   /* R336   - EQ2 */
-	{ 337, 0x6300 },   /* R337   - EQ3 */
-	{ 338, 0x0FCA },   /* R338   - EQ4 */
-	{ 339, 0x0400 },   /* R339   - EQ5 */
-	{ 340, 0x00D8 },   /* R340   - EQ6 */
-	{ 341, 0x1EB5 },   /* R341   - EQ7 */
-	{ 342, 0xF145 },   /* R342   - EQ8 */
-	{ 343, 0x0B75 },   /* R343   - EQ9 */
-	{ 344, 0x01C5 },   /* R344   - EQ10 */
-	{ 345, 0x1C58 },   /* R345   - EQ11 */
-	{ 346, 0xF373 },   /* R346   - EQ12 */
-	{ 347, 0x0A54 },   /* R347   - EQ13 */
-	{ 348, 0x0558 },   /* R348   - EQ14 */
-	{ 349, 0x168E },   /* R349   - EQ15 */
-	{ 350, 0xF829 },   /* R350   - EQ16 */
-	{ 351, 0x07AD },   /* R351   - EQ17 */
-	{ 352, 0x1103 },   /* R352   - EQ18 */
-	{ 353, 0x0564 },   /* R353   - EQ19 */
-	{ 354, 0x0559 },   /* R354   - EQ20 */
-	{ 355, 0x4000 },   /* R355   - EQ21 */
-	{ 356, 0x6318 },   /* R356   - EQ22 */
-	{ 357, 0x6300 },   /* R357   - EQ23 */
-	{ 358, 0x0FCA },   /* R358   - EQ24 */
-	{ 359, 0x0400 },   /* R359   - EQ25 */
-	{ 360, 0x00D8 },   /* R360   - EQ26 */
-	{ 361, 0x1EB5 },   /* R361   - EQ27 */
-	{ 362, 0xF145 },   /* R362   - EQ28 */
-	{ 363, 0x0B75 },   /* R363   - EQ29 */
-	{ 364, 0x01C5 },   /* R364   - EQ30 */
-	{ 365, 0x1C58 },   /* R365   - EQ31 */
-	{ 366, 0xF373 },   /* R366   - EQ32 */
-	{ 367, 0x0A54 },   /* R367   - EQ33 */
-	{ 368, 0x0558 },   /* R368   - EQ34 */
-	{ 369, 0x168E },   /* R369   - EQ35 */
-	{ 370, 0xF829 },   /* R370   - EQ36 */
-	{ 371, 0x07AD },   /* R371   - EQ37 */
-	{ 372, 0x1103 },   /* R372   - EQ38 */
-	{ 373, 0x0564 },   /* R373   - EQ39 */
-	{ 374, 0x0559 },   /* R374   - EQ40 */
-	{ 375, 0x4000 },   /* R375   - EQ41 */
-
-	{ 513, 0x0000 },   /* R513   - GPIO 2 */
-	{ 514, 0x0000 },   /* R514   - GPIO 3 */
-
-	{ 516, 0x8100 },   /* R516   - GPIO 5 */
-	{ 517, 0x8100 },   /* R517   - GPIO 6 */
-
-	{ 568, 0x0030 },   /* R568   - Interrupt Status 1 Mask */
-	{ 569, 0xFFED },   /* R569   - Interrupt Status 2 Mask */
-
-	{ 576, 0x0000 },   /* R576   - Interrupt Control */
-
-	{ 584, 0x002D },   /* R584   - IRQ Debounce */
-
-	{ 586, 0x0000 },   /* R586   -  MICINT Source Pol */
-
-	{ 768, 0x1C00 },   /* R768   - DSP2 Power Management */
-
-	{ 8192, 0x0000 },   /* R8192  - DSP2 Instruction RAM 0 */
-
-	{ 9216, 0x0030 },   /* R9216  - DSP2 Address RAM 2 */
-	{ 9217, 0x0000 },   /* R9217  - DSP2 Address RAM 1 */
-	{ 9218, 0x0000 },   /* R9218  - DSP2 Address RAM 0 */
-
-	{ 12288, 0x0000 },   /* R12288 - DSP2 Data1 RAM 1 */
-	{ 12289, 0x0000 },   /* R12289 - DSP2 Data1 RAM 0 */
-
-	{ 13312, 0x0000 },   /* R13312 - DSP2 Data2 RAM 1 */
-	{ 13313, 0x0000 },   /* R13313 - DSP2 Data2 RAM 0 */
-
-	{ 14336, 0x0000 },   /* R14336 - DSP2 Data3 RAM 1 */
-	{ 14337, 0x0000 },   /* R14337 - DSP2 Data3 RAM 0 */
-
-	{ 15360, 0x000A },   /* R15360 - DSP2 Coeff RAM 0 */
-
-	{ 16384, 0x0000 },   /* R16384 - RETUNEADC_SHARED_COEFF_1 */
-	{ 16385, 0x0000 },   /* R16385 - RETUNEADC_SHARED_COEFF_0 */
-	{ 16386, 0x0000 },   /* R16386 - RETUNEDAC_SHARED_COEFF_1 */
-	{ 16387, 0x0000 },   /* R16387 - RETUNEDAC_SHARED_COEFF_0 */
-	{ 16388, 0x0000 },   /* R16388 - SOUNDSTAGE_ENABLES_1 */
-	{ 16389, 0x0000 },   /* R16389 - SOUNDSTAGE_ENABLES_0 */
-
-	{ 16896, 0x0002 },   /* R16896 - HDBASS_AI_1 */
-	{ 16897, 0xBD12 },   /* R16897 - HDBASS_AI_0 */
-	{ 16898, 0x007C },   /* R16898 - HDBASS_AR_1 */
-	{ 16899, 0x586C },   /* R16899 - HDBASS_AR_0 */
-	{ 16900, 0x0053 },   /* R16900 - HDBASS_B_1 */
-	{ 16901, 0x8121 },   /* R16901 - HDBASS_B_0 */
-	{ 16902, 0x003F },   /* R16902 - HDBASS_K_1 */
-	{ 16903, 0x8BD8 },   /* R16903 - HDBASS_K_0 */
-	{ 16904, 0x0032 },   /* R16904 - HDBASS_N1_1 */
-	{ 16905, 0xF52D },   /* R16905 - HDBASS_N1_0 */
-	{ 16906, 0x0065 },   /* R16906 - HDBASS_N2_1 */
-	{ 16907, 0xAC8C },   /* R16907 - HDBASS_N2_0 */
-	{ 16908, 0x006B },   /* R16908 - HDBASS_N3_1 */
-	{ 16909, 0xE087 },   /* R16909 - HDBASS_N3_0 */
-	{ 16910, 0x0072 },   /* R16910 - HDBASS_N4_1 */
-	{ 16911, 0x1483 },   /* R16911 - HDBASS_N4_0 */
-	{ 16912, 0x0072 },   /* R16912 - HDBASS_N5_1 */
-	{ 16913, 0x1483 },   /* R16913 - HDBASS_N5_0 */
-	{ 16914, 0x0043 },   /* R16914 - HDBASS_X1_1 */
-	{ 16915, 0x3525 },   /* R16915 - HDBASS_X1_0 */
-	{ 16916, 0x0006 },   /* R16916 - HDBASS_X2_1 */
-	{ 16917, 0x6A4A },   /* R16917 - HDBASS_X2_0 */
-	{ 16918, 0x0043 },   /* R16918 - HDBASS_X3_1 */
-	{ 16919, 0x6079 },   /* R16919 - HDBASS_X3_0 */
-	{ 16920, 0x0008 },   /* R16920 - HDBASS_ATK_1 */
-	{ 16921, 0x0000 },   /* R16921 - HDBASS_ATK_0 */
-	{ 16922, 0x0001 },   /* R16922 - HDBASS_DCY_1 */
-	{ 16923, 0x0000 },   /* R16923 - HDBASS_DCY_0 */
-	{ 16924, 0x0059 },   /* R16924 - HDBASS_PG_1 */
-	{ 16925, 0x999A },   /* R16925 - HDBASS_PG_0 */
-
-	{ 17048, 0x0083 },   /* R17408 - HPF_C_1 */
-	{ 17049, 0x98AD },   /* R17409 - HPF_C_0 */
-
-	{ 17920, 0x007F },   /* R17920 - ADCL_RETUNE_C1_1 */
-	{ 17921, 0xFFFF },   /* R17921 - ADCL_RETUNE_C1_0 */
-	{ 17922, 0x0000 },   /* R17922 - ADCL_RETUNE_C2_1 */
-	{ 17923, 0x0000 },   /* R17923 - ADCL_RETUNE_C2_0 */
-	{ 17924, 0x0000 },   /* R17924 - ADCL_RETUNE_C3_1 */
-	{ 17925, 0x0000 },   /* R17925 - ADCL_RETUNE_C3_0 */
-	{ 17926, 0x0000 },   /* R17926 - ADCL_RETUNE_C4_1 */
-	{ 17927, 0x0000 },   /* R17927 - ADCL_RETUNE_C4_0 */
-	{ 17928, 0x0000 },   /* R17928 - ADCL_RETUNE_C5_1 */
-	{ 17929, 0x0000 },   /* R17929 - ADCL_RETUNE_C5_0 */
-	{ 17930, 0x0000 },   /* R17930 - ADCL_RETUNE_C6_1 */
-	{ 17931, 0x0000 },   /* R17931 - ADCL_RETUNE_C6_0 */
-	{ 17932, 0x0000 },   /* R17932 - ADCL_RETUNE_C7_1 */
-	{ 17933, 0x0000 },   /* R17933 - ADCL_RETUNE_C7_0 */
-	{ 17934, 0x0000 },   /* R17934 - ADCL_RETUNE_C8_1 */
-	{ 17935, 0x0000 },   /* R17935 - ADCL_RETUNE_C8_0 */
-	{ 17936, 0x0000 },   /* R17936 - ADCL_RETUNE_C9_1 */
-	{ 17937, 0x0000 },   /* R17937 - ADCL_RETUNE_C9_0 */
-	{ 17938, 0x0000 },   /* R17938 - ADCL_RETUNE_C10_1 */
-	{ 17939, 0x0000 },   /* R17939 - ADCL_RETUNE_C10_0 */
-	{ 17940, 0x0000 },   /* R17940 - ADCL_RETUNE_C11_1 */
-	{ 17941, 0x0000 },   /* R17941 - ADCL_RETUNE_C11_0 */
-	{ 17942, 0x0000 },   /* R17942 - ADCL_RETUNE_C12_1 */
-	{ 17943, 0x0000 },   /* R17943 - ADCL_RETUNE_C12_0 */
-	{ 17944, 0x0000 },   /* R17944 - ADCL_RETUNE_C13_1 */
-	{ 17945, 0x0000 },   /* R17945 - ADCL_RETUNE_C13_0 */
-	{ 17946, 0x0000 },   /* R17946 - ADCL_RETUNE_C14_1 */
-	{ 17947, 0x0000 },   /* R17947 - ADCL_RETUNE_C14_0 */
-	{ 17948, 0x0000 },   /* R17948 - ADCL_RETUNE_C15_1 */
-	{ 17949, 0x0000 },   /* R17949 - ADCL_RETUNE_C15_0 */
-	{ 17950, 0x0000 },   /* R17950 - ADCL_RETUNE_C16_1 */
-	{ 17951, 0x0000 },   /* R17951 - ADCL_RETUNE_C16_0 */
-	{ 17952, 0x0000 },   /* R17952 - ADCL_RETUNE_C17_1 */
-	{ 17953, 0x0000 },   /* R17953 - ADCL_RETUNE_C17_0 */
-	{ 17954, 0x0000 },   /* R17954 - ADCL_RETUNE_C18_1 */
-	{ 17955, 0x0000 },   /* R17955 - ADCL_RETUNE_C18_0 */
-	{ 17956, 0x0000 },   /* R17956 - ADCL_RETUNE_C19_1 */
-	{ 17957, 0x0000 },   /* R17957 - ADCL_RETUNE_C19_0 */
-	{ 17958, 0x0000 },   /* R17958 - ADCL_RETUNE_C20_1 */
-	{ 17959, 0x0000 },   /* R17959 - ADCL_RETUNE_C20_0 */
-	{ 17960, 0x0000 },   /* R17960 - ADCL_RETUNE_C21_1 */
-	{ 17961, 0x0000 },   /* R17961 - ADCL_RETUNE_C21_0 */
-	{ 17962, 0x0000 },   /* R17962 - ADCL_RETUNE_C22_1 */
-	{ 17963, 0x0000 },   /* R17963 - ADCL_RETUNE_C22_0 */
-	{ 17964, 0x0000 },   /* R17964 - ADCL_RETUNE_C23_1 */
-	{ 17965, 0x0000 },   /* R17965 - ADCL_RETUNE_C23_0 */
-	{ 17966, 0x0000 },   /* R17966 - ADCL_RETUNE_C24_1 */
-	{ 17967, 0x0000 },   /* R17967 - ADCL_RETUNE_C24_0 */
-	{ 17968, 0x0000 },   /* R17968 - ADCL_RETUNE_C25_1 */
-	{ 17969, 0x0000 },   /* R17969 - ADCL_RETUNE_C25_0 */
-	{ 17970, 0x0000 },   /* R17970 - ADCL_RETUNE_C26_1 */
-	{ 17971, 0x0000 },   /* R17971 - ADCL_RETUNE_C26_0 */
-	{ 17972, 0x0000 },   /* R17972 - ADCL_RETUNE_C27_1 */
-	{ 17973, 0x0000 },   /* R17973 - ADCL_RETUNE_C27_0 */
-	{ 17974, 0x0000 },   /* R17974 - ADCL_RETUNE_C28_1 */
-	{ 17975, 0x0000 },   /* R17975 - ADCL_RETUNE_C28_0 */
-	{ 17976, 0x0000 },   /* R17976 - ADCL_RETUNE_C29_1 */
-	{ 17977, 0x0000 },   /* R17977 - ADCL_RETUNE_C29_0 */
-	{ 17978, 0x0000 },   /* R17978 - ADCL_RETUNE_C30_1 */
-	{ 17979, 0x0000 },   /* R17979 - ADCL_RETUNE_C30_0 */
-	{ 17980, 0x0000 },   /* R17980 - ADCL_RETUNE_C31_1 */
-	{ 17981, 0x0000 },   /* R17981 - ADCL_RETUNE_C31_0 */
-	{ 17982, 0x0000 },   /* R17982 - ADCL_RETUNE_C32_1 */
-	{ 17983, 0x0000 },   /* R17983 - ADCL_RETUNE_C32_0 */
-
-	{ 18432, 0x0020 },   /* R18432 - RETUNEADC_PG2_1 */
-	{ 18433, 0x0000 },   /* R18433 - RETUNEADC_PG2_0 */
-	{ 18434, 0x0040 },   /* R18434 - RETUNEADC_PG_1 */
-	{ 18435, 0x0000 },   /* R18435 - RETUNEADC_PG_0 */
-
-	{ 18944, 0x007F },   /* R18944 - ADCR_RETUNE_C1_1 */
-	{ 18945, 0xFFFF },   /* R18945 - ADCR_RETUNE_C1_0 */
-	{ 18946, 0x0000 },   /* R18946 - ADCR_RETUNE_C2_1 */
-	{ 18947, 0x0000 },   /* R18947 - ADCR_RETUNE_C2_0 */
-	{ 18948, 0x0000 },   /* R18948 - ADCR_RETUNE_C3_1 */
-	{ 18949, 0x0000 },   /* R18949 - ADCR_RETUNE_C3_0 */
-	{ 18950, 0x0000 },   /* R18950 - ADCR_RETUNE_C4_1 */
-	{ 18951, 0x0000 },   /* R18951 - ADCR_RETUNE_C4_0 */
-	{ 18952, 0x0000 },   /* R18952 - ADCR_RETUNE_C5_1 */
-	{ 18953, 0x0000 },   /* R18953 - ADCR_RETUNE_C5_0 */
-	{ 18954, 0x0000 },   /* R18954 - ADCR_RETUNE_C6_1 */
-	{ 18955, 0x0000 },   /* R18955 - ADCR_RETUNE_C6_0 */
-	{ 18956, 0x0000 },   /* R18956 - ADCR_RETUNE_C7_1 */
-	{ 18957, 0x0000 },   /* R18957 - ADCR_RETUNE_C7_0 */
-	{ 18958, 0x0000 },   /* R18958 - ADCR_RETUNE_C8_1 */
-	{ 18959, 0x0000 },   /* R18959 - ADCR_RETUNE_C8_0 */
-	{ 18960, 0x0000 },   /* R18960 - ADCR_RETUNE_C9_1 */
-	{ 18961, 0x0000 },   /* R18961 - ADCR_RETUNE_C9_0 */
-	{ 18962, 0x0000 },   /* R18962 - ADCR_RETUNE_C10_1 */
-	{ 18963, 0x0000 },   /* R18963 - ADCR_RETUNE_C10_0 */
-	{ 18964, 0x0000 },   /* R18964 - ADCR_RETUNE_C11_1 */
-	{ 18965, 0x0000 },   /* R18965 - ADCR_RETUNE_C11_0 */
-	{ 18966, 0x0000 },   /* R18966 - ADCR_RETUNE_C12_1 */
-	{ 18967, 0x0000 },   /* R18967 - ADCR_RETUNE_C12_0 */
-	{ 18968, 0x0000 },   /* R18968 - ADCR_RETUNE_C13_1 */
-	{ 18969, 0x0000 },   /* R18969 - ADCR_RETUNE_C13_0 */
-	{ 18970, 0x0000 },   /* R18970 - ADCR_RETUNE_C14_1 */
-	{ 18971, 0x0000 },   /* R18971 - ADCR_RETUNE_C14_0 */
-	{ 18972, 0x0000 },   /* R18972 - ADCR_RETUNE_C15_1 */
-	{ 18973, 0x0000 },   /* R18973 - ADCR_RETUNE_C15_0 */
-	{ 18974, 0x0000 },   /* R18974 - ADCR_RETUNE_C16_1 */
-	{ 18975, 0x0000 },   /* R18975 - ADCR_RETUNE_C16_0 */
-	{ 18976, 0x0000 },   /* R18976 - ADCR_RETUNE_C17_1 */
-	{ 18977, 0x0000 },   /* R18977 - ADCR_RETUNE_C17_0 */
-	{ 18978, 0x0000 },   /* R18978 - ADCR_RETUNE_C18_1 */
-	{ 18979, 0x0000 },   /* R18979 - ADCR_RETUNE_C18_0 */
-	{ 18980, 0x0000 },   /* R18980 - ADCR_RETUNE_C19_1 */
-	{ 18981, 0x0000 },   /* R18981 - ADCR_RETUNE_C19_0 */
-	{ 18982, 0x0000 },   /* R18982 - ADCR_RETUNE_C20_1 */
-	{ 18983, 0x0000 },   /* R18983 - ADCR_RETUNE_C20_0 */
-	{ 18984, 0x0000 },   /* R18984 - ADCR_RETUNE_C21_1 */
-	{ 18985, 0x0000 },   /* R18985 - ADCR_RETUNE_C21_0 */
-	{ 18986, 0x0000 },   /* R18986 - ADCR_RETUNE_C22_1 */
-	{ 18987, 0x0000 },   /* R18987 - ADCR_RETUNE_C22_0 */
-	{ 18988, 0x0000 },   /* R18988 - ADCR_RETUNE_C23_1 */
-	{ 18989, 0x0000 },   /* R18989 - ADCR_RETUNE_C23_0 */
-	{ 18990, 0x0000 },   /* R18990 - ADCR_RETUNE_C24_1 */
-	{ 18991, 0x0000 },   /* R18991 - ADCR_RETUNE_C24_0 */
-	{ 18992, 0x0000 },   /* R18992 - ADCR_RETUNE_C25_1 */
-	{ 18993, 0x0000 },   /* R18993 - ADCR_RETUNE_C25_0 */
-	{ 18994, 0x0000 },   /* R18994 - ADCR_RETUNE_C26_1 */
-	{ 18995, 0x0000 },   /* R18995 - ADCR_RETUNE_C26_0 */
-	{ 18996, 0x0000 },   /* R18996 - ADCR_RETUNE_C27_1 */
-	{ 18997, 0x0000 },   /* R18997 - ADCR_RETUNE_C27_0 */
-	{ 18998, 0x0000 },   /* R18998 - ADCR_RETUNE_C28_1 */
-	{ 18999, 0x0000 },   /* R18999 - ADCR_RETUNE_C28_0 */
-	{ 19000, 0x0000 },   /* R19000 - ADCR_RETUNE_C29_1 */
-	{ 19001, 0x0000 },   /* R19001 - ADCR_RETUNE_C29_0 */
-	{ 19002, 0x0000 },   /* R19002 - ADCR_RETUNE_C30_1 */
-	{ 19003, 0x0000 },   /* R19003 - ADCR_RETUNE_C30_0 */
-	{ 19004, 0x0000 },   /* R19004 - ADCR_RETUNE_C31_1 */
-	{ 19005, 0x0000 },   /* R19005 - ADCR_RETUNE_C31_0 */
-	{ 19006, 0x0000 },   /* R19006 - ADCR_RETUNE_C32_1 */
-	{ 19007, 0x0000 },   /* R19007 - ADCR_RETUNE_C32_0 */
-
-	{ 19456, 0x007F },   /* R19456 - DACL_RETUNE_C1_1 */
-	{ 19457, 0xFFFF },   /* R19457 - DACL_RETUNE_C1_0 */
-	{ 19458, 0x0000 },   /* R19458 - DACL_RETUNE_C2_1 */
-	{ 19459, 0x0000 },   /* R19459 - DACL_RETUNE_C2_0 */
-	{ 19460, 0x0000 },   /* R19460 - DACL_RETUNE_C3_1 */
-	{ 19461, 0x0000 },   /* R19461 - DACL_RETUNE_C3_0 */
-	{ 19462, 0x0000 },   /* R19462 - DACL_RETUNE_C4_1 */
-	{ 19463, 0x0000 },   /* R19463 - DACL_RETUNE_C4_0 */
-	{ 19464, 0x0000 },   /* R19464 - DACL_RETUNE_C5_1 */
-	{ 19465, 0x0000 },   /* R19465 - DACL_RETUNE_C5_0 */
-	{ 19466, 0x0000 },   /* R19466 - DACL_RETUNE_C6_1 */
-	{ 19467, 0x0000 },   /* R19467 - DACL_RETUNE_C6_0 */
-	{ 19468, 0x0000 },   /* R19468 - DACL_RETUNE_C7_1 */
-	{ 19469, 0x0000 },   /* R19469 - DACL_RETUNE_C7_0 */
-	{ 19470, 0x0000 },   /* R19470 - DACL_RETUNE_C8_1 */
-	{ 19471, 0x0000 },   /* R19471 - DACL_RETUNE_C8_0 */
-	{ 19472, 0x0000 },   /* R19472 - DACL_RETUNE_C9_1 */
-	{ 19473, 0x0000 },   /* R19473 - DACL_RETUNE_C9_0 */
-	{ 19474, 0x0000 },   /* R19474 - DACL_RETUNE_C10_1 */
-	{ 19475, 0x0000 },   /* R19475 - DACL_RETUNE_C10_0 */
-	{ 19476, 0x0000 },   /* R19476 - DACL_RETUNE_C11_1 */
-	{ 19477, 0x0000 },   /* R19477 - DACL_RETUNE_C11_0 */
-	{ 19478, 0x0000 },   /* R19478 - DACL_RETUNE_C12_1 */
-	{ 19479, 0x0000 },   /* R19479 - DACL_RETUNE_C12_0 */
-	{ 19480, 0x0000 },   /* R19480 - DACL_RETUNE_C13_1 */
-	{ 19481, 0x0000 },   /* R19481 - DACL_RETUNE_C13_0 */
-	{ 19482, 0x0000 },   /* R19482 - DACL_RETUNE_C14_1 */
-	{ 19483, 0x0000 },   /* R19483 - DACL_RETUNE_C14_0 */
-	{ 19484, 0x0000 },   /* R19484 - DACL_RETUNE_C15_1 */
-	{ 19485, 0x0000 },   /* R19485 - DACL_RETUNE_C15_0 */
-	{ 19486, 0x0000 },   /* R19486 - DACL_RETUNE_C16_1 */
-	{ 19487, 0x0000 },   /* R19487 - DACL_RETUNE_C16_0 */
-	{ 19488, 0x0000 },   /* R19488 - DACL_RETUNE_C17_1 */
-	{ 19489, 0x0000 },   /* R19489 - DACL_RETUNE_C17_0 */
-	{ 19490, 0x0000 },   /* R19490 - DACL_RETUNE_C18_1 */
-	{ 19491, 0x0000 },   /* R19491 - DACL_RETUNE_C18_0 */
-	{ 19492, 0x0000 },   /* R19492 - DACL_RETUNE_C19_1 */
-	{ 19493, 0x0000 },   /* R19493 - DACL_RETUNE_C19_0 */
-	{ 19494, 0x0000 },   /* R19494 - DACL_RETUNE_C20_1 */
-	{ 19495, 0x0000 },   /* R19495 - DACL_RETUNE_C20_0 */
-	{ 19496, 0x0000 },   /* R19496 - DACL_RETUNE_C21_1 */
-	{ 19497, 0x0000 },   /* R19497 - DACL_RETUNE_C21_0 */
-	{ 19498, 0x0000 },   /* R19498 - DACL_RETUNE_C22_1 */
-	{ 19499, 0x0000 },   /* R19499 - DACL_RETUNE_C22_0 */
-	{ 19500, 0x0000 },   /* R19500 - DACL_RETUNE_C23_1 */
-	{ 19501, 0x0000 },   /* R19501 - DACL_RETUNE_C23_0 */
-	{ 19502, 0x0000 },   /* R19502 - DACL_RETUNE_C24_1 */
-	{ 19503, 0x0000 },   /* R19503 - DACL_RETUNE_C24_0 */
-	{ 19504, 0x0000 },   /* R19504 - DACL_RETUNE_C25_1 */
-	{ 19505, 0x0000 },   /* R19505 - DACL_RETUNE_C25_0 */
-	{ 19506, 0x0000 },   /* R19506 - DACL_RETUNE_C26_1 */
-	{ 19507, 0x0000 },   /* R19507 - DACL_RETUNE_C26_0 */
-	{ 19508, 0x0000 },   /* R19508 - DACL_RETUNE_C27_1 */
-	{ 19509, 0x0000 },   /* R19509 - DACL_RETUNE_C27_0 */
-	{ 19510, 0x0000 },   /* R19510 - DACL_RETUNE_C28_1 */
-	{ 19511, 0x0000 },   /* R19511 - DACL_RETUNE_C28_0 */
-	{ 19512, 0x0000 },   /* R19512 - DACL_RETUNE_C29_1 */
-	{ 19513, 0x0000 },   /* R19513 - DACL_RETUNE_C29_0 */
-	{ 19514, 0x0000 },   /* R19514 - DACL_RETUNE_C30_1 */
-	{ 19515, 0x0000 },   /* R19515 - DACL_RETUNE_C30_0 */
-	{ 19516, 0x0000 },   /* R19516 - DACL_RETUNE_C31_1 */
-	{ 19517, 0x0000 },   /* R19517 - DACL_RETUNE_C31_0 */
-	{ 19518, 0x0000 },   /* R19518 - DACL_RETUNE_C32_1 */
-	{ 19519, 0x0000 },   /* R19519 - DACL_RETUNE_C32_0 */
-
-	{ 19968, 0x0020 },   /* R19968 - RETUNEDAC_PG2_1 */
-	{ 19969, 0x0000 },   /* R19969 - RETUNEDAC_PG2_0 */
-	{ 19970, 0x0040 },   /* R19970 - RETUNEDAC_PG_1 */
-	{ 19971, 0x0000 },   /* R19971 - RETUNEDAC_PG_0 */
-
-	{ 20480, 0x007F },   /* R20480 - DACR_RETUNE_C1_1 */
-	{ 20481, 0xFFFF },   /* R20481 - DACR_RETUNE_C1_0 */
-	{ 20482, 0x0000 },   /* R20482 - DACR_RETUNE_C2_1 */
-	{ 20483, 0x0000 },   /* R20483 - DACR_RETUNE_C2_0 */
-	{ 20484, 0x0000 },   /* R20484 - DACR_RETUNE_C3_1 */
-	{ 20485, 0x0000 },   /* R20485 - DACR_RETUNE_C3_0 */
-	{ 20486, 0x0000 },   /* R20486 - DACR_RETUNE_C4_1 */
-	{ 20487, 0x0000 },   /* R20487 - DACR_RETUNE_C4_0 */
-	{ 20488, 0x0000 },   /* R20488 - DACR_RETUNE_C5_1 */
-	{ 20489, 0x0000 },   /* R20489 - DACR_RETUNE_C5_0 */
-	{ 20490, 0x0000 },   /* R20490 - DACR_RETUNE_C6_1 */
-	{ 20491, 0x0000 },   /* R20491 - DACR_RETUNE_C6_0 */
-	{ 20492, 0x0000 },   /* R20492 - DACR_RETUNE_C7_1 */
-	{ 20493, 0x0000 },   /* R20493 - DACR_RETUNE_C7_0 */
-	{ 20494, 0x0000 },   /* R20494 - DACR_RETUNE_C8_1 */
-	{ 20495, 0x0000 },   /* R20495 - DACR_RETUNE_C8_0 */
-	{ 20496, 0x0000 },   /* R20496 - DACR_RETUNE_C9_1 */
-	{ 20497, 0x0000 },   /* R20497 - DACR_RETUNE_C9_0 */
-	{ 20498, 0x0000 },   /* R20498 - DACR_RETUNE_C10_1 */
-	{ 20499, 0x0000 },   /* R20499 - DACR_RETUNE_C10_0 */
-	{ 20500, 0x0000 },   /* R20500 - DACR_RETUNE_C11_1 */
-	{ 20501, 0x0000 },   /* R20501 - DACR_RETUNE_C11_0 */
-	{ 20502, 0x0000 },   /* R20502 - DACR_RETUNE_C12_1 */
-	{ 20503, 0x0000 },   /* R20503 - DACR_RETUNE_C12_0 */
-	{ 20504, 0x0000 },   /* R20504 - DACR_RETUNE_C13_1 */
-	{ 20505, 0x0000 },   /* R20505 - DACR_RETUNE_C13_0 */
-	{ 20506, 0x0000 },   /* R20506 - DACR_RETUNE_C14_1 */
-	{ 20507, 0x0000 },   /* R20507 - DACR_RETUNE_C14_0 */
-	{ 20508, 0x0000 },   /* R20508 - DACR_RETUNE_C15_1 */
-	{ 20509, 0x0000 },   /* R20509 - DACR_RETUNE_C15_0 */
-	{ 20510, 0x0000 },   /* R20510 - DACR_RETUNE_C16_1 */
-	{ 20511, 0x0000 },   /* R20511 - DACR_RETUNE_C16_0 */
-	{ 20512, 0x0000 },   /* R20512 - DACR_RETUNE_C17_1 */
-	{ 20513, 0x0000 },   /* R20513 - DACR_RETUNE_C17_0 */
-	{ 20514, 0x0000 },   /* R20514 - DACR_RETUNE_C18_1 */
-	{ 20515, 0x0000 },   /* R20515 - DACR_RETUNE_C18_0 */
-	{ 20516, 0x0000 },   /* R20516 - DACR_RETUNE_C19_1 */
-	{ 20517, 0x0000 },   /* R20517 - DACR_RETUNE_C19_0 */
-	{ 20518, 0x0000 },   /* R20518 - DACR_RETUNE_C20_1 */
-	{ 20519, 0x0000 },   /* R20519 - DACR_RETUNE_C20_0 */
-	{ 20520, 0x0000 },   /* R20520 - DACR_RETUNE_C21_1 */
-	{ 20521, 0x0000 },   /* R20521 - DACR_RETUNE_C21_0 */
-	{ 20522, 0x0000 },   /* R20522 - DACR_RETUNE_C22_1 */
-	{ 20523, 0x0000 },   /* R20523 - DACR_RETUNE_C22_0 */
-	{ 20524, 0x0000 },   /* R20524 - DACR_RETUNE_C23_1 */
-	{ 20525, 0x0000 },   /* R20525 - DACR_RETUNE_C23_0 */
-	{ 20526, 0x0000 },   /* R20526 - DACR_RETUNE_C24_1 */
-	{ 20527, 0x0000 },   /* R20527 - DACR_RETUNE_C24_0 */
-	{ 20528, 0x0000 },   /* R20528 - DACR_RETUNE_C25_1 */
-	{ 20529, 0x0000 },   /* R20529 - DACR_RETUNE_C25_0 */
-	{ 20530, 0x0000 },   /* R20530 - DACR_RETUNE_C26_1 */
-	{ 20531, 0x0000 },   /* R20531 - DACR_RETUNE_C26_0 */
-	{ 20532, 0x0000 },   /* R20532 - DACR_RETUNE_C27_1 */
-	{ 20533, 0x0000 },   /* R20533 - DACR_RETUNE_C27_0 */
-	{ 20534, 0x0000 },   /* R20534 - DACR_RETUNE_C28_1 */
-	{ 20535, 0x0000 },   /* R20535 - DACR_RETUNE_C28_0 */
-	{ 20536, 0x0000 },   /* R20536 - DACR_RETUNE_C29_1 */
-	{ 20537, 0x0000 },   /* R20537 - DACR_RETUNE_C29_0 */
-	{ 20538, 0x0000 },   /* R20538 - DACR_RETUNE_C30_1 */
-	{ 20539, 0x0000 },   /* R20539 - DACR_RETUNE_C30_0 */
-	{ 20540, 0x0000 },   /* R20540 - DACR_RETUNE_C31_1 */
-	{ 20541, 0x0000 },   /* R20541 - DACR_RETUNE_C31_0 */
-	{ 20542, 0x0000 },   /* R20542 - DACR_RETUNE_C32_1 */
-	{ 20543, 0x0000 },   /* R20543 - DACR_RETUNE_C32_0 */
-
-	{ 20992, 0x008C },   /* R20992 - VSS_XHD2_1 */
-	{ 20993, 0x0200 },   /* R20993 - VSS_XHD2_0 */
-	{ 20994, 0x0035 },   /* R20994 - VSS_XHD3_1 */
-	{ 20995, 0x0700 },   /* R20995 - VSS_XHD3_0 */
-	{ 20996, 0x003A },   /* R20996 - VSS_XHN1_1 */
-	{ 20997, 0x4100 },   /* R20997 - VSS_XHN1_0 */
-	{ 20998, 0x008B },   /* R20998 - VSS_XHN2_1 */
-	{ 20999, 0x7D00 },   /* R20999 - VSS_XHN2_0 */
-	{ 21000, 0x003A },   /* R21000 - VSS_XHN3_1 */
-	{ 21001, 0x4100 },   /* R21001 - VSS_XHN3_0 */
-	{ 21002, 0x008C },   /* R21002 - VSS_XLA_1 */
-	{ 21003, 0xFEE8 },   /* R21003 - VSS_XLA_0 */
-	{ 21004, 0x0078 },   /* R21004 - VSS_XLB_1 */
-	{ 21005, 0x0000 },   /* R21005 - VSS_XLB_0 */
-	{ 21006, 0x003F },   /* R21006 - VSS_XLG_1 */
-	{ 21007, 0xB260 },   /* R21007 - VSS_XLG_0 */
-	{ 21008, 0x002D },   /* R21008 - VSS_PG2_1 */
-	{ 21009, 0x1818 },   /* R21009 - VSS_PG2_0 */
-	{ 21010, 0x0020 },   /* R21010 - VSS_PG_1 */
-	{ 21011, 0x0000 },   /* R21011 - VSS_PG_0 */
-	{ 21012, 0x00F1 },   /* R21012 - VSS_XTD1_1 */
-	{ 21013, 0x8340 },   /* R21013 - VSS_XTD1_0 */
-	{ 21014, 0x00FB },   /* R21014 - VSS_XTD2_1 */
-	{ 21015, 0x8300 },   /* R21015 - VSS_XTD2_0 */
-	{ 21016, 0x00EE },   /* R21016 - VSS_XTD3_1 */
-	{ 21017, 0xAEC0 },   /* R21017 - VSS_XTD3_0 */
-	{ 21018, 0x00FB },   /* R21018 - VSS_XTD4_1 */
-	{ 21019, 0xAC40 },   /* R21019 - VSS_XTD4_0 */
-	{ 21020, 0x00F1 },   /* R21020 - VSS_XTD5_1 */
-	{ 21021, 0x7F80 },   /* R21021 - VSS_XTD5_0 */
-	{ 21022, 0x00F4 },   /* R21022 - VSS_XTD6_1 */
-	{ 21023, 0x3B40 },   /* R21023 - VSS_XTD6_0 */
-	{ 21024, 0x00F5 },   /* R21024 - VSS_XTD7_1 */
-	{ 21025, 0xFB00 },   /* R21025 - VSS_XTD7_0 */
-	{ 21026, 0x00EA },   /* R21026 - VSS_XTD8_1 */
-	{ 21027, 0x10C0 },   /* R21027 - VSS_XTD8_0 */
-	{ 21028, 0x00FC },   /* R21028 - VSS_XTD9_1 */
-	{ 21029, 0xC580 },   /* R21029 - VSS_XTD9_0 */
-	{ 21030, 0x00E2 },   /* R21030 - VSS_XTD10_1 */
-	{ 21031, 0x75C0 },   /* R21031 - VSS_XTD10_0 */
-	{ 21032, 0x0004 },   /* R21032 - VSS_XTD11_1 */
-	{ 21033, 0xB480 },   /* R21033 - VSS_XTD11_0 */
-	{ 21034, 0x00D4 },   /* R21034 - VSS_XTD12_1 */
-	{ 21035, 0xF980 },   /* R21035 - VSS_XTD12_0 */
-	{ 21036, 0x0004 },   /* R21036 - VSS_XTD13_1 */
-	{ 21037, 0x9140 },   /* R21037 - VSS_XTD13_0 */
-	{ 21038, 0x00D8 },   /* R21038 - VSS_XTD14_1 */
-	{ 21039, 0xA480 },   /* R21039 - VSS_XTD14_0 */
-	{ 21040, 0x0002 },   /* R21040 - VSS_XTD15_1 */
-	{ 21041, 0x3DC0 },   /* R21041 - VSS_XTD15_0 */
-	{ 21042, 0x00CF },   /* R21042 - VSS_XTD16_1 */
-	{ 21043, 0x7A80 },   /* R21043 - VSS_XTD16_0 */
-	{ 21044, 0x00DC },   /* R21044 - VSS_XTD17_1 */
-	{ 21045, 0x0600 },   /* R21045 - VSS_XTD17_0 */
-	{ 21046, 0x00F2 },   /* R21046 - VSS_XTD18_1 */
-	{ 21047, 0xDAC0 },   /* R21047 - VSS_XTD18_0 */
-	{ 21048, 0x00BA },   /* R21048 - VSS_XTD19_1 */
-	{ 21049, 0xF340 },   /* R21049 - VSS_XTD19_0 */
-	{ 21050, 0x000A },   /* R21050 - VSS_XTD20_1 */
-	{ 21051, 0x7940 },   /* R21051 - VSS_XTD20_0 */
-	{ 21052, 0x001C },   /* R21052 - VSS_XTD21_1 */
-	{ 21053, 0x0680 },   /* R21053 - VSS_XTD21_0 */
-	{ 21054, 0x00FD },   /* R21054 - VSS_XTD22_1 */
-	{ 21055, 0x2D00 },   /* R21055 - VSS_XTD22_0 */
-	{ 21056, 0x001C },   /* R21056 - VSS_XTD23_1 */
-	{ 21057, 0xE840 },   /* R21057 - VSS_XTD23_0 */
-	{ 21058, 0x000D },   /* R21058 - VSS_XTD24_1 */
-	{ 21059, 0xDC40 },   /* R21059 - VSS_XTD24_0 */
-	{ 21060, 0x00FC },   /* R21060 - VSS_XTD25_1 */
-	{ 21061, 0x9D00 },   /* R21061 - VSS_XTD25_0 */
-	{ 21062, 0x0009 },   /* R21062 - VSS_XTD26_1 */
-	{ 21063, 0x5580 },   /* R21063 - VSS_XTD26_0 */
-	{ 21064, 0x00FE },   /* R21064 - VSS_XTD27_1 */
-	{ 21065, 0x7E80 },   /* R21065 - VSS_XTD27_0 */
-	{ 21066, 0x000E },   /* R21066 - VSS_XTD28_1 */
-	{ 21067, 0xAB40 },   /* R21067 - VSS_XTD28_0 */
-	{ 21068, 0x00F9 },   /* R21068 - VSS_XTD29_1 */
-	{ 21069, 0x9880 },   /* R21069 - VSS_XTD29_0 */
-	{ 21070, 0x0009 },   /* R21070 - VSS_XTD30_1 */
-	{ 21071, 0x87C0 },   /* R21071 - VSS_XTD30_0 */
-	{ 21072, 0x00FD },   /* R21072 - VSS_XTD31_1 */
-	{ 21073, 0x2C40 },   /* R21073 - VSS_XTD31_0 */
-	{ 21074, 0x0009 },   /* R21074 - VSS_XTD32_1 */
-	{ 21075, 0x4800 },   /* R21075 - VSS_XTD32_0 */
-	{ 21076, 0x0003 },   /* R21076 - VSS_XTS1_1 */
-	{ 21077, 0x5F40 },   /* R21077 - VSS_XTS1_0 */
-	{ 21078, 0x0000 },   /* R21078 - VSS_XTS2_1 */
-	{ 21079, 0x8700 },   /* R21079 - VSS_XTS2_0 */
-	{ 21080, 0x00FA },   /* R21080 - VSS_XTS3_1 */
-	{ 21081, 0xE4C0 },   /* R21081 - VSS_XTS3_0 */
-	{ 21082, 0x0000 },   /* R21082 - VSS_XTS4_1 */
-	{ 21083, 0x0B40 },   /* R21083 - VSS_XTS4_0 */
-	{ 21084, 0x0004 },   /* R21084 - VSS_XTS5_1 */
-	{ 21085, 0xE180 },   /* R21085 - VSS_XTS5_0 */
-	{ 21086, 0x0001 },   /* R21086 - VSS_XTS6_1 */
-	{ 21087, 0x1F40 },   /* R21087 - VSS_XTS6_0 */
-	{ 21088, 0x00F8 },   /* R21088 - VSS_XTS7_1 */
-	{ 21089, 0xB000 },   /* R21089 - VSS_XTS7_0 */
-	{ 21090, 0x00FB },   /* R21090 - VSS_XTS8_1 */
-	{ 21091, 0xCBC0 },   /* R21091 - VSS_XTS8_0 */
-	{ 21092, 0x0004 },   /* R21092 - VSS_XTS9_1 */
-	{ 21093, 0xF380 },   /* R21093 - VSS_XTS9_0 */
-	{ 21094, 0x0007 },   /* R21094 - VSS_XTS10_1 */
-	{ 21095, 0xDF40 },   /* R21095 - VSS_XTS10_0 */
-	{ 21096, 0x00FF },   /* R21096 - VSS_XTS11_1 */
-	{ 21097, 0x0700 },   /* R21097 - VSS_XTS11_0 */
-	{ 21098, 0x00EF },   /* R21098 - VSS_XTS12_1 */
-	{ 21099, 0xD700 },   /* R21099 - VSS_XTS12_0 */
-	{ 21100, 0x00FB },   /* R21100 - VSS_XTS13_1 */
-	{ 21101, 0xAF40 },   /* R21101 - VSS_XTS13_0 */
-	{ 21102, 0x0010 },   /* R21102 - VSS_XTS14_1 */
-	{ 21103, 0x8A80 },   /* R21103 - VSS_XTS14_0 */
-	{ 21104, 0x0011 },   /* R21104 - VSS_XTS15_1 */
-	{ 21105, 0x07C0 },   /* R21105 - VSS_XTS15_0 */
-	{ 21106, 0x00E0 },   /* R21106 - VSS_XTS16_1 */
-	{ 21107, 0x0800 },   /* R21107 - VSS_XTS16_0 */
-	{ 21108, 0x00D2 },   /* R21108 - VSS_XTS17_1 */
-	{ 21109, 0x7600 },   /* R21109 - VSS_XTS17_0 */
-	{ 21110, 0x0020 },   /* R21110 - VSS_XTS18_1 */
-	{ 21111, 0xCF40 },   /* R21111 - VSS_XTS18_0 */
-	{ 21112, 0x0030 },   /* R21112 - VSS_XTS19_1 */
-	{ 21113, 0x2340 },   /* R21113 - VSS_XTS19_0 */
-	{ 21114, 0x00FD },   /* R21114 - VSS_XTS20_1 */
-	{ 21115, 0x69C0 },   /* R21115 - VSS_XTS20_0 */
-	{ 21116, 0x0028 },   /* R21116 - VSS_XTS21_1 */
-	{ 21117, 0x3500 },   /* R21117 - VSS_XTS21_0 */
-	{ 21118, 0x0006 },   /* R21118 - VSS_XTS22_1 */
-	{ 21119, 0x3300 },   /* R21119 - VSS_XTS22_0 */
-	{ 21120, 0x00D9 },   /* R21120 - VSS_XTS23_1 */
-	{ 21121, 0xF6C0 },   /* R21121 - VSS_XTS23_0 */
-	{ 21122, 0x00F3 },   /* R21122 - VSS_XTS24_1 */
-	{ 21123, 0x3340 },   /* R21123 - VSS_XTS24_0 */
-	{ 21124, 0x000F },   /* R21124 - VSS_XTS25_1 */
-	{ 21125, 0x4200 },   /* R21125 - VSS_XTS25_0 */
-	{ 21126, 0x0004 },   /* R21126 - VSS_XTS26_1 */
-	{ 21127, 0x0C80 },   /* R21127 - VSS_XTS26_0 */
-	{ 21128, 0x00FB },   /* R21128 - VSS_XTS27_1 */
-	{ 21129, 0x3F80 },   /* R21129 - VSS_XTS27_0 */
-	{ 21130, 0x00F7 },   /* R21130 - VSS_XTS28_1 */
-	{ 21131, 0x57C0 },   /* R21131 - VSS_XTS28_0 */
-	{ 21132, 0x0003 },   /* R21132 - VSS_XTS29_1 */
-	{ 21133, 0x5400 },   /* R21133 - VSS_XTS29_0 */
-	{ 21134, 0x0000 },   /* R21134 - VSS_XTS30_1 */
-	{ 21135, 0xC6C0 },   /* R21135 - VSS_XTS30_0 */
-	{ 21136, 0x0003 },   /* R21136 - VSS_XTS31_1 */
-	{ 21137, 0x12C0 },   /* R21137 - VSS_XTS31_0 */
-	{ 21138, 0x00FD },   /* R21138 - VSS_XTS32_1 */
-	{ 21139, 0x8580 },   /* R21139 - VSS_XTS32_0 */
->>>>>>> e816b57a
 };
 
 static bool wm8962_volatile_register(struct device *dev, unsigned int reg)
@@ -3641,68 +1820,6 @@
 	       4, 1, 0, inmix_tlv),
 };
 
-<<<<<<< HEAD
-static int sysclk_event(struct snd_soc_dapm_widget *w,
-			struct snd_kcontrol *kcontrol, int event)
-{
-	struct snd_soc_codec *codec = w->codec;
-	struct wm8962_priv *wm8962 = snd_soc_codec_get_drvdata(codec);
-	unsigned long timeout;
-	int src;
-	int fll;
-
-	/* Ignore attempts to run the event during startup */
-	if (codec->dapm.bias_level == SND_SOC_BIAS_OFF)
-		return 0;
-
-	src = snd_soc_read(codec, WM8962_CLOCKING2) & WM8962_SYSCLK_SRC_MASK;
-
-	switch (src) {
-	case 0:      /* MCLK */
-		fll = 0;
-		break;
-	case 0x200:  /* FLL */
-		fll = 1;
-		break;
-	default:
-		dev_err(codec->dev, "Unknown SYSCLK source %x\n", src);
-		return -EINVAL;
-	}
-
-	switch (event) {
-	case SND_SOC_DAPM_PRE_PMU:
-		if (fll) {
-			try_wait_for_completion(&wm8962->fll_lock);
-
-			snd_soc_update_bits(codec, WM8962_FLL_CONTROL_1,
-					    WM8962_FLL_ENA, WM8962_FLL_ENA);
-
-			timeout = msecs_to_jiffies(5);
-			timeout = wait_for_completion_timeout(&wm8962->fll_lock,
-							      timeout);
-
-			if (wm8962->irq && timeout == 0)
-				dev_err(codec->dev,
-					"Timed out starting FLL\n");
-		}
-		break;
-
-	case SND_SOC_DAPM_POST_PMD:
-		if (fll)
-			snd_soc_update_bits(codec, WM8962_FLL_CONTROL_1,
-					    WM8962_FLL_ENA, 0);
-		break;
-
-	default:
-		BUG();
-		return -EINVAL;
-	}
-
-	return 0;
-}
-
-=======
->>>>>>> e816b57a
 static int cp_event(struct snd_soc_dapm_widget *w,
 		    struct snd_kcontrol *kcontrol, int event)
 {
@@ -4368,37 +2485,6 @@
 		break;
 
 	case SND_SOC_BIAS_STANDBY:
-<<<<<<< HEAD
-		if (codec->dapm.bias_level == SND_SOC_BIAS_OFF) {
-			ret = regulator_bulk_enable(ARRAY_SIZE(wm8962->supplies),
-						    wm8962->supplies);
-			if (ret != 0) {
-				dev_err(codec->dev,
-					"Failed to enable supplies: %d\n",
-					ret);
-				return ret;
-			}
-
-			regcache_cache_only(wm8962->regmap, false);
-			regcache_sync(wm8962->regmap);
-
-			snd_soc_update_bits(codec, WM8962_ANTI_POP,
-					    WM8962_STARTUP_BIAS_ENA |
-					    WM8962_VMID_BUF_ENA,
-					    WM8962_STARTUP_BIAS_ENA |
-					    WM8962_VMID_BUF_ENA);
-
-			/* Bias enable at 2*50k for ramp */
-			snd_soc_update_bits(codec, WM8962_PWR_MGMT_1,
-					    WM8962_VMID_SEL_MASK |
-					    WM8962_BIAS_ENA,
-					    WM8962_BIAS_ENA | 0x180);
-
-			msleep(5);
-		}
-
-=======
->>>>>>> e816b57a
 		/* VMID 2*250k */
 		snd_soc_update_bits(codec, WM8962_PWR_MGMT_1,
 				    WM8962_VMID_SEL_MASK, 0x100);
@@ -4693,12 +2779,7 @@
 	struct _fll_div fll_div;
 	unsigned long timeout;
 	int ret;
-<<<<<<< HEAD
-	int fll1 = snd_soc_read(codec, WM8962_FLL_CONTROL_1) & WM8962_FLL_ENA;
-	int sysclk = snd_soc_read(codec, WM8962_CLOCKING2) & WM8962_SYSCLK_ENA;
-=======
 	int fll1 = 0;
->>>>>>> e816b57a
 
 	/* Any change? */
 	if (source == wm8962->fll_src && Fref == wm8962->fll_fref &&
@@ -4764,12 +2845,7 @@
 
 	try_wait_for_completion(&wm8962->fll_lock);
 
-<<<<<<< HEAD
-	if (sysclk)
-		fll1 |= WM8962_FLL_ENA;
-=======
 	pm_runtime_get_sync(codec->dev);
->>>>>>> e816b57a
 
 	snd_soc_update_bits(codec, WM8962_FLL_CONTROL_1,
 			    WM8962_FLL_FRAC | WM8962_FLL_REFCLK_SRC_MASK |
@@ -5467,22 +3543,11 @@
 	return 0;
 }
 
-static int wm8962_soc_volatile(struct snd_soc_codec *codec,
-			       unsigned int reg)
-{
-	return true;
-}
-
-
 static struct snd_soc_codec_driver soc_codec_dev_wm8962 = {
 	.probe =	wm8962_probe,
 	.remove =	wm8962_remove,
 	.set_bias_level = wm8962_set_bias_level,
 	.set_pll = wm8962_set_fll,
-<<<<<<< HEAD
-	.reg_cache_size	= WM8962_MAX_REGISTER,
-	.volatile_register = wm8962_soc_volatile,
-=======
 	.idle_bias_off = true,
 };
 
@@ -5491,7 +3556,6 @@
 	{ 0xfd, 0x1 },
 	{ 0xcc, 0x40 },
 	{ 0xfd, 0 },
->>>>>>> e816b57a
 };
 
 static const struct regmap_config wm8962_regmap = {
@@ -5563,11 +3627,7 @@
 	}
 	if (reg != 0x6243) {
 		dev_err(&i2c->dev,
-<<<<<<< HEAD
-			"Device is not a WM8962, ID %x != 0x6243\n", ret);
-=======
 			"Device is not a WM8962, ID %x != 0x6243\n", reg);
->>>>>>> e816b57a
 		ret = -EINVAL;
 		goto err_regmap;
 	}
@@ -5592,9 +3652,6 @@
 		goto err_regmap;
 	}
 
-<<<<<<< HEAD
-	regcache_cache_only(wm8962->regmap, true);
-=======
 	if (pdata && pdata->in4_dc_measure) {
 		ret = regmap_register_patch(wm8962->regmap,
 					    wm8962_dc_measure,
@@ -5607,7 +3664,6 @@
 
 	pm_runtime_enable(&i2c->dev);
 	pm_request_idle(&i2c->dev);
->>>>>>> e816b57a
 
 	ret = snd_soc_register_codec(&i2c->dev,
 				     &soc_codec_dev_wm8962, &wm8962_dai, 1);
@@ -5616,15 +3672,9 @@
 
 	/* The drivers should power up as needed */
 	regulator_bulk_disable(ARRAY_SIZE(wm8962->supplies), wm8962->supplies);
-<<<<<<< HEAD
 
 	return 0;
 
-=======
-
-	return 0;
-
->>>>>>> e816b57a
 err_regmap:
 	regmap_exit(wm8962->regmap);
 err_enable:
