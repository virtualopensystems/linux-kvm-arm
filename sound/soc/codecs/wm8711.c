/*
 * wm8711.c  --  WM8711 ALSA SoC Audio driver
 *
 * Copyright 2006 Wolfson Microelectronics
 *
 * Author: Mike Arthur <Mike.Arthur@wolfsonmicro.com>
 *
 * Based on wm8731.c by Richard Purdie
 *
 * This program is free software; you can redistribute it and/or modify
 * it under the terms of the GNU General Public License version 2 as
 * published by the Free Software Foundation.
 */

#include <linux/module.h>
#include <linux/moduleparam.h>
#include <linux/init.h>
#include <linux/delay.h>
#include <linux/pm.h>
#include <linux/i2c.h>
#include <linux/spi/spi.h>
#include <linux/slab.h>
#include <linux/of_device.h>
#include <sound/core.h>
#include <sound/pcm.h>
#include <sound/pcm_params.h>
#include <sound/soc.h>
#include <sound/tlv.h>
#include <sound/initval.h>

#include "wm8711.h"

/* codec private data */
struct wm8711_priv {
	enum snd_soc_control_type bus_type;
	unsigned int sysclk;
};

/*
 * wm8711 register cache
 * We can't read the WM8711 register space when we are
 * using 2 wire for device control, so we cache them instead.
 * There is no point in caching the reset register
 */
static const u16 wm8711_reg[WM8711_CACHEREGNUM] = {
	0x0079, 0x0079, 0x000a, 0x0008,
	0x009f, 0x000a, 0x0000, 0x0000
};

#define wm8711_reset(c)	snd_soc_write(c, WM8711_RESET, 0)

static const DECLARE_TLV_DB_SCALE(out_tlv, -12100, 100, 1);

static const struct snd_kcontrol_new wm8711_snd_controls[] = {

SOC_DOUBLE_R_TLV("Master Playback Volume", WM8711_LOUT1V, WM8711_ROUT1V,
		 0, 127, 0, out_tlv),
SOC_DOUBLE_R("Master Playback ZC Switch", WM8711_LOUT1V, WM8711_ROUT1V,
	7, 1, 0),

};

/* Output Mixer */
static const struct snd_kcontrol_new wm8711_output_mixer_controls[] = {
SOC_DAPM_SINGLE("Line Bypass Switch", WM8711_APANA, 3, 1, 0),
SOC_DAPM_SINGLE("HiFi Playback Switch", WM8711_APANA, 4, 1, 0),
};

static const struct snd_soc_dapm_widget wm8711_dapm_widgets[] = {
SND_SOC_DAPM_MIXER("Output Mixer", WM8711_PWR, 4, 1,
	&wm8711_output_mixer_controls[0],
	ARRAY_SIZE(wm8711_output_mixer_controls)),
SND_SOC_DAPM_DAC("DAC", "HiFi Playback", WM8711_PWR, 3, 1),
SND_SOC_DAPM_OUTPUT("LOUT"),
SND_SOC_DAPM_OUTPUT("LHPOUT"),
SND_SOC_DAPM_OUTPUT("ROUT"),
SND_SOC_DAPM_OUTPUT("RHPOUT"),
};

static const struct snd_soc_dapm_route wm8711_intercon[] = {
	/* output mixer */
	{"Output Mixer", "Line Bypass Switch", "Line Input"},
	{"Output Mixer", "HiFi Playback Switch", "DAC"},

	/* outputs */
	{"RHPOUT", NULL, "Output Mixer"},
	{"ROUT", NULL, "Output Mixer"},
	{"LHPOUT", NULL, "Output Mixer"},
	{"LOUT", NULL, "Output Mixer"},
};

struct _coeff_div {
	u32 mclk;
	u32 rate;
	u16 fs;
	u8 sr:4;
	u8 bosr:1;
	u8 usb:1;
};

/* codec mclk clock divider coefficients */
static const struct _coeff_div coeff_div[] = {
	/* 48k */
	{12288000, 48000, 256, 0x0, 0x0, 0x0},
	{18432000, 48000, 384, 0x0, 0x1, 0x0},
	{12000000, 48000, 250, 0x0, 0x0, 0x1},

	/* 32k */
	{12288000, 32000, 384, 0x6, 0x0, 0x0},
	{18432000, 32000, 576, 0x6, 0x1, 0x0},
	{12000000, 32000, 375, 0x6, 0x0, 0x1},

	/* 8k */
	{12288000, 8000, 1536, 0x3, 0x0, 0x0},
	{18432000, 8000, 2304, 0x3, 0x1, 0x0},
	{11289600, 8000, 1408, 0xb, 0x0, 0x0},
	{16934400, 8000, 2112, 0xb, 0x1, 0x0},
	{12000000, 8000, 1500, 0x3, 0x0, 0x1},

	/* 96k */
	{12288000, 96000, 128, 0x7, 0x0, 0x0},
	{18432000, 96000, 192, 0x7, 0x1, 0x0},
	{12000000, 96000, 125, 0x7, 0x0, 0x1},

	/* 44.1k */
	{11289600, 44100, 256, 0x8, 0x0, 0x0},
	{16934400, 44100, 384, 0x8, 0x1, 0x0},
	{12000000, 44100, 272, 0x8, 0x1, 0x1},

	/* 88.2k */
	{11289600, 88200, 128, 0xf, 0x0, 0x0},
	{16934400, 88200, 192, 0xf, 0x1, 0x0},
	{12000000, 88200, 136, 0xf, 0x1, 0x1},
};

static inline int get_coeff(int mclk, int rate)
{
	int i;

	for (i = 0; i < ARRAY_SIZE(coeff_div); i++) {
		if (coeff_div[i].rate == rate && coeff_div[i].mclk == mclk)
			return i;
	}
	return 0;
}

static int wm8711_hw_params(struct snd_pcm_substream *substream,
	struct snd_pcm_hw_params *params,
	struct snd_soc_dai *dai)
{
	struct snd_soc_codec *codec = dai->codec;
	struct wm8711_priv *wm8711 =  snd_soc_codec_get_drvdata(codec);
	u16 iface = snd_soc_read(codec, WM8711_IFACE) & 0xfff3;
	int i = get_coeff(wm8711->sysclk, params_rate(params));
	u16 srate = (coeff_div[i].sr << 2) |
		(coeff_div[i].bosr << 1) | coeff_div[i].usb;

	snd_soc_write(codec, WM8711_SRATE, srate);

	/* bit size */
	switch (params_format(params)) {
	case SNDRV_PCM_FORMAT_S16_LE:
		break;
	case SNDRV_PCM_FORMAT_S20_3LE:
		iface |= 0x0004;
		break;
	case SNDRV_PCM_FORMAT_S24_LE:
		iface |= 0x0008;
		break;
	}

	snd_soc_write(codec, WM8711_IFACE, iface);
	return 0;
}

static int wm8711_pcm_prepare(struct snd_pcm_substream *substream,
			      struct snd_soc_dai *dai)
{
	struct snd_soc_codec *codec = dai->codec;

	/* set active */
	snd_soc_write(codec, WM8711_ACTIVE, 0x0001);

	return 0;
}

static void wm8711_shutdown(struct snd_pcm_substream *substream,
			    struct snd_soc_dai *dai)
{
	struct snd_soc_codec *codec = dai->codec;

	/* deactivate */
	if (!codec->active) {
		udelay(50);
		snd_soc_write(codec, WM8711_ACTIVE, 0x0);
	}
}

static int wm8711_mute(struct snd_soc_dai *dai, int mute)
{
	struct snd_soc_codec *codec = dai->codec;
	u16 mute_reg = snd_soc_read(codec, WM8711_APDIGI) & 0xfff7;

	if (mute)
		snd_soc_write(codec, WM8711_APDIGI, mute_reg | 0x8);
	else
		snd_soc_write(codec, WM8711_APDIGI, mute_reg);

	return 0;
}

static int wm8711_set_dai_sysclk(struct snd_soc_dai *codec_dai,
		int clk_id, unsigned int freq, int dir)
{
	struct snd_soc_codec *codec = codec_dai->codec;
	struct wm8711_priv *wm8711 =  snd_soc_codec_get_drvdata(codec);

	switch (freq) {
	case 11289600:
	case 12000000:
	case 12288000:
	case 16934400:
	case 18432000:
		wm8711->sysclk = freq;
		return 0;
	}
	return -EINVAL;
}

static int wm8711_set_dai_fmt(struct snd_soc_dai *codec_dai,
		unsigned int fmt)
{
	struct snd_soc_codec *codec = codec_dai->codec;
	u16 iface = snd_soc_read(codec, WM8711_IFACE) & 0x000c;

	/* set master/slave audio interface */
	switch (fmt & SND_SOC_DAIFMT_MASTER_MASK) {
	case SND_SOC_DAIFMT_CBM_CFM:
		iface |= 0x0040;
		break;
	case SND_SOC_DAIFMT_CBS_CFS:
		break;
	default:
		return -EINVAL;
	}

	/* interface format */
	switch (fmt & SND_SOC_DAIFMT_FORMAT_MASK) {
	case SND_SOC_DAIFMT_I2S:
		iface |= 0x0002;
		break;
	case SND_SOC_DAIFMT_RIGHT_J:
		break;
	case SND_SOC_DAIFMT_LEFT_J:
		iface |= 0x0001;
		break;
	case SND_SOC_DAIFMT_DSP_A:
		iface |= 0x0003;
		break;
	case SND_SOC_DAIFMT_DSP_B:
		iface |= 0x0013;
		break;
	default:
		return -EINVAL;
	}

	/* clock inversion */
	switch (fmt & SND_SOC_DAIFMT_INV_MASK) {
	case SND_SOC_DAIFMT_NB_NF:
		break;
	case SND_SOC_DAIFMT_IB_IF:
		iface |= 0x0090;
		break;
	case SND_SOC_DAIFMT_IB_NF:
		iface |= 0x0080;
		break;
	case SND_SOC_DAIFMT_NB_IF:
		iface |= 0x0010;
		break;
	default:
		return -EINVAL;
	}

	/* set iface */
	snd_soc_write(codec, WM8711_IFACE, iface);
	return 0;
}

static int wm8711_set_bias_level(struct snd_soc_codec *codec,
	enum snd_soc_bias_level level)
{
	u16 reg = snd_soc_read(codec, WM8711_PWR) & 0xff7f;

	switch (level) {
	case SND_SOC_BIAS_ON:
		snd_soc_write(codec, WM8711_PWR, reg);
		break;
	case SND_SOC_BIAS_PREPARE:
		break;
	case SND_SOC_BIAS_STANDBY:
		if (codec->dapm.bias_level == SND_SOC_BIAS_OFF)
			snd_soc_cache_sync(codec);

		snd_soc_write(codec, WM8711_PWR, reg | 0x0040);
		break;
	case SND_SOC_BIAS_OFF:
		snd_soc_write(codec, WM8711_ACTIVE, 0x0);
		snd_soc_write(codec, WM8711_PWR, 0xffff);
		break;
	}
	codec->dapm.bias_level = level;
	return 0;
}

#define WM8711_RATES SNDRV_PCM_RATE_8000_96000

#define WM8711_FORMATS (SNDRV_PCM_FMTBIT_S16_LE | SNDRV_PCM_FMTBIT_S20_3LE |\
	SNDRV_PCM_FMTBIT_S24_LE)

static const struct snd_soc_dai_ops wm8711_ops = {
	.prepare = wm8711_pcm_prepare,
	.hw_params = wm8711_hw_params,
	.shutdown = wm8711_shutdown,
	.digital_mute = wm8711_mute,
	.set_sysclk = wm8711_set_dai_sysclk,
	.set_fmt = wm8711_set_dai_fmt,
};

static struct snd_soc_dai_driver wm8711_dai = {
	.name = "wm8711-hifi",
	.playback = {
		.stream_name = "Playback",
		.channels_min = 1,
		.channels_max = 2,
		.rates = WM8711_RATES,
		.formats = WM8711_FORMATS,
	},
	.ops = &wm8711_ops,
};

static int wm8711_suspend(struct snd_soc_codec *codec)
{
	snd_soc_write(codec, WM8711_ACTIVE, 0x0);
	wm8711_set_bias_level(codec, SND_SOC_BIAS_OFF);
	return 0;
}

static int wm8711_resume(struct snd_soc_codec *codec)
{
	wm8711_set_bias_level(codec, SND_SOC_BIAS_STANDBY);
	return 0;
}

static int wm8711_probe(struct snd_soc_codec *codec)
{
	struct wm8711_priv *wm8711 = snd_soc_codec_get_drvdata(codec);
	int ret;

	ret = snd_soc_codec_set_cache_io(codec, 7, 9, wm8711->bus_type);
	if (ret < 0) {
		dev_err(codec->dev, "Failed to set cache I/O: %d\n", ret);
		return ret;
	}

	ret = wm8711_reset(codec);
	if (ret < 0) {
		dev_err(codec->dev, "Failed to issue reset\n");
		return ret;
	}

	wm8711_set_bias_level(codec, SND_SOC_BIAS_STANDBY);

	/* Latch the update bits */
	snd_soc_update_bits(codec, WM8711_LOUT1V, 0x0100, 0x0100);
	snd_soc_update_bits(codec, WM8711_ROUT1V, 0x0100, 0x0100);
<<<<<<< HEAD

	snd_soc_add_controls(codec, wm8711_snd_controls,
			     ARRAY_SIZE(wm8711_snd_controls));
=======
>>>>>>> dcd6c922

	return ret;

}

/* power down chip */
static int wm8711_remove(struct snd_soc_codec *codec)
{
	wm8711_set_bias_level(codec, SND_SOC_BIAS_OFF);
	return 0;
}

static struct snd_soc_codec_driver soc_codec_dev_wm8711 = {
	.probe =	wm8711_probe,
	.remove =	wm8711_remove,
	.suspend =	wm8711_suspend,
	.resume =	wm8711_resume,
	.set_bias_level = wm8711_set_bias_level,
	.reg_cache_size = ARRAY_SIZE(wm8711_reg),
	.reg_word_size = sizeof(u16),
	.reg_cache_default = wm8711_reg,
	.controls = wm8711_snd_controls,
	.num_controls = ARRAY_SIZE(wm8711_snd_controls),
	.dapm_widgets = wm8711_dapm_widgets,
	.num_dapm_widgets = ARRAY_SIZE(wm8711_dapm_widgets),
	.dapm_routes = wm8711_intercon,
	.num_dapm_routes = ARRAY_SIZE(wm8711_intercon),
};

static const struct of_device_id wm8711_of_match[] = {
	{ .compatible = "wlf,wm8711", },
	{ }
};
MODULE_DEVICE_TABLE(of, wm8711_of_match);

#if defined(CONFIG_SPI_MASTER)
static int __devinit wm8711_spi_probe(struct spi_device *spi)
{
	struct wm8711_priv *wm8711;
	int ret;

	wm8711 = kzalloc(sizeof(struct wm8711_priv), GFP_KERNEL);
	if (wm8711 == NULL)
		return -ENOMEM;

	spi_set_drvdata(spi, wm8711);
	wm8711->bus_type = SND_SOC_SPI;

	ret = snd_soc_register_codec(&spi->dev,
			&soc_codec_dev_wm8711, &wm8711_dai, 1);
	if (ret < 0)
		kfree(wm8711);
	return ret;
}

static int __devexit wm8711_spi_remove(struct spi_device *spi)
{
	snd_soc_unregister_codec(&spi->dev);
	kfree(spi_get_drvdata(spi));
	return 0;
}

static struct spi_driver wm8711_spi_driver = {
	.driver = {
		.name	= "wm8711",
		.owner	= THIS_MODULE,
		.of_match_table = wm8711_of_match,
	},
	.probe		= wm8711_spi_probe,
	.remove		= __devexit_p(wm8711_spi_remove),
};
#endif /* CONFIG_SPI_MASTER */

#if defined(CONFIG_I2C) || defined(CONFIG_I2C_MODULE)
static __devinit int wm8711_i2c_probe(struct i2c_client *client,
				      const struct i2c_device_id *id)
{
	struct wm8711_priv *wm8711;
	int ret;

	wm8711 = kzalloc(sizeof(struct wm8711_priv), GFP_KERNEL);
	if (wm8711 == NULL)
		return -ENOMEM;

	i2c_set_clientdata(client, wm8711);
	wm8711->bus_type = SND_SOC_I2C;

	ret =  snd_soc_register_codec(&client->dev,
			&soc_codec_dev_wm8711, &wm8711_dai, 1);
	if (ret < 0)
		kfree(wm8711);
	return ret;
}

static __devexit int wm8711_i2c_remove(struct i2c_client *client)
{
	snd_soc_unregister_codec(&client->dev);
	kfree(i2c_get_clientdata(client));
	return 0;
}

static const struct i2c_device_id wm8711_i2c_id[] = {
	{ "wm8711", 0 },
	{ }
};
MODULE_DEVICE_TABLE(i2c, wm8711_i2c_id);

static struct i2c_driver wm8711_i2c_driver = {
	.driver = {
		.name = "wm8711",
		.owner = THIS_MODULE,
		.of_match_table = wm8711_of_match,
	},
	.probe =    wm8711_i2c_probe,
	.remove =   __devexit_p(wm8711_i2c_remove),
	.id_table = wm8711_i2c_id,
};
#endif

static int __init wm8711_modinit(void)
{
	int ret;
#if defined(CONFIG_I2C) || defined(CONFIG_I2C_MODULE)
	ret = i2c_add_driver(&wm8711_i2c_driver);
	if (ret != 0) {
		printk(KERN_ERR "Failed to register WM8711 I2C driver: %d\n",
		       ret);
	}
#endif
#if defined(CONFIG_SPI_MASTER)
	ret = spi_register_driver(&wm8711_spi_driver);
	if (ret != 0) {
		printk(KERN_ERR "Failed to register WM8711 SPI driver: %d\n",
		       ret);
	}
#endif
	return 0;
}
module_init(wm8711_modinit);

static void __exit wm8711_exit(void)
{
#if defined(CONFIG_I2C) || defined(CONFIG_I2C_MODULE)
	i2c_del_driver(&wm8711_i2c_driver);
#endif
#if defined(CONFIG_SPI_MASTER)
	spi_unregister_driver(&wm8711_spi_driver);
#endif
}
module_exit(wm8711_exit);

MODULE_DESCRIPTION("ASoC WM8711 driver");
MODULE_AUTHOR("Mike Arthur");
MODULE_LICENSE("GPL");<|MERGE_RESOLUTION|>--- conflicted
+++ resolved
@@ -373,12 +373,6 @@
 	/* Latch the update bits */
 	snd_soc_update_bits(codec, WM8711_LOUT1V, 0x0100, 0x0100);
 	snd_soc_update_bits(codec, WM8711_ROUT1V, 0x0100, 0x0100);
-<<<<<<< HEAD
-
-	snd_soc_add_controls(codec, wm8711_snd_controls,
-			     ARRAY_SIZE(wm8711_snd_controls));
-=======
->>>>>>> dcd6c922
 
 	return ret;
 
