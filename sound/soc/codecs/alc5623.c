/*
 * alc5623.c  --  alc562[123] ALSA Soc Audio driver
 *
 * Copyright 2008 Realtek Microelectronics
 * Author: flove <flove@realtek.com> Ethan <eku@marvell.com>
 *
 * Copyright 2010 Arnaud Patard <arnaud.patard@rtp-net.org>
 *
 *
 * Based on WM8753.c
 *
 * This program is free software; you can redistribute it and/or modify
 * it under the terms of the GNU General Public License version 2 as
 * published by the Free Software Foundation.
 *
 */

#include <linux/module.h>
#include <linux/kernel.h>
#include <linux/init.h>
#include <linux/delay.h>
#include <linux/pm.h>
#include <linux/i2c.h>
#include <linux/slab.h>
#include <sound/core.h>
#include <sound/pcm.h>
#include <sound/pcm_params.h>
#include <sound/tlv.h>
#include <sound/soc.h>
#include <sound/initval.h>
#include <sound/alc5623.h>

#include "alc5623.h"

static int caps_charge = 2000;
module_param(caps_charge, int, 0);
MODULE_PARM_DESC(caps_charge, "ALC5623 cap charge time (msecs)");

/* codec private data */
struct alc5623_priv {
	enum snd_soc_control_type control_type;
	u8 id;
	unsigned int sysclk;
	u16 reg_cache[ALC5623_VENDOR_ID2+2];
	unsigned int add_ctrl;
	unsigned int jack_det_ctrl;
};

static void alc5623_fill_cache(struct snd_soc_codec *codec)
{
	int i, step = codec->driver->reg_cache_step;
	u16 *cache = codec->reg_cache;

	/* not really efficient ... */
	codec->cache_bypass = 1;
	for (i = 0 ; i < codec->driver->reg_cache_size ; i += step)
		cache[i] = snd_soc_read(codec, i);
	codec->cache_bypass = 0;
}

static inline int alc5623_reset(struct snd_soc_codec *codec)
{
	return snd_soc_write(codec, ALC5623_RESET, 0);
}

static int amp_mixer_event(struct snd_soc_dapm_widget *w,
	struct snd_kcontrol *kcontrol, int event)
{
	/* to power-on/off class-d amp generators/speaker */
	/* need to write to 'index-46h' register :        */
	/* so write index num (here 0x46) to reg 0x6a     */
	/* and then 0xffff/0 to reg 0x6c                  */
	snd_soc_write(w->codec, ALC5623_HID_CTRL_INDEX, 0x46);

	switch (event) {
	case SND_SOC_DAPM_PRE_PMU:
		snd_soc_write(w->codec, ALC5623_HID_CTRL_DATA, 0xFFFF);
		break;
	case SND_SOC_DAPM_POST_PMD:
		snd_soc_write(w->codec, ALC5623_HID_CTRL_DATA, 0);
		break;
	}

	return 0;
}

/*
 * ALC5623 Controls
 */

static const DECLARE_TLV_DB_SCALE(vol_tlv, -3450, 150, 0);
static const DECLARE_TLV_DB_SCALE(hp_tlv, -4650, 150, 0);
static const DECLARE_TLV_DB_SCALE(adc_rec_tlv, -1650, 150, 0);
static const unsigned int boost_tlv[] = {
	TLV_DB_RANGE_HEAD(3),
	0, 0, TLV_DB_SCALE_ITEM(0, 0, 0),
	1, 1, TLV_DB_SCALE_ITEM(2000, 0, 0),
	2, 2, TLV_DB_SCALE_ITEM(3000, 0, 0),
};
static const DECLARE_TLV_DB_SCALE(dig_tlv, 0, 600, 0);

static const struct snd_kcontrol_new alc5621_vol_snd_controls[] = {
	SOC_DOUBLE_TLV("Speaker Playback Volume",
			ALC5623_SPK_OUT_VOL, 8, 0, 31, 1, hp_tlv),
	SOC_DOUBLE("Speaker Playback Switch",
			ALC5623_SPK_OUT_VOL, 15, 7, 1, 1),
	SOC_DOUBLE_TLV("Headphone Playback Volume",
			ALC5623_HP_OUT_VOL, 8, 0, 31, 1, hp_tlv),
	SOC_DOUBLE("Headphone Playback Switch",
			ALC5623_HP_OUT_VOL, 15, 7, 1, 1),
};

static const struct snd_kcontrol_new alc5622_vol_snd_controls[] = {
	SOC_DOUBLE_TLV("Speaker Playback Volume",
			ALC5623_SPK_OUT_VOL, 8, 0, 31, 1, hp_tlv),
	SOC_DOUBLE("Speaker Playback Switch",
			ALC5623_SPK_OUT_VOL, 15, 7, 1, 1),
	SOC_DOUBLE_TLV("Line Playback Volume",
			ALC5623_HP_OUT_VOL, 8, 0, 31, 1, hp_tlv),
	SOC_DOUBLE("Line Playback Switch",
			ALC5623_HP_OUT_VOL, 15, 7, 1, 1),
};

static const struct snd_kcontrol_new alc5623_vol_snd_controls[] = {
	SOC_DOUBLE_TLV("Line Playback Volume",
			ALC5623_SPK_OUT_VOL, 8, 0, 31, 1, hp_tlv),
	SOC_DOUBLE("Line Playback Switch",
			ALC5623_SPK_OUT_VOL, 15, 7, 1, 1),
	SOC_DOUBLE_TLV("Headphone Playback Volume",
			ALC5623_HP_OUT_VOL, 8, 0, 31, 1, hp_tlv),
	SOC_DOUBLE("Headphone Playback Switch",
			ALC5623_HP_OUT_VOL, 15, 7, 1, 1),
};

static const struct snd_kcontrol_new alc5623_snd_controls[] = {
	SOC_DOUBLE_TLV("Auxout Playback Volume",
			ALC5623_MONO_AUX_OUT_VOL, 8, 0, 31, 1, hp_tlv),
	SOC_DOUBLE("Auxout Playback Switch",
			ALC5623_MONO_AUX_OUT_VOL, 15, 7, 1, 1),
	SOC_DOUBLE_TLV("PCM Playback Volume",
			ALC5623_STEREO_DAC_VOL, 8, 0, 31, 1, vol_tlv),
	SOC_DOUBLE_TLV("AuxI Capture Volume",
			ALC5623_AUXIN_VOL, 8, 0, 31, 1, vol_tlv),
	SOC_DOUBLE_TLV("LineIn Capture Volume",
			ALC5623_LINE_IN_VOL, 8, 0, 31, 1, vol_tlv),
	SOC_SINGLE_TLV("Mic1 Capture Volume",
			ALC5623_MIC_VOL, 8, 31, 1, vol_tlv),
	SOC_SINGLE_TLV("Mic2 Capture Volume",
			ALC5623_MIC_VOL, 0, 31, 1, vol_tlv),
	SOC_DOUBLE_TLV("Rec Capture Volume",
			ALC5623_ADC_REC_GAIN, 7, 0, 31, 0, adc_rec_tlv),
	SOC_SINGLE_TLV("Mic 1 Boost Volume",
			ALC5623_MIC_CTRL, 10, 2, 0, boost_tlv),
	SOC_SINGLE_TLV("Mic 2 Boost Volume",
			ALC5623_MIC_CTRL, 8, 2, 0, boost_tlv),
	SOC_SINGLE_TLV("Digital Boost Volume",
			ALC5623_ADD_CTRL_REG, 4, 3, 0, dig_tlv),
};

/*
 * DAPM Controls
 */
static const struct snd_kcontrol_new alc5623_hp_mixer_controls[] = {
SOC_DAPM_SINGLE("LI2HP Playback Switch", ALC5623_LINE_IN_VOL, 15, 1, 1),
SOC_DAPM_SINGLE("AUXI2HP Playback Switch", ALC5623_AUXIN_VOL, 15, 1, 1),
SOC_DAPM_SINGLE("MIC12HP Playback Switch", ALC5623_MIC_ROUTING_CTRL, 15, 1, 1),
SOC_DAPM_SINGLE("MIC22HP Playback Switch", ALC5623_MIC_ROUTING_CTRL, 7, 1, 1),
SOC_DAPM_SINGLE("DAC2HP Playback Switch", ALC5623_STEREO_DAC_VOL, 15, 1, 1),
};

static const struct snd_kcontrol_new alc5623_hpl_mixer_controls[] = {
SOC_DAPM_SINGLE("ADC2HP_L Playback Switch", ALC5623_ADC_REC_GAIN, 15, 1, 1),
};

static const struct snd_kcontrol_new alc5623_hpr_mixer_controls[] = {
SOC_DAPM_SINGLE("ADC2HP_R Playback Switch", ALC5623_ADC_REC_GAIN, 14, 1, 1),
};

static const struct snd_kcontrol_new alc5623_mono_mixer_controls[] = {
SOC_DAPM_SINGLE("ADC2MONO_L Playback Switch", ALC5623_ADC_REC_GAIN, 13, 1, 1),
SOC_DAPM_SINGLE("ADC2MONO_R Playback Switch", ALC5623_ADC_REC_GAIN, 12, 1, 1),
SOC_DAPM_SINGLE("LI2MONO Playback Switch", ALC5623_LINE_IN_VOL, 13, 1, 1),
SOC_DAPM_SINGLE("AUXI2MONO Playback Switch", ALC5623_AUXIN_VOL, 13, 1, 1),
SOC_DAPM_SINGLE("MIC12MONO Playback Switch", ALC5623_MIC_ROUTING_CTRL, 13, 1, 1),
SOC_DAPM_SINGLE("MIC22MONO Playback Switch", ALC5623_MIC_ROUTING_CTRL, 5, 1, 1),
SOC_DAPM_SINGLE("DAC2MONO Playback Switch", ALC5623_STEREO_DAC_VOL, 13, 1, 1),
};

static const struct snd_kcontrol_new alc5623_speaker_mixer_controls[] = {
SOC_DAPM_SINGLE("LI2SPK Playback Switch", ALC5623_LINE_IN_VOL, 14, 1, 1),
SOC_DAPM_SINGLE("AUXI2SPK Playback Switch", ALC5623_AUXIN_VOL, 14, 1, 1),
SOC_DAPM_SINGLE("MIC12SPK Playback Switch", ALC5623_MIC_ROUTING_CTRL, 14, 1, 1),
SOC_DAPM_SINGLE("MIC22SPK Playback Switch", ALC5623_MIC_ROUTING_CTRL, 6, 1, 1),
SOC_DAPM_SINGLE("DAC2SPK Playback Switch", ALC5623_STEREO_DAC_VOL, 14, 1, 1),
};

/* Left Record Mixer */
static const struct snd_kcontrol_new alc5623_captureL_mixer_controls[] = {
SOC_DAPM_SINGLE("Mic1 Capture Switch", ALC5623_ADC_REC_MIXER, 14, 1, 1),
SOC_DAPM_SINGLE("Mic2 Capture Switch", ALC5623_ADC_REC_MIXER, 13, 1, 1),
SOC_DAPM_SINGLE("LineInL Capture Switch", ALC5623_ADC_REC_MIXER, 12, 1, 1),
SOC_DAPM_SINGLE("Left AuxI Capture Switch", ALC5623_ADC_REC_MIXER, 11, 1, 1),
SOC_DAPM_SINGLE("HPMixerL Capture Switch", ALC5623_ADC_REC_MIXER, 10, 1, 1),
SOC_DAPM_SINGLE("SPKMixer Capture Switch", ALC5623_ADC_REC_MIXER, 9, 1, 1),
SOC_DAPM_SINGLE("MonoMixer Capture Switch", ALC5623_ADC_REC_MIXER, 8, 1, 1),
};

/* Right Record Mixer */
static const struct snd_kcontrol_new alc5623_captureR_mixer_controls[] = {
SOC_DAPM_SINGLE("Mic1 Capture Switch", ALC5623_ADC_REC_MIXER, 6, 1, 1),
SOC_DAPM_SINGLE("Mic2 Capture Switch", ALC5623_ADC_REC_MIXER, 5, 1, 1),
SOC_DAPM_SINGLE("LineInR Capture Switch", ALC5623_ADC_REC_MIXER, 4, 1, 1),
SOC_DAPM_SINGLE("Right AuxI Capture Switch", ALC5623_ADC_REC_MIXER, 3, 1, 1),
SOC_DAPM_SINGLE("HPMixerR Capture Switch", ALC5623_ADC_REC_MIXER, 2, 1, 1),
SOC_DAPM_SINGLE("SPKMixer Capture Switch", ALC5623_ADC_REC_MIXER, 1, 1, 1),
SOC_DAPM_SINGLE("MonoMixer Capture Switch", ALC5623_ADC_REC_MIXER, 0, 1, 1),
};

static const char *alc5623_spk_n_sour_sel[] = {
		"RN/-R", "RP/+R", "LN/-R", "Vmid" };
static const char *alc5623_hpl_out_input_sel[] = {
		"Vmid", "HP Left Mix"};
static const char *alc5623_hpr_out_input_sel[] = {
		"Vmid", "HP Right Mix"};
static const char *alc5623_spkout_input_sel[] = {
		"Vmid", "HPOut Mix", "Speaker Mix", "Mono Mix"};
static const char *alc5623_aux_out_input_sel[] = {
		"Vmid", "HPOut Mix", "Speaker Mix", "Mono Mix"};

/* auxout output mux */
static const struct soc_enum alc5623_aux_out_input_enum =
SOC_ENUM_SINGLE(ALC5623_OUTPUT_MIXER_CTRL, 6, 4, alc5623_aux_out_input_sel);
static const struct snd_kcontrol_new alc5623_auxout_mux_controls =
SOC_DAPM_ENUM("Route", alc5623_aux_out_input_enum);

/* speaker output mux */
static const struct soc_enum alc5623_spkout_input_enum =
SOC_ENUM_SINGLE(ALC5623_OUTPUT_MIXER_CTRL, 10, 4, alc5623_spkout_input_sel);
static const struct snd_kcontrol_new alc5623_spkout_mux_controls =
SOC_DAPM_ENUM("Route", alc5623_spkout_input_enum);

/* headphone left output mux */
static const struct soc_enum alc5623_hpl_out_input_enum =
SOC_ENUM_SINGLE(ALC5623_OUTPUT_MIXER_CTRL, 9, 2, alc5623_hpl_out_input_sel);
static const struct snd_kcontrol_new alc5623_hpl_out_mux_controls =
SOC_DAPM_ENUM("Route", alc5623_hpl_out_input_enum);

/* headphone right output mux */
static const struct soc_enum alc5623_hpr_out_input_enum =
SOC_ENUM_SINGLE(ALC5623_OUTPUT_MIXER_CTRL, 8, 2, alc5623_hpr_out_input_sel);
static const struct snd_kcontrol_new alc5623_hpr_out_mux_controls =
SOC_DAPM_ENUM("Route", alc5623_hpr_out_input_enum);

/* speaker output N select */
static const struct soc_enum alc5623_spk_n_sour_enum =
SOC_ENUM_SINGLE(ALC5623_OUTPUT_MIXER_CTRL, 14, 4, alc5623_spk_n_sour_sel);
static const struct snd_kcontrol_new alc5623_spkoutn_mux_controls =
SOC_DAPM_ENUM("Route", alc5623_spk_n_sour_enum);

static const struct snd_soc_dapm_widget alc5623_dapm_widgets[] = {
/* Muxes */
SND_SOC_DAPM_MUX("AuxOut Mux", SND_SOC_NOPM, 0, 0,
	&alc5623_auxout_mux_controls),
SND_SOC_DAPM_MUX("SpeakerOut Mux", SND_SOC_NOPM, 0, 0,
	&alc5623_spkout_mux_controls),
SND_SOC_DAPM_MUX("Left Headphone Mux", SND_SOC_NOPM, 0, 0,
	&alc5623_hpl_out_mux_controls),
SND_SOC_DAPM_MUX("Right Headphone Mux", SND_SOC_NOPM, 0, 0,
	&alc5623_hpr_out_mux_controls),
SND_SOC_DAPM_MUX("SpeakerOut N Mux", SND_SOC_NOPM, 0, 0,
	&alc5623_spkoutn_mux_controls),

/* output mixers */
SND_SOC_DAPM_MIXER("HP Mix", SND_SOC_NOPM, 0, 0,
	&alc5623_hp_mixer_controls[0],
	ARRAY_SIZE(alc5623_hp_mixer_controls)),
SND_SOC_DAPM_MIXER("HPR Mix", ALC5623_PWR_MANAG_ADD2, 4, 0,
	&alc5623_hpr_mixer_controls[0],
	ARRAY_SIZE(alc5623_hpr_mixer_controls)),
SND_SOC_DAPM_MIXER("HPL Mix", ALC5623_PWR_MANAG_ADD2, 5, 0,
	&alc5623_hpl_mixer_controls[0],
	ARRAY_SIZE(alc5623_hpl_mixer_controls)),
SND_SOC_DAPM_MIXER("HPOut Mix", SND_SOC_NOPM, 0, 0, NULL, 0),
SND_SOC_DAPM_MIXER("Mono Mix", ALC5623_PWR_MANAG_ADD2, 2, 0,
	&alc5623_mono_mixer_controls[0],
	ARRAY_SIZE(alc5623_mono_mixer_controls)),
SND_SOC_DAPM_MIXER("Speaker Mix", ALC5623_PWR_MANAG_ADD2, 3, 0,
	&alc5623_speaker_mixer_controls[0],
	ARRAY_SIZE(alc5623_speaker_mixer_controls)),

/* input mixers */
SND_SOC_DAPM_MIXER("Left Capture Mix", ALC5623_PWR_MANAG_ADD2, 1, 0,
	&alc5623_captureL_mixer_controls[0],
	ARRAY_SIZE(alc5623_captureL_mixer_controls)),
SND_SOC_DAPM_MIXER("Right Capture Mix", ALC5623_PWR_MANAG_ADD2, 0, 0,
	&alc5623_captureR_mixer_controls[0],
	ARRAY_SIZE(alc5623_captureR_mixer_controls)),

SND_SOC_DAPM_DAC("Left DAC", "Left HiFi Playback",
	ALC5623_PWR_MANAG_ADD2, 9, 0),
SND_SOC_DAPM_DAC("Right DAC", "Right HiFi Playback",
	ALC5623_PWR_MANAG_ADD2, 8, 0),
SND_SOC_DAPM_MIXER("I2S Mix", ALC5623_PWR_MANAG_ADD1, 15, 0, NULL, 0),
SND_SOC_DAPM_MIXER("AuxI Mix", SND_SOC_NOPM, 0, 0, NULL, 0),
SND_SOC_DAPM_MIXER("Line Mix", SND_SOC_NOPM, 0, 0, NULL, 0),
SND_SOC_DAPM_ADC("Left ADC", "Left HiFi Capture",
	ALC5623_PWR_MANAG_ADD2, 7, 0),
SND_SOC_DAPM_ADC("Right ADC", "Right HiFi Capture",
	ALC5623_PWR_MANAG_ADD2, 6, 0),
SND_SOC_DAPM_PGA("Left Headphone", ALC5623_PWR_MANAG_ADD3, 10, 0, NULL, 0),
SND_SOC_DAPM_PGA("Right Headphone", ALC5623_PWR_MANAG_ADD3, 9, 0, NULL, 0),
SND_SOC_DAPM_PGA("SpeakerOut", ALC5623_PWR_MANAG_ADD3, 12, 0, NULL, 0),
SND_SOC_DAPM_PGA("Left AuxOut", ALC5623_PWR_MANAG_ADD3, 14, 0, NULL, 0),
SND_SOC_DAPM_PGA("Right AuxOut", ALC5623_PWR_MANAG_ADD3, 13, 0, NULL, 0),
SND_SOC_DAPM_PGA("Left LineIn", ALC5623_PWR_MANAG_ADD3, 7, 0, NULL, 0),
SND_SOC_DAPM_PGA("Right LineIn", ALC5623_PWR_MANAG_ADD3, 6, 0, NULL, 0),
SND_SOC_DAPM_PGA("Left AuxI", ALC5623_PWR_MANAG_ADD3, 5, 0, NULL, 0),
SND_SOC_DAPM_PGA("Right AuxI", ALC5623_PWR_MANAG_ADD3, 4, 0, NULL, 0),
SND_SOC_DAPM_PGA("MIC1 PGA", ALC5623_PWR_MANAG_ADD3, 3, 0, NULL, 0),
SND_SOC_DAPM_PGA("MIC2 PGA", ALC5623_PWR_MANAG_ADD3, 2, 0, NULL, 0),
SND_SOC_DAPM_PGA("MIC1 Pre Amp", ALC5623_PWR_MANAG_ADD3, 1, 0, NULL, 0),
SND_SOC_DAPM_PGA("MIC2 Pre Amp", ALC5623_PWR_MANAG_ADD3, 0, 0, NULL, 0),
SND_SOC_DAPM_MICBIAS("Mic Bias1", ALC5623_PWR_MANAG_ADD1, 11, 0),

SND_SOC_DAPM_OUTPUT("AUXOUTL"),
SND_SOC_DAPM_OUTPUT("AUXOUTR"),
SND_SOC_DAPM_OUTPUT("HPL"),
SND_SOC_DAPM_OUTPUT("HPR"),
SND_SOC_DAPM_OUTPUT("SPKOUT"),
SND_SOC_DAPM_OUTPUT("SPKOUTN"),
SND_SOC_DAPM_INPUT("LINEINL"),
SND_SOC_DAPM_INPUT("LINEINR"),
SND_SOC_DAPM_INPUT("AUXINL"),
SND_SOC_DAPM_INPUT("AUXINR"),
SND_SOC_DAPM_INPUT("MIC1"),
SND_SOC_DAPM_INPUT("MIC2"),
SND_SOC_DAPM_VMID("Vmid"),
};

static const char *alc5623_amp_names[] = {"AB Amp", "D Amp"};
static const struct soc_enum alc5623_amp_enum =
	SOC_ENUM_SINGLE(ALC5623_OUTPUT_MIXER_CTRL, 13, 2, alc5623_amp_names);
static const struct snd_kcontrol_new alc5623_amp_mux_controls =
	SOC_DAPM_ENUM("Route", alc5623_amp_enum);

static const struct snd_soc_dapm_widget alc5623_dapm_amp_widgets[] = {
SND_SOC_DAPM_PGA_E("D Amp", ALC5623_PWR_MANAG_ADD2, 14, 0, NULL, 0,
	amp_mixer_event, SND_SOC_DAPM_PRE_PMU | SND_SOC_DAPM_POST_PMD),
SND_SOC_DAPM_PGA("AB Amp", ALC5623_PWR_MANAG_ADD2, 15, 0, NULL, 0),
SND_SOC_DAPM_MUX("AB-D Amp Mux", SND_SOC_NOPM, 0, 0,
	&alc5623_amp_mux_controls),
};

static const struct snd_soc_dapm_route intercon[] = {
	/* virtual mixer - mixes left & right channels */
	{"I2S Mix", NULL,				"Left DAC"},
	{"I2S Mix", NULL,				"Right DAC"},
	{"Line Mix", NULL,				"Right LineIn"},
	{"Line Mix", NULL,				"Left LineIn"},
	{"AuxI Mix", NULL,				"Left AuxI"},
	{"AuxI Mix", NULL,				"Right AuxI"},
	{"AUXOUTL", NULL,				"Left AuxOut"},
	{"AUXOUTR", NULL,				"Right AuxOut"},

	/* HP mixer */
	{"HPL Mix", "ADC2HP_L Playback Switch",		"Left Capture Mix"},
	{"HPL Mix", NULL,				"HP Mix"},
	{"HPR Mix", "ADC2HP_R Playback Switch",		"Right Capture Mix"},
	{"HPR Mix", NULL,				"HP Mix"},
	{"HP Mix", "LI2HP Playback Switch",		"Line Mix"},
	{"HP Mix", "AUXI2HP Playback Switch",		"AuxI Mix"},
	{"HP Mix", "MIC12HP Playback Switch",		"MIC1 PGA"},
	{"HP Mix", "MIC22HP Playback Switch",		"MIC2 PGA"},
	{"HP Mix", "DAC2HP Playback Switch",		"I2S Mix"},

	/* speaker mixer */
	{"Speaker Mix", "LI2SPK Playback Switch",	"Line Mix"},
	{"Speaker Mix", "AUXI2SPK Playback Switch",	"AuxI Mix"},
	{"Speaker Mix", "MIC12SPK Playback Switch",	"MIC1 PGA"},
	{"Speaker Mix", "MIC22SPK Playback Switch",	"MIC2 PGA"},
	{"Speaker Mix", "DAC2SPK Playback Switch",	"I2S Mix"},

	/* mono mixer */
	{"Mono Mix", "ADC2MONO_L Playback Switch",	"Left Capture Mix"},
	{"Mono Mix", "ADC2MONO_R Playback Switch",	"Right Capture Mix"},
	{"Mono Mix", "LI2MONO Playback Switch",		"Line Mix"},
	{"Mono Mix", "AUXI2MONO Playback Switch",	"AuxI Mix"},
	{"Mono Mix", "MIC12MONO Playback Switch",	"MIC1 PGA"},
	{"Mono Mix", "MIC22MONO Playback Switch",	"MIC2 PGA"},
	{"Mono Mix", "DAC2MONO Playback Switch",	"I2S Mix"},

	/* Left record mixer */
	{"Left Capture Mix", "LineInL Capture Switch",	"LINEINL"},
	{"Left Capture Mix", "Left AuxI Capture Switch", "AUXINL"},
	{"Left Capture Mix", "Mic1 Capture Switch",	"MIC1 Pre Amp"},
	{"Left Capture Mix", "Mic2 Capture Switch",	"MIC2 Pre Amp"},
	{"Left Capture Mix", "HPMixerL Capture Switch", "HPL Mix"},
	{"Left Capture Mix", "SPKMixer Capture Switch", "Speaker Mix"},
	{"Left Capture Mix", "MonoMixer Capture Switch", "Mono Mix"},

	/*Right record mixer */
	{"Right Capture Mix", "LineInR Capture Switch",	"LINEINR"},
	{"Right Capture Mix", "Right AuxI Capture Switch",	"AUXINR"},
	{"Right Capture Mix", "Mic1 Capture Switch",	"MIC1 Pre Amp"},
	{"Right Capture Mix", "Mic2 Capture Switch",	"MIC2 Pre Amp"},
	{"Right Capture Mix", "HPMixerR Capture Switch", "HPR Mix"},
	{"Right Capture Mix", "SPKMixer Capture Switch", "Speaker Mix"},
	{"Right Capture Mix", "MonoMixer Capture Switch", "Mono Mix"},

	/* headphone left mux */
	{"Left Headphone Mux", "HP Left Mix",		"HPL Mix"},
	{"Left Headphone Mux", "Vmid",			"Vmid"},

	/* headphone right mux */
	{"Right Headphone Mux", "HP Right Mix",		"HPR Mix"},
	{"Right Headphone Mux", "Vmid",			"Vmid"},

	/* speaker out mux */
	{"SpeakerOut Mux", "Vmid",			"Vmid"},
	{"SpeakerOut Mux", "HPOut Mix",			"HPOut Mix"},
	{"SpeakerOut Mux", "Speaker Mix",		"Speaker Mix"},
	{"SpeakerOut Mux", "Mono Mix",			"Mono Mix"},

	/* Mono/Aux Out mux */
	{"AuxOut Mux", "Vmid",				"Vmid"},
	{"AuxOut Mux", "HPOut Mix",			"HPOut Mix"},
	{"AuxOut Mux", "Speaker Mix",			"Speaker Mix"},
	{"AuxOut Mux", "Mono Mix",			"Mono Mix"},

	/* output pga */
	{"HPL", NULL,					"Left Headphone"},
	{"Left Headphone", NULL,			"Left Headphone Mux"},
	{"HPR", NULL,					"Right Headphone"},
	{"Right Headphone", NULL,			"Right Headphone Mux"},
	{"Left AuxOut", NULL,				"AuxOut Mux"},
	{"Right AuxOut", NULL,				"AuxOut Mux"},

	/* input pga */
	{"Left LineIn", NULL,				"LINEINL"},
	{"Right LineIn", NULL,				"LINEINR"},
	{"Left AuxI", NULL,				"AUXINL"},
	{"Right AuxI", NULL,				"AUXINR"},
	{"MIC1 Pre Amp", NULL,				"MIC1"},
	{"MIC2 Pre Amp", NULL,				"MIC2"},
	{"MIC1 PGA", NULL,				"MIC1 Pre Amp"},
	{"MIC2 PGA", NULL,				"MIC2 Pre Amp"},

	/* left ADC */
	{"Left ADC", NULL,				"Left Capture Mix"},

	/* right ADC */
	{"Right ADC", NULL,				"Right Capture Mix"},

	{"SpeakerOut N Mux", "RN/-R",			"SpeakerOut"},
	{"SpeakerOut N Mux", "RP/+R",			"SpeakerOut"},
	{"SpeakerOut N Mux", "LN/-R",			"SpeakerOut"},
	{"SpeakerOut N Mux", "Vmid",			"Vmid"},

	{"SPKOUT", NULL,				"SpeakerOut"},
	{"SPKOUTN", NULL,				"SpeakerOut N Mux"},
};

static const struct snd_soc_dapm_route intercon_spk[] = {
	{"SpeakerOut", NULL,				"SpeakerOut Mux"},
};

static const struct snd_soc_dapm_route intercon_amp_spk[] = {
	{"AB Amp", NULL,				"SpeakerOut Mux"},
	{"D Amp", NULL,					"SpeakerOut Mux"},
	{"AB-D Amp Mux", "AB Amp",			"AB Amp"},
	{"AB-D Amp Mux", "D Amp",			"D Amp"},
	{"SpeakerOut", NULL,				"AB-D Amp Mux"},
};

/* PLL divisors */
struct _pll_div {
	u32 pll_in;
	u32 pll_out;
	u16 regvalue;
};

/* Note : pll code from original alc5623 driver. Not sure of how good it is */
/* useful only for master mode */
static const struct _pll_div codec_master_pll_div[] = {

	{  2048000,  8192000,	0x0ea0},
	{  3686400,  8192000,	0x4e27},
	{ 12000000,  8192000,	0x456b},
	{ 13000000,  8192000,	0x495f},
	{ 13100000,  8192000,	0x0320},
	{  2048000,  11289600,	0xf637},
	{  3686400,  11289600,	0x2f22},
	{ 12000000,  11289600,	0x3e2f},
	{ 13000000,  11289600,	0x4d5b},
	{ 13100000,  11289600,	0x363b},
	{  2048000,  16384000,	0x1ea0},
	{  3686400,  16384000,	0x9e27},
	{ 12000000,  16384000,	0x452b},
	{ 13000000,  16384000,	0x542f},
	{ 13100000,  16384000,	0x03a0},
	{  2048000,  16934400,	0xe625},
	{  3686400,  16934400,	0x9126},
	{ 12000000,  16934400,	0x4d2c},
	{ 13000000,  16934400,	0x742f},
	{ 13100000,  16934400,	0x3c27},
	{  2048000,  22579200,	0x2aa0},
	{  3686400,  22579200,	0x2f20},
	{ 12000000,  22579200,	0x7e2f},
	{ 13000000,  22579200,	0x742f},
	{ 13100000,  22579200,	0x3c27},
	{  2048000,  24576000,	0x2ea0},
	{  3686400,  24576000,	0xee27},
	{ 12000000,  24576000,	0x2915},
	{ 13000000,  24576000,	0x772e},
	{ 13100000,  24576000,	0x0d20},
};

static const struct _pll_div codec_slave_pll_div[] = {

	{  1024000,  16384000,  0x3ea0},
	{  1411200,  22579200,	0x3ea0},
	{  1536000,  24576000,	0x3ea0},
	{  2048000,  16384000,  0x1ea0},
	{  2822400,  22579200,	0x1ea0},
	{  3072000,  24576000,	0x1ea0},

};

static int alc5623_set_dai_pll(struct snd_soc_dai *codec_dai, int pll_id,
		int source, unsigned int freq_in, unsigned int freq_out)
{
	int i;
	struct snd_soc_codec *codec = codec_dai->codec;
	int gbl_clk = 0, pll_div = 0;
	u16 reg;

	if (pll_id < ALC5623_PLL_FR_MCLK || pll_id > ALC5623_PLL_FR_BCK)
		return -ENODEV;

	/* Disable PLL power */
	snd_soc_update_bits(codec, ALC5623_PWR_MANAG_ADD2,
				ALC5623_PWR_ADD2_PLL,
				0);

	/* pll is not used in slave mode */
	reg = snd_soc_read(codec, ALC5623_DAI_CONTROL);
	if (reg & ALC5623_DAI_SDP_SLAVE_MODE)
		return 0;

	if (!freq_in || !freq_out)
		return 0;

	switch (pll_id) {
	case ALC5623_PLL_FR_MCLK:
		for (i = 0; i < ARRAY_SIZE(codec_master_pll_div); i++) {
			if (codec_master_pll_div[i].pll_in == freq_in
			   && codec_master_pll_div[i].pll_out == freq_out) {
				/* PLL source from MCLK */
				pll_div  = codec_master_pll_div[i].regvalue;
				break;
			}
		}
		break;
	case ALC5623_PLL_FR_BCK:
		for (i = 0; i < ARRAY_SIZE(codec_slave_pll_div); i++) {
			if (codec_slave_pll_div[i].pll_in == freq_in
			   && codec_slave_pll_div[i].pll_out == freq_out) {
				/* PLL source from Bitclk */
				gbl_clk = ALC5623_GBL_CLK_PLL_SOUR_SEL_BITCLK;
				pll_div = codec_slave_pll_div[i].regvalue;
				break;
			}
		}
		break;
	default:
		return -EINVAL;
	}

	if (!pll_div)
		return -EINVAL;

	snd_soc_write(codec, ALC5623_GLOBAL_CLK_CTRL_REG, gbl_clk);
	snd_soc_write(codec, ALC5623_PLL_CTRL, pll_div);
	snd_soc_update_bits(codec, ALC5623_PWR_MANAG_ADD2,
				ALC5623_PWR_ADD2_PLL,
				ALC5623_PWR_ADD2_PLL);
	gbl_clk |= ALC5623_GBL_CLK_SYS_SOUR_SEL_PLL;
	snd_soc_write(codec, ALC5623_GLOBAL_CLK_CTRL_REG, gbl_clk);

	return 0;
}

struct _coeff_div {
	u16 fs;
	u16 regvalue;
};

/* codec hifi mclk (after PLL) clock divider coefficients */
/* values inspired from column BCLK=32Fs of Appendix A table */
static const struct _coeff_div coeff_div[] = {
	{256*8, 0x3a69},
	{384*8, 0x3c6b},
	{256*4, 0x2a69},
	{384*4, 0x2c6b},
	{256*2, 0x1a69},
	{384*2, 0x1c6b},
	{256*1, 0x0a69},
	{384*1, 0x0c6b},
};

static int get_coeff(struct snd_soc_codec *codec, int rate)
{
	struct alc5623_priv *alc5623 = snd_soc_codec_get_drvdata(codec);
	int i;

	for (i = 0; i < ARRAY_SIZE(coeff_div); i++) {
		if (coeff_div[i].fs * rate == alc5623->sysclk)
			return i;
	}
	return -EINVAL;
}

/*
 * Clock after PLL and dividers
 */
static int alc5623_set_dai_sysclk(struct snd_soc_dai *codec_dai,
		int clk_id, unsigned int freq, int dir)
{
	struct snd_soc_codec *codec = codec_dai->codec;
	struct alc5623_priv *alc5623 = snd_soc_codec_get_drvdata(codec);

	switch (freq) {
	case  8192000:
	case 11289600:
	case 12288000:
	case 16384000:
	case 16934400:
	case 18432000:
	case 22579200:
	case 24576000:
		alc5623->sysclk = freq;
		return 0;
	}
	return -EINVAL;
}

static int alc5623_set_dai_fmt(struct snd_soc_dai *codec_dai,
		unsigned int fmt)
{
	struct snd_soc_codec *codec = codec_dai->codec;
	u16 iface = 0;

	/* set master/slave audio interface */
	switch (fmt & SND_SOC_DAIFMT_MASTER_MASK) {
	case SND_SOC_DAIFMT_CBM_CFM:
		iface = ALC5623_DAI_SDP_MASTER_MODE;
		break;
	case SND_SOC_DAIFMT_CBS_CFS:
		iface = ALC5623_DAI_SDP_SLAVE_MODE;
		break;
	default:
		return -EINVAL;
	}

	/* interface format */
	switch (fmt & SND_SOC_DAIFMT_FORMAT_MASK) {
	case SND_SOC_DAIFMT_I2S:
		iface |= ALC5623_DAI_I2S_DF_I2S;
		break;
	case SND_SOC_DAIFMT_RIGHT_J:
		iface |= ALC5623_DAI_I2S_DF_RIGHT;
		break;
	case SND_SOC_DAIFMT_LEFT_J:
		iface |= ALC5623_DAI_I2S_DF_LEFT;
		break;
	case SND_SOC_DAIFMT_DSP_A:
		iface |= ALC5623_DAI_I2S_DF_PCM;
		break;
	case SND_SOC_DAIFMT_DSP_B:
		iface |= ALC5623_DAI_I2S_DF_PCM | ALC5623_DAI_I2S_PCM_MODE;
		break;
	default:
		return -EINVAL;
	}

	/* clock inversion */
	switch (fmt & SND_SOC_DAIFMT_INV_MASK) {
	case SND_SOC_DAIFMT_NB_NF:
		break;
	case SND_SOC_DAIFMT_IB_IF:
		iface |= ALC5623_DAI_MAIN_I2S_BCLK_POL_CTRL;
		break;
	case SND_SOC_DAIFMT_IB_NF:
		iface |= ALC5623_DAI_MAIN_I2S_BCLK_POL_CTRL;
		break;
	case SND_SOC_DAIFMT_NB_IF:
		break;
	default:
		return -EINVAL;
	}

	return snd_soc_write(codec, ALC5623_DAI_CONTROL, iface);
}

static int alc5623_pcm_hw_params(struct snd_pcm_substream *substream,
		struct snd_pcm_hw_params *params, struct snd_soc_dai *dai)
{
	struct snd_soc_pcm_runtime *rtd = substream->private_data;
	struct snd_soc_codec *codec = rtd->codec;
	struct alc5623_priv *alc5623 = snd_soc_codec_get_drvdata(codec);
	int coeff, rate;
	u16 iface;

	iface = snd_soc_read(codec, ALC5623_DAI_CONTROL);
	iface &= ~ALC5623_DAI_I2S_DL_MASK;

	/* bit size */
	switch (params_format(params)) {
	case SNDRV_PCM_FORMAT_S16_LE:
		iface |= ALC5623_DAI_I2S_DL_16;
		break;
	case SNDRV_PCM_FORMAT_S20_3LE:
		iface |= ALC5623_DAI_I2S_DL_20;
		break;
	case SNDRV_PCM_FORMAT_S24_LE:
		iface |= ALC5623_DAI_I2S_DL_24;
		break;
	case SNDRV_PCM_FORMAT_S32_LE:
		iface |= ALC5623_DAI_I2S_DL_32;
		break;
	default:
		return -EINVAL;
	}

	/* set iface & srate */
	snd_soc_write(codec, ALC5623_DAI_CONTROL, iface);
	rate = params_rate(params);
	coeff = get_coeff(codec, rate);
	if (coeff < 0)
		return -EINVAL;

	coeff = coeff_div[coeff].regvalue;
	dev_dbg(codec->dev, "%s: sysclk=%d,rate=%d,coeff=0x%04x\n",
		__func__, alc5623->sysclk, rate, coeff);
	snd_soc_write(codec, ALC5623_STEREO_AD_DA_CLK_CTRL, coeff);

	return 0;
}

static int alc5623_mute(struct snd_soc_dai *dai, int mute)
{
	struct snd_soc_codec *codec = dai->codec;
	u16 hp_mute = ALC5623_MISC_M_DAC_L_INPUT | ALC5623_MISC_M_DAC_R_INPUT;
	u16 mute_reg = snd_soc_read(codec, ALC5623_MISC_CTRL) & ~hp_mute;

	if (mute)
		mute_reg |= hp_mute;

	return snd_soc_write(codec, ALC5623_MISC_CTRL, mute_reg);
}

#define ALC5623_ADD2_POWER_EN (ALC5623_PWR_ADD2_VREF \
	| ALC5623_PWR_ADD2_DAC_REF_CIR)

#define ALC5623_ADD3_POWER_EN (ALC5623_PWR_ADD3_MAIN_BIAS \
	| ALC5623_PWR_ADD3_MIC1_BOOST_AD)

#define ALC5623_ADD1_POWER_EN \
	(ALC5623_PWR_ADD1_SHORT_CURR_DET_EN | ALC5623_PWR_ADD1_SOFTGEN_EN \
	| ALC5623_PWR_ADD1_DEPOP_BUF_HP | ALC5623_PWR_ADD1_HP_OUT_AMP \
	| ALC5623_PWR_ADD1_HP_OUT_ENH_AMP)

#define ALC5623_ADD1_POWER_EN_5622 \
	(ALC5623_PWR_ADD1_SHORT_CURR_DET_EN \
	| ALC5623_PWR_ADD1_HP_OUT_AMP)

static void enable_power_depop(struct snd_soc_codec *codec)
{
	struct alc5623_priv *alc5623 = snd_soc_codec_get_drvdata(codec);

	snd_soc_update_bits(codec, ALC5623_PWR_MANAG_ADD1,
				ALC5623_PWR_ADD1_SOFTGEN_EN,
				ALC5623_PWR_ADD1_SOFTGEN_EN);

	snd_soc_write(codec, ALC5623_PWR_MANAG_ADD3, ALC5623_ADD3_POWER_EN);

	snd_soc_update_bits(codec, ALC5623_MISC_CTRL,
				ALC5623_MISC_HP_DEPOP_MODE2_EN,
				ALC5623_MISC_HP_DEPOP_MODE2_EN);

	msleep(500);

	snd_soc_write(codec, ALC5623_PWR_MANAG_ADD2, ALC5623_ADD2_POWER_EN);

	/* avoid writing '1' into 5622 reserved bits */
	if (alc5623->id == 0x22)
		snd_soc_write(codec, ALC5623_PWR_MANAG_ADD1,
			ALC5623_ADD1_POWER_EN_5622);
	else
		snd_soc_write(codec, ALC5623_PWR_MANAG_ADD1,
			ALC5623_ADD1_POWER_EN);

	/* disable HP Depop2 */
	snd_soc_update_bits(codec, ALC5623_MISC_CTRL,
				ALC5623_MISC_HP_DEPOP_MODE2_EN,
				0);

}

static int alc5623_set_bias_level(struct snd_soc_codec *codec,
				      enum snd_soc_bias_level level)
{
	switch (level) {
	case SND_SOC_BIAS_ON:
		enable_power_depop(codec);
		break;
	case SND_SOC_BIAS_PREPARE:
		break;
	case SND_SOC_BIAS_STANDBY:
		/* everything off except vref/vmid, */
		snd_soc_write(codec, ALC5623_PWR_MANAG_ADD2,
				ALC5623_PWR_ADD2_VREF);
		snd_soc_write(codec, ALC5623_PWR_MANAG_ADD3,
				ALC5623_PWR_ADD3_MAIN_BIAS);
		break;
	case SND_SOC_BIAS_OFF:
		/* everything off, dac mute, inactive */
		snd_soc_write(codec, ALC5623_PWR_MANAG_ADD2, 0);
		snd_soc_write(codec, ALC5623_PWR_MANAG_ADD3, 0);
		snd_soc_write(codec, ALC5623_PWR_MANAG_ADD1, 0);
		break;
	}
	codec->dapm.bias_level = level;
	return 0;
}

#define ALC5623_FORMATS	(SNDRV_PCM_FMTBIT_S16_LE \
			| SNDRV_PCM_FMTBIT_S24_LE \
			| SNDRV_PCM_FMTBIT_S32_LE)

static const struct snd_soc_dai_ops alc5623_dai_ops = {
		.hw_params = alc5623_pcm_hw_params,
		.digital_mute = alc5623_mute,
		.set_fmt = alc5623_set_dai_fmt,
		.set_sysclk = alc5623_set_dai_sysclk,
		.set_pll = alc5623_set_dai_pll,
};

static struct snd_soc_dai_driver alc5623_dai = {
	.name = "alc5623-hifi",
	.playback = {
		.stream_name = "Playback",
		.channels_min = 1,
		.channels_max = 2,
		.rate_min =	8000,
		.rate_max =	48000,
		.rates = SNDRV_PCM_RATE_8000_48000,
		.formats = ALC5623_FORMATS,},
	.capture = {
		.stream_name = "Capture",
		.channels_min = 1,
		.channels_max = 2,
		.rate_min =	8000,
		.rate_max =	48000,
		.rates = SNDRV_PCM_RATE_8000_48000,
		.formats = ALC5623_FORMATS,},

	.ops = &alc5623_dai_ops,
};

static int alc5623_suspend(struct snd_soc_codec *codec)
{
	alc5623_set_bias_level(codec, SND_SOC_BIAS_OFF);
	return 0;
}

static int alc5623_resume(struct snd_soc_codec *codec)
{
	int i, step = codec->driver->reg_cache_step;
	u16 *cache = codec->reg_cache;

	/* Sync reg_cache with the hardware */
	for (i = 2 ; i < codec->driver->reg_cache_size ; i += step)
		snd_soc_write(codec, i, cache[i]);

	alc5623_set_bias_level(codec, SND_SOC_BIAS_STANDBY);

	/* charge alc5623 caps */
	if (codec->dapm.suspend_bias_level == SND_SOC_BIAS_ON) {
		alc5623_set_bias_level(codec, SND_SOC_BIAS_STANDBY);
		codec->dapm.bias_level = SND_SOC_BIAS_ON;
		alc5623_set_bias_level(codec, codec->dapm.bias_level);
	}

	return 0;
}

static int alc5623_probe(struct snd_soc_codec *codec)
{
	struct alc5623_priv *alc5623 = snd_soc_codec_get_drvdata(codec);
	struct snd_soc_dapm_context *dapm = &codec->dapm;
	int ret;

	ret = snd_soc_codec_set_cache_io(codec, 8, 16, alc5623->control_type);
	if (ret < 0) {
		dev_err(codec->dev, "Failed to set cache I/O: %d\n", ret);
		return ret;
	}

	alc5623_reset(codec);
	alc5623_fill_cache(codec);

	/* power on device */
	alc5623_set_bias_level(codec, SND_SOC_BIAS_STANDBY);

	if (alc5623->add_ctrl) {
		snd_soc_write(codec, ALC5623_ADD_CTRL_REG,
				alc5623->add_ctrl);
	}

	if (alc5623->jack_det_ctrl) {
		snd_soc_write(codec, ALC5623_JACK_DET_CTRL,
				alc5623->jack_det_ctrl);
	}

	switch (alc5623->id) {
	case 0x21:
<<<<<<< HEAD
		snd_soc_add_controls(codec, alc5621_vol_snd_controls,
			ARRAY_SIZE(alc5621_vol_snd_controls));
		break;
	case 0x22:
		snd_soc_add_controls(codec, alc5622_vol_snd_controls,
=======
		snd_soc_add_codec_controls(codec, alc5621_vol_snd_controls,
			ARRAY_SIZE(alc5621_vol_snd_controls));
		break;
	case 0x22:
		snd_soc_add_codec_controls(codec, alc5622_vol_snd_controls,
>>>>>>> e816b57a
			ARRAY_SIZE(alc5622_vol_snd_controls));
		break;
	case 0x23:
		snd_soc_add_codec_controls(codec, alc5623_vol_snd_controls,
			ARRAY_SIZE(alc5623_vol_snd_controls));
		break;
	default:
		return -EINVAL;
	}

	snd_soc_add_codec_controls(codec, alc5623_snd_controls,
			ARRAY_SIZE(alc5623_snd_controls));

	snd_soc_dapm_new_controls(dapm, alc5623_dapm_widgets,
					ARRAY_SIZE(alc5623_dapm_widgets));

	/* set up audio path interconnects */
	snd_soc_dapm_add_routes(dapm, intercon, ARRAY_SIZE(intercon));

	switch (alc5623->id) {
	case 0x21:
	case 0x22:
		snd_soc_dapm_new_controls(dapm, alc5623_dapm_amp_widgets,
					ARRAY_SIZE(alc5623_dapm_amp_widgets));
		snd_soc_dapm_add_routes(dapm, intercon_amp_spk,
					ARRAY_SIZE(intercon_amp_spk));
		break;
	case 0x23:
		snd_soc_dapm_add_routes(dapm, intercon_spk,
					ARRAY_SIZE(intercon_spk));
		break;
	default:
		return -EINVAL;
	}

	return ret;
}

/* power down chip */
static int alc5623_remove(struct snd_soc_codec *codec)
{
	alc5623_set_bias_level(codec, SND_SOC_BIAS_OFF);
	return 0;
}

static struct snd_soc_codec_driver soc_codec_device_alc5623 = {
	.probe = alc5623_probe,
	.remove = alc5623_remove,
	.suspend = alc5623_suspend,
	.resume = alc5623_resume,
	.set_bias_level = alc5623_set_bias_level,
	.reg_cache_size = ALC5623_VENDOR_ID2+2,
	.reg_word_size = sizeof(u16),
	.reg_cache_step = 2,
};

/*
 * ALC5623 2 wire address is determined by A1 pin
 * state during powerup.
 *    low  = 0x1a
 *    high = 0x1b
 */
static __devinit int alc5623_i2c_probe(struct i2c_client *client,
				const struct i2c_device_id *id)
{
	struct alc5623_platform_data *pdata;
	struct alc5623_priv *alc5623;
	int ret, vid1, vid2;

	vid1 = i2c_smbus_read_word_data(client, ALC5623_VENDOR_ID1);
	if (vid1 < 0) {
		dev_err(&client->dev, "failed to read I2C\n");
		return -EIO;
	}
	vid1 = ((vid1 & 0xff) << 8) | (vid1 >> 8);

	vid2 = i2c_smbus_read_byte_data(client, ALC5623_VENDOR_ID2);
	if (vid2 < 0) {
		dev_err(&client->dev, "failed to read I2C\n");
		return -EIO;
	}

	if ((vid1 != 0x10ec) || (vid2 != id->driver_data)) {
		dev_err(&client->dev, "unknown or wrong codec\n");
		dev_err(&client->dev, "Expected %x:%lx, got %x:%x\n",
				0x10ec, id->driver_data,
				vid1, vid2);
		return -ENODEV;
	}

	dev_dbg(&client->dev, "Found codec id : alc56%02x\n", vid2);

	alc5623 = devm_kzalloc(&client->dev, sizeof(struct alc5623_priv),
			       GFP_KERNEL);
	if (alc5623 == NULL)
		return -ENOMEM;

	pdata = client->dev.platform_data;
	if (pdata) {
		alc5623->add_ctrl = pdata->add_ctrl;
		alc5623->jack_det_ctrl = pdata->jack_det_ctrl;
	}

	alc5623->id = vid2;
	switch (alc5623->id) {
	case 0x21:
		alc5623_dai.name = "alc5621-hifi";
		break;
	case 0x22:
		alc5623_dai.name = "alc5622-hifi";
		break;
	case 0x23:
		alc5623_dai.name = "alc5623-hifi";
		break;
	default:
		return -EINVAL;
	}

	i2c_set_clientdata(client, alc5623);
	alc5623->control_type = SND_SOC_I2C;

	ret =  snd_soc_register_codec(&client->dev,
		&soc_codec_device_alc5623, &alc5623_dai, 1);
	if (ret != 0)
		dev_err(&client->dev, "Failed to register codec: %d\n", ret);

	return ret;
}

static __devexit int alc5623_i2c_remove(struct i2c_client *client)
{
	snd_soc_unregister_codec(&client->dev);
	return 0;
}

static const struct i2c_device_id alc5623_i2c_table[] = {
	{"alc5621", 0x21},
	{"alc5622", 0x22},
	{"alc5623", 0x23},
	{}
};
MODULE_DEVICE_TABLE(i2c, alc5623_i2c_table);

/*  i2c codec control layer */
static struct i2c_driver alc5623_i2c_driver = {
	.driver = {
		.name = "alc562x-codec",
		.owner = THIS_MODULE,
	},
	.probe = alc5623_i2c_probe,
	.remove =  __devexit_p(alc5623_i2c_remove),
	.id_table = alc5623_i2c_table,
};

static int __init alc5623_modinit(void)
{
	int ret;

	ret = i2c_add_driver(&alc5623_i2c_driver);
	if (ret != 0) {
		printk(KERN_ERR "%s: can't add i2c driver", __func__);
		return ret;
	}

	return ret;
}
module_init(alc5623_modinit);

static void __exit alc5623_modexit(void)
{
	i2c_del_driver(&alc5623_i2c_driver);
}
module_exit(alc5623_modexit);

MODULE_DESCRIPTION("ASoC alc5621/2/3 driver");
MODULE_AUTHOR("Arnaud Patard <arnaud.patard@rtp-net.org>");
MODULE_LICENSE("GPL");<|MERGE_RESOLUTION|>--- conflicted
+++ resolved
@@ -925,19 +925,11 @@
 
 	switch (alc5623->id) {
 	case 0x21:
-<<<<<<< HEAD
-		snd_soc_add_controls(codec, alc5621_vol_snd_controls,
-			ARRAY_SIZE(alc5621_vol_snd_controls));
-		break;
-	case 0x22:
-		snd_soc_add_controls(codec, alc5622_vol_snd_controls,
-=======
 		snd_soc_add_codec_controls(codec, alc5621_vol_snd_controls,
 			ARRAY_SIZE(alc5621_vol_snd_controls));
 		break;
 	case 0x22:
 		snd_soc_add_codec_controls(codec, alc5622_vol_snd_controls,
->>>>>>> e816b57a
 			ARRAY_SIZE(alc5622_vol_snd_controls));
 		break;
 	case 0x23:
