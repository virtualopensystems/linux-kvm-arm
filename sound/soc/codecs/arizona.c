/*
 * arizona.c - Wolfson Arizona class device shared support
 *
 * Copyright 2012 Wolfson Microelectronics plc
 *
 * Author: Mark Brown <broonie@opensource.wolfsonmicro.com>
 *
 * This program is free software; you can redistribute it and/or modify
 * it under the terms of the GNU General Public License version 2 as
 * published by the Free Software Foundation.
 */

#include <linux/gcd.h>
#include <linux/module.h>
#include <linux/pm_runtime.h>
#include <sound/pcm.h>
#include <sound/pcm_params.h>
#include <sound/tlv.h>

#include <linux/mfd/arizona/core.h>
#include <linux/mfd/arizona/registers.h>

#include "arizona.h"

#define ARIZONA_AIF_BCLK_CTRL                   0x00
#define ARIZONA_AIF_TX_PIN_CTRL                 0x01
#define ARIZONA_AIF_RX_PIN_CTRL                 0x02
#define ARIZONA_AIF_RATE_CTRL                   0x03
#define ARIZONA_AIF_FORMAT                      0x04
#define ARIZONA_AIF_TX_BCLK_RATE                0x05
#define ARIZONA_AIF_RX_BCLK_RATE                0x06
#define ARIZONA_AIF_FRAME_CTRL_1                0x07
#define ARIZONA_AIF_FRAME_CTRL_2                0x08
#define ARIZONA_AIF_FRAME_CTRL_3                0x09
#define ARIZONA_AIF_FRAME_CTRL_4                0x0A
#define ARIZONA_AIF_FRAME_CTRL_5                0x0B
#define ARIZONA_AIF_FRAME_CTRL_6                0x0C
#define ARIZONA_AIF_FRAME_CTRL_7                0x0D
#define ARIZONA_AIF_FRAME_CTRL_8                0x0E
#define ARIZONA_AIF_FRAME_CTRL_9                0x0F
#define ARIZONA_AIF_FRAME_CTRL_10               0x10
#define ARIZONA_AIF_FRAME_CTRL_11               0x11
#define ARIZONA_AIF_FRAME_CTRL_12               0x12
#define ARIZONA_AIF_FRAME_CTRL_13               0x13
#define ARIZONA_AIF_FRAME_CTRL_14               0x14
#define ARIZONA_AIF_FRAME_CTRL_15               0x15
#define ARIZONA_AIF_FRAME_CTRL_16               0x16
#define ARIZONA_AIF_FRAME_CTRL_17               0x17
#define ARIZONA_AIF_FRAME_CTRL_18               0x18
#define ARIZONA_AIF_TX_ENABLES                  0x19
#define ARIZONA_AIF_RX_ENABLES                  0x1A
#define ARIZONA_AIF_FORCE_WRITE                 0x1B

#define arizona_fll_err(_fll, fmt, ...) \
	dev_err(_fll->arizona->dev, "FLL%d: " fmt, _fll->id, ##__VA_ARGS__)
#define arizona_fll_warn(_fll, fmt, ...) \
	dev_warn(_fll->arizona->dev, "FLL%d: " fmt, _fll->id, ##__VA_ARGS__)
#define arizona_fll_dbg(_fll, fmt, ...) \
	dev_err(_fll->arizona->dev, "FLL%d: " fmt, _fll->id, ##__VA_ARGS__)

#define arizona_aif_err(_dai, fmt, ...) \
	dev_err(_dai->dev, "AIF%d: " fmt, _dai->id, ##__VA_ARGS__)
#define arizona_aif_warn(_dai, fmt, ...) \
	dev_warn(_dai->dev, "AIF%d: " fmt, _dai->id, ##__VA_ARGS__)
#define arizona_aif_dbg(_dai, fmt, ...) \
	dev_err(_dai->dev, "AIF%d: " fmt, _dai->id, ##__VA_ARGS__)

const char *arizona_mixer_texts[ARIZONA_NUM_MIXER_INPUTS] = {
	"None",
	"Tone Generator 1",
	"Tone Generator 2",
	"Haptics",
	"AEC",
	"Mic Mute Mixer",
	"Noise Generator",
	"IN1L",
	"IN1R",
	"IN2L",
	"IN2R",
	"IN3L",
	"IN3R",
	"IN4L",
	"IN4R",
	"AIF1RX1",
	"AIF1RX2",
	"AIF1RX3",
	"AIF1RX4",
	"AIF1RX5",
	"AIF1RX6",
	"AIF1RX7",
	"AIF1RX8",
	"AIF2RX1",
	"AIF2RX2",
	"AIF3RX1",
	"AIF3RX2",
	"SLIMRX1",
	"SLIMRX2",
	"SLIMRX3",
	"SLIMRX4",
	"SLIMRX5",
	"SLIMRX6",
	"SLIMRX7",
	"SLIMRX8",
	"EQ1",
	"EQ2",
	"EQ3",
	"EQ4",
	"DRC1L",
	"DRC1R",
	"DRC2L",
	"DRC2R",
	"LHPF1",
	"LHPF2",
	"LHPF3",
	"LHPF4",
	"DSP1.1",
	"DSP1.2",
	"DSP1.3",
	"DSP1.4",
	"DSP1.5",
	"DSP1.6",
	"DSP2.1",
	"DSP2.2",
	"DSP2.3",
	"DSP2.4",
	"DSP2.5",
	"DSP2.6",
	"DSP3.1",
	"DSP3.2",
	"DSP3.3",
	"DSP3.4",
	"DSP3.5",
	"DSP3.6",
	"DSP4.1",
	"DSP4.2",
	"DSP4.3",
	"DSP4.4",
	"DSP4.5",
	"DSP4.6",
	"ASRC1L",
	"ASRC1R",
	"ASRC2L",
	"ASRC2R",
	"ISRC1INT1",
	"ISRC1INT2",
	"ISRC1INT3",
	"ISRC1INT4",
	"ISRC1DEC1",
	"ISRC1DEC2",
	"ISRC1DEC3",
	"ISRC1DEC4",
	"ISRC2INT1",
	"ISRC2INT2",
	"ISRC2INT3",
	"ISRC2INT4",
	"ISRC2DEC1",
	"ISRC2DEC2",
	"ISRC2DEC3",
	"ISRC2DEC4",
	"ISRC3INT1",
	"ISRC3INT2",
	"ISRC3INT3",
	"ISRC3INT4",
	"ISRC3DEC1",
	"ISRC3DEC2",
	"ISRC3DEC3",
	"ISRC3DEC4",
};
EXPORT_SYMBOL_GPL(arizona_mixer_texts);

int arizona_mixer_values[ARIZONA_NUM_MIXER_INPUTS] = {
	0x00,  /* None */
	0x04,  /* Tone */
	0x05,
	0x06,  /* Haptics */
	0x08,  /* AEC */
	0x0c,  /* Noise mixer */
	0x0d,  /* Comfort noise */
	0x10,  /* IN1L */
	0x11,
	0x12,
	0x13,
	0x14,
	0x15,
	0x16,
	0x17,
	0x20,  /* AIF1RX1 */
	0x21,
	0x22,
	0x23,
	0x24,
	0x25,
	0x26,
	0x27,
	0x28,  /* AIF2RX1 */
	0x29,
	0x30,  /* AIF3RX1 */
	0x31,
	0x38,  /* SLIMRX1 */
	0x39,
	0x3a,
	0x3b,
	0x3c,
	0x3d,
	0x3e,
	0x3f,
	0x50,  /* EQ1 */
	0x51,
	0x52,
	0x53,
	0x58,  /* DRC1L */
	0x59,
	0x5a,
	0x5b,
	0x60,  /* LHPF1 */
	0x61,
	0x62,
	0x63,
	0x68,  /* DSP1.1 */
	0x69,
	0x6a,
	0x6b,
	0x6c,
	0x6d,
	0x70,  /* DSP2.1 */
	0x71,
	0x72,
	0x73,
	0x74,
	0x75,
	0x78,  /* DSP3.1 */
	0x79,
	0x7a,
	0x7b,
	0x7c,
	0x7d,
	0x80,  /* DSP4.1 */
	0x81,
	0x82,
	0x83,
	0x84,
	0x85,
	0x90,  /* ASRC1L */
	0x91,
	0x92,
	0x93,
	0xa0,  /* ISRC1INT1 */
	0xa1,
	0xa2,
	0xa3,
	0xa4,  /* ISRC1DEC1 */
	0xa5,
	0xa6,
	0xa7,
	0xa8,  /* ISRC2DEC1 */
	0xa9,
	0xaa,
	0xab,
	0xac,  /* ISRC2INT1 */
	0xad,
	0xae,
	0xaf,
	0xb0,  /* ISRC3DEC1 */
	0xb1,
	0xb2,
	0xb3,
	0xb4,  /* ISRC3INT1 */
	0xb5,
	0xb6,
	0xb7,
};
EXPORT_SYMBOL_GPL(arizona_mixer_values);

const DECLARE_TLV_DB_SCALE(arizona_mixer_tlv, -3200, 100, 0);
EXPORT_SYMBOL_GPL(arizona_mixer_tlv);

static const char *arizona_vol_ramp_text[] = {
	"0ms/6dB", "0.5ms/6dB", "1ms/6dB", "2ms/6dB", "4ms/6dB", "8ms/6dB",
	"15ms/6dB", "30ms/6dB",
};

const struct soc_enum arizona_in_vd_ramp =
	SOC_ENUM_SINGLE(ARIZONA_INPUT_VOLUME_RAMP,
			ARIZONA_IN_VD_RAMP_SHIFT, 7, arizona_vol_ramp_text);
EXPORT_SYMBOL_GPL(arizona_in_vd_ramp);

const struct soc_enum arizona_in_vi_ramp =
	SOC_ENUM_SINGLE(ARIZONA_INPUT_VOLUME_RAMP,
			ARIZONA_IN_VI_RAMP_SHIFT, 7, arizona_vol_ramp_text);
EXPORT_SYMBOL_GPL(arizona_in_vi_ramp);

const struct soc_enum arizona_out_vd_ramp =
	SOC_ENUM_SINGLE(ARIZONA_OUTPUT_VOLUME_RAMP,
			ARIZONA_OUT_VD_RAMP_SHIFT, 7, arizona_vol_ramp_text);
EXPORT_SYMBOL_GPL(arizona_out_vd_ramp);

const struct soc_enum arizona_out_vi_ramp =
	SOC_ENUM_SINGLE(ARIZONA_OUTPUT_VOLUME_RAMP,
			ARIZONA_OUT_VI_RAMP_SHIFT, 7, arizona_vol_ramp_text);
EXPORT_SYMBOL_GPL(arizona_out_vi_ramp);

static const char *arizona_lhpf_mode_text[] = {
	"Low-pass", "High-pass"
};

const struct soc_enum arizona_lhpf1_mode =
	SOC_ENUM_SINGLE(ARIZONA_HPLPF1_1, ARIZONA_LHPF1_MODE_SHIFT, 2,
			arizona_lhpf_mode_text);
EXPORT_SYMBOL_GPL(arizona_lhpf1_mode);

const struct soc_enum arizona_lhpf2_mode =
	SOC_ENUM_SINGLE(ARIZONA_HPLPF2_1, ARIZONA_LHPF2_MODE_SHIFT, 2,
			arizona_lhpf_mode_text);
EXPORT_SYMBOL_GPL(arizona_lhpf2_mode);

const struct soc_enum arizona_lhpf3_mode =
	SOC_ENUM_SINGLE(ARIZONA_HPLPF3_1, ARIZONA_LHPF3_MODE_SHIFT, 2,
			arizona_lhpf_mode_text);
EXPORT_SYMBOL_GPL(arizona_lhpf3_mode);

const struct soc_enum arizona_lhpf4_mode =
	SOC_ENUM_SINGLE(ARIZONA_HPLPF4_1, ARIZONA_LHPF4_MODE_SHIFT, 2,
			arizona_lhpf_mode_text);
EXPORT_SYMBOL_GPL(arizona_lhpf4_mode);

static const char *arizona_ng_hold_text[] = {
	"30ms", "120ms", "250ms", "500ms",
};

const struct soc_enum arizona_ng_hold =
	SOC_ENUM_SINGLE(ARIZONA_NOISE_GATE_CONTROL, ARIZONA_NGATE_HOLD_SHIFT,
			4, arizona_ng_hold_text);
EXPORT_SYMBOL_GPL(arizona_ng_hold);

int arizona_in_ev(struct snd_soc_dapm_widget *w, struct snd_kcontrol *kcontrol,
		  int event)
{
	return 0;
}
EXPORT_SYMBOL_GPL(arizona_in_ev);

int arizona_out_ev(struct snd_soc_dapm_widget *w,
		   struct snd_kcontrol *kcontrol,
		   int event)
{
	return 0;
}
EXPORT_SYMBOL_GPL(arizona_out_ev);

static unsigned int arizona_sysclk_48k_rates[] = {
	6144000,
	12288000,
	24576000,
	49152000,
	73728000,
	98304000,
	147456000,
};

static unsigned int arizona_sysclk_44k1_rates[] = {
	5644800,
	11289600,
	22579200,
	45158400,
	67737600,
	90316800,
	135475200,
};

static int arizona_set_opclk(struct snd_soc_codec *codec, unsigned int clk,
			     unsigned int freq)
{
	struct arizona_priv *priv = snd_soc_codec_get_drvdata(codec);
	unsigned int reg;
	unsigned int *rates;
	int ref, div, refclk;

	switch (clk) {
	case ARIZONA_CLK_OPCLK:
		reg = ARIZONA_OUTPUT_SYSTEM_CLOCK;
		refclk = priv->sysclk;
		break;
	case ARIZONA_CLK_ASYNC_OPCLK:
		reg = ARIZONA_OUTPUT_ASYNC_CLOCK;
		refclk = priv->asyncclk;
		break;
	default:
		return -EINVAL;
	}

	if (refclk % 8000)
		rates = arizona_sysclk_44k1_rates;
	else
		rates = arizona_sysclk_48k_rates;

	for (ref = 0; ref < ARRAY_SIZE(arizona_sysclk_48k_rates) &&
		     rates[ref] <= refclk; ref++) {
		div = 1;
		while (rates[ref] / div >= freq && div < 32) {
			if (rates[ref] / div == freq) {
				dev_dbg(codec->dev, "Configured %dHz OPCLK\n",
					freq);
				snd_soc_update_bits(codec, reg,
						    ARIZONA_OPCLK_DIV_MASK |
						    ARIZONA_OPCLK_SEL_MASK,
						    (div <<
						     ARIZONA_OPCLK_DIV_SHIFT) |
						    ref);
				return 0;
			}
			div++;
		}
	}

	dev_err(codec->dev, "Unable to generate %dHz OPCLK\n", freq);
	return -EINVAL;
}

int arizona_set_sysclk(struct snd_soc_codec *codec, int clk_id,
		       int source, unsigned int freq, int dir)
{
	struct arizona_priv *priv = snd_soc_codec_get_drvdata(codec);
	struct arizona *arizona = priv->arizona;
	char *name;
	unsigned int reg;
	unsigned int mask = ARIZONA_SYSCLK_FREQ_MASK | ARIZONA_SYSCLK_SRC_MASK;
	unsigned int val = source << ARIZONA_SYSCLK_SRC_SHIFT;
	unsigned int *clk;

	switch (clk_id) {
	case ARIZONA_CLK_SYSCLK:
		name = "SYSCLK";
		reg = ARIZONA_SYSTEM_CLOCK_1;
		clk = &priv->sysclk;
		mask |= ARIZONA_SYSCLK_FRAC;
		break;
	case ARIZONA_CLK_ASYNCCLK:
		name = "ASYNCCLK";
		reg = ARIZONA_ASYNC_CLOCK_1;
		clk = &priv->asyncclk;
		break;
	case ARIZONA_CLK_OPCLK:
	case ARIZONA_CLK_ASYNC_OPCLK:
		return arizona_set_opclk(codec, clk_id, freq);
	default:
		return -EINVAL;
	}

	switch (freq) {
	case  5644800:
	case  6144000:
		break;
	case 11289600:
	case 12288000:
		val |= 1 << ARIZONA_SYSCLK_FREQ_SHIFT;
		break;
	case 22579200:
	case 24576000:
		val |= 2 << ARIZONA_SYSCLK_FREQ_SHIFT;
		break;
	case 45158400:
	case 49152000:
		val |= 3 << ARIZONA_SYSCLK_FREQ_SHIFT;
		break;
	case 67737600:
	case 73728000:
		val |= 4 << ARIZONA_SYSCLK_FREQ_SHIFT;
		break;
	case 90316800:
	case 98304000:
		val |= 5 << ARIZONA_SYSCLK_FREQ_SHIFT;
		break;
	case 135475200:
	case 147456000:
		val |= 6 << ARIZONA_SYSCLK_FREQ_SHIFT;
		break;
	default:
		return -EINVAL;
	}

	*clk = freq;

	if (freq % 6144000)
		val |= ARIZONA_SYSCLK_FRAC;

	dev_dbg(arizona->dev, "%s set to %uHz", name, freq);

	return regmap_update_bits(arizona->regmap, reg, mask, val);
}
EXPORT_SYMBOL_GPL(arizona_set_sysclk);

static int arizona_set_fmt(struct snd_soc_dai *dai, unsigned int fmt)
{
	struct snd_soc_codec *codec = dai->codec;
	int lrclk, bclk, mode, base;

	base = dai->driver->base;

	lrclk = 0;
	bclk = 0;

	switch (fmt & SND_SOC_DAIFMT_FORMAT_MASK) {
	case SND_SOC_DAIFMT_DSP_A:
		mode = 0;
		break;
	case SND_SOC_DAIFMT_I2S:
		mode = 2;
		break;
	default:
		arizona_aif_err(dai, "Unsupported DAI format %d\n",
				fmt & SND_SOC_DAIFMT_FORMAT_MASK);
		return -EINVAL;
	}

	switch (fmt & SND_SOC_DAIFMT_MASTER_MASK) {
	case SND_SOC_DAIFMT_CBS_CFS:
		break;
	case SND_SOC_DAIFMT_CBS_CFM:
		lrclk |= ARIZONA_AIF1TX_LRCLK_MSTR;
		break;
	case SND_SOC_DAIFMT_CBM_CFS:
		bclk |= ARIZONA_AIF1_BCLK_MSTR;
		break;
	case SND_SOC_DAIFMT_CBM_CFM:
		bclk |= ARIZONA_AIF1_BCLK_MSTR;
		lrclk |= ARIZONA_AIF1TX_LRCLK_MSTR;
		break;
	default:
		arizona_aif_err(dai, "Unsupported master mode %d\n",
				fmt & SND_SOC_DAIFMT_MASTER_MASK);
		return -EINVAL;
	}

	switch (fmt & SND_SOC_DAIFMT_INV_MASK) {
	case SND_SOC_DAIFMT_NB_NF:
		break;
	case SND_SOC_DAIFMT_IB_IF:
		bclk |= ARIZONA_AIF1_BCLK_INV;
		lrclk |= ARIZONA_AIF1TX_LRCLK_INV;
		break;
	case SND_SOC_DAIFMT_IB_NF:
		bclk |= ARIZONA_AIF1_BCLK_INV;
		break;
	case SND_SOC_DAIFMT_NB_IF:
		lrclk |= ARIZONA_AIF1TX_LRCLK_INV;
		break;
	default:
		return -EINVAL;
	}

	snd_soc_update_bits(codec, base + ARIZONA_AIF_BCLK_CTRL,
			    ARIZONA_AIF1_BCLK_INV | ARIZONA_AIF1_BCLK_MSTR,
			    bclk);
	snd_soc_update_bits(codec, base + ARIZONA_AIF_TX_PIN_CTRL,
			    ARIZONA_AIF1TX_LRCLK_INV |
			    ARIZONA_AIF1TX_LRCLK_MSTR, lrclk);
	snd_soc_update_bits(codec, base + ARIZONA_AIF_RX_PIN_CTRL,
			    ARIZONA_AIF1RX_LRCLK_INV |
			    ARIZONA_AIF1RX_LRCLK_MSTR, lrclk);
	snd_soc_update_bits(codec, base + ARIZONA_AIF_FORMAT,
			    ARIZONA_AIF1_FMT_MASK, mode);

	return 0;
}

static const int arizona_48k_bclk_rates[] = {
	-1,
	48000,
	64000,
	96000,
	128000,
	192000,
	256000,
	384000,
	512000,
	768000,
	1024000,
	1536000,
	2048000,
	3072000,
	4096000,
	6144000,
	8192000,
	12288000,
	24576000,
};

static const unsigned int arizona_48k_rates[] = {
	12000,
	24000,
	48000,
	96000,
	192000,
	384000,
	768000,
	4000,
	8000,
	16000,
	32000,
	64000,
	128000,
	256000,
	512000,
};

static const struct snd_pcm_hw_constraint_list arizona_48k_constraint = {
	.count	= ARRAY_SIZE(arizona_48k_rates),
	.list	= arizona_48k_rates,
};

static const int arizona_44k1_bclk_rates[] = {
	-1,
	44100,
	58800,
	88200,
	117600,
	177640,
	235200,
	352800,
	470400,
	705600,
	940800,
	1411200,
	1881600,
	2822400,
	3763200,
	5644800,
	7526400,
	11289600,
	22579200,
};

static const unsigned int arizona_44k1_rates[] = {
	11025,
	22050,
	44100,
	88200,
	176400,
	352800,
	705600,
};

static const struct snd_pcm_hw_constraint_list arizona_44k1_constraint = {
	.count	= ARRAY_SIZE(arizona_44k1_rates),
	.list	= arizona_44k1_rates,
};

static int arizona_sr_vals[] = {
	0,
	12000,
	24000,
	48000,
	96000,
	192000,
	384000,
	768000,
	0,
	11025,
	22050,
	44100,
	88200,
	176400,
	352800,
	705600,
	4000,
	8000,
	16000,
	32000,
	64000,
	128000,
	256000,
	512000,
};

static int arizona_startup(struct snd_pcm_substream *substream,
			   struct snd_soc_dai *dai)
{
	struct snd_soc_codec *codec = dai->codec;
	struct arizona_priv *priv = snd_soc_codec_get_drvdata(codec);
	struct arizona_dai_priv *dai_priv = &priv->dai[dai->id - 1];
	const struct snd_pcm_hw_constraint_list *constraint;
	unsigned int base_rate;

	switch (dai_priv->clk) {
	case ARIZONA_CLK_SYSCLK:
		base_rate = priv->sysclk;
		break;
	case ARIZONA_CLK_ASYNCCLK:
		base_rate = priv->asyncclk;
		break;
	default:
		return 0;
	}

	if (base_rate % 8000)
		constraint = &arizona_44k1_constraint;
	else
		constraint = &arizona_48k_constraint;

	return snd_pcm_hw_constraint_list(substream->runtime, 0,
					  SNDRV_PCM_HW_PARAM_RATE,
					  constraint);
}

static int arizona_hw_params_rate(struct snd_pcm_substream *substream,
				  struct snd_pcm_hw_params *params,
				  struct snd_soc_dai *dai)
{
	struct snd_soc_codec *codec = dai->codec;
	struct arizona_priv *priv = snd_soc_codec_get_drvdata(codec);
	struct arizona_dai_priv *dai_priv = &priv->dai[dai->id - 1];
	int base = dai->driver->base;
	int i, sr_val;

	/*
	 * We will need to be more flexible than this in future,
	 * currently we use a single sample rate for SYSCLK.
	 */
	for (i = 0; i < ARRAY_SIZE(arizona_sr_vals); i++)
		if (arizona_sr_vals[i] == params_rate(params))
			break;
	if (i == ARRAY_SIZE(arizona_sr_vals)) {
		arizona_aif_err(dai, "Unsupported sample rate %dHz\n",
				params_rate(params));
		return -EINVAL;
	}
	sr_val = i;

	switch (dai_priv->clk) {
	case ARIZONA_CLK_SYSCLK:
		snd_soc_update_bits(codec, ARIZONA_SAMPLE_RATE_1,
				    ARIZONA_SAMPLE_RATE_1_MASK, sr_val);
		if (base)
			snd_soc_update_bits(codec, base + ARIZONA_AIF_RATE_CTRL,
					    ARIZONA_AIF1_RATE_MASK, 0);
		break;
	case ARIZONA_CLK_ASYNCCLK:
		snd_soc_update_bits(codec, ARIZONA_ASYNC_SAMPLE_RATE_1,
				    ARIZONA_ASYNC_SAMPLE_RATE_MASK, sr_val);
		if (base)
			snd_soc_update_bits(codec, base + ARIZONA_AIF_RATE_CTRL,
					    ARIZONA_AIF1_RATE_MASK,
					    8 << ARIZONA_AIF1_RATE_SHIFT);
		break;
	default:
		arizona_aif_err(dai, "Invalid clock %d\n", dai_priv->clk);
		return -EINVAL;
	}

	return 0;
}

static int arizona_hw_params(struct snd_pcm_substream *substream,
			     struct snd_pcm_hw_params *params,
			     struct snd_soc_dai *dai)
{
	struct snd_soc_codec *codec = dai->codec;
	int base = dai->driver->base;
	const int *rates;
	int i, ret;
	int bclk, lrclk, wl, frame;

	if (params_rate(params) % 8000)
		rates = &arizona_44k1_bclk_rates[0];
	else
		rates = &arizona_48k_bclk_rates[0];

	for (i = 0; i < ARRAY_SIZE(arizona_44k1_bclk_rates); i++) {
		if (rates[i] >= snd_soc_params_to_bclk(params) &&
		    rates[i] % params_rate(params) == 0) {
			bclk = i;
			break;
		}
	}
	if (i == ARRAY_SIZE(arizona_44k1_bclk_rates)) {
		arizona_aif_err(dai, "Unsupported sample rate %dHz\n",
				params_rate(params));
		return -EINVAL;
	}

	lrclk = snd_soc_params_to_bclk(params) / params_rate(params);

	arizona_aif_dbg(dai, "BCLK %dHz LRCLK %dHz\n",
			rates[bclk], rates[bclk] / lrclk);

	wl = snd_pcm_format_width(params_format(params));
	frame = wl << ARIZONA_AIF1TX_WL_SHIFT | wl;

<<<<<<< HEAD
	/*
	 * We will need to be more flexible than this in future,
	 * currently we use a single sample rate for SYSCLK.
	 */
	switch (dai_priv->clk) {
	case ARIZONA_CLK_SYSCLK:
		snd_soc_update_bits(codec, ARIZONA_SAMPLE_RATE_1,
				    ARIZONA_SAMPLE_RATE_1_MASK, sr_val);
		snd_soc_update_bits(codec, base + ARIZONA_AIF_RATE_CTRL,
				    ARIZONA_AIF1_RATE_MASK, 0);
		break;
	case ARIZONA_CLK_ASYNCCLK:
		snd_soc_update_bits(codec, ARIZONA_ASYNC_SAMPLE_RATE_1,
				    ARIZONA_ASYNC_SAMPLE_RATE_MASK, sr_val);
		snd_soc_update_bits(codec, base + ARIZONA_AIF_RATE_CTRL,
				    ARIZONA_AIF1_RATE_MASK,
				    8 << ARIZONA_AIF1_RATE_SHIFT);
		break;
	default:
		arizona_aif_err(dai, "Invalid clock %d\n", dai_priv->clk);
		return -EINVAL;
	}
=======
	ret = arizona_hw_params_rate(substream, params, dai);
	if (ret != 0)
		return ret;
>>>>>>> b272efc8

	snd_soc_update_bits(codec, base + ARIZONA_AIF_BCLK_CTRL,
			    ARIZONA_AIF1_BCLK_FREQ_MASK, bclk);
	snd_soc_update_bits(codec, base + ARIZONA_AIF_TX_BCLK_RATE,
			    ARIZONA_AIF1TX_BCPF_MASK, lrclk);
	snd_soc_update_bits(codec, base + ARIZONA_AIF_RX_BCLK_RATE,
			    ARIZONA_AIF1RX_BCPF_MASK, lrclk);
	snd_soc_update_bits(codec, base + ARIZONA_AIF_FRAME_CTRL_1,
			    ARIZONA_AIF1TX_WL_MASK |
			    ARIZONA_AIF1TX_SLOT_LEN_MASK, frame);
	snd_soc_update_bits(codec, base + ARIZONA_AIF_FRAME_CTRL_2,
			    ARIZONA_AIF1RX_WL_MASK |
			    ARIZONA_AIF1RX_SLOT_LEN_MASK, frame);

	return 0;
}

static const char *arizona_dai_clk_str(int clk_id)
{
	switch (clk_id) {
	case ARIZONA_CLK_SYSCLK:
		return "SYSCLK";
	case ARIZONA_CLK_ASYNCCLK:
		return "ASYNCCLK";
	default:
		return "Unknown clock";
	}
}

static int arizona_dai_set_sysclk(struct snd_soc_dai *dai,
				  int clk_id, unsigned int freq, int dir)
{
	struct snd_soc_codec *codec = dai->codec;
	struct arizona_priv *priv = snd_soc_codec_get_drvdata(codec);
	struct arizona_dai_priv *dai_priv = &priv->dai[dai->id - 1];
	struct snd_soc_dapm_route routes[2];

	switch (clk_id) {
	case ARIZONA_CLK_SYSCLK:
	case ARIZONA_CLK_ASYNCCLK:
		break;
	default:
		return -EINVAL;
	}

	if (clk_id == dai_priv->clk)
		return 0;

	if (dai->active) {
		dev_err(codec->dev, "Can't change clock on active DAI %d\n",
			dai->id);
		return -EBUSY;
	}

	dev_dbg(codec->dev, "Setting AIF%d to %s\n", dai->id + 1,
		arizona_dai_clk_str(clk_id));

	memset(&routes, 0, sizeof(routes));
	routes[0].sink = dai->driver->capture.stream_name;
	routes[1].sink = dai->driver->playback.stream_name;

	routes[0].source = arizona_dai_clk_str(dai_priv->clk);
	routes[1].source = arizona_dai_clk_str(dai_priv->clk);
	snd_soc_dapm_del_routes(&codec->dapm, routes, ARRAY_SIZE(routes));

	routes[0].source = arizona_dai_clk_str(clk_id);
	routes[1].source = arizona_dai_clk_str(clk_id);
	snd_soc_dapm_add_routes(&codec->dapm, routes, ARRAY_SIZE(routes));

	dai_priv->clk = clk_id;

	return snd_soc_dapm_sync(&codec->dapm);
}

static int arizona_set_tristate(struct snd_soc_dai *dai, int tristate)
{
	struct snd_soc_codec *codec = dai->codec;
	int base = dai->driver->base;
	unsigned int reg;

	if (tristate)
		reg = ARIZONA_AIF1_TRI;
	else
		reg = 0;

	return snd_soc_update_bits(codec, base + ARIZONA_AIF_RATE_CTRL,
				   ARIZONA_AIF1_TRI, reg);
}

const struct snd_soc_dai_ops arizona_dai_ops = {
	.startup = arizona_startup,
	.set_fmt = arizona_set_fmt,
	.hw_params = arizona_hw_params,
	.set_sysclk = arizona_dai_set_sysclk,
	.set_tristate = arizona_set_tristate,
};
EXPORT_SYMBOL_GPL(arizona_dai_ops);

int arizona_init_dai(struct arizona_priv *priv, int id)
{
	struct arizona_dai_priv *dai_priv = &priv->dai[id];

	dai_priv->clk = ARIZONA_CLK_SYSCLK;

	return 0;
}
EXPORT_SYMBOL_GPL(arizona_init_dai);

static irqreturn_t arizona_fll_lock(int irq, void *data)
{
	struct arizona_fll *fll = data;

	arizona_fll_dbg(fll, "Lock status changed\n");

	complete(&fll->lock);

	return IRQ_HANDLED;
}

static irqreturn_t arizona_fll_clock_ok(int irq, void *data)
{
	struct arizona_fll *fll = data;

	arizona_fll_dbg(fll, "clock OK\n");

	complete(&fll->ok);

	return IRQ_HANDLED;
}

static struct {
	unsigned int min;
	unsigned int max;
	u16 fratio;
	int ratio;
} fll_fratios[] = {
	{       0,    64000, 4, 16 },
	{   64000,   128000, 3,  8 },
	{  128000,   256000, 2,  4 },
	{  256000,  1000000, 1,  2 },
	{ 1000000, 13500000, 0,  1 },
};

struct arizona_fll_cfg {
	int n;
	int theta;
	int lambda;
	int refdiv;
	int outdiv;
	int fratio;
};

static int arizona_calc_fll(struct arizona_fll *fll,
			    struct arizona_fll_cfg *cfg,
			    unsigned int Fref,
			    unsigned int Fout)
{
	unsigned int target, div, gcd_fll;
	int i, ratio;

	arizona_fll_dbg(fll, "Fref=%u Fout=%u\n", Fref, Fout);

	/* Fref must be <=13.5MHz */
	div = 1;
	cfg->refdiv = 0;
	while ((Fref / div) > 13500000) {
		div *= 2;
		cfg->refdiv++;

		if (div > 8) {
			arizona_fll_err(fll,
					"Can't scale %dMHz in to <=13.5MHz\n",
					Fref);
			return -EINVAL;
		}
	}

	/* Apply the division for our remaining calculations */
	Fref /= div;

	/* Fvco should be over the targt; don't check the upper bound */
	div = 1;
	while (Fout * div < 90000000 * fll->vco_mult) {
		div++;
		if (div > 7) {
			arizona_fll_err(fll, "No FLL_OUTDIV for Fout=%uHz\n",
					Fout);
			return -EINVAL;
		}
	}
	target = Fout * div / fll->vco_mult;
	cfg->outdiv = div;

	arizona_fll_dbg(fll, "Fvco=%dHz\n", target);

	/* Find an appropraite FLL_FRATIO and factor it out of the target */
	for (i = 0; i < ARRAY_SIZE(fll_fratios); i++) {
		if (fll_fratios[i].min <= Fref && Fref <= fll_fratios[i].max) {
			cfg->fratio = fll_fratios[i].fratio;
			ratio = fll_fratios[i].ratio;
			break;
		}
	}
	if (i == ARRAY_SIZE(fll_fratios)) {
		arizona_fll_err(fll, "Unable to find FRATIO for Fref=%uHz\n",
				Fref);
		return -EINVAL;
	}

	cfg->n = target / (ratio * Fref);

	if (target % Fref) {
		gcd_fll = gcd(target, ratio * Fref);
		arizona_fll_dbg(fll, "GCD=%u\n", gcd_fll);

		cfg->theta = (target - (cfg->n * ratio * Fref))
			/ gcd_fll;
		cfg->lambda = (ratio * Fref) / gcd_fll;
	} else {
		cfg->theta = 0;
		cfg->lambda = 0;
	}

	arizona_fll_dbg(fll, "N=%x THETA=%x LAMBDA=%x\n",
			cfg->n, cfg->theta, cfg->lambda);
	arizona_fll_dbg(fll, "FRATIO=%x(%d) OUTDIV=%x REFCLK_DIV=%x\n",
			cfg->fratio, cfg->fratio, cfg->outdiv, cfg->refdiv);

	return 0;

}

static void arizona_apply_fll(struct arizona *arizona, unsigned int base,
			      struct arizona_fll_cfg *cfg, int source)
{
	regmap_update_bits(arizona->regmap, base + 3,
			   ARIZONA_FLL1_THETA_MASK, cfg->theta);
	regmap_update_bits(arizona->regmap, base + 4,
			   ARIZONA_FLL1_LAMBDA_MASK, cfg->lambda);
	regmap_update_bits(arizona->regmap, base + 5,
			   ARIZONA_FLL1_FRATIO_MASK,
			   cfg->fratio << ARIZONA_FLL1_FRATIO_SHIFT);
	regmap_update_bits(arizona->regmap, base + 6,
			   ARIZONA_FLL1_CLK_REF_DIV_MASK |
			   ARIZONA_FLL1_CLK_REF_SRC_MASK,
			   cfg->refdiv << ARIZONA_FLL1_CLK_REF_DIV_SHIFT |
			   source << ARIZONA_FLL1_CLK_REF_SRC_SHIFT);

	regmap_update_bits(arizona->regmap, base + 2,
			   ARIZONA_FLL1_CTRL_UPD | ARIZONA_FLL1_N_MASK,
			   ARIZONA_FLL1_CTRL_UPD | cfg->n);
}

int arizona_set_fll(struct arizona_fll *fll, int source,
		    unsigned int Fref, unsigned int Fout)
{
	struct arizona *arizona = fll->arizona;
	struct arizona_fll_cfg cfg, sync;
	unsigned int reg, val;
	int syncsrc;
	bool ena;
	int ret;

	if (fll->fref == Fref && fll->fout == Fout)
		return 0;

	ret = regmap_read(arizona->regmap, fll->base + 1, &reg);
	if (ret != 0) {
		arizona_fll_err(fll, "Failed to read current state: %d\n",
				ret);
		return ret;
	}
	ena = reg & ARIZONA_FLL1_ENA;

	if (Fout) {
		/* Do we have a 32kHz reference? */
		regmap_read(arizona->regmap, ARIZONA_CLOCK_32K_1, &val);
		switch (val & ARIZONA_CLK_32K_SRC_MASK) {
		case ARIZONA_CLK_SRC_MCLK1:
		case ARIZONA_CLK_SRC_MCLK2:
			syncsrc = val & ARIZONA_CLK_32K_SRC_MASK;
			break;
		default:
			syncsrc = -1;
		}

		if (source == syncsrc)
			syncsrc = -1;

		if (syncsrc >= 0) {
			ret = arizona_calc_fll(fll, &sync, Fref, Fout);
			if (ret != 0)
				return ret;

			ret = arizona_calc_fll(fll, &cfg, 32768, Fout);
			if (ret != 0)
				return ret;
		} else {
			ret = arizona_calc_fll(fll, &cfg, Fref, Fout);
			if (ret != 0)
				return ret;
		}
	} else {
		regmap_update_bits(arizona->regmap, fll->base + 1,
				   ARIZONA_FLL1_ENA, 0);
		regmap_update_bits(arizona->regmap, fll->base + 0x11,
				   ARIZONA_FLL1_SYNC_ENA, 0);

		if (ena)
			pm_runtime_put_autosuspend(arizona->dev);

		fll->fref = Fref;
		fll->fout = Fout;

		return 0;
	}

	regmap_update_bits(arizona->regmap, fll->base + 5,
			   ARIZONA_FLL1_OUTDIV_MASK,
			   cfg.outdiv << ARIZONA_FLL1_OUTDIV_SHIFT);

	if (syncsrc >= 0) {
		arizona_apply_fll(arizona, fll->base, &cfg, syncsrc);
		arizona_apply_fll(arizona, fll->base + 0x10, &sync, source);
	} else {
		arizona_apply_fll(arizona, fll->base, &cfg, source);
	}

	if (!ena)
		pm_runtime_get(arizona->dev);

	/* Clear any pending completions */
	try_wait_for_completion(&fll->ok);

	regmap_update_bits(arizona->regmap, fll->base + 1,
			   ARIZONA_FLL1_ENA, ARIZONA_FLL1_ENA);
	if (syncsrc >= 0)
		regmap_update_bits(arizona->regmap, fll->base + 0x11,
				   ARIZONA_FLL1_SYNC_ENA,
				   ARIZONA_FLL1_SYNC_ENA);

	ret = wait_for_completion_timeout(&fll->ok,
					  msecs_to_jiffies(250));
	if (ret == 0)
		arizona_fll_warn(fll, "Timed out waiting for lock\n");

	fll->fref = Fref;
	fll->fout = Fout;

	return 0;
}
EXPORT_SYMBOL_GPL(arizona_set_fll);

int arizona_init_fll(struct arizona *arizona, int id, int base, int lock_irq,
		     int ok_irq, struct arizona_fll *fll)
{
	int ret;

	init_completion(&fll->lock);
	init_completion(&fll->ok);

	fll->id = id;
	fll->base = base;
	fll->arizona = arizona;

	snprintf(fll->lock_name, sizeof(fll->lock_name), "FLL%d lock", id);
	snprintf(fll->clock_ok_name, sizeof(fll->clock_ok_name),
		 "FLL%d clock OK", id);

	ret = arizona_request_irq(arizona, lock_irq, fll->lock_name,
				  arizona_fll_lock, fll);
	if (ret != 0) {
		dev_err(arizona->dev, "Failed to get FLL%d lock IRQ: %d\n",
			id, ret);
	}

	ret = arizona_request_irq(arizona, ok_irq, fll->clock_ok_name,
				  arizona_fll_clock_ok, fll);
	if (ret != 0) {
		dev_err(arizona->dev, "Failed to get FLL%d clock OK IRQ: %d\n",
			id, ret);
	}

	return 0;
}
EXPORT_SYMBOL_GPL(arizona_init_fll);

/**
 * arizona_set_output_mode - Set the mode of the specified output
 *
 * @codec: Device to configure
 * @output: Output number
 * @diff: True to set the output to differential mode
 *
 * Some systems use external analogue switches to connect more
 * analogue devices to the CODEC than are supported by the device.  In
 * some systems this requires changing the switched output from single
 * ended to differential mode dynamically at runtime, an operation
 * supported using this function.
 *
 * Most systems have a single static configuration and should use
 * platform data instead.
 */
int arizona_set_output_mode(struct snd_soc_codec *codec, int output, bool diff)
{
	unsigned int reg, val;

	if (output < 1 || output > 6)
		return -EINVAL;

	reg = ARIZONA_OUTPUT_PATH_CONFIG_1L + (output - 1) * 8;

	if (diff)
		val = ARIZONA_OUT1_MONO;
	else
		val = 0;

	return snd_soc_update_bits(codec, reg, ARIZONA_OUT1_MONO, val);
}
EXPORT_SYMBOL_GPL(arizona_set_output_mode);

MODULE_DESCRIPTION("ASoC Wolfson Arizona class device support");
MODULE_AUTHOR("Mark Brown <broonie@opensource.wolfsonmicro.com>");
MODULE_LICENSE("GPL");<|MERGE_RESOLUTION|>--- conflicted
+++ resolved
@@ -786,34 +786,9 @@
 	wl = snd_pcm_format_width(params_format(params));
 	frame = wl << ARIZONA_AIF1TX_WL_SHIFT | wl;
 
-<<<<<<< HEAD
-	/*
-	 * We will need to be more flexible than this in future,
-	 * currently we use a single sample rate for SYSCLK.
-	 */
-	switch (dai_priv->clk) {
-	case ARIZONA_CLK_SYSCLK:
-		snd_soc_update_bits(codec, ARIZONA_SAMPLE_RATE_1,
-				    ARIZONA_SAMPLE_RATE_1_MASK, sr_val);
-		snd_soc_update_bits(codec, base + ARIZONA_AIF_RATE_CTRL,
-				    ARIZONA_AIF1_RATE_MASK, 0);
-		break;
-	case ARIZONA_CLK_ASYNCCLK:
-		snd_soc_update_bits(codec, ARIZONA_ASYNC_SAMPLE_RATE_1,
-				    ARIZONA_ASYNC_SAMPLE_RATE_MASK, sr_val);
-		snd_soc_update_bits(codec, base + ARIZONA_AIF_RATE_CTRL,
-				    ARIZONA_AIF1_RATE_MASK,
-				    8 << ARIZONA_AIF1_RATE_SHIFT);
-		break;
-	default:
-		arizona_aif_err(dai, "Invalid clock %d\n", dai_priv->clk);
-		return -EINVAL;
-	}
-=======
 	ret = arizona_hw_params_rate(substream, params, dai);
 	if (ret != 0)
 		return ret;
->>>>>>> b272efc8
 
 	snd_soc_update_bits(codec, base + ARIZONA_AIF_BCLK_CTRL,
 			    ARIZONA_AIF1_BCLK_FREQ_MASK, bclk);
