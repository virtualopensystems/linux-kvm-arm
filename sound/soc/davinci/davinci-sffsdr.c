/*
 * ASoC driver for Lyrtech SFFSDR board.
 *
 * Author:	Hugo Villeneuve
 * Copyright (C) 2008 Lyrtech inc
 *
 * Based on ASoC driver for TI DAVINCI EVM platform, original copyright follow:
 * Copyright:   (C) 2007 MontaVista Software, Inc., <source@mvista.com>
 *
 * This program is free software; you can redistribute it and/or modify
 * it under the terms of the GNU General Public License version 2 as
 * published by the Free Software Foundation.
 */

#include <linux/module.h>
#include <linux/moduleparam.h>
#include <linux/timer.h>
#include <linux/interrupt.h>
#include <linux/platform_device.h>
#include <linux/gpio.h>
#include <sound/core.h>
#include <sound/pcm.h>
#include <sound/soc.h>

#include <asm/dma.h>
#include <asm/mach-types.h>
#ifdef CONFIG_SFFSDR_FPGA
#include <asm/plat-sffsdr/sffsdr-fpga.h>
#endif

#include <mach/edma.h>

#include "../codecs/pcm3008.h"
#include "davinci-pcm.h"
#include "davinci-i2s.h"

/*
 * CLKX and CLKR are the inputs for the Sample Rate Generator.
 * FSX and FSR are outputs, driven by the sample Rate Generator.
 */
#define AUDIO_FORMAT (SND_SOC_DAIFMT_DSP_B |	\
		      SND_SOC_DAIFMT_CBM_CFS |	\
		      SND_SOC_DAIFMT_IB_NF)

static int sffsdr_hw_params(struct snd_pcm_substream *substream,
			    struct snd_pcm_hw_params *params)
{
	struct snd_soc_pcm_runtime *rtd = substream->private_data;
	struct snd_soc_dai *cpu_dai = rtd->cpu_dai;
	int fs;
	int ret = 0;

	/* Fsref can be 32000, 44100 or 48000. */
	fs = params_rate(params);

#ifndef CONFIG_SFFSDR_FPGA
	/* Without the FPGA module, the Fs is fixed at 44100 Hz */
	if (fs != 44100) {
		pr_debug("warning: only 44.1 kHz is supported without SFFSDR FPGA module\n");
		return -EINVAL;
	}
#endif

	/* set cpu DAI configuration */
	ret = snd_soc_dai_set_fmt(cpu_dai, AUDIO_FORMAT);
	if (ret < 0)
		return ret;

	pr_debug("sffsdr_hw_params: rate = %d Hz\n", fs);

#ifndef CONFIG_SFFSDR_FPGA
	return 0;
#else
	return sffsdr_fpga_set_codec_fs(fs);
#endif
}

static struct snd_soc_ops sffsdr_ops = {
	.hw_params = sffsdr_hw_params,
};

/* davinci-sffsdr digital audio interface glue - connects codec <--> CPU */
static struct snd_soc_dai_link sffsdr_dai = {
	.name = "PCM3008", /* Codec name */
	.stream_name = "PCM3008 HiFi",
<<<<<<< HEAD
	.cpu_dai_name = "davinci-asp.0",
=======
	.cpu_dai_name = "davinci-mcbsp",
>>>>>>> 3cbea436
	.codec_dai_name = "pcm3008-hifi",
	.codec_name = "pcm3008-codec",
	.platform_name = "davinci-pcm-audio",
	.ops = &sffsdr_ops,
};

/* davinci-sffsdr audio machine driver */
static struct snd_soc_card snd_soc_sffsdr = {
	.name = "DaVinci SFFSDR",
	.dai_link = &sffsdr_dai,
	.num_links = 1,
};

/* sffsdr audio private data */
static struct pcm3008_setup_data sffsdr_pcm3008_setup = {
	.dem0_pin = GPIO(45),
	.dem1_pin = GPIO(46),
	.pdad_pin = GPIO(47),
	.pdda_pin = GPIO(38),
};

struct platform_device pcm3008_codec = {
		.name = "pcm3008-codec",
		.id = 0,
		.dev = {
				.platform_data = &sffsdr_pcm3008_setup,
		},
};

static struct resource sffsdr_snd_resources[] = {
	{
		.start = DAVINCI_MCBSP_BASE,
		.end = DAVINCI_MCBSP_BASE + SZ_8K - 1,
		.flags = IORESOURCE_MEM,
	},
};

static struct evm_snd_platform_data sffsdr_snd_data = {
	.tx_dma_ch	= DAVINCI_DMA_MCBSP_TX,
	.rx_dma_ch	= DAVINCI_DMA_MCBSP_RX,
};

static struct platform_device *sffsdr_snd_device;

static int __init sffsdr_init(void)
{
	int ret;

	if (!machine_is_sffsdr())
		return -EINVAL;

	platform_device_register(&pcm3008_codec);

	sffsdr_snd_device = platform_device_alloc("soc-audio", 0);
	if (!sffsdr_snd_device) {
		printk(KERN_ERR "platform device allocation failed\n");
		return -ENOMEM;
	}

	platform_set_drvdata(sffsdr_snd_device, &snd_soc_sffsdr);
	platform_device_add_data(sffsdr_snd_device, &sffsdr_snd_data,
				 sizeof(sffsdr_snd_data));

	ret = platform_device_add_resources(sffsdr_snd_device,
					    sffsdr_snd_resources,
					    ARRAY_SIZE(sffsdr_snd_resources));
	if (ret) {
		printk(KERN_ERR "platform device add resources failed\n");
		goto error;
	}

	ret = platform_device_add(sffsdr_snd_device);
	if (ret)
		goto error;

	return ret;

error:
	platform_device_put(sffsdr_snd_device);
	return ret;
}

static void __exit sffsdr_exit(void)
{
	platform_device_unregister(sffsdr_snd_device);
	platform_device_unregister(&pcm3008_codec);
}

module_init(sffsdr_init);
module_exit(sffsdr_exit);

MODULE_AUTHOR("Hugo Villeneuve");
MODULE_DESCRIPTION("Lyrtech SFFSDR ASoC driver");
MODULE_LICENSE("GPL");<|MERGE_RESOLUTION|>--- conflicted
+++ resolved
@@ -83,11 +83,7 @@
 static struct snd_soc_dai_link sffsdr_dai = {
 	.name = "PCM3008", /* Codec name */
 	.stream_name = "PCM3008 HiFi",
-<<<<<<< HEAD
-	.cpu_dai_name = "davinci-asp.0",
-=======
 	.cpu_dai_name = "davinci-mcbsp",
->>>>>>> 3cbea436
 	.codec_dai_name = "pcm3008-hifi",
 	.codec_name = "pcm3008-codec",
 	.platform_name = "davinci-pcm-audio",
