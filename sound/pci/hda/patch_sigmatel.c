/*
 * Universal Interface for Intel High Definition Audio Codec
 *
 * HD audio interface patch for SigmaTel STAC92xx
 *
 * Copyright (c) 2005 Embedded Alley Solutions, Inc.
 * Matt Porter <mporter@embeddedalley.com>
 *
 * Based on patch_cmedia.c and patch_realtek.c
 * Copyright (c) 2004 Takashi Iwai <tiwai@suse.de>
 *
 *  This driver is free software; you can redistribute it and/or modify
 *  it under the terms of the GNU General Public License as published by
 *  the Free Software Foundation; either version 2 of the License, or
 *  (at your option) any later version.
 *
 *  This driver is distributed in the hope that it will be useful,
 *  but WITHOUT ANY WARRANTY; without even the implied warranty of
 *  MERCHANTABILITY or FITNESS FOR A PARTICULAR PURPOSE.  See the
 *  GNU General Public License for more details.
 *
 *  You should have received a copy of the GNU General Public License
 *  along with this program; if not, write to the Free Software
 *  Foundation, Inc., 59 Temple Place, Suite 330, Boston, MA  02111-1307 USA
 */

#include <linux/init.h>
#include <linux/delay.h>
#include <linux/slab.h>
#include <linux/pci.h>
#include <linux/dmi.h>
#include <linux/module.h>
#include <sound/core.h>
#include <sound/asoundef.h>
#include <sound/jack.h>
#include <sound/tlv.h>
#include "hda_codec.h"
#include "hda_local.h"
#include "hda_auto_parser.h"
#include "hda_beep.h"
#include "hda_jack.h"

enum {
	STAC_VREF_EVENT	= 1,
	STAC_INSERT_EVENT,
	STAC_PWR_EVENT,
	STAC_HP_EVENT,
	STAC_LO_EVENT,
	STAC_MIC_EVENT,
};

enum {
	STAC_AUTO,
	STAC_REF,
	STAC_9200_OQO,
	STAC_9200_DELL_D21,
	STAC_9200_DELL_D22,
	STAC_9200_DELL_D23,
	STAC_9200_DELL_M21,
	STAC_9200_DELL_M22,
	STAC_9200_DELL_M23,
	STAC_9200_DELL_M24,
	STAC_9200_DELL_M25,
	STAC_9200_DELL_M26,
	STAC_9200_DELL_M27,
	STAC_9200_M4,
	STAC_9200_M4_2,
	STAC_9200_PANASONIC,
	STAC_9200_MODELS
};

enum {
	STAC_9205_AUTO,
	STAC_9205_REF,
	STAC_9205_DELL_M42,
	STAC_9205_DELL_M43,
	STAC_9205_DELL_M44,
	STAC_9205_EAPD,
	STAC_9205_MODELS
};

enum {
	STAC_92HD73XX_AUTO,
	STAC_92HD73XX_NO_JD, /* no jack-detection */
	STAC_92HD73XX_REF,
	STAC_92HD73XX_INTEL,
	STAC_DELL_M6_AMIC,
	STAC_DELL_M6_DMIC,
	STAC_DELL_M6_BOTH,
	STAC_DELL_EQ,
	STAC_ALIENWARE_M17X,
	STAC_92HD73XX_MODELS
};

enum {
	STAC_92HD83XXX_AUTO,
	STAC_92HD83XXX_REF,
	STAC_92HD83XXX_PWR_REF,
	STAC_DELL_S14,
	STAC_DELL_VOSTRO_3500,
	STAC_92HD83XXX_HP_cNB11_INTQUAD,
	STAC_HP_DV7_4000,
	STAC_HP_ZEPHYR,
	STAC_92HD83XXX_MODELS
};

enum {
	STAC_92HD71BXX_AUTO,
	STAC_92HD71BXX_REF,
	STAC_DELL_M4_1,
	STAC_DELL_M4_2,
	STAC_DELL_M4_3,
	STAC_HP_M4,
	STAC_HP_DV4,
	STAC_HP_DV5,
	STAC_HP_HDX,
	STAC_HP_DV4_1222NR,
	STAC_92HD71BXX_MODELS
};

enum {
	STAC_925x_AUTO,
	STAC_925x_REF,
	STAC_M1,
	STAC_M1_2,
	STAC_M2,
	STAC_M2_2,
	STAC_M3,
	STAC_M5,
	STAC_M6,
	STAC_925x_MODELS
};

enum {
	STAC_922X_AUTO,
	STAC_D945_REF,
	STAC_D945GTP3,
	STAC_D945GTP5,
	STAC_INTEL_MAC_V1,
	STAC_INTEL_MAC_V2,
	STAC_INTEL_MAC_V3,
	STAC_INTEL_MAC_V4,
	STAC_INTEL_MAC_V5,
	STAC_INTEL_MAC_AUTO, /* This model is selected if no module parameter
			      * is given, one of the above models will be
			      * chosen according to the subsystem id. */
	/* for backward compatibility */
	STAC_MACMINI,
	STAC_MACBOOK,
	STAC_MACBOOK_PRO_V1,
	STAC_MACBOOK_PRO_V2,
	STAC_IMAC_INTEL,
	STAC_IMAC_INTEL_20,
	STAC_ECS_202,
	STAC_922X_DELL_D81,
	STAC_922X_DELL_D82,
	STAC_922X_DELL_M81,
	STAC_922X_DELL_M82,
	STAC_922X_MODELS
};

enum {
	STAC_927X_AUTO,
	STAC_D965_REF_NO_JD, /* no jack-detection */
	STAC_D965_REF,
	STAC_D965_3ST,
	STAC_D965_5ST,
	STAC_D965_5ST_NO_FP,
	STAC_DELL_3ST,
	STAC_DELL_BIOS,
	STAC_927X_VOLKNOB,
	STAC_927X_MODELS
};

enum {
	STAC_9872_AUTO,
	STAC_9872_VAIO,
	STAC_9872_MODELS
};

struct sigmatel_mic_route {
	hda_nid_t pin;
	signed char mux_idx;
	signed char dmux_idx;
};

#define MAX_PINS_NUM 16
#define MAX_ADCS_NUM 4
#define MAX_DMICS_NUM 4

struct sigmatel_spec {
	struct snd_kcontrol_new *mixers[4];
	unsigned int num_mixers;

	int board_config;
	unsigned int eapd_switch: 1;
	unsigned int surr_switch: 1;
	unsigned int alt_switch: 1;
	unsigned int hp_detect: 1;
	unsigned int spdif_mute: 1;
	unsigned int check_volume_offset:1;
	unsigned int auto_mic:1;
	unsigned int linear_tone_beep:1;

	/* gpio lines */
	unsigned int eapd_mask;
	unsigned int gpio_mask;
	unsigned int gpio_dir;
	unsigned int gpio_data;
	unsigned int gpio_mute;
	unsigned int gpio_led;
	unsigned int gpio_led_polarity;
	unsigned int vref_mute_led_nid; /* pin NID for mute-LED vref control */
	unsigned int vref_led;

	/* stream */
	unsigned int stream_delay;

	/* analog loopback */
	const struct snd_kcontrol_new *aloopback_ctl;
	unsigned char aloopback_mask;
	unsigned char aloopback_shift;

	/* power management */
	unsigned int power_map_bits;
	unsigned int num_pwrs;
	const hda_nid_t *pwr_nids;
	const hda_nid_t *dac_list;

	/* playback */
	struct hda_input_mux *mono_mux;
	unsigned int cur_mmux;
	struct hda_multi_out multiout;
	hda_nid_t dac_nids[5];
	hda_nid_t hp_dacs[5];
	hda_nid_t speaker_dacs[5];

	int volume_offset;

	/* capture */
	const hda_nid_t *adc_nids;
	unsigned int num_adcs;
	const hda_nid_t *mux_nids;
	unsigned int num_muxes;
	const hda_nid_t *dmic_nids;
	unsigned int num_dmics;
	const hda_nid_t *dmux_nids;
	unsigned int num_dmuxes;
	const hda_nid_t *smux_nids;
	unsigned int num_smuxes;
	unsigned int num_analog_muxes;

	const unsigned long *capvols; /* amp-volume attr: HDA_COMPOSE_AMP_VAL() */
	const unsigned long *capsws; /* amp-mute attr: HDA_COMPOSE_AMP_VAL() */
	unsigned int num_caps; /* number of capture volume/switch elements */

	struct sigmatel_mic_route ext_mic;
	struct sigmatel_mic_route int_mic;
	struct sigmatel_mic_route dock_mic;

	const char * const *spdif_labels;

	hda_nid_t dig_in_nid;
	hda_nid_t mono_nid;
	hda_nid_t anabeep_nid;
	hda_nid_t digbeep_nid;

	/* pin widgets */
	const hda_nid_t *pin_nids;
	unsigned int num_pins;

	/* codec specific stuff */
	const struct hda_verb *init;
	const struct snd_kcontrol_new *mixer;

	/* capture source */
	struct hda_input_mux *dinput_mux;
	unsigned int cur_dmux[2];
	struct hda_input_mux *input_mux;
	unsigned int cur_mux[3];
	struct hda_input_mux *sinput_mux;
	unsigned int cur_smux[2];
	unsigned int cur_amux;
	hda_nid_t *amp_nids;
	unsigned int powerdown_adcs;

	/* i/o switches */
	unsigned int io_switch[2];
	unsigned int clfe_swap;
	hda_nid_t line_switch;	/* shared line-in for input and output */
	hda_nid_t mic_switch;	/* shared mic-in for input and output */
	hda_nid_t hp_switch; /* NID of HP as line-out */
	unsigned int aloopback;

	struct hda_pcm pcm_rec[2];	/* PCM information */

	/* dynamic controls and input_mux */
	struct auto_pin_cfg autocfg;
	struct snd_array kctls;
	struct hda_input_mux private_dimux;
	struct hda_input_mux private_imux;
	struct hda_input_mux private_smux;
	struct hda_input_mux private_mono_mux;

	/* auto spec */
	unsigned auto_pin_cnt;
	hda_nid_t auto_pin_nids[MAX_PINS_NUM];
	unsigned auto_adc_cnt;
	hda_nid_t auto_adc_nids[MAX_ADCS_NUM];
	hda_nid_t auto_mux_nids[MAX_ADCS_NUM];
	hda_nid_t auto_dmux_nids[MAX_ADCS_NUM];
	unsigned long auto_capvols[MAX_ADCS_NUM];
	unsigned auto_dmic_cnt;
	hda_nid_t auto_dmic_nids[MAX_DMICS_NUM];

	struct hda_vmaster_mute_hook vmaster_mute;
};

#define AC_VERB_IDT_SET_POWER_MAP	0x7ec
#define AC_VERB_IDT_GET_POWER_MAP	0xfec

static const hda_nid_t stac9200_adc_nids[1] = {
        0x03,
};

static const hda_nid_t stac9200_mux_nids[1] = {
        0x0c,
};

static const hda_nid_t stac9200_dac_nids[1] = {
        0x02,
};

static const hda_nid_t stac92hd73xx_pwr_nids[8] = {
	0x0a, 0x0b, 0x0c, 0xd, 0x0e,
	0x0f, 0x10, 0x11
};

static const hda_nid_t stac92hd73xx_slave_dig_outs[2] = {
	0x26, 0,
};

static const hda_nid_t stac92hd73xx_adc_nids[2] = {
	0x1a, 0x1b
};

#define STAC92HD73XX_NUM_DMICS	2
static const hda_nid_t stac92hd73xx_dmic_nids[STAC92HD73XX_NUM_DMICS + 1] = {
	0x13, 0x14, 0
};

#define STAC92HD73_DAC_COUNT 5

static const hda_nid_t stac92hd73xx_mux_nids[2] = {
	0x20, 0x21,
};

static const hda_nid_t stac92hd73xx_dmux_nids[2] = {
	0x20, 0x21,
};

static const hda_nid_t stac92hd73xx_smux_nids[2] = {
	0x22, 0x23,
};

#define STAC92HD73XX_NUM_CAPS	2
static const unsigned long stac92hd73xx_capvols[] = {
	HDA_COMPOSE_AMP_VAL(0x20, 3, 0, HDA_OUTPUT),
	HDA_COMPOSE_AMP_VAL(0x21, 3, 0, HDA_OUTPUT),
};
#define stac92hd73xx_capsws	stac92hd73xx_capvols

#define STAC92HD83_DAC_COUNT 3

static const hda_nid_t stac92hd83xxx_pwr_nids[7] = {
	0x0a, 0x0b, 0x0c, 0xd, 0x0e,
	0x0f, 0x10
};

static const hda_nid_t stac92hd83xxx_slave_dig_outs[2] = {
	0x1e, 0,
};

static const hda_nid_t stac92hd83xxx_dmic_nids[] = {
		0x11, 0x20,
};

static const hda_nid_t stac92hd71bxx_pwr_nids[3] = {
	0x0a, 0x0d, 0x0f
};

static const hda_nid_t stac92hd71bxx_adc_nids[2] = {
	0x12, 0x13,
};

static const hda_nid_t stac92hd71bxx_mux_nids[2] = {
	0x1a, 0x1b
};

static const hda_nid_t stac92hd71bxx_dmux_nids[2] = {
	0x1c, 0x1d,
};

static const hda_nid_t stac92hd71bxx_smux_nids[2] = {
	0x24, 0x25,
};

#define STAC92HD71BXX_NUM_DMICS	2
static const hda_nid_t stac92hd71bxx_dmic_nids[STAC92HD71BXX_NUM_DMICS + 1] = {
	0x18, 0x19, 0
};

static const hda_nid_t stac92hd71bxx_dmic_5port_nids[STAC92HD71BXX_NUM_DMICS] = {
	0x18, 0
};

static const hda_nid_t stac92hd71bxx_slave_dig_outs[2] = {
	0x22, 0
};

#define STAC92HD71BXX_NUM_CAPS		2
static const unsigned long stac92hd71bxx_capvols[] = {
	HDA_COMPOSE_AMP_VAL(0x1c, 3, 0, HDA_OUTPUT),
	HDA_COMPOSE_AMP_VAL(0x1d, 3, 0, HDA_OUTPUT),
};
#define stac92hd71bxx_capsws	stac92hd71bxx_capvols

static const hda_nid_t stac925x_adc_nids[1] = {
        0x03,
};

static const hda_nid_t stac925x_mux_nids[1] = {
        0x0f,
};

static const hda_nid_t stac925x_dac_nids[1] = {
        0x02,
};

#define STAC925X_NUM_DMICS	1
static const hda_nid_t stac925x_dmic_nids[STAC925X_NUM_DMICS + 1] = {
	0x15, 0
};

static const hda_nid_t stac925x_dmux_nids[1] = {
	0x14,
};

static const unsigned long stac925x_capvols[] = {
	HDA_COMPOSE_AMP_VAL(0x09, 3, 0, HDA_OUTPUT),
};
static const unsigned long stac925x_capsws[] = {
	HDA_COMPOSE_AMP_VAL(0x14, 3, 0, HDA_OUTPUT),
};

static const hda_nid_t stac922x_adc_nids[2] = {
        0x06, 0x07,
};

static const hda_nid_t stac922x_mux_nids[2] = {
        0x12, 0x13,
};

#define STAC922X_NUM_CAPS	2
static const unsigned long stac922x_capvols[] = {
	HDA_COMPOSE_AMP_VAL(0x17, 3, 0, HDA_INPUT),
	HDA_COMPOSE_AMP_VAL(0x18, 3, 0, HDA_INPUT),
};
#define stac922x_capsws		stac922x_capvols

static const hda_nid_t stac927x_slave_dig_outs[2] = {
	0x1f, 0,
};

static const hda_nid_t stac927x_adc_nids[3] = {
        0x07, 0x08, 0x09
};

static const hda_nid_t stac927x_mux_nids[3] = {
        0x15, 0x16, 0x17
};

static const hda_nid_t stac927x_smux_nids[1] = {
	0x21,
};

static const hda_nid_t stac927x_dac_nids[6] = {
	0x02, 0x03, 0x04, 0x05, 0x06, 0
};

static const hda_nid_t stac927x_dmux_nids[1] = {
	0x1b,
};

#define STAC927X_NUM_DMICS 2
static const hda_nid_t stac927x_dmic_nids[STAC927X_NUM_DMICS + 1] = {
	0x13, 0x14, 0
};

#define STAC927X_NUM_CAPS	3
static const unsigned long stac927x_capvols[] = {
	HDA_COMPOSE_AMP_VAL(0x18, 3, 0, HDA_INPUT),
	HDA_COMPOSE_AMP_VAL(0x19, 3, 0, HDA_INPUT),
	HDA_COMPOSE_AMP_VAL(0x1a, 3, 0, HDA_INPUT),
};
static const unsigned long stac927x_capsws[] = {
	HDA_COMPOSE_AMP_VAL(0x1b, 3, 0, HDA_OUTPUT),
	HDA_COMPOSE_AMP_VAL(0x1c, 3, 0, HDA_OUTPUT),
	HDA_COMPOSE_AMP_VAL(0x1d, 3, 0, HDA_OUTPUT),
};

static const char * const stac927x_spdif_labels[5] = {
	"Digital Playback", "ADAT", "Analog Mux 1",
	"Analog Mux 2", "Analog Mux 3"
};

static const hda_nid_t stac9205_adc_nids[2] = {
        0x12, 0x13
};

static const hda_nid_t stac9205_mux_nids[2] = {
        0x19, 0x1a
};

static const hda_nid_t stac9205_dmux_nids[1] = {
	0x1d,
};

static const hda_nid_t stac9205_smux_nids[1] = {
	0x21,
};

#define STAC9205_NUM_DMICS	2
static const hda_nid_t stac9205_dmic_nids[STAC9205_NUM_DMICS + 1] = {
        0x17, 0x18, 0
};

#define STAC9205_NUM_CAPS	2
static const unsigned long stac9205_capvols[] = {
	HDA_COMPOSE_AMP_VAL(0x1b, 3, 0, HDA_INPUT),
	HDA_COMPOSE_AMP_VAL(0x1c, 3, 0, HDA_INPUT),
};
static const unsigned long stac9205_capsws[] = {
	HDA_COMPOSE_AMP_VAL(0x1d, 3, 0, HDA_OUTPUT),
	HDA_COMPOSE_AMP_VAL(0x1e, 3, 0, HDA_OUTPUT),
};

static const hda_nid_t stac9200_pin_nids[8] = {
	0x08, 0x09, 0x0d, 0x0e, 
	0x0f, 0x10, 0x11, 0x12,
};

static const hda_nid_t stac925x_pin_nids[8] = {
	0x07, 0x08, 0x0a, 0x0b, 
	0x0c, 0x0d, 0x10, 0x11,
};

static const hda_nid_t stac922x_pin_nids[10] = {
	0x0a, 0x0b, 0x0c, 0x0d, 0x0e,
	0x0f, 0x10, 0x11, 0x15, 0x1b,
};

static const hda_nid_t stac92hd73xx_pin_nids[13] = {
	0x0a, 0x0b, 0x0c, 0x0d, 0x0e,
	0x0f, 0x10, 0x11, 0x12, 0x13,
	0x14, 0x22, 0x23
};

#define STAC92HD71BXX_NUM_PINS 13
static const hda_nid_t stac92hd71bxx_pin_nids_4port[STAC92HD71BXX_NUM_PINS] = {
	0x0a, 0x0b, 0x0c, 0x0d, 0x00,
	0x00, 0x14, 0x18, 0x19, 0x1e,
	0x1f, 0x20, 0x27
};
static const hda_nid_t stac92hd71bxx_pin_nids_6port[STAC92HD71BXX_NUM_PINS] = {
	0x0a, 0x0b, 0x0c, 0x0d, 0x0e,
	0x0f, 0x14, 0x18, 0x19, 0x1e,
	0x1f, 0x20, 0x27
};

static const hda_nid_t stac927x_pin_nids[14] = {
	0x0a, 0x0b, 0x0c, 0x0d, 0x0e,
	0x0f, 0x10, 0x11, 0x12, 0x13,
	0x14, 0x21, 0x22, 0x23,
};

static const hda_nid_t stac9205_pin_nids[12] = {
	0x0a, 0x0b, 0x0c, 0x0d, 0x0e,
	0x0f, 0x14, 0x16, 0x17, 0x18,
	0x21, 0x22,
};

static int stac92xx_dmux_enum_info(struct snd_kcontrol *kcontrol,
				   struct snd_ctl_elem_info *uinfo)
{
	struct hda_codec *codec = snd_kcontrol_chip(kcontrol);
	struct sigmatel_spec *spec = codec->spec;
	return snd_hda_input_mux_info(spec->dinput_mux, uinfo);
}

static int stac92xx_dmux_enum_get(struct snd_kcontrol *kcontrol,
				  struct snd_ctl_elem_value *ucontrol)
{
	struct hda_codec *codec = snd_kcontrol_chip(kcontrol);
	struct sigmatel_spec *spec = codec->spec;
	unsigned int dmux_idx = snd_ctl_get_ioffidx(kcontrol, &ucontrol->id);

	ucontrol->value.enumerated.item[0] = spec->cur_dmux[dmux_idx];
	return 0;
}

static int stac92xx_dmux_enum_put(struct snd_kcontrol *kcontrol,
				  struct snd_ctl_elem_value *ucontrol)
{
	struct hda_codec *codec = snd_kcontrol_chip(kcontrol);
	struct sigmatel_spec *spec = codec->spec;
	unsigned int dmux_idx = snd_ctl_get_ioffidx(kcontrol, &ucontrol->id);

	return snd_hda_input_mux_put(codec, spec->dinput_mux, ucontrol,
			spec->dmux_nids[dmux_idx], &spec->cur_dmux[dmux_idx]);
}

static int stac92xx_smux_enum_info(struct snd_kcontrol *kcontrol,
				   struct snd_ctl_elem_info *uinfo)
{
	struct hda_codec *codec = snd_kcontrol_chip(kcontrol);
	struct sigmatel_spec *spec = codec->spec;
	return snd_hda_input_mux_info(spec->sinput_mux, uinfo);
}

static int stac92xx_smux_enum_get(struct snd_kcontrol *kcontrol,
				  struct snd_ctl_elem_value *ucontrol)
{
	struct hda_codec *codec = snd_kcontrol_chip(kcontrol);
	struct sigmatel_spec *spec = codec->spec;
	unsigned int smux_idx = snd_ctl_get_ioffidx(kcontrol, &ucontrol->id);

	ucontrol->value.enumerated.item[0] = spec->cur_smux[smux_idx];
	return 0;
}

static int stac92xx_smux_enum_put(struct snd_kcontrol *kcontrol,
				  struct snd_ctl_elem_value *ucontrol)
{
	struct hda_codec *codec = snd_kcontrol_chip(kcontrol);
	struct sigmatel_spec *spec = codec->spec;
	struct hda_input_mux *smux = &spec->private_smux;
	unsigned int smux_idx = snd_ctl_get_ioffidx(kcontrol, &ucontrol->id);
	int err, val;
	hda_nid_t nid;

	err = snd_hda_input_mux_put(codec, spec->sinput_mux, ucontrol,
			spec->smux_nids[smux_idx], &spec->cur_smux[smux_idx]);
	if (err < 0)
		return err;

	if (spec->spdif_mute) {
		if (smux_idx == 0)
			nid = spec->multiout.dig_out_nid;
		else
			nid = codec->slave_dig_outs[smux_idx - 1];
		if (spec->cur_smux[smux_idx] == smux->num_items - 1)
			val = HDA_AMP_MUTE;
		else
			val = 0;
		/* un/mute SPDIF out */
		snd_hda_codec_amp_stereo(codec, nid, HDA_OUTPUT, 0,
					 HDA_AMP_MUTE, val);
	}
	return 0;
}

static int stac_vrefout_set(struct hda_codec *codec,
					hda_nid_t nid, unsigned int new_vref)
{
	int error, pinctl;

	snd_printdd("%s, nid %x ctl %x\n", __func__, nid, new_vref);
	pinctl = snd_hda_codec_read(codec, nid, 0,
				AC_VERB_GET_PIN_WIDGET_CONTROL, 0);

	if (pinctl < 0)
		return pinctl;

	pinctl &= 0xff;
	pinctl &= ~AC_PINCTL_VREFEN;
	pinctl |= (new_vref & AC_PINCTL_VREFEN);

	error = snd_hda_set_pin_ctl_cache(codec, nid, pinctl);
	if (error < 0)
		return error;

	return 1;
}

static unsigned int stac92xx_vref_set(struct hda_codec *codec,
					hda_nid_t nid, unsigned int new_vref)
{
	int error;
	unsigned int pincfg;
	pincfg = snd_hda_codec_read(codec, nid, 0,
				AC_VERB_GET_PIN_WIDGET_CONTROL, 0);

	pincfg &= 0xff;
	pincfg &= ~(AC_PINCTL_VREFEN | AC_PINCTL_IN_EN | AC_PINCTL_OUT_EN);
	pincfg |= new_vref;

	if (new_vref == AC_PINCTL_VREF_HIZ)
		pincfg |= AC_PINCTL_OUT_EN;
	else
		pincfg |= AC_PINCTL_IN_EN;

	error = snd_hda_set_pin_ctl_cache(codec, nid, pincfg);
	if (error < 0)
		return error;
	else
		return 1;
}

static unsigned int stac92xx_vref_get(struct hda_codec *codec, hda_nid_t nid)
{
	unsigned int vref;
	vref = snd_hda_codec_read(codec, nid, 0,
				AC_VERB_GET_PIN_WIDGET_CONTROL, 0);
	vref &= AC_PINCTL_VREFEN;
	return vref;
}

static int stac92xx_mux_enum_info(struct snd_kcontrol *kcontrol, struct snd_ctl_elem_info *uinfo)
{
	struct hda_codec *codec = snd_kcontrol_chip(kcontrol);
	struct sigmatel_spec *spec = codec->spec;
	return snd_hda_input_mux_info(spec->input_mux, uinfo);
}

static int stac92xx_mux_enum_get(struct snd_kcontrol *kcontrol, struct snd_ctl_elem_value *ucontrol)
{
	struct hda_codec *codec = snd_kcontrol_chip(kcontrol);
	struct sigmatel_spec *spec = codec->spec;
	unsigned int adc_idx = snd_ctl_get_ioffidx(kcontrol, &ucontrol->id);

	ucontrol->value.enumerated.item[0] = spec->cur_mux[adc_idx];
	return 0;
}

static int stac92xx_mux_enum_put(struct snd_kcontrol *kcontrol, struct snd_ctl_elem_value *ucontrol)
{
	struct hda_codec *codec = snd_kcontrol_chip(kcontrol);
	struct sigmatel_spec *spec = codec->spec;
	unsigned int adc_idx = snd_ctl_get_ioffidx(kcontrol, &ucontrol->id);
	const struct hda_input_mux *imux = spec->input_mux;
	unsigned int idx, prev_idx, didx;

	idx = ucontrol->value.enumerated.item[0];
	if (idx >= imux->num_items)
		idx = imux->num_items - 1;
	prev_idx = spec->cur_mux[adc_idx];
	if (prev_idx == idx)
		return 0;
	if (idx < spec->num_analog_muxes) {
		snd_hda_codec_write_cache(codec, spec->mux_nids[adc_idx], 0,
					  AC_VERB_SET_CONNECT_SEL,
					  imux->items[idx].index);
		if (prev_idx >= spec->num_analog_muxes &&
		    spec->mux_nids[adc_idx] != spec->dmux_nids[adc_idx]) {
			imux = spec->dinput_mux;
			/* 0 = analog */
			snd_hda_codec_write_cache(codec,
						  spec->dmux_nids[adc_idx], 0,
						  AC_VERB_SET_CONNECT_SEL,
						  imux->items[0].index);
		}
	} else {
		imux = spec->dinput_mux;
		/* first dimux item is hardcoded to select analog imux,
		 * so lets skip it
		 */
		didx = idx - spec->num_analog_muxes + 1;
		snd_hda_codec_write_cache(codec, spec->dmux_nids[adc_idx], 0,
					  AC_VERB_SET_CONNECT_SEL,
					  imux->items[didx].index);
	}
	spec->cur_mux[adc_idx] = idx;
	return 1;
}

static int stac92xx_mono_mux_enum_info(struct snd_kcontrol *kcontrol,
	struct snd_ctl_elem_info *uinfo)
{
	struct hda_codec *codec = snd_kcontrol_chip(kcontrol);
	struct sigmatel_spec *spec = codec->spec;
	return snd_hda_input_mux_info(spec->mono_mux, uinfo);
}

static int stac92xx_mono_mux_enum_get(struct snd_kcontrol *kcontrol,
	struct snd_ctl_elem_value *ucontrol)
{
	struct hda_codec *codec = snd_kcontrol_chip(kcontrol);
	struct sigmatel_spec *spec = codec->spec;

	ucontrol->value.enumerated.item[0] = spec->cur_mmux;
	return 0;
}

static int stac92xx_mono_mux_enum_put(struct snd_kcontrol *kcontrol,
	struct snd_ctl_elem_value *ucontrol)
{
	struct hda_codec *codec = snd_kcontrol_chip(kcontrol);
	struct sigmatel_spec *spec = codec->spec;

	return snd_hda_input_mux_put(codec, spec->mono_mux, ucontrol,
				     spec->mono_nid, &spec->cur_mmux);
}

#define stac92xx_aloopback_info snd_ctl_boolean_mono_info

static int stac92xx_aloopback_get(struct snd_kcontrol *kcontrol,
	struct snd_ctl_elem_value *ucontrol)
{
	struct hda_codec *codec = snd_kcontrol_chip(kcontrol);
	unsigned int idx = snd_ctl_get_ioffidx(kcontrol, &ucontrol->id);
	struct sigmatel_spec *spec = codec->spec;

	ucontrol->value.integer.value[0] = !!(spec->aloopback &
					      (spec->aloopback_mask << idx));
	return 0;
}

static int stac92xx_aloopback_put(struct snd_kcontrol *kcontrol,
		struct snd_ctl_elem_value *ucontrol)
{
	struct hda_codec *codec = snd_kcontrol_chip(kcontrol);
	struct sigmatel_spec *spec = codec->spec;
	unsigned int idx = snd_ctl_get_ioffidx(kcontrol, &ucontrol->id);
	unsigned int dac_mode;
	unsigned int val, idx_val;

	idx_val = spec->aloopback_mask << idx;
	if (ucontrol->value.integer.value[0])
		val = spec->aloopback | idx_val;
	else
		val = spec->aloopback & ~idx_val;
	if (spec->aloopback == val)
		return 0;

	spec->aloopback = val;

	/* Only return the bits defined by the shift value of the
	 * first two bytes of the mask
	 */
	dac_mode = snd_hda_codec_read(codec, codec->afg, 0,
				      kcontrol->private_value & 0xFFFF, 0x0);
	dac_mode >>= spec->aloopback_shift;

	if (spec->aloopback & idx_val) {
		snd_hda_power_up(codec);
		dac_mode |= idx_val;
	} else {
		snd_hda_power_down(codec);
		dac_mode &= ~idx_val;
	}

	snd_hda_codec_write_cache(codec, codec->afg, 0,
		kcontrol->private_value >> 16, dac_mode);

	return 1;
}

static const struct hda_verb stac9200_core_init[] = {
	/* set dac0mux for dac converter */
	{ 0x07, AC_VERB_SET_CONNECT_SEL, 0x00},
	{}
};

static const struct hda_verb stac9200_eapd_init[] = {
	/* set dac0mux for dac converter */
	{0x07, AC_VERB_SET_CONNECT_SEL, 0x00},
	{0x08, AC_VERB_SET_EAPD_BTLENABLE, 0x02},
	{}
};

static const struct hda_verb dell_eq_core_init[] = {
	/* set master volume to max value without distortion
	 * and direct control */
	{ 0x1f, AC_VERB_SET_VOLUME_KNOB_CONTROL, 0xec},
	{}
};

static const struct hda_verb stac92hd73xx_core_init[] = {
	/* set master volume and direct control */
	{ 0x1f, AC_VERB_SET_VOLUME_KNOB_CONTROL, 0xff},
	{}
};

static const struct hda_verb stac92hd83xxx_core_init[] = {
	/* power state controls amps */
	{ 0x01, AC_VERB_SET_EAPD, 1 << 2},
	{}
};

static const struct hda_verb stac92hd83xxx_hp_zephyr_init[] = {
	{ 0x22, 0x785, 0x43 },
	{ 0x22, 0x782, 0xe0 },
	{ 0x22, 0x795, 0x00 },
	{}
};

static const struct hda_verb stac92hd71bxx_core_init[] = {
	/* set master volume and direct control */
	{ 0x28, AC_VERB_SET_VOLUME_KNOB_CONTROL, 0xff},
	{}
};

static const struct hda_verb stac92hd71bxx_unmute_core_init[] = {
	/* unmute right and left channels for nodes 0x0f, 0xa, 0x0d */
	{ 0x0f, AC_VERB_SET_AMP_GAIN_MUTE, AMP_IN_UNMUTE(0)},
	{ 0x0a, AC_VERB_SET_AMP_GAIN_MUTE, AMP_IN_UNMUTE(0)},
	{ 0x0d, AC_VERB_SET_AMP_GAIN_MUTE, AMP_IN_UNMUTE(0)},
	{}
};

static const struct hda_verb stac925x_core_init[] = {
	/* set dac0mux for dac converter */
	{ 0x06, AC_VERB_SET_CONNECT_SEL, 0x00},
	/* mute the master volume */
	{ 0x0e, AC_VERB_SET_AMP_GAIN_MUTE, AMP_OUT_MUTE },
	{}
};

static const struct hda_verb stac922x_core_init[] = {
	/* set master volume and direct control */	
	{ 0x16, AC_VERB_SET_VOLUME_KNOB_CONTROL, 0xff},
	{}
};

static const struct hda_verb d965_core_init[] = {
	/* set master volume and direct control */	
	{ 0x24, AC_VERB_SET_VOLUME_KNOB_CONTROL, 0xff},
	/* unmute node 0x1b */
	{ 0x1b, AC_VERB_SET_AMP_GAIN_MUTE, 0xb000},
	/* select node 0x03 as DAC */	
	{ 0x0b, AC_VERB_SET_CONNECT_SEL, 0x01},
	{}
};

static const struct hda_verb dell_3st_core_init[] = {
	/* don't set delta bit */
	{0x24, AC_VERB_SET_VOLUME_KNOB_CONTROL, 0x7f},
	/* unmute node 0x1b */
	{0x1b, AC_VERB_SET_AMP_GAIN_MUTE, 0xb000},
	/* select node 0x03 as DAC */
	{0x0b, AC_VERB_SET_CONNECT_SEL, 0x01},
	{}
};

static const struct hda_verb stac927x_core_init[] = {
	/* set master volume and direct control */	
	{ 0x24, AC_VERB_SET_VOLUME_KNOB_CONTROL, 0xff},
	/* enable analog pc beep path */
	{ 0x01, AC_VERB_SET_DIGI_CONVERT_2, 1 << 5},
	{}
};

static const struct hda_verb stac927x_volknob_core_init[] = {
	/* don't set delta bit */
	{0x24, AC_VERB_SET_VOLUME_KNOB_CONTROL, 0x7f},
	/* enable analog pc beep path */
	{0x01, AC_VERB_SET_DIGI_CONVERT_2, 1 << 5},
	{}
};

static const struct hda_verb stac9205_core_init[] = {
	/* set master volume and direct control */	
	{ 0x24, AC_VERB_SET_VOLUME_KNOB_CONTROL, 0xff},
	/* enable analog pc beep path */
	{ 0x01, AC_VERB_SET_DIGI_CONVERT_2, 1 << 5},
	{}
};

#define STAC_MONO_MUX \
	{ \
		.iface = SNDRV_CTL_ELEM_IFACE_MIXER, \
		.name = "Mono Mux", \
		.count = 1, \
		.info = stac92xx_mono_mux_enum_info, \
		.get = stac92xx_mono_mux_enum_get, \
		.put = stac92xx_mono_mux_enum_put, \
	}

#define STAC_ANALOG_LOOPBACK(verb_read, verb_write, cnt) \
	{ \
		.iface = SNDRV_CTL_ELEM_IFACE_MIXER, \
		.name  = "Analog Loopback", \
		.count = cnt, \
		.info  = stac92xx_aloopback_info, \
		.get   = stac92xx_aloopback_get, \
		.put   = stac92xx_aloopback_put, \
		.private_value = verb_read | (verb_write << 16), \
	}

#define DC_BIAS(xname, idx, nid) \
	{ \
		.iface = SNDRV_CTL_ELEM_IFACE_MIXER, \
		.name = xname, \
		.index = idx, \
		.info = stac92xx_dc_bias_info, \
		.get = stac92xx_dc_bias_get, \
		.put = stac92xx_dc_bias_put, \
		.private_value = nid, \
	}

static const struct snd_kcontrol_new stac9200_mixer[] = {
	HDA_CODEC_VOLUME_MIN_MUTE("PCM Playback Volume", 0xb, 0, HDA_OUTPUT),
	HDA_CODEC_MUTE("PCM Playback Switch", 0xb, 0, HDA_OUTPUT),
	HDA_CODEC_VOLUME("Capture Volume", 0x0a, 0, HDA_OUTPUT),
	HDA_CODEC_MUTE("Capture Switch", 0x0a, 0, HDA_OUTPUT),
	{ } /* end */
};

static const struct snd_kcontrol_new stac92hd73xx_6ch_loopback[] = {
	STAC_ANALOG_LOOPBACK(0xFA0, 0x7A1, 3),
	{}
};

static const struct snd_kcontrol_new stac92hd73xx_8ch_loopback[] = {
	STAC_ANALOG_LOOPBACK(0xFA0, 0x7A1, 4),
	{}
};

static const struct snd_kcontrol_new stac92hd73xx_10ch_loopback[] = {
	STAC_ANALOG_LOOPBACK(0xFA0, 0x7A1, 5),
	{}
};


static const struct snd_kcontrol_new stac92hd71bxx_loopback[] = {
	STAC_ANALOG_LOOPBACK(0xFA0, 0x7A0, 2)
};

static const struct snd_kcontrol_new stac925x_mixer[] = {
	HDA_CODEC_VOLUME_MIN_MUTE("PCM Playback Volume", 0xe, 0, HDA_OUTPUT),
	HDA_CODEC_MUTE("PCM Playback Switch", 0x0e, 0, HDA_OUTPUT),
	{ } /* end */
};

static const struct snd_kcontrol_new stac9205_loopback[] = {
	STAC_ANALOG_LOOPBACK(0xFE0, 0x7E0, 1),
	{}
};

static const struct snd_kcontrol_new stac927x_loopback[] = {
	STAC_ANALOG_LOOPBACK(0xFEB, 0x7EB, 1),
	{}
};

static struct snd_kcontrol_new stac_dmux_mixer = {
	.iface = SNDRV_CTL_ELEM_IFACE_MIXER,
	.name = "Digital Input Source",
	/* count set later */
	.info = stac92xx_dmux_enum_info,
	.get = stac92xx_dmux_enum_get,
	.put = stac92xx_dmux_enum_put,
};

static struct snd_kcontrol_new stac_smux_mixer = {
	.iface = SNDRV_CTL_ELEM_IFACE_MIXER,
	.name = "IEC958 Playback Source",
	/* count set later */
	.info = stac92xx_smux_enum_info,
	.get = stac92xx_smux_enum_get,
	.put = stac92xx_smux_enum_put,
};

static const char * const slave_pfxs[] = {
	"Front", "Surround", "Center", "LFE", "Side",
	"Headphone", "Speaker", "IEC958",
	NULL
};

static void stac92xx_update_led_status(struct hda_codec *codec, int enabled);

static void stac92xx_vmaster_hook(void *private_data, int val)
{
	stac92xx_update_led_status(private_data, val);
}

static void stac92xx_free_kctls(struct hda_codec *codec);

static int stac92xx_build_controls(struct hda_codec *codec)
{
	struct sigmatel_spec *spec = codec->spec;
	unsigned int vmaster_tlv[4];
	int err;
	int i;

	if (spec->mixer) {
		err = snd_hda_add_new_ctls(codec, spec->mixer);
		if (err < 0)
			return err;
	}

	for (i = 0; i < spec->num_mixers; i++) {
		err = snd_hda_add_new_ctls(codec, spec->mixers[i]);
		if (err < 0)
			return err;
	}
	if (!spec->auto_mic && spec->num_dmuxes > 0 &&
	    snd_hda_get_bool_hint(codec, "separate_dmux") == 1) {
		stac_dmux_mixer.count = spec->num_dmuxes;
		err = snd_hda_ctl_add(codec, 0,
				  snd_ctl_new1(&stac_dmux_mixer, codec));
		if (err < 0)
			return err;
	}
	if (spec->num_smuxes > 0) {
		int wcaps = get_wcaps(codec, spec->multiout.dig_out_nid);
		struct hda_input_mux *smux = &spec->private_smux;
		/* check for mute support on SPDIF out */
		if (wcaps & AC_WCAP_OUT_AMP) {
			snd_hda_add_imux_item(smux, "Off", 0, NULL);
			spec->spdif_mute = 1;
		}
		stac_smux_mixer.count = spec->num_smuxes;
		err = snd_hda_ctl_add(codec, 0,
				  snd_ctl_new1(&stac_smux_mixer, codec));
		if (err < 0)
			return err;
	}

	if (spec->multiout.dig_out_nid) {
		err = snd_hda_create_spdif_out_ctls(codec,
						    spec->multiout.dig_out_nid,
						    spec->multiout.dig_out_nid);
		if (err < 0)
			return err;
		err = snd_hda_create_spdif_share_sw(codec,
						    &spec->multiout);
		if (err < 0)
			return err;
		spec->multiout.share_spdif = 1;
	}
	if (spec->dig_in_nid && !(spec->gpio_dir & 0x01)) {
		err = snd_hda_create_spdif_in_ctls(codec, spec->dig_in_nid);
		if (err < 0)
			return err;
	}

	/* if we have no master control, let's create it */
	snd_hda_set_vmaster_tlv(codec, spec->multiout.dac_nids[0],
				HDA_OUTPUT, vmaster_tlv);
	/* correct volume offset */
	vmaster_tlv[2] += vmaster_tlv[3] * spec->volume_offset;
	/* minimum value is actually mute */
	vmaster_tlv[3] |= TLV_DB_SCALE_MUTE;
	err = snd_hda_add_vmaster(codec, "Master Playback Volume",
				  vmaster_tlv, slave_pfxs,
				  "Playback Volume");
	if (err < 0)
		return err;

	err = __snd_hda_add_vmaster(codec, "Master Playback Switch",
				    NULL, slave_pfxs,
				    "Playback Switch", true,
				    &spec->vmaster_mute.sw_kctl);
	if (err < 0)
		return err;

	if (spec->gpio_led) {
		spec->vmaster_mute.hook = stac92xx_vmaster_hook;
		err = snd_hda_add_vmaster_hook(codec, &spec->vmaster_mute, true);
		if (err < 0)
			return err;
	}

	if (spec->aloopback_ctl &&
	    snd_hda_get_bool_hint(codec, "loopback") == 1) {
		err = snd_hda_add_new_ctls(codec, spec->aloopback_ctl);
		if (err < 0)
			return err;
	}

	stac92xx_free_kctls(codec); /* no longer needed */

	err = snd_hda_jack_add_kctls(codec, &spec->autocfg);
	if (err < 0)
		return err;

	return 0;	
}

static const unsigned int ref9200_pin_configs[8] = {
	0x01c47010, 0x01447010, 0x0221401f, 0x01114010,
	0x02a19020, 0x01a19021, 0x90100140, 0x01813122,
};

static const unsigned int gateway9200_m4_pin_configs[8] = {
	0x400000fe, 0x404500f4, 0x400100f0, 0x90110010,
	0x400100f1, 0x02a1902e, 0x500000f2, 0x500000f3,
};
static const unsigned int gateway9200_m4_2_pin_configs[8] = {
	0x400000fe, 0x404500f4, 0x400100f0, 0x90110010,
	0x400100f1, 0x02a1902e, 0x500000f2, 0x500000f3,
};

/*
    STAC 9200 pin configs for
    102801A8
    102801DE
    102801E8
*/
static const unsigned int dell9200_d21_pin_configs[8] = {
	0x400001f0, 0x400001f1, 0x02214030, 0x01014010, 
	0x02a19020, 0x01a19021, 0x90100140, 0x01813122,
};

/* 
    STAC 9200 pin configs for
    102801C0
    102801C1
*/
static const unsigned int dell9200_d22_pin_configs[8] = {
	0x400001f0, 0x400001f1, 0x0221401f, 0x01014010, 
	0x01813020, 0x02a19021, 0x90100140, 0x400001f2,
};

/* 
    STAC 9200 pin configs for
    102801C4 (Dell Dimension E310)
    102801C5
    102801C7
    102801D9
    102801DA
    102801E3
*/
static const unsigned int dell9200_d23_pin_configs[8] = {
	0x400001f0, 0x400001f1, 0x0221401f, 0x01014010, 
	0x01813020, 0x01a19021, 0x90100140, 0x400001f2, 
};


/* 
    STAC 9200-32 pin configs for
    102801B5 (Dell Inspiron 630m)
    102801D8 (Dell Inspiron 640m)
*/
static const unsigned int dell9200_m21_pin_configs[8] = {
	0x40c003fa, 0x03441340, 0x0321121f, 0x90170310,
	0x408003fb, 0x03a11020, 0x401003fc, 0x403003fd,
};

/* 
    STAC 9200-32 pin configs for
    102801C2 (Dell Latitude D620)
    102801C8 
    102801CC (Dell Latitude D820)
    102801D4 
    102801D6 
*/
static const unsigned int dell9200_m22_pin_configs[8] = {
	0x40c003fa, 0x0144131f, 0x0321121f, 0x90170310, 
	0x90a70321, 0x03a11020, 0x401003fb, 0x40f000fc,
};

/* 
    STAC 9200-32 pin configs for
    102801CE (Dell XPS M1710)
    102801CF (Dell Precision M90)
*/
static const unsigned int dell9200_m23_pin_configs[8] = {
	0x40c003fa, 0x01441340, 0x0421421f, 0x90170310,
	0x408003fb, 0x04a1102e, 0x90170311, 0x403003fc,
};

/*
    STAC 9200-32 pin configs for 
    102801C9
    102801CA
    102801CB (Dell Latitude 120L)
    102801D3
*/
static const unsigned int dell9200_m24_pin_configs[8] = {
	0x40c003fa, 0x404003fb, 0x0321121f, 0x90170310, 
	0x408003fc, 0x03a11020, 0x401003fd, 0x403003fe, 
};

/*
    STAC 9200-32 pin configs for
    102801BD (Dell Inspiron E1505n)
    102801EE
    102801EF
*/
static const unsigned int dell9200_m25_pin_configs[8] = {
	0x40c003fa, 0x01441340, 0x0421121f, 0x90170310, 
	0x408003fb, 0x04a11020, 0x401003fc, 0x403003fd,
};

/*
    STAC 9200-32 pin configs for
    102801F5 (Dell Inspiron 1501)
    102801F6
*/
static const unsigned int dell9200_m26_pin_configs[8] = {
	0x40c003fa, 0x404003fb, 0x0421121f, 0x90170310, 
	0x408003fc, 0x04a11020, 0x401003fd, 0x403003fe,
};

/*
    STAC 9200-32
    102801CD (Dell Inspiron E1705/9400)
*/
static const unsigned int dell9200_m27_pin_configs[8] = {
	0x40c003fa, 0x01441340, 0x0421121f, 0x90170310,
	0x90170310, 0x04a11020, 0x90170310, 0x40f003fc,
};

static const unsigned int oqo9200_pin_configs[8] = {
	0x40c000f0, 0x404000f1, 0x0221121f, 0x02211210,
	0x90170111, 0x90a70120, 0x400000f2, 0x400000f3,
};


static const unsigned int *stac9200_brd_tbl[STAC_9200_MODELS] = {
	[STAC_REF] = ref9200_pin_configs,
	[STAC_9200_OQO] = oqo9200_pin_configs,
	[STAC_9200_DELL_D21] = dell9200_d21_pin_configs,
	[STAC_9200_DELL_D22] = dell9200_d22_pin_configs,
	[STAC_9200_DELL_D23] = dell9200_d23_pin_configs,
	[STAC_9200_DELL_M21] = dell9200_m21_pin_configs,
	[STAC_9200_DELL_M22] = dell9200_m22_pin_configs,
	[STAC_9200_DELL_M23] = dell9200_m23_pin_configs,
	[STAC_9200_DELL_M24] = dell9200_m24_pin_configs,
	[STAC_9200_DELL_M25] = dell9200_m25_pin_configs,
	[STAC_9200_DELL_M26] = dell9200_m26_pin_configs,
	[STAC_9200_DELL_M27] = dell9200_m27_pin_configs,
	[STAC_9200_M4] = gateway9200_m4_pin_configs,
	[STAC_9200_M4_2] = gateway9200_m4_2_pin_configs,
	[STAC_9200_PANASONIC] = ref9200_pin_configs,
};

static const char * const stac9200_models[STAC_9200_MODELS] = {
	[STAC_AUTO] = "auto",
	[STAC_REF] = "ref",
	[STAC_9200_OQO] = "oqo",
	[STAC_9200_DELL_D21] = "dell-d21",
	[STAC_9200_DELL_D22] = "dell-d22",
	[STAC_9200_DELL_D23] = "dell-d23",
	[STAC_9200_DELL_M21] = "dell-m21",
	[STAC_9200_DELL_M22] = "dell-m22",
	[STAC_9200_DELL_M23] = "dell-m23",
	[STAC_9200_DELL_M24] = "dell-m24",
	[STAC_9200_DELL_M25] = "dell-m25",
	[STAC_9200_DELL_M26] = "dell-m26",
	[STAC_9200_DELL_M27] = "dell-m27",
	[STAC_9200_M4] = "gateway-m4",
	[STAC_9200_M4_2] = "gateway-m4-2",
	[STAC_9200_PANASONIC] = "panasonic",
};

static const struct snd_pci_quirk stac9200_cfg_tbl[] = {
	/* SigmaTel reference board */
	SND_PCI_QUIRK(PCI_VENDOR_ID_INTEL, 0x2668,
		      "DFI LanParty", STAC_REF),
	SND_PCI_QUIRK(PCI_VENDOR_ID_DFI, 0x3101,
		      "DFI LanParty", STAC_REF),
	/* Dell laptops have BIOS problem */
	SND_PCI_QUIRK(PCI_VENDOR_ID_DELL, 0x01a8,
		      "unknown Dell", STAC_9200_DELL_D21),
	SND_PCI_QUIRK(PCI_VENDOR_ID_DELL, 0x01b5,
		      "Dell Inspiron 630m", STAC_9200_DELL_M21),
	SND_PCI_QUIRK(PCI_VENDOR_ID_DELL, 0x01bd,
		      "Dell Inspiron E1505n", STAC_9200_DELL_M25),
	SND_PCI_QUIRK(PCI_VENDOR_ID_DELL, 0x01c0,
		      "unknown Dell", STAC_9200_DELL_D22),
	SND_PCI_QUIRK(PCI_VENDOR_ID_DELL, 0x01c1,
		      "unknown Dell", STAC_9200_DELL_D22),
	SND_PCI_QUIRK(PCI_VENDOR_ID_DELL, 0x01c2,
		      "Dell Latitude D620", STAC_9200_DELL_M22),
	SND_PCI_QUIRK(PCI_VENDOR_ID_DELL, 0x01c5,
		      "unknown Dell", STAC_9200_DELL_D23),
	SND_PCI_QUIRK(PCI_VENDOR_ID_DELL, 0x01c7,
		      "unknown Dell", STAC_9200_DELL_D23),
	SND_PCI_QUIRK(PCI_VENDOR_ID_DELL, 0x01c8,
		      "unknown Dell", STAC_9200_DELL_M22),
	SND_PCI_QUIRK(PCI_VENDOR_ID_DELL, 0x01c9,
		      "unknown Dell", STAC_9200_DELL_M24),
	SND_PCI_QUIRK(PCI_VENDOR_ID_DELL, 0x01ca,
		      "unknown Dell", STAC_9200_DELL_M24),
	SND_PCI_QUIRK(PCI_VENDOR_ID_DELL, 0x01cb,
		      "Dell Latitude 120L", STAC_9200_DELL_M24),
	SND_PCI_QUIRK(PCI_VENDOR_ID_DELL, 0x01cc,
		      "Dell Latitude D820", STAC_9200_DELL_M22),
	SND_PCI_QUIRK(PCI_VENDOR_ID_DELL, 0x01cd,
		      "Dell Inspiron E1705/9400", STAC_9200_DELL_M27),
	SND_PCI_QUIRK(PCI_VENDOR_ID_DELL, 0x01ce,
		      "Dell XPS M1710", STAC_9200_DELL_M23),
	SND_PCI_QUIRK(PCI_VENDOR_ID_DELL, 0x01cf,
		      "Dell Precision M90", STAC_9200_DELL_M23),
	SND_PCI_QUIRK(PCI_VENDOR_ID_DELL, 0x01d3,
		      "unknown Dell", STAC_9200_DELL_M22),
	SND_PCI_QUIRK(PCI_VENDOR_ID_DELL, 0x01d4,
		      "unknown Dell", STAC_9200_DELL_M22),
	SND_PCI_QUIRK(PCI_VENDOR_ID_DELL, 0x01d6,
		      "unknown Dell", STAC_9200_DELL_M22),
	SND_PCI_QUIRK(PCI_VENDOR_ID_DELL, 0x01d8,
		      "Dell Inspiron 640m", STAC_9200_DELL_M21),
	SND_PCI_QUIRK(PCI_VENDOR_ID_DELL, 0x01d9,
		      "unknown Dell", STAC_9200_DELL_D23),
	SND_PCI_QUIRK(PCI_VENDOR_ID_DELL, 0x01da,
		      "unknown Dell", STAC_9200_DELL_D23),
	SND_PCI_QUIRK(PCI_VENDOR_ID_DELL, 0x01de,
		      "unknown Dell", STAC_9200_DELL_D21),
	SND_PCI_QUIRK(PCI_VENDOR_ID_DELL, 0x01e3,
		      "unknown Dell", STAC_9200_DELL_D23),
	SND_PCI_QUIRK(PCI_VENDOR_ID_DELL, 0x01e8,
		      "unknown Dell", STAC_9200_DELL_D21),
	SND_PCI_QUIRK(PCI_VENDOR_ID_DELL, 0x01ee,
		      "unknown Dell", STAC_9200_DELL_M25),
	SND_PCI_QUIRK(PCI_VENDOR_ID_DELL, 0x01ef,
		      "unknown Dell", STAC_9200_DELL_M25),
	SND_PCI_QUIRK(PCI_VENDOR_ID_DELL, 0x01f5,
		      "Dell Inspiron 1501", STAC_9200_DELL_M26),
	SND_PCI_QUIRK(PCI_VENDOR_ID_DELL, 0x01f6,
		      "unknown Dell", STAC_9200_DELL_M26),
	/* Panasonic */
	SND_PCI_QUIRK(0x10f7, 0x8338, "Panasonic CF-74", STAC_9200_PANASONIC),
	/* Gateway machines needs EAPD to be set on resume */
	SND_PCI_QUIRK(0x107b, 0x0205, "Gateway S-7110M", STAC_9200_M4),
	SND_PCI_QUIRK(0x107b, 0x0317, "Gateway MT3423, MX341*", STAC_9200_M4_2),
	SND_PCI_QUIRK(0x107b, 0x0318, "Gateway ML3019, MT3707", STAC_9200_M4_2),
	/* OQO Mobile */
	SND_PCI_QUIRK(0x1106, 0x3288, "OQO Model 2", STAC_9200_OQO),
	{} /* terminator */
};

static const unsigned int ref925x_pin_configs[8] = {
	0x40c003f0, 0x424503f2, 0x01813022, 0x02a19021,
	0x90a70320, 0x02214210, 0x01019020, 0x9033032e,
};

static const unsigned int stac925xM1_pin_configs[8] = {
	0x40c003f4, 0x424503f2, 0x400000f3, 0x02a19020,
	0x40a000f0, 0x90100210, 0x400003f1, 0x9033032e,
};

static const unsigned int stac925xM1_2_pin_configs[8] = {
	0x40c003f4, 0x424503f2, 0x400000f3, 0x02a19020,
	0x40a000f0, 0x90100210, 0x400003f1, 0x9033032e,
};

static const unsigned int stac925xM2_pin_configs[8] = {
	0x40c003f4, 0x424503f2, 0x400000f3, 0x02a19020,
	0x40a000f0, 0x90100210, 0x400003f1, 0x9033032e,
};

static const unsigned int stac925xM2_2_pin_configs[8] = {
	0x40c003f4, 0x424503f2, 0x400000f3, 0x02a19020,
	0x40a000f0, 0x90100210, 0x400003f1, 0x9033032e,
};

static const unsigned int stac925xM3_pin_configs[8] = {
	0x40c003f4, 0x424503f2, 0x400000f3, 0x02a19020,
	0x40a000f0, 0x90100210, 0x400003f1, 0x503303f3,
};

static const unsigned int stac925xM5_pin_configs[8] = {
	0x40c003f4, 0x424503f2, 0x400000f3, 0x02a19020,
	0x40a000f0, 0x90100210, 0x400003f1, 0x9033032e,
};

static const unsigned int stac925xM6_pin_configs[8] = {
	0x40c003f4, 0x424503f2, 0x400000f3, 0x02a19020,
	0x40a000f0, 0x90100210, 0x400003f1, 0x90330320,
};

static const unsigned int *stac925x_brd_tbl[STAC_925x_MODELS] = {
	[STAC_REF] = ref925x_pin_configs,
	[STAC_M1] = stac925xM1_pin_configs,
	[STAC_M1_2] = stac925xM1_2_pin_configs,
	[STAC_M2] = stac925xM2_pin_configs,
	[STAC_M2_2] = stac925xM2_2_pin_configs,
	[STAC_M3] = stac925xM3_pin_configs,
	[STAC_M5] = stac925xM5_pin_configs,
	[STAC_M6] = stac925xM6_pin_configs,
};

static const char * const stac925x_models[STAC_925x_MODELS] = {
	[STAC_925x_AUTO] = "auto",
	[STAC_REF] = "ref",
	[STAC_M1] = "m1",
	[STAC_M1_2] = "m1-2",
	[STAC_M2] = "m2",
	[STAC_M2_2] = "m2-2",
	[STAC_M3] = "m3",
	[STAC_M5] = "m5",
	[STAC_M6] = "m6",
};

static const struct snd_pci_quirk stac925x_codec_id_cfg_tbl[] = {
	SND_PCI_QUIRK(0x107b, 0x0316, "Gateway M255", STAC_M2),
	SND_PCI_QUIRK(0x107b, 0x0366, "Gateway MP6954", STAC_M5),
	SND_PCI_QUIRK(0x107b, 0x0461, "Gateway NX560XL", STAC_M1),
	SND_PCI_QUIRK(0x107b, 0x0681, "Gateway NX860", STAC_M2),
	SND_PCI_QUIRK(0x107b, 0x0367, "Gateway MX6453", STAC_M1_2),
	/* Not sure about the brand name for those */
	SND_PCI_QUIRK(0x107b, 0x0281, "Gateway mobile", STAC_M1),
	SND_PCI_QUIRK(0x107b, 0x0507, "Gateway mobile", STAC_M3),
	SND_PCI_QUIRK(0x107b, 0x0281, "Gateway mobile", STAC_M6),
	SND_PCI_QUIRK(0x107b, 0x0685, "Gateway mobile", STAC_M2_2),
	{} /* terminator */
};

static const struct snd_pci_quirk stac925x_cfg_tbl[] = {
	/* SigmaTel reference board */
	SND_PCI_QUIRK(PCI_VENDOR_ID_INTEL, 0x2668, "DFI LanParty", STAC_REF),
	SND_PCI_QUIRK(PCI_VENDOR_ID_DFI, 0x3101, "DFI LanParty", STAC_REF),
	SND_PCI_QUIRK(0x8384, 0x7632, "Stac9202 Reference Board", STAC_REF),

	/* Default table for unknown ID */
	SND_PCI_QUIRK(0x1002, 0x437b, "Gateway mobile", STAC_M2_2),

	{} /* terminator */
};

static const unsigned int ref92hd73xx_pin_configs[13] = {
	0x02214030, 0x02a19040, 0x01a19020, 0x02214030,
	0x0181302e, 0x01014010, 0x01014020, 0x01014030,
	0x02319040, 0x90a000f0, 0x90a000f0, 0x01452050,
	0x01452050,
};

static const unsigned int dell_m6_pin_configs[13] = {
	0x0321101f, 0x4f00000f, 0x4f0000f0, 0x90170110,
	0x03a11020, 0x0321101f, 0x4f0000f0, 0x4f0000f0,
	0x4f0000f0, 0x90a60160, 0x4f0000f0, 0x4f0000f0,
	0x4f0000f0,
};

static const unsigned int alienware_m17x_pin_configs[13] = {
	0x0321101f, 0x0321101f, 0x03a11020, 0x03014020,
	0x90170110, 0x4f0000f0, 0x4f0000f0, 0x4f0000f0,
	0x4f0000f0, 0x90a60160, 0x4f0000f0, 0x4f0000f0,
	0x904601b0,
};

static const unsigned int intel_dg45id_pin_configs[13] = {
	0x02214230, 0x02A19240, 0x01013214, 0x01014210,
	0x01A19250, 0x01011212, 0x01016211
};

static const unsigned int *stac92hd73xx_brd_tbl[STAC_92HD73XX_MODELS] = {
	[STAC_92HD73XX_REF]	= ref92hd73xx_pin_configs,
	[STAC_DELL_M6_AMIC]	= dell_m6_pin_configs,
	[STAC_DELL_M6_DMIC]	= dell_m6_pin_configs,
	[STAC_DELL_M6_BOTH]	= dell_m6_pin_configs,
	[STAC_DELL_EQ]	= dell_m6_pin_configs,
	[STAC_ALIENWARE_M17X]	= alienware_m17x_pin_configs,
	[STAC_92HD73XX_INTEL]	= intel_dg45id_pin_configs,
};

static const char * const stac92hd73xx_models[STAC_92HD73XX_MODELS] = {
	[STAC_92HD73XX_AUTO] = "auto",
	[STAC_92HD73XX_NO_JD] = "no-jd",
	[STAC_92HD73XX_REF] = "ref",
	[STAC_92HD73XX_INTEL] = "intel",
	[STAC_DELL_M6_AMIC] = "dell-m6-amic",
	[STAC_DELL_M6_DMIC] = "dell-m6-dmic",
	[STAC_DELL_M6_BOTH] = "dell-m6",
	[STAC_DELL_EQ] = "dell-eq",
	[STAC_ALIENWARE_M17X] = "alienware",
};

static const struct snd_pci_quirk stac92hd73xx_cfg_tbl[] = {
	/* SigmaTel reference board */
	SND_PCI_QUIRK(PCI_VENDOR_ID_INTEL, 0x2668,
				"DFI LanParty", STAC_92HD73XX_REF),
	SND_PCI_QUIRK(PCI_VENDOR_ID_DFI, 0x3101,
				"DFI LanParty", STAC_92HD73XX_REF),
	SND_PCI_QUIRK(PCI_VENDOR_ID_INTEL, 0x5002,
				"Intel DG45ID", STAC_92HD73XX_INTEL),
	SND_PCI_QUIRK(PCI_VENDOR_ID_INTEL, 0x5003,
				"Intel DG45FC", STAC_92HD73XX_INTEL),
	SND_PCI_QUIRK(PCI_VENDOR_ID_DELL, 0x0254,
				"Dell Studio 1535", STAC_DELL_M6_DMIC),
	SND_PCI_QUIRK(PCI_VENDOR_ID_DELL, 0x0255,
				"unknown Dell", STAC_DELL_M6_DMIC),
	SND_PCI_QUIRK(PCI_VENDOR_ID_DELL, 0x0256,
				"unknown Dell", STAC_DELL_M6_BOTH),
	SND_PCI_QUIRK(PCI_VENDOR_ID_DELL, 0x0257,
				"unknown Dell", STAC_DELL_M6_BOTH),
	SND_PCI_QUIRK(PCI_VENDOR_ID_DELL, 0x025e,
				"unknown Dell", STAC_DELL_M6_AMIC),
	SND_PCI_QUIRK(PCI_VENDOR_ID_DELL, 0x025f,
				"unknown Dell", STAC_DELL_M6_AMIC),
	SND_PCI_QUIRK(PCI_VENDOR_ID_DELL, 0x0271,
				"unknown Dell", STAC_DELL_M6_DMIC),
	SND_PCI_QUIRK(PCI_VENDOR_ID_DELL, 0x0272,
				"unknown Dell", STAC_DELL_M6_DMIC),
	SND_PCI_QUIRK(PCI_VENDOR_ID_DELL, 0x029f,
				"Dell Studio 1537", STAC_DELL_M6_DMIC),
	SND_PCI_QUIRK(PCI_VENDOR_ID_DELL, 0x02a0,
				"Dell Studio 17", STAC_DELL_M6_DMIC),
	SND_PCI_QUIRK(PCI_VENDOR_ID_DELL, 0x02be,
				"Dell Studio 1555", STAC_DELL_M6_DMIC),
	SND_PCI_QUIRK(PCI_VENDOR_ID_DELL, 0x02bd,
				"Dell Studio 1557", STAC_DELL_M6_DMIC),
	SND_PCI_QUIRK(PCI_VENDOR_ID_DELL, 0x02fe,
				"Dell Studio XPS 1645", STAC_DELL_M6_DMIC),
	SND_PCI_QUIRK(PCI_VENDOR_ID_DELL, 0x0413,
				"Dell Studio 1558", STAC_DELL_M6_DMIC),
	{} /* terminator */
};

static const struct snd_pci_quirk stac92hd73xx_codec_id_cfg_tbl[] = {
	SND_PCI_QUIRK(PCI_VENDOR_ID_DELL, 0x02a1,
		      "Alienware M17x", STAC_ALIENWARE_M17X),
	SND_PCI_QUIRK(PCI_VENDOR_ID_DELL, 0x043a,
		      "Alienware M17x", STAC_ALIENWARE_M17X),
	SND_PCI_QUIRK(PCI_VENDOR_ID_DELL, 0x0490,
		      "Alienware M17x R3", STAC_DELL_EQ),
	{} /* terminator */
};

static const unsigned int ref92hd83xxx_pin_configs[10] = {
	0x02214030, 0x02211010, 0x02a19020, 0x02170130,
	0x01014050, 0x01819040, 0x01014020, 0x90a3014e,
	0x01451160, 0x98560170,
};

static const unsigned int dell_s14_pin_configs[10] = {
	0x0221403f, 0x0221101f, 0x02a19020, 0x90170110,
	0x40f000f0, 0x40f000f0, 0x40f000f0, 0x90a60160,
	0x40f000f0, 0x40f000f0,
};

static const unsigned int dell_vostro_3500_pin_configs[10] = {
	0x02a11020, 0x0221101f, 0x400000f0, 0x90170110,
	0x400000f1, 0x400000f2, 0x400000f3, 0x90a60160,
	0x400000f4, 0x400000f5,
};

static const unsigned int hp_dv7_4000_pin_configs[10] = {
	0x03a12050, 0x0321201f, 0x40f000f0, 0x90170110,
	0x40f000f0, 0x40f000f0, 0x90170110, 0xd5a30140,
	0x40f000f0, 0x40f000f0,
};

static const unsigned int hp_zephyr_pin_configs[10] = {
	0x01813050, 0x0421201f, 0x04a1205e, 0x96130310,
	0x96130310, 0x0101401f, 0x1111611f, 0xd5a30130,
	0, 0,
};

static const unsigned int hp_cNB11_intquad_pin_configs[10] = {
	0x40f000f0, 0x0221101f, 0x02a11020, 0x92170110,
	0x40f000f0, 0x92170110, 0x40f000f0, 0xd5a30130,
	0x40f000f0, 0x40f000f0,
};

static const unsigned int *stac92hd83xxx_brd_tbl[STAC_92HD83XXX_MODELS] = {
	[STAC_92HD83XXX_REF] = ref92hd83xxx_pin_configs,
	[STAC_92HD83XXX_PWR_REF] = ref92hd83xxx_pin_configs,
	[STAC_DELL_S14] = dell_s14_pin_configs,
	[STAC_DELL_VOSTRO_3500] = dell_vostro_3500_pin_configs,
	[STAC_92HD83XXX_HP_cNB11_INTQUAD] = hp_cNB11_intquad_pin_configs,
	[STAC_HP_DV7_4000] = hp_dv7_4000_pin_configs,
	[STAC_HP_ZEPHYR] = hp_zephyr_pin_configs,
};

static const char * const stac92hd83xxx_models[STAC_92HD83XXX_MODELS] = {
	[STAC_92HD83XXX_AUTO] = "auto",
	[STAC_92HD83XXX_REF] = "ref",
	[STAC_92HD83XXX_PWR_REF] = "mic-ref",
	[STAC_DELL_S14] = "dell-s14",
	[STAC_DELL_VOSTRO_3500] = "dell-vostro-3500",
	[STAC_92HD83XXX_HP_cNB11_INTQUAD] = "hp_cNB11_intquad",
	[STAC_HP_DV7_4000] = "hp-dv7-4000",
	[STAC_HP_ZEPHYR] = "hp-zephyr",
};

static const struct snd_pci_quirk stac92hd83xxx_cfg_tbl[] = {
	/* SigmaTel reference board */
	SND_PCI_QUIRK(PCI_VENDOR_ID_INTEL, 0x2668,
		      "DFI LanParty", STAC_92HD83XXX_REF),
	SND_PCI_QUIRK(PCI_VENDOR_ID_DFI, 0x3101,
		      "DFI LanParty", STAC_92HD83XXX_REF),
	SND_PCI_QUIRK(PCI_VENDOR_ID_DELL, 0x02ba,
		      "unknown Dell", STAC_DELL_S14),
	SND_PCI_QUIRK(PCI_VENDOR_ID_DELL, 0x1028,
		      "Dell Vostro 3500", STAC_DELL_VOSTRO_3500),
	SND_PCI_QUIRK(PCI_VENDOR_ID_HP, 0x1656,
			  "HP", STAC_92HD83XXX_HP_cNB11_INTQUAD),
	SND_PCI_QUIRK(PCI_VENDOR_ID_HP, 0x1657,
			  "HP", STAC_92HD83XXX_HP_cNB11_INTQUAD),
	SND_PCI_QUIRK(PCI_VENDOR_ID_HP, 0x1658,
			  "HP", STAC_92HD83XXX_HP_cNB11_INTQUAD),
	SND_PCI_QUIRK(PCI_VENDOR_ID_HP, 0x1659,
			  "HP", STAC_92HD83XXX_HP_cNB11_INTQUAD),
	SND_PCI_QUIRK(PCI_VENDOR_ID_HP, 0x165A,
			  "HP", STAC_92HD83XXX_HP_cNB11_INTQUAD),
	SND_PCI_QUIRK(PCI_VENDOR_ID_HP, 0x165B,
			  "HP", STAC_92HD83XXX_HP_cNB11_INTQUAD),
	SND_PCI_QUIRK(PCI_VENDOR_ID_HP, 0x3388,
			  "HP", STAC_92HD83XXX_HP_cNB11_INTQUAD),
	SND_PCI_QUIRK(PCI_VENDOR_ID_HP, 0x3389,
			  "HP", STAC_92HD83XXX_HP_cNB11_INTQUAD),
	SND_PCI_QUIRK(PCI_VENDOR_ID_HP, 0x355B,
			  "HP", STAC_92HD83XXX_HP_cNB11_INTQUAD),
	SND_PCI_QUIRK(PCI_VENDOR_ID_HP, 0x355C,
			  "HP", STAC_92HD83XXX_HP_cNB11_INTQUAD),
	SND_PCI_QUIRK(PCI_VENDOR_ID_HP, 0x355D,
			  "HP", STAC_92HD83XXX_HP_cNB11_INTQUAD),
	SND_PCI_QUIRK(PCI_VENDOR_ID_HP, 0x355E,
			  "HP", STAC_92HD83XXX_HP_cNB11_INTQUAD),
	SND_PCI_QUIRK(PCI_VENDOR_ID_HP, 0x355F,
			  "HP", STAC_92HD83XXX_HP_cNB11_INTQUAD),
	SND_PCI_QUIRK(PCI_VENDOR_ID_HP, 0x3560,
			  "HP", STAC_92HD83XXX_HP_cNB11_INTQUAD),
	SND_PCI_QUIRK(PCI_VENDOR_ID_HP, 0x358B,
			  "HP", STAC_92HD83XXX_HP_cNB11_INTQUAD),
	SND_PCI_QUIRK(PCI_VENDOR_ID_HP, 0x358C,
			  "HP", STAC_92HD83XXX_HP_cNB11_INTQUAD),
	SND_PCI_QUIRK(PCI_VENDOR_ID_HP, 0x358D,
			  "HP", STAC_92HD83XXX_HP_cNB11_INTQUAD),
	SND_PCI_QUIRK(PCI_VENDOR_ID_HP, 0x3591,
			  "HP", STAC_92HD83XXX_HP_cNB11_INTQUAD),
	SND_PCI_QUIRK(PCI_VENDOR_ID_HP, 0x3592,
			  "HP", STAC_92HD83XXX_HP_cNB11_INTQUAD),
	SND_PCI_QUIRK(PCI_VENDOR_ID_HP, 0x3593,
			  "HP", STAC_92HD83XXX_HP_cNB11_INTQUAD),
	SND_PCI_QUIRK(PCI_VENDOR_ID_HP, 0x3561,
			  "HP", STAC_HP_ZEPHYR),
	{} /* terminator */
};

static const struct snd_pci_quirk stac92hd83xxx_codec_id_cfg_tbl[] = {
	SND_PCI_QUIRK(PCI_VENDOR_ID_HP, 0x3561,
			  "HP", STAC_HP_ZEPHYR),
	{} /* terminator */
};

static const unsigned int ref92hd71bxx_pin_configs[STAC92HD71BXX_NUM_PINS] = {
	0x02214030, 0x02a19040, 0x01a19020, 0x01014010,
	0x0181302e, 0x01014010, 0x01019020, 0x90a000f0,
	0x90a000f0, 0x01452050, 0x01452050, 0x00000000,
	0x00000000
};

static const unsigned int dell_m4_1_pin_configs[STAC92HD71BXX_NUM_PINS] = {
	0x0421101f, 0x04a11221, 0x40f000f0, 0x90170110,
	0x23a1902e, 0x23014250, 0x40f000f0, 0x90a000f0,
	0x40f000f0, 0x4f0000f0, 0x4f0000f0, 0x00000000,
	0x00000000
};

static const unsigned int dell_m4_2_pin_configs[STAC92HD71BXX_NUM_PINS] = {
	0x0421101f, 0x04a11221, 0x90a70330, 0x90170110,
	0x23a1902e, 0x23014250, 0x40f000f0, 0x40f000f0,
	0x40f000f0, 0x044413b0, 0x044413b0, 0x00000000,
	0x00000000
};

static const unsigned int dell_m4_3_pin_configs[STAC92HD71BXX_NUM_PINS] = {
	0x0421101f, 0x04a11221, 0x90a70330, 0x90170110,
	0x40f000f0, 0x40f000f0, 0x40f000f0, 0x90a000f0,
	0x40f000f0, 0x044413b0, 0x044413b0, 0x00000000,
	0x00000000
};

static const unsigned int *stac92hd71bxx_brd_tbl[STAC_92HD71BXX_MODELS] = {
	[STAC_92HD71BXX_REF] = ref92hd71bxx_pin_configs,
	[STAC_DELL_M4_1]	= dell_m4_1_pin_configs,
	[STAC_DELL_M4_2]	= dell_m4_2_pin_configs,
	[STAC_DELL_M4_3]	= dell_m4_3_pin_configs,
	[STAC_HP_M4]		= NULL,
	[STAC_HP_DV4]		= NULL,
	[STAC_HP_DV5]		= NULL,
	[STAC_HP_HDX]           = NULL,
	[STAC_HP_DV4_1222NR]	= NULL,
};

static const char * const stac92hd71bxx_models[STAC_92HD71BXX_MODELS] = {
	[STAC_92HD71BXX_AUTO] = "auto",
	[STAC_92HD71BXX_REF] = "ref",
	[STAC_DELL_M4_1] = "dell-m4-1",
	[STAC_DELL_M4_2] = "dell-m4-2",
	[STAC_DELL_M4_3] = "dell-m4-3",
	[STAC_HP_M4] = "hp-m4",
	[STAC_HP_DV4] = "hp-dv4",
	[STAC_HP_DV5] = "hp-dv5",
	[STAC_HP_HDX] = "hp-hdx",
	[STAC_HP_DV4_1222NR] = "hp-dv4-1222nr",
};

static const struct snd_pci_quirk stac92hd71bxx_cfg_tbl[] = {
	/* SigmaTel reference board */
	SND_PCI_QUIRK(PCI_VENDOR_ID_INTEL, 0x2668,
		      "DFI LanParty", STAC_92HD71BXX_REF),
	SND_PCI_QUIRK(PCI_VENDOR_ID_DFI, 0x3101,
		      "DFI LanParty", STAC_92HD71BXX_REF),
	SND_PCI_QUIRK(PCI_VENDOR_ID_HP, 0x30fb,
		      "HP dv4-1222nr", STAC_HP_DV4_1222NR),
	SND_PCI_QUIRK_MASK(PCI_VENDOR_ID_HP, 0xfff0, 0x1720,
			  "HP", STAC_HP_DV5),
	SND_PCI_QUIRK_MASK(PCI_VENDOR_ID_HP, 0xfff0, 0x3080,
		      "HP", STAC_HP_DV5),
	SND_PCI_QUIRK_MASK(PCI_VENDOR_ID_HP, 0xfff0, 0x30f0,
		      "HP dv4-7", STAC_HP_DV4),
	SND_PCI_QUIRK_MASK(PCI_VENDOR_ID_HP, 0xfff0, 0x3600,
		      "HP dv4-7", STAC_HP_DV5),
	SND_PCI_QUIRK(PCI_VENDOR_ID_HP, 0x3610,
		      "HP HDX", STAC_HP_HDX),  /* HDX18 */
	SND_PCI_QUIRK(PCI_VENDOR_ID_HP, 0x361a,
		      "HP mini 1000", STAC_HP_M4),
	SND_PCI_QUIRK(PCI_VENDOR_ID_HP, 0x361b,
		      "HP HDX", STAC_HP_HDX),  /* HDX16 */
	SND_PCI_QUIRK_MASK(PCI_VENDOR_ID_HP, 0xfff0, 0x3620,
		      "HP dv6", STAC_HP_DV5),
	SND_PCI_QUIRK(PCI_VENDOR_ID_HP, 0x3061,
		      "HP dv6", STAC_HP_DV5), /* HP dv6-1110ax */
	SND_PCI_QUIRK(PCI_VENDOR_ID_HP, 0x363e,
		      "HP DV6", STAC_HP_DV5),
	SND_PCI_QUIRK_MASK(PCI_VENDOR_ID_HP, 0xfff0, 0x7010,
		      "HP", STAC_HP_DV5),
	SND_PCI_QUIRK(PCI_VENDOR_ID_DELL, 0x0233,
				"unknown Dell", STAC_DELL_M4_1),
	SND_PCI_QUIRK(PCI_VENDOR_ID_DELL, 0x0234,
				"unknown Dell", STAC_DELL_M4_1),
	SND_PCI_QUIRK(PCI_VENDOR_ID_DELL, 0x0250,
				"unknown Dell", STAC_DELL_M4_1),
	SND_PCI_QUIRK(PCI_VENDOR_ID_DELL, 0x024f,
				"unknown Dell", STAC_DELL_M4_1),
	SND_PCI_QUIRK(PCI_VENDOR_ID_DELL, 0x024d,
				"unknown Dell", STAC_DELL_M4_1),
	SND_PCI_QUIRK(PCI_VENDOR_ID_DELL, 0x0251,
				"unknown Dell", STAC_DELL_M4_1),
	SND_PCI_QUIRK(PCI_VENDOR_ID_DELL, 0x0277,
				"unknown Dell", STAC_DELL_M4_1),
	SND_PCI_QUIRK(PCI_VENDOR_ID_DELL, 0x0263,
				"unknown Dell", STAC_DELL_M4_2),
	SND_PCI_QUIRK(PCI_VENDOR_ID_DELL, 0x0265,
				"unknown Dell", STAC_DELL_M4_2),
	SND_PCI_QUIRK(PCI_VENDOR_ID_DELL, 0x0262,
				"unknown Dell", STAC_DELL_M4_2),
	SND_PCI_QUIRK(PCI_VENDOR_ID_DELL, 0x0264,
				"unknown Dell", STAC_DELL_M4_2),
	SND_PCI_QUIRK(PCI_VENDOR_ID_DELL, 0x02aa,
				"unknown Dell", STAC_DELL_M4_3),
	{} /* terminator */
};

static const unsigned int ref922x_pin_configs[10] = {
	0x01014010, 0x01016011, 0x01012012, 0x0221401f,
	0x01813122, 0x01011014, 0x01441030, 0x01c41030,
	0x40000100, 0x40000100,
};

/*
    STAC 922X pin configs for
    102801A7
    102801AB
    102801A9
    102801D1
    102801D2
*/
static const unsigned int dell_922x_d81_pin_configs[10] = {
	0x02214030, 0x01a19021, 0x01111012, 0x01114010,
	0x02a19020, 0x01117011, 0x400001f0, 0x400001f1,
	0x01813122, 0x400001f2,
};

/*
    STAC 922X pin configs for
    102801AC
    102801D0
*/
static const unsigned int dell_922x_d82_pin_configs[10] = {
	0x02214030, 0x01a19021, 0x01111012, 0x01114010,
	0x02a19020, 0x01117011, 0x01451140, 0x400001f0,
	0x01813122, 0x400001f1,
};

/*
    STAC 922X pin configs for
    102801BF
*/
static const unsigned int dell_922x_m81_pin_configs[10] = {
	0x0321101f, 0x01112024, 0x01111222, 0x91174220,
	0x03a11050, 0x01116221, 0x90a70330, 0x01452340, 
	0x40C003f1, 0x405003f0,
};

/*
    STAC 9221 A1 pin configs for
    102801D7 (Dell XPS M1210)
*/
static const unsigned int dell_922x_m82_pin_configs[10] = {
	0x02211211, 0x408103ff, 0x02a1123e, 0x90100310, 
	0x408003f1, 0x0221121f, 0x03451340, 0x40c003f2, 
	0x508003f3, 0x405003f4, 
};

static const unsigned int d945gtp3_pin_configs[10] = {
	0x0221401f, 0x01a19022, 0x01813021, 0x01014010,
	0x40000100, 0x40000100, 0x40000100, 0x40000100,
	0x02a19120, 0x40000100,
};

static const unsigned int d945gtp5_pin_configs[10] = {
	0x0221401f, 0x01011012, 0x01813024, 0x01014010,
	0x01a19021, 0x01016011, 0x01452130, 0x40000100,
	0x02a19320, 0x40000100,
};

static const unsigned int intel_mac_v1_pin_configs[10] = {
	0x0121e21f, 0x400000ff, 0x9017e110, 0x400000fd,
	0x400000fe, 0x0181e020, 0x1145e030, 0x11c5e240,
	0x400000fc, 0x400000fb,
};

static const unsigned int intel_mac_v2_pin_configs[10] = {
	0x0121e21f, 0x90a7012e, 0x9017e110, 0x400000fd,
	0x400000fe, 0x0181e020, 0x1145e230, 0x500000fa,
	0x400000fc, 0x400000fb,
};

static const unsigned int intel_mac_v3_pin_configs[10] = {
	0x0121e21f, 0x90a7012e, 0x9017e110, 0x400000fd,
	0x400000fe, 0x0181e020, 0x1145e230, 0x11c5e240,
	0x400000fc, 0x400000fb,
};

static const unsigned int intel_mac_v4_pin_configs[10] = {
	0x0321e21f, 0x03a1e02e, 0x9017e110, 0x9017e11f,
	0x400000fe, 0x0381e020, 0x1345e230, 0x13c5e240,
	0x400000fc, 0x400000fb,
};

static const unsigned int intel_mac_v5_pin_configs[10] = {
	0x0321e21f, 0x03a1e02e, 0x9017e110, 0x9017e11f,
	0x400000fe, 0x0381e020, 0x1345e230, 0x13c5e240,
	0x400000fc, 0x400000fb,
};

static const unsigned int ecs202_pin_configs[10] = {
	0x0221401f, 0x02a19020, 0x01a19020, 0x01114010,
	0x408000f0, 0x01813022, 0x074510a0, 0x40c400f1,
	0x9037012e, 0x40e000f2,
};

static const unsigned int *stac922x_brd_tbl[STAC_922X_MODELS] = {
	[STAC_D945_REF] = ref922x_pin_configs,
	[STAC_D945GTP3] = d945gtp3_pin_configs,
	[STAC_D945GTP5] = d945gtp5_pin_configs,
	[STAC_INTEL_MAC_V1] = intel_mac_v1_pin_configs,
	[STAC_INTEL_MAC_V2] = intel_mac_v2_pin_configs,
	[STAC_INTEL_MAC_V3] = intel_mac_v3_pin_configs,
	[STAC_INTEL_MAC_V4] = intel_mac_v4_pin_configs,
	[STAC_INTEL_MAC_V5] = intel_mac_v5_pin_configs,
	[STAC_INTEL_MAC_AUTO] = intel_mac_v3_pin_configs,
	/* for backward compatibility */
	[STAC_MACMINI] = intel_mac_v3_pin_configs,
	[STAC_MACBOOK] = intel_mac_v5_pin_configs,
	[STAC_MACBOOK_PRO_V1] = intel_mac_v3_pin_configs,
	[STAC_MACBOOK_PRO_V2] = intel_mac_v3_pin_configs,
	[STAC_IMAC_INTEL] = intel_mac_v2_pin_configs,
	[STAC_IMAC_INTEL_20] = intel_mac_v3_pin_configs,
	[STAC_ECS_202] = ecs202_pin_configs,
	[STAC_922X_DELL_D81] = dell_922x_d81_pin_configs,
	[STAC_922X_DELL_D82] = dell_922x_d82_pin_configs,	
	[STAC_922X_DELL_M81] = dell_922x_m81_pin_configs,
	[STAC_922X_DELL_M82] = dell_922x_m82_pin_configs,	
};

static const char * const stac922x_models[STAC_922X_MODELS] = {
	[STAC_922X_AUTO] = "auto",
	[STAC_D945_REF]	= "ref",
	[STAC_D945GTP5]	= "5stack",
	[STAC_D945GTP3]	= "3stack",
	[STAC_INTEL_MAC_V1] = "intel-mac-v1",
	[STAC_INTEL_MAC_V2] = "intel-mac-v2",
	[STAC_INTEL_MAC_V3] = "intel-mac-v3",
	[STAC_INTEL_MAC_V4] = "intel-mac-v4",
	[STAC_INTEL_MAC_V5] = "intel-mac-v5",
	[STAC_INTEL_MAC_AUTO] = "intel-mac-auto",
	/* for backward compatibility */
	[STAC_MACMINI]	= "macmini",
	[STAC_MACBOOK]	= "macbook",
	[STAC_MACBOOK_PRO_V1]	= "macbook-pro-v1",
	[STAC_MACBOOK_PRO_V2]	= "macbook-pro",
	[STAC_IMAC_INTEL] = "imac-intel",
	[STAC_IMAC_INTEL_20] = "imac-intel-20",
	[STAC_ECS_202] = "ecs202",
	[STAC_922X_DELL_D81] = "dell-d81",
	[STAC_922X_DELL_D82] = "dell-d82",
	[STAC_922X_DELL_M81] = "dell-m81",
	[STAC_922X_DELL_M82] = "dell-m82",
};

static const struct snd_pci_quirk stac922x_cfg_tbl[] = {
	/* SigmaTel reference board */
	SND_PCI_QUIRK(PCI_VENDOR_ID_INTEL, 0x2668,
		      "DFI LanParty", STAC_D945_REF),
	SND_PCI_QUIRK(PCI_VENDOR_ID_DFI, 0x3101,
		      "DFI LanParty", STAC_D945_REF),
	/* Intel 945G based systems */
	SND_PCI_QUIRK(PCI_VENDOR_ID_INTEL, 0x0101,
		      "Intel D945G", STAC_D945GTP3),
	SND_PCI_QUIRK(PCI_VENDOR_ID_INTEL, 0x0202,
		      "Intel D945G", STAC_D945GTP3),
	SND_PCI_QUIRK(PCI_VENDOR_ID_INTEL, 0x0606,
		      "Intel D945G", STAC_D945GTP3),
	SND_PCI_QUIRK(PCI_VENDOR_ID_INTEL, 0x0601,
		      "Intel D945G", STAC_D945GTP3),
	SND_PCI_QUIRK(PCI_VENDOR_ID_INTEL, 0x0111,
		      "Intel D945G", STAC_D945GTP3),
	SND_PCI_QUIRK(PCI_VENDOR_ID_INTEL, 0x1115,
		      "Intel D945G", STAC_D945GTP3),
	SND_PCI_QUIRK(PCI_VENDOR_ID_INTEL, 0x1116,
		      "Intel D945G", STAC_D945GTP3),
	SND_PCI_QUIRK(PCI_VENDOR_ID_INTEL, 0x1117,
		      "Intel D945G", STAC_D945GTP3),
	SND_PCI_QUIRK(PCI_VENDOR_ID_INTEL, 0x1118,
		      "Intel D945G", STAC_D945GTP3),
	SND_PCI_QUIRK(PCI_VENDOR_ID_INTEL, 0x1119,
		      "Intel D945G", STAC_D945GTP3),
	SND_PCI_QUIRK(PCI_VENDOR_ID_INTEL, 0x8826,
		      "Intel D945G", STAC_D945GTP3),
	SND_PCI_QUIRK(PCI_VENDOR_ID_INTEL, 0x5049,
		      "Intel D945G", STAC_D945GTP3),
	SND_PCI_QUIRK(PCI_VENDOR_ID_INTEL, 0x5055,
		      "Intel D945G", STAC_D945GTP3),
	SND_PCI_QUIRK(PCI_VENDOR_ID_INTEL, 0x5048,
		      "Intel D945G", STAC_D945GTP3),
	SND_PCI_QUIRK(PCI_VENDOR_ID_INTEL, 0x0110,
		      "Intel D945G", STAC_D945GTP3),
	/* Intel D945G 5-stack systems */
	SND_PCI_QUIRK(PCI_VENDOR_ID_INTEL, 0x0404,
		      "Intel D945G", STAC_D945GTP5),
	SND_PCI_QUIRK(PCI_VENDOR_ID_INTEL, 0x0303,
		      "Intel D945G", STAC_D945GTP5),
	SND_PCI_QUIRK(PCI_VENDOR_ID_INTEL, 0x0013,
		      "Intel D945G", STAC_D945GTP5),
	SND_PCI_QUIRK(PCI_VENDOR_ID_INTEL, 0x0417,
		      "Intel D945G", STAC_D945GTP5),
	/* Intel 945P based systems */
	SND_PCI_QUIRK(PCI_VENDOR_ID_INTEL, 0x0b0b,
		      "Intel D945P", STAC_D945GTP3),
	SND_PCI_QUIRK(PCI_VENDOR_ID_INTEL, 0x0112,
		      "Intel D945P", STAC_D945GTP3),
	SND_PCI_QUIRK(PCI_VENDOR_ID_INTEL, 0x0d0d,
		      "Intel D945P", STAC_D945GTP3),
	SND_PCI_QUIRK(PCI_VENDOR_ID_INTEL, 0x0909,
		      "Intel D945P", STAC_D945GTP3),
	SND_PCI_QUIRK(PCI_VENDOR_ID_INTEL, 0x0505,
		      "Intel D945P", STAC_D945GTP3),
	SND_PCI_QUIRK(PCI_VENDOR_ID_INTEL, 0x0707,
		      "Intel D945P", STAC_D945GTP5),
	/* other intel */
	SND_PCI_QUIRK(PCI_VENDOR_ID_INTEL, 0x0204,
		      "Intel D945", STAC_D945_REF),
	/* other systems  */
	/* Apple Intel Mac (Mac Mini, MacBook, MacBook Pro...) */
	SND_PCI_QUIRK(0x8384, 0x7680,
		      "Mac", STAC_INTEL_MAC_AUTO),
	/* Dell systems  */
	SND_PCI_QUIRK(PCI_VENDOR_ID_DELL, 0x01a7,
		      "unknown Dell", STAC_922X_DELL_D81),
	SND_PCI_QUIRK(PCI_VENDOR_ID_DELL, 0x01a9,
		      "unknown Dell", STAC_922X_DELL_D81),
	SND_PCI_QUIRK(PCI_VENDOR_ID_DELL, 0x01ab,
		      "unknown Dell", STAC_922X_DELL_D81),
	SND_PCI_QUIRK(PCI_VENDOR_ID_DELL, 0x01ac,
		      "unknown Dell", STAC_922X_DELL_D82),
	SND_PCI_QUIRK(PCI_VENDOR_ID_DELL, 0x01bf,
		      "unknown Dell", STAC_922X_DELL_M81),
	SND_PCI_QUIRK(PCI_VENDOR_ID_DELL, 0x01d0,
		      "unknown Dell", STAC_922X_DELL_D82),
	SND_PCI_QUIRK(PCI_VENDOR_ID_DELL, 0x01d1,
		      "unknown Dell", STAC_922X_DELL_D81),
	SND_PCI_QUIRK(PCI_VENDOR_ID_DELL, 0x01d2,
		      "unknown Dell", STAC_922X_DELL_D81),
	SND_PCI_QUIRK(PCI_VENDOR_ID_DELL, 0x01d7,
		      "Dell XPS M1210", STAC_922X_DELL_M82),
	/* ECS/PC Chips boards */
	SND_PCI_QUIRK_MASK(0x1019, 0xf000, 0x2000,
		      "ECS/PC chips", STAC_ECS_202),
	{} /* terminator */
};

static const unsigned int ref927x_pin_configs[14] = {
	0x02214020, 0x02a19080, 0x0181304e, 0x01014010,
	0x01a19040, 0x01011012, 0x01016011, 0x0101201f, 
	0x183301f0, 0x18a001f0, 0x18a001f0, 0x01442070,
	0x01c42190, 0x40000100,
};

static const unsigned int d965_3st_pin_configs[14] = {
	0x0221401f, 0x02a19120, 0x40000100, 0x01014011,
	0x01a19021, 0x01813024, 0x40000100, 0x40000100,
	0x40000100, 0x40000100, 0x40000100, 0x40000100,
	0x40000100, 0x40000100
};

static const unsigned int d965_5st_pin_configs[14] = {
	0x02214020, 0x02a19080, 0x0181304e, 0x01014010,
	0x01a19040, 0x01011012, 0x01016011, 0x40000100,
	0x40000100, 0x40000100, 0x40000100, 0x01442070,
	0x40000100, 0x40000100
};

static const unsigned int d965_5st_no_fp_pin_configs[14] = {
	0x40000100, 0x40000100, 0x0181304e, 0x01014010,
	0x01a19040, 0x01011012, 0x01016011, 0x40000100,
	0x40000100, 0x40000100, 0x40000100, 0x01442070,
	0x40000100, 0x40000100
};

static const unsigned int dell_3st_pin_configs[14] = {
	0x02211230, 0x02a11220, 0x01a19040, 0x01114210,
	0x01111212, 0x01116211, 0x01813050, 0x01112214,
	0x403003fa, 0x90a60040, 0x90a60040, 0x404003fb,
	0x40c003fc, 0x40000100
};

static const unsigned int *stac927x_brd_tbl[STAC_927X_MODELS] = {
	[STAC_D965_REF_NO_JD] = ref927x_pin_configs,
	[STAC_D965_REF]  = ref927x_pin_configs,
	[STAC_D965_3ST]  = d965_3st_pin_configs,
	[STAC_D965_5ST]  = d965_5st_pin_configs,
	[STAC_D965_5ST_NO_FP]  = d965_5st_no_fp_pin_configs,
	[STAC_DELL_3ST]  = dell_3st_pin_configs,
	[STAC_DELL_BIOS] = NULL,
	[STAC_927X_VOLKNOB] = NULL,
};

static const char * const stac927x_models[STAC_927X_MODELS] = {
	[STAC_927X_AUTO]	= "auto",
	[STAC_D965_REF_NO_JD]	= "ref-no-jd",
	[STAC_D965_REF]		= "ref",
	[STAC_D965_3ST]		= "3stack",
	[STAC_D965_5ST]		= "5stack",
	[STAC_D965_5ST_NO_FP]	= "5stack-no-fp",
	[STAC_DELL_3ST]		= "dell-3stack",
	[STAC_DELL_BIOS]	= "dell-bios",
	[STAC_927X_VOLKNOB]	= "volknob",
};

static const struct snd_pci_quirk stac927x_cfg_tbl[] = {
	/* SigmaTel reference board */
	SND_PCI_QUIRK(PCI_VENDOR_ID_INTEL, 0x2668,
		      "DFI LanParty", STAC_D965_REF),
	SND_PCI_QUIRK(PCI_VENDOR_ID_DFI, 0x3101,
		      "DFI LanParty", STAC_D965_REF),
	 /* Intel 946 based systems */
	SND_PCI_QUIRK(PCI_VENDOR_ID_INTEL, 0x3d01, "Intel D946", STAC_D965_3ST),
	SND_PCI_QUIRK(PCI_VENDOR_ID_INTEL, 0xa301, "Intel D946", STAC_D965_3ST),
	/* 965 based 3 stack systems */
	SND_PCI_QUIRK_MASK(PCI_VENDOR_ID_INTEL, 0xff00, 0x2100,
			   "Intel D965", STAC_D965_3ST),
	SND_PCI_QUIRK_MASK(PCI_VENDOR_ID_INTEL, 0xff00, 0x2000,
			   "Intel D965", STAC_D965_3ST),
	/* Dell 3 stack systems */
	SND_PCI_QUIRK(PCI_VENDOR_ID_DELL,  0x01dd, "Dell Dimension E520", STAC_DELL_3ST),
	SND_PCI_QUIRK(PCI_VENDOR_ID_DELL,  0x01ed, "Dell     ", STAC_DELL_3ST),
	SND_PCI_QUIRK(PCI_VENDOR_ID_DELL,  0x01f4, "Dell     ", STAC_DELL_3ST),
	/* Dell 3 stack systems with verb table in BIOS */
	SND_PCI_QUIRK(PCI_VENDOR_ID_DELL,  0x01f3, "Dell Inspiron 1420", STAC_DELL_BIOS),
	SND_PCI_QUIRK(PCI_VENDOR_ID_DELL,  0x01f7, "Dell XPS M1730", STAC_DELL_BIOS),
	SND_PCI_QUIRK(PCI_VENDOR_ID_DELL,  0x0227, "Dell Vostro 1400  ", STAC_DELL_BIOS),
	SND_PCI_QUIRK(PCI_VENDOR_ID_DELL,  0x022e, "Dell     ", STAC_DELL_BIOS),
	SND_PCI_QUIRK(PCI_VENDOR_ID_DELL,  0x022f, "Dell Inspiron 1525", STAC_DELL_BIOS),
	SND_PCI_QUIRK(PCI_VENDOR_ID_DELL,  0x0242, "Dell     ", STAC_DELL_BIOS),
	SND_PCI_QUIRK(PCI_VENDOR_ID_DELL,  0x0243, "Dell     ", STAC_DELL_BIOS),
	SND_PCI_QUIRK(PCI_VENDOR_ID_DELL,  0x02ff, "Dell     ", STAC_DELL_BIOS),
	SND_PCI_QUIRK(PCI_VENDOR_ID_DELL,  0x0209, "Dell XPS 1330", STAC_DELL_BIOS),
	/* 965 based 5 stack systems */
	SND_PCI_QUIRK_MASK(PCI_VENDOR_ID_INTEL, 0xff00, 0x2300,
			   "Intel D965", STAC_D965_5ST),
	SND_PCI_QUIRK_MASK(PCI_VENDOR_ID_INTEL, 0xff00, 0x2500,
			   "Intel D965", STAC_D965_5ST),
	/* volume-knob fixes */
	SND_PCI_QUIRK_VENDOR(0x10cf, "FSC", STAC_927X_VOLKNOB),
	{} /* terminator */
};

static const unsigned int ref9205_pin_configs[12] = {
	0x40000100, 0x40000100, 0x01016011, 0x01014010,
	0x01813122, 0x01a19021, 0x01019020, 0x40000100,
	0x90a000f0, 0x90a000f0, 0x01441030, 0x01c41030
};

/*
    STAC 9205 pin configs for
    102801F1
    102801F2
    102801FC
    102801FD
    10280204
    1028021F
    10280228 (Dell Vostro 1500)
    10280229 (Dell Vostro 1700)
*/
static const unsigned int dell_9205_m42_pin_configs[12] = {
	0x0321101F, 0x03A11020, 0x400003FA, 0x90170310,
	0x400003FB, 0x400003FC, 0x400003FD, 0x40F000F9,
	0x90A60330, 0x400003FF, 0x0144131F, 0x40C003FE,
};

/*
    STAC 9205 pin configs for
    102801F9
    102801FA
    102801FE
    102801FF (Dell Precision M4300)
    10280206
    10280200
    10280201
*/
static const unsigned int dell_9205_m43_pin_configs[12] = {
	0x0321101f, 0x03a11020, 0x90a70330, 0x90170310,
	0x400000fe, 0x400000ff, 0x400000fd, 0x40f000f9,
	0x400000fa, 0x400000fc, 0x0144131f, 0x40c003f8,
};

static const unsigned int dell_9205_m44_pin_configs[12] = {
	0x0421101f, 0x04a11020, 0x400003fa, 0x90170310,
	0x400003fb, 0x400003fc, 0x400003fd, 0x400003f9,
	0x90a60330, 0x400003ff, 0x01441340, 0x40c003fe,
};

static const unsigned int *stac9205_brd_tbl[STAC_9205_MODELS] = {
	[STAC_9205_REF] = ref9205_pin_configs,
	[STAC_9205_DELL_M42] = dell_9205_m42_pin_configs,
	[STAC_9205_DELL_M43] = dell_9205_m43_pin_configs,
	[STAC_9205_DELL_M44] = dell_9205_m44_pin_configs,
	[STAC_9205_EAPD] = NULL,
};

static const char * const stac9205_models[STAC_9205_MODELS] = {
	[STAC_9205_AUTO] = "auto",
	[STAC_9205_REF] = "ref",
	[STAC_9205_DELL_M42] = "dell-m42",
	[STAC_9205_DELL_M43] = "dell-m43",
	[STAC_9205_DELL_M44] = "dell-m44",
	[STAC_9205_EAPD] = "eapd",
};

static const struct snd_pci_quirk stac9205_cfg_tbl[] = {
	/* SigmaTel reference board */
	SND_PCI_QUIRK(PCI_VENDOR_ID_INTEL, 0x2668,
		      "DFI LanParty", STAC_9205_REF),
	SND_PCI_QUIRK(PCI_VENDOR_ID_INTEL, 0xfb30,
		      "SigmaTel", STAC_9205_REF),
	SND_PCI_QUIRK(PCI_VENDOR_ID_DFI, 0x3101,
		      "DFI LanParty", STAC_9205_REF),
	/* Dell */
	SND_PCI_QUIRK(PCI_VENDOR_ID_DELL, 0x01f1,
		      "unknown Dell", STAC_9205_DELL_M42),
	SND_PCI_QUIRK(PCI_VENDOR_ID_DELL, 0x01f2,
		      "unknown Dell", STAC_9205_DELL_M42),
	SND_PCI_QUIRK(PCI_VENDOR_ID_DELL, 0x01f8,
		      "Dell Precision", STAC_9205_DELL_M43),
	SND_PCI_QUIRK(PCI_VENDOR_ID_DELL, 0x01f9,
		      "Dell Precision", STAC_9205_DELL_M43),
	SND_PCI_QUIRK(PCI_VENDOR_ID_DELL, 0x01fa,
		      "Dell Precision", STAC_9205_DELL_M43),
	SND_PCI_QUIRK(PCI_VENDOR_ID_DELL, 0x01fc,
		      "unknown Dell", STAC_9205_DELL_M42),
	SND_PCI_QUIRK(PCI_VENDOR_ID_DELL, 0x01fd,
		      "unknown Dell", STAC_9205_DELL_M42),
	SND_PCI_QUIRK(PCI_VENDOR_ID_DELL, 0x01fe,
		      "Dell Precision", STAC_9205_DELL_M43),
	SND_PCI_QUIRK(PCI_VENDOR_ID_DELL, 0x01ff,
		      "Dell Precision M4300", STAC_9205_DELL_M43),
	SND_PCI_QUIRK(PCI_VENDOR_ID_DELL, 0x0204,
		      "unknown Dell", STAC_9205_DELL_M42),
	SND_PCI_QUIRK(PCI_VENDOR_ID_DELL, 0x0206,
		      "Dell Precision", STAC_9205_DELL_M43),
	SND_PCI_QUIRK(PCI_VENDOR_ID_DELL, 0x021b,
		      "Dell Precision", STAC_9205_DELL_M43),
	SND_PCI_QUIRK(PCI_VENDOR_ID_DELL, 0x021c,
		      "Dell Precision", STAC_9205_DELL_M43),
	SND_PCI_QUIRK(PCI_VENDOR_ID_DELL, 0x021f,
		      "Dell Inspiron", STAC_9205_DELL_M44),
	SND_PCI_QUIRK(PCI_VENDOR_ID_DELL, 0x0228,
		      "Dell Vostro 1500", STAC_9205_DELL_M42),
	SND_PCI_QUIRK(PCI_VENDOR_ID_DELL, 0x0229,
		      "Dell Vostro 1700", STAC_9205_DELL_M42),
	/* Gateway */
	SND_PCI_QUIRK(0x107b, 0x0560, "Gateway T6834c", STAC_9205_EAPD),
	SND_PCI_QUIRK(0x107b, 0x0565, "Gateway T1616", STAC_9205_EAPD),
	{} /* terminator */
};

static void stac92xx_set_config_regs(struct hda_codec *codec,
				     const unsigned int *pincfgs)
{
	int i;
	struct sigmatel_spec *spec = codec->spec;

	if (!pincfgs)
		return;

	for (i = 0; i < spec->num_pins; i++)
		if (spec->pin_nids[i] && pincfgs[i])
			snd_hda_codec_set_pincfg(codec, spec->pin_nids[i],
						 pincfgs[i]);
}

/*
 * Analog playback callbacks
 */
static int stac92xx_playback_pcm_open(struct hda_pcm_stream *hinfo,
				      struct hda_codec *codec,
				      struct snd_pcm_substream *substream)
{
	struct sigmatel_spec *spec = codec->spec;
	if (spec->stream_delay)
		msleep(spec->stream_delay);
	return snd_hda_multi_out_analog_open(codec, &spec->multiout, substream,
					     hinfo);
}

static int stac92xx_playback_pcm_prepare(struct hda_pcm_stream *hinfo,
					 struct hda_codec *codec,
					 unsigned int stream_tag,
					 unsigned int format,
					 struct snd_pcm_substream *substream)
{
	struct sigmatel_spec *spec = codec->spec;
	return snd_hda_multi_out_analog_prepare(codec, &spec->multiout, stream_tag, format, substream);
}

static int stac92xx_playback_pcm_cleanup(struct hda_pcm_stream *hinfo,
					struct hda_codec *codec,
					struct snd_pcm_substream *substream)
{
	struct sigmatel_spec *spec = codec->spec;
	return snd_hda_multi_out_analog_cleanup(codec, &spec->multiout);
}

/*
 * Digital playback callbacks
 */
static int stac92xx_dig_playback_pcm_open(struct hda_pcm_stream *hinfo,
					  struct hda_codec *codec,
					  struct snd_pcm_substream *substream)
{
	struct sigmatel_spec *spec = codec->spec;
	return snd_hda_multi_out_dig_open(codec, &spec->multiout);
}

static int stac92xx_dig_playback_pcm_close(struct hda_pcm_stream *hinfo,
					   struct hda_codec *codec,
					   struct snd_pcm_substream *substream)
{
	struct sigmatel_spec *spec = codec->spec;
	return snd_hda_multi_out_dig_close(codec, &spec->multiout);
}

static int stac92xx_dig_playback_pcm_prepare(struct hda_pcm_stream *hinfo,
					 struct hda_codec *codec,
					 unsigned int stream_tag,
					 unsigned int format,
					 struct snd_pcm_substream *substream)
{
	struct sigmatel_spec *spec = codec->spec;
	return snd_hda_multi_out_dig_prepare(codec, &spec->multiout,
					     stream_tag, format, substream);
}

static int stac92xx_dig_playback_pcm_cleanup(struct hda_pcm_stream *hinfo,
					struct hda_codec *codec,
					struct snd_pcm_substream *substream)
{
	struct sigmatel_spec *spec = codec->spec;
	return snd_hda_multi_out_dig_cleanup(codec, &spec->multiout);
}


/*
 * Analog capture callbacks
 */
static int stac92xx_capture_pcm_prepare(struct hda_pcm_stream *hinfo,
					struct hda_codec *codec,
					unsigned int stream_tag,
					unsigned int format,
					struct snd_pcm_substream *substream)
{
	struct sigmatel_spec *spec = codec->spec;
	hda_nid_t nid = spec->adc_nids[substream->number];

	if (spec->powerdown_adcs) {
		msleep(40);
		snd_hda_codec_write(codec, nid, 0,
			AC_VERB_SET_POWER_STATE, AC_PWRST_D0);
	}
	snd_hda_codec_setup_stream(codec, nid, stream_tag, 0, format);
	return 0;
}

static int stac92xx_capture_pcm_cleanup(struct hda_pcm_stream *hinfo,
					struct hda_codec *codec,
					struct snd_pcm_substream *substream)
{
	struct sigmatel_spec *spec = codec->spec;
	hda_nid_t nid = spec->adc_nids[substream->number];

	snd_hda_codec_cleanup_stream(codec, nid);
	if (spec->powerdown_adcs)
		snd_hda_codec_write(codec, nid, 0,
			AC_VERB_SET_POWER_STATE, AC_PWRST_D3);
	return 0;
}

static const struct hda_pcm_stream stac92xx_pcm_digital_playback = {
	.substreams = 1,
	.channels_min = 2,
	.channels_max = 2,
	/* NID is set in stac92xx_build_pcms */
	.ops = {
		.open = stac92xx_dig_playback_pcm_open,
		.close = stac92xx_dig_playback_pcm_close,
		.prepare = stac92xx_dig_playback_pcm_prepare,
		.cleanup = stac92xx_dig_playback_pcm_cleanup
	},
};

static const struct hda_pcm_stream stac92xx_pcm_digital_capture = {
	.substreams = 1,
	.channels_min = 2,
	.channels_max = 2,
	/* NID is set in stac92xx_build_pcms */
};

static const struct hda_pcm_stream stac92xx_pcm_analog_playback = {
	.substreams = 1,
	.channels_min = 2,
	.channels_max = 8,
	.nid = 0x02, /* NID to query formats and rates */
	.ops = {
		.open = stac92xx_playback_pcm_open,
		.prepare = stac92xx_playback_pcm_prepare,
		.cleanup = stac92xx_playback_pcm_cleanup
	},
};

static const struct hda_pcm_stream stac92xx_pcm_analog_alt_playback = {
	.substreams = 1,
	.channels_min = 2,
	.channels_max = 2,
	.nid = 0x06, /* NID to query formats and rates */
	.ops = {
		.open = stac92xx_playback_pcm_open,
		.prepare = stac92xx_playback_pcm_prepare,
		.cleanup = stac92xx_playback_pcm_cleanup
	},
};

static const struct hda_pcm_stream stac92xx_pcm_analog_capture = {
	.channels_min = 2,
	.channels_max = 2,
	/* NID + .substreams is set in stac92xx_build_pcms */
	.ops = {
		.prepare = stac92xx_capture_pcm_prepare,
		.cleanup = stac92xx_capture_pcm_cleanup
	},
};

static int stac92xx_build_pcms(struct hda_codec *codec)
{
	struct sigmatel_spec *spec = codec->spec;
	struct hda_pcm *info = spec->pcm_rec;

	codec->num_pcms = 1;
	codec->pcm_info = info;

	info->name = "STAC92xx Analog";
	info->stream[SNDRV_PCM_STREAM_PLAYBACK] = stac92xx_pcm_analog_playback;
	info->stream[SNDRV_PCM_STREAM_PLAYBACK].nid =
		spec->multiout.dac_nids[0];
	info->stream[SNDRV_PCM_STREAM_CAPTURE] = stac92xx_pcm_analog_capture;
	info->stream[SNDRV_PCM_STREAM_CAPTURE].nid = spec->adc_nids[0];
	info->stream[SNDRV_PCM_STREAM_CAPTURE].substreams = spec->num_adcs;

	if (spec->alt_switch) {
		codec->num_pcms++;
		info++;
		info->name = "STAC92xx Analog Alt";
		info->stream[SNDRV_PCM_STREAM_PLAYBACK] = stac92xx_pcm_analog_alt_playback;
	}

	if (spec->multiout.dig_out_nid || spec->dig_in_nid) {
		codec->num_pcms++;
		info++;
		info->name = "STAC92xx Digital";
		info->pcm_type = spec->autocfg.dig_out_type[0];
		if (spec->multiout.dig_out_nid) {
			info->stream[SNDRV_PCM_STREAM_PLAYBACK] = stac92xx_pcm_digital_playback;
			info->stream[SNDRV_PCM_STREAM_PLAYBACK].nid = spec->multiout.dig_out_nid;
		}
		if (spec->dig_in_nid) {
			info->stream[SNDRV_PCM_STREAM_CAPTURE] = stac92xx_pcm_digital_capture;
			info->stream[SNDRV_PCM_STREAM_CAPTURE].nid = spec->dig_in_nid;
		}
	}

	return 0;
}

static void stac92xx_auto_set_pinctl(struct hda_codec *codec, hda_nid_t nid, int pin_type)

{
	snd_hda_set_pin_ctl_cache(codec, nid, pin_type);
}

#define stac92xx_hp_switch_info		snd_ctl_boolean_mono_info

static int stac92xx_hp_switch_get(struct snd_kcontrol *kcontrol,
			struct snd_ctl_elem_value *ucontrol)
{
	struct hda_codec *codec = snd_kcontrol_chip(kcontrol);
	struct sigmatel_spec *spec = codec->spec;

	ucontrol->value.integer.value[0] = !!spec->hp_switch;
	return 0;
}

static void stac_issue_unsol_event(struct hda_codec *codec, hda_nid_t nid);

static int stac92xx_hp_switch_put(struct snd_kcontrol *kcontrol,
			struct snd_ctl_elem_value *ucontrol)
{
	struct hda_codec *codec = snd_kcontrol_chip(kcontrol);
	struct sigmatel_spec *spec = codec->spec;
	int nid = kcontrol->private_value;
 
	spec->hp_switch = ucontrol->value.integer.value[0] ? nid : 0;

	/* check to be sure that the ports are up to date with
	 * switch changes
	 */
	stac_issue_unsol_event(codec, nid);

	return 1;
}

static int stac92xx_dc_bias_info(struct snd_kcontrol *kcontrol,
				struct snd_ctl_elem_info *uinfo)
{
	int i;
	static const char * const texts[] = {
		"Mic In", "Line In", "Line Out"
	};

	struct hda_codec *codec = snd_kcontrol_chip(kcontrol);
	struct sigmatel_spec *spec = codec->spec;
	hda_nid_t nid = kcontrol->private_value;

	if (nid == spec->mic_switch || nid == spec->line_switch)
		i = 3;
	else
		i = 2;

	uinfo->type = SNDRV_CTL_ELEM_TYPE_ENUMERATED;
	uinfo->value.enumerated.items = i;
	uinfo->count = 1;
	if (uinfo->value.enumerated.item >= i)
		uinfo->value.enumerated.item = i-1;
	strcpy(uinfo->value.enumerated.name,
		texts[uinfo->value.enumerated.item]);

	return 0;
}

static int stac92xx_dc_bias_get(struct snd_kcontrol *kcontrol,
				struct snd_ctl_elem_value *ucontrol)
{
	struct hda_codec *codec = snd_kcontrol_chip(kcontrol);
	hda_nid_t nid = kcontrol->private_value;
	unsigned int vref = stac92xx_vref_get(codec, nid);

	if (vref == snd_hda_get_default_vref(codec, nid))
		ucontrol->value.enumerated.item[0] = 0;
	else if (vref == AC_PINCTL_VREF_GRD)
		ucontrol->value.enumerated.item[0] = 1;
	else if (vref == AC_PINCTL_VREF_HIZ)
		ucontrol->value.enumerated.item[0] = 2;

	return 0;
}

static int stac92xx_dc_bias_put(struct snd_kcontrol *kcontrol,
				struct snd_ctl_elem_value *ucontrol)
{
	struct hda_codec *codec = snd_kcontrol_chip(kcontrol);
	unsigned int new_vref = 0;
	int error;
	hda_nid_t nid = kcontrol->private_value;

	if (ucontrol->value.enumerated.item[0] == 0)
		new_vref = snd_hda_get_default_vref(codec, nid);
	else if (ucontrol->value.enumerated.item[0] == 1)
		new_vref = AC_PINCTL_VREF_GRD;
	else if (ucontrol->value.enumerated.item[0] == 2)
		new_vref = AC_PINCTL_VREF_HIZ;
	else
		return 0;

	if (new_vref != stac92xx_vref_get(codec, nid)) {
		error = stac92xx_vref_set(codec, nid, new_vref);
		return error;
	}

	return 0;
}

static int stac92xx_io_switch_info(struct snd_kcontrol *kcontrol,
				struct snd_ctl_elem_info *uinfo)
{
	char *texts[2];
	struct hda_codec *codec = snd_kcontrol_chip(kcontrol);
	struct sigmatel_spec *spec = codec->spec;

	if (kcontrol->private_value == spec->line_switch)
		texts[0] = "Line In";
	else
		texts[0] = "Mic In";
	texts[1] = "Line Out";
	uinfo->type = SNDRV_CTL_ELEM_TYPE_ENUMERATED;
	uinfo->value.enumerated.items = 2;
	uinfo->count = 1;

	if (uinfo->value.enumerated.item >= 2)
		uinfo->value.enumerated.item = 1;
	strcpy(uinfo->value.enumerated.name,
		texts[uinfo->value.enumerated.item]);

	return 0;
}

static int stac92xx_io_switch_get(struct snd_kcontrol *kcontrol, struct snd_ctl_elem_value *ucontrol)
{
	struct hda_codec *codec = snd_kcontrol_chip(kcontrol);
	struct sigmatel_spec *spec = codec->spec;
	hda_nid_t nid = kcontrol->private_value;
	int io_idx = (nid == spec->mic_switch) ? 1 : 0;

	ucontrol->value.enumerated.item[0] = spec->io_switch[io_idx];
	return 0;
}

static int stac92xx_io_switch_put(struct snd_kcontrol *kcontrol, struct snd_ctl_elem_value *ucontrol)
{
        struct hda_codec *codec = snd_kcontrol_chip(kcontrol);
	struct sigmatel_spec *spec = codec->spec;
	hda_nid_t nid = kcontrol->private_value;
	int io_idx = (nid == spec->mic_switch) ? 1 : 0;
	unsigned short val = !!ucontrol->value.enumerated.item[0];

	spec->io_switch[io_idx] = val;

	if (val)
		stac92xx_auto_set_pinctl(codec, nid, AC_PINCTL_OUT_EN);
	else {
		unsigned int pinctl = AC_PINCTL_IN_EN;
		if (io_idx) /* set VREF for mic */
			pinctl |= snd_hda_get_default_vref(codec, nid);
		stac92xx_auto_set_pinctl(codec, nid, pinctl);
	}

	/* check the auto-mute again: we need to mute/unmute the speaker
	 * appropriately according to the pin direction
	 */
	if (spec->hp_detect)
		stac_issue_unsol_event(codec, nid);

        return 1;
}

#define stac92xx_clfe_switch_info snd_ctl_boolean_mono_info

static int stac92xx_clfe_switch_get(struct snd_kcontrol *kcontrol,
		struct snd_ctl_elem_value *ucontrol)
{
	struct hda_codec *codec = snd_kcontrol_chip(kcontrol);
	struct sigmatel_spec *spec = codec->spec;

	ucontrol->value.integer.value[0] = spec->clfe_swap;
	return 0;
}

static int stac92xx_clfe_switch_put(struct snd_kcontrol *kcontrol,
		struct snd_ctl_elem_value *ucontrol)
{
	struct hda_codec *codec = snd_kcontrol_chip(kcontrol);
	struct sigmatel_spec *spec = codec->spec;
	hda_nid_t nid = kcontrol->private_value & 0xff;
	unsigned int val = !!ucontrol->value.integer.value[0];

	if (spec->clfe_swap == val)
		return 0;

	spec->clfe_swap = val;

	snd_hda_codec_write_cache(codec, nid, 0, AC_VERB_SET_EAPD_BTLENABLE,
		spec->clfe_swap ? 0x4 : 0x0);

	return 1;
}

#define STAC_CODEC_HP_SWITCH(xname) \
	{ .iface = SNDRV_CTL_ELEM_IFACE_MIXER, \
	  .name = xname, \
	  .index = 0, \
	  .info = stac92xx_hp_switch_info, \
	  .get = stac92xx_hp_switch_get, \
	  .put = stac92xx_hp_switch_put, \
	}

#define STAC_CODEC_IO_SWITCH(xname, xpval) \
	{ .iface = SNDRV_CTL_ELEM_IFACE_MIXER, \
	  .name = xname, \
	  .index = 0, \
          .info = stac92xx_io_switch_info, \
          .get = stac92xx_io_switch_get, \
          .put = stac92xx_io_switch_put, \
          .private_value = xpval, \
	}

#define STAC_CODEC_CLFE_SWITCH(xname, xpval) \
	{ .iface = SNDRV_CTL_ELEM_IFACE_MIXER, \
	  .name = xname, \
	  .index = 0, \
	  .info = stac92xx_clfe_switch_info, \
	  .get = stac92xx_clfe_switch_get, \
	  .put = stac92xx_clfe_switch_put, \
	  .private_value = xpval, \
	}

enum {
	STAC_CTL_WIDGET_VOL,
	STAC_CTL_WIDGET_MUTE,
	STAC_CTL_WIDGET_MUTE_BEEP,
	STAC_CTL_WIDGET_MONO_MUX,
	STAC_CTL_WIDGET_HP_SWITCH,
	STAC_CTL_WIDGET_IO_SWITCH,
	STAC_CTL_WIDGET_CLFE_SWITCH,
	STAC_CTL_WIDGET_DC_BIAS
};

static const struct snd_kcontrol_new stac92xx_control_templates[] = {
	HDA_CODEC_VOLUME(NULL, 0, 0, 0),
	HDA_CODEC_MUTE(NULL, 0, 0, 0),
	HDA_CODEC_MUTE_BEEP(NULL, 0, 0, 0),
	STAC_MONO_MUX,
	STAC_CODEC_HP_SWITCH(NULL),
	STAC_CODEC_IO_SWITCH(NULL, 0),
	STAC_CODEC_CLFE_SWITCH(NULL, 0),
	DC_BIAS(NULL, 0, 0),
};

/* add dynamic controls */
static struct snd_kcontrol_new *
stac_control_new(struct sigmatel_spec *spec,
		 const struct snd_kcontrol_new *ktemp,
		 const char *name,
		 unsigned int subdev)
{
	struct snd_kcontrol_new *knew;

	snd_array_init(&spec->kctls, sizeof(*knew), 32);
	knew = snd_array_new(&spec->kctls);
	if (!knew)
		return NULL;
	*knew = *ktemp;
	knew->name = kstrdup(name, GFP_KERNEL);
	if (!knew->name) {
		/* roolback */
		memset(knew, 0, sizeof(*knew));
		spec->kctls.alloced--;
		return NULL;
	}
	knew->subdevice = subdev;
	return knew;
}

static int stac92xx_add_control_temp(struct sigmatel_spec *spec,
				     const struct snd_kcontrol_new *ktemp,
				     int idx, const char *name,
				     unsigned long val)
{
	struct snd_kcontrol_new *knew = stac_control_new(spec, ktemp, name,
							 HDA_SUBDEV_AMP_FLAG);
	if (!knew)
		return -ENOMEM;
	knew->index = idx;
	knew->private_value = val;
	return 0;
}

static inline int stac92xx_add_control_idx(struct sigmatel_spec *spec,
					   int type, int idx, const char *name,
					   unsigned long val)
{
	return stac92xx_add_control_temp(spec,
					 &stac92xx_control_templates[type],
					 idx, name, val);
}


/* add dynamic controls */
static inline int stac92xx_add_control(struct sigmatel_spec *spec, int type,
				       const char *name, unsigned long val)
{
	return stac92xx_add_control_idx(spec, type, 0, name, val);
}

static const struct snd_kcontrol_new stac_input_src_temp = {
	.iface = SNDRV_CTL_ELEM_IFACE_MIXER,
	.name = "Input Source",
	.info = stac92xx_mux_enum_info,
	.get = stac92xx_mux_enum_get,
	.put = stac92xx_mux_enum_put,
};

static inline int stac92xx_add_jack_mode_control(struct hda_codec *codec,
						hda_nid_t nid, int idx)
{
	int def_conf = snd_hda_codec_get_pincfg(codec, nid);
	int control = 0;
	struct sigmatel_spec *spec = codec->spec;
	char name[22];

	if (snd_hda_get_input_pin_attr(def_conf) != INPUT_PIN_ATTR_INT) {
		if (snd_hda_get_default_vref(codec, nid) == AC_PINCTL_VREF_GRD
			&& nid == spec->line_switch)
			control = STAC_CTL_WIDGET_IO_SWITCH;
		else if (snd_hda_query_pin_caps(codec, nid)
			& (AC_PINCAP_VREF_GRD << AC_PINCAP_VREF_SHIFT))
			control = STAC_CTL_WIDGET_DC_BIAS;
		else if (nid == spec->mic_switch)
			control = STAC_CTL_WIDGET_IO_SWITCH;
	}

	if (control) {
		snd_hda_get_pin_label(codec, nid, &spec->autocfg,
				      name, sizeof(name), NULL);
		return stac92xx_add_control(codec->spec, control,
					strcat(name, " Jack Mode"), nid);
	}

	return 0;
}

static int stac92xx_add_input_source(struct sigmatel_spec *spec)
{
	struct snd_kcontrol_new *knew;
	struct hda_input_mux *imux = &spec->private_imux;

	if (spec->auto_mic)
		return 0; /* no need for input source */
	if (!spec->num_adcs || imux->num_items <= 1)
		return 0; /* no need for input source control */
	knew = stac_control_new(spec, &stac_input_src_temp,
				stac_input_src_temp.name, 0);
	if (!knew)
		return -ENOMEM;
	knew->count = spec->num_adcs;
	return 0;
}

/* check whether the line-input can be used as line-out */
static hda_nid_t check_line_out_switch(struct hda_codec *codec)
{
	struct sigmatel_spec *spec = codec->spec;
	struct auto_pin_cfg *cfg = &spec->autocfg;
	hda_nid_t nid;
	unsigned int pincap;
	int i;

	if (cfg->line_out_type != AUTO_PIN_LINE_OUT)
		return 0;
	for (i = 0; i < cfg->num_inputs; i++) {
		if (cfg->inputs[i].type == AUTO_PIN_LINE_IN) {
			nid = cfg->inputs[i].pin;
			pincap = snd_hda_query_pin_caps(codec, nid);
			if (pincap & AC_PINCAP_OUT)
				return nid;
		}
	}
	return 0;
}

static hda_nid_t get_unassigned_dac(struct hda_codec *codec, hda_nid_t nid);

/* check whether the mic-input can be used as line-out */
static hda_nid_t check_mic_out_switch(struct hda_codec *codec, hda_nid_t *dac)
{
	struct sigmatel_spec *spec = codec->spec;
	struct auto_pin_cfg *cfg = &spec->autocfg;
	unsigned int def_conf, pincap;
	int i;

	*dac = 0;
	if (cfg->line_out_type != AUTO_PIN_LINE_OUT)
		return 0;
	for (i = 0; i < cfg->num_inputs; i++) {
		hda_nid_t nid = cfg->inputs[i].pin;
		if (cfg->inputs[i].type != AUTO_PIN_MIC)
			continue;
		def_conf = snd_hda_codec_get_pincfg(codec, nid);
		/* some laptops have an internal analog microphone
		 * which can't be used as a output */
		if (snd_hda_get_input_pin_attr(def_conf) != INPUT_PIN_ATTR_INT) {
			pincap = snd_hda_query_pin_caps(codec, nid);
			if (pincap & AC_PINCAP_OUT) {
				*dac = get_unassigned_dac(codec, nid);
				if (*dac)
					return nid;
			}
		}
	}
	return 0;
}

static int is_in_dac_nids(struct sigmatel_spec *spec, hda_nid_t nid)
{
	int i;
	
	for (i = 0; i < spec->multiout.num_dacs; i++) {
		if (spec->multiout.dac_nids[i] == nid)
			return 1;
	}

	return 0;
}

static int check_all_dac_nids(struct sigmatel_spec *spec, hda_nid_t nid)
{
	int i;
	if (is_in_dac_nids(spec, nid))
		return 1;
	for (i = 0; i < spec->autocfg.hp_outs; i++)
		if (spec->hp_dacs[i] == nid)
			return 1;
	for (i = 0; i < spec->autocfg.speaker_outs; i++)
		if (spec->speaker_dacs[i] == nid)
			return 1;
	return 0;
}

static hda_nid_t get_unassigned_dac(struct hda_codec *codec, hda_nid_t nid)
{
	struct sigmatel_spec *spec = codec->spec;
	struct auto_pin_cfg *cfg = &spec->autocfg;
	int j, conn_len;
	hda_nid_t conn[HDA_MAX_CONNECTIONS], fallback_dac;
	unsigned int wcaps, wtype;

	conn_len = snd_hda_get_connections(codec, nid, conn,
					   HDA_MAX_CONNECTIONS);
	/* 92HD88: trace back up the link of nids to find the DAC */
	while (conn_len == 1 && (get_wcaps_type(get_wcaps(codec, conn[0]))
					!= AC_WID_AUD_OUT)) {
		nid = conn[0];
		conn_len = snd_hda_get_connections(codec, nid, conn,
			HDA_MAX_CONNECTIONS);
	}
	for (j = 0; j < conn_len; j++) {
		wcaps = get_wcaps(codec, conn[j]);
		wtype = get_wcaps_type(wcaps);
		/* we check only analog outputs */
		if (wtype != AC_WID_AUD_OUT || (wcaps & AC_WCAP_DIGITAL))
			continue;
		/* if this route has a free DAC, assign it */
		if (!check_all_dac_nids(spec, conn[j])) {
			if (conn_len > 1) {
				/* select this DAC in the pin's input mux */
				snd_hda_codec_write_cache(codec, nid, 0,
						  AC_VERB_SET_CONNECT_SEL, j);
			}
			return conn[j];
		}
	}

	/* if all DACs are already assigned, connect to the primary DAC,
	   unless we're assigning a secondary headphone */
	fallback_dac = spec->multiout.dac_nids[0];
	if (spec->multiout.hp_nid) {
		for (j = 0; j < cfg->hp_outs; j++)
			if (cfg->hp_pins[j] == nid) {
				fallback_dac = spec->multiout.hp_nid;
				break;
			}
	}

	if (conn_len > 1) {
		for (j = 0; j < conn_len; j++) {
			if (conn[j] == fallback_dac) {
				snd_hda_codec_write_cache(codec, nid, 0,
						  AC_VERB_SET_CONNECT_SEL, j);
				break;
			}
		}
	}
	return 0;
}

static int add_spec_dacs(struct sigmatel_spec *spec, hda_nid_t nid);
static int add_spec_extra_dacs(struct sigmatel_spec *spec, hda_nid_t nid);

/*
 * Fill in the dac_nids table from the parsed pin configuration
 * This function only works when every pin in line_out_pins[]
 * contains atleast one DAC in its connection list. Some 92xx
 * codecs are not connected directly to a DAC, such as the 9200
 * and 9202/925x. For those, dac_nids[] must be hard-coded.
 */
static int stac92xx_auto_fill_dac_nids(struct hda_codec *codec)
{
	struct sigmatel_spec *spec = codec->spec;
	struct auto_pin_cfg *cfg = &spec->autocfg;
	int i;
	hda_nid_t nid, dac;
	
	for (i = 0; i < cfg->line_outs; i++) {
		nid = cfg->line_out_pins[i];
		dac = get_unassigned_dac(codec, nid);
		if (!dac) {
			if (spec->multiout.num_dacs > 0) {
				/* we have already working output pins,
				 * so let's drop the broken ones again
				 */
				cfg->line_outs = spec->multiout.num_dacs;
				break;
			}
			/* error out, no available DAC found */
			snd_printk(KERN_ERR
				   "%s: No available DAC for pin 0x%x\n",
				   __func__, nid);
			return -ENODEV;
		}
		add_spec_dacs(spec, dac);
	}

	for (i = 0; i < cfg->hp_outs; i++) {
		nid = cfg->hp_pins[i];
		dac = get_unassigned_dac(codec, nid);
		if (dac) {
			if (!spec->multiout.hp_nid)
				spec->multiout.hp_nid = dac;
			else
				add_spec_extra_dacs(spec, dac);
		}
		spec->hp_dacs[i] = dac;
	}

	for (i = 0; i < cfg->speaker_outs; i++) {
		nid = cfg->speaker_pins[i];
		dac = get_unassigned_dac(codec, nid);
		if (dac)
			add_spec_extra_dacs(spec, dac);
		spec->speaker_dacs[i] = dac;
	}

	/* add line-in as output */
	nid = check_line_out_switch(codec);
	if (nid) {
		dac = get_unassigned_dac(codec, nid);
		if (dac) {
			snd_printdd("STAC: Add line-in 0x%x as output %d\n",
				    nid, cfg->line_outs);
			cfg->line_out_pins[cfg->line_outs] = nid;
			cfg->line_outs++;
			spec->line_switch = nid;
			add_spec_dacs(spec, dac);
		}
	}
	/* add mic as output */
	nid = check_mic_out_switch(codec, &dac);
	if (nid && dac) {
		snd_printdd("STAC: Add mic-in 0x%x as output %d\n",
			    nid, cfg->line_outs);
		cfg->line_out_pins[cfg->line_outs] = nid;
		cfg->line_outs++;
		spec->mic_switch = nid;
		add_spec_dacs(spec, dac);
	}

	snd_printd("stac92xx: dac_nids=%d (0x%x/0x%x/0x%x/0x%x/0x%x)\n",
		   spec->multiout.num_dacs,
		   spec->multiout.dac_nids[0],
		   spec->multiout.dac_nids[1],
		   spec->multiout.dac_nids[2],
		   spec->multiout.dac_nids[3],
		   spec->multiout.dac_nids[4]);

	return 0;
}

/* create volume control/switch for the given prefx type */
static int create_controls_idx(struct hda_codec *codec, const char *pfx,
			       int idx, hda_nid_t nid, int chs)
{
	struct sigmatel_spec *spec = codec->spec;
	char name[32];
	int err;

	if (!spec->check_volume_offset) {
		unsigned int caps, step, nums, db_scale;
		caps = query_amp_caps(codec, nid, HDA_OUTPUT);
		step = (caps & AC_AMPCAP_STEP_SIZE) >>
			AC_AMPCAP_STEP_SIZE_SHIFT;
		step = (step + 1) * 25; /* in .01dB unit */
		nums = (caps & AC_AMPCAP_NUM_STEPS) >>
			AC_AMPCAP_NUM_STEPS_SHIFT;
		db_scale = nums * step;
		/* if dB scale is over -64dB, and finer enough,
		 * let's reduce it to half
		 */
		if (db_scale > 6400 && nums >= 0x1f)
			spec->volume_offset = nums / 2;
		spec->check_volume_offset = 1;
	}

	sprintf(name, "%s Playback Volume", pfx);
	err = stac92xx_add_control_idx(spec, STAC_CTL_WIDGET_VOL, idx, name,
		HDA_COMPOSE_AMP_VAL_OFS(nid, chs, 0, HDA_OUTPUT,
					spec->volume_offset));
	if (err < 0)
		return err;
	sprintf(name, "%s Playback Switch", pfx);
	err = stac92xx_add_control_idx(spec, STAC_CTL_WIDGET_MUTE, idx, name,
				   HDA_COMPOSE_AMP_VAL(nid, chs, 0, HDA_OUTPUT));
	if (err < 0)
		return err;
	return 0;
}

#define create_controls(codec, pfx, nid, chs) \
	create_controls_idx(codec, pfx, 0, nid, chs)

static int add_spec_dacs(struct sigmatel_spec *spec, hda_nid_t nid)
{
	if (spec->multiout.num_dacs > 4) {
		printk(KERN_WARNING "stac92xx: No space for DAC 0x%x\n", nid);
		return 1;
	} else {
		snd_BUG_ON(spec->multiout.dac_nids != spec->dac_nids);
		spec->dac_nids[spec->multiout.num_dacs] = nid;
		spec->multiout.num_dacs++;
	}
	return 0;
}

static int add_spec_extra_dacs(struct sigmatel_spec *spec, hda_nid_t nid)
{
	int i;
	for (i = 0; i < ARRAY_SIZE(spec->multiout.extra_out_nid); i++) {
		if (!spec->multiout.extra_out_nid[i]) {
			spec->multiout.extra_out_nid[i] = nid;
			return 0;
		}
	}
	printk(KERN_WARNING "stac92xx: No space for extra DAC 0x%x\n", nid);
	return 1;
}

/* Create output controls
 * The mixer elements are named depending on the given type (AUTO_PIN_XXX_OUT)
 */
static int create_multi_out_ctls(struct hda_codec *codec, int num_outs,
				 const hda_nid_t *pins,
				 const hda_nid_t *dac_nids,
				 int type)
{
	struct sigmatel_spec *spec = codec->spec;
	static const char * const chname[4] = {
		"Front", "Surround", NULL /*CLFE*/, "Side"
	};
	hda_nid_t nid;
	int i, err;
	unsigned int wid_caps;

	for (i = 0; i < num_outs && i < ARRAY_SIZE(chname); i++) {
		if (type == AUTO_PIN_HP_OUT && !spec->hp_detect) {
			if (is_jack_detectable(codec, pins[i]))
				spec->hp_detect = 1;
		}
		nid = dac_nids[i];
		if (!nid)
			continue;
		if (type != AUTO_PIN_HP_OUT && i == 2) {
			/* Center/LFE */
			err = create_controls(codec, "Center", nid, 1);
			if (err < 0)
				return err;
			err = create_controls(codec, "LFE", nid, 2);
			if (err < 0)
				return err;

			wid_caps = get_wcaps(codec, nid);

			if (wid_caps & AC_WCAP_LR_SWAP) {
				err = stac92xx_add_control(spec,
					STAC_CTL_WIDGET_CLFE_SWITCH,
					"Swap Center/LFE Playback Switch", nid);

				if (err < 0)
					return err;
			}

		} else {
			const char *name;
			int idx;
			switch (type) {
			case AUTO_PIN_HP_OUT:
				name = "Headphone";
				idx = i;
				break;
			case AUTO_PIN_SPEAKER_OUT:
				name = "Speaker";
				idx = i;
				break;
			default:
				name = chname[i];
				idx = 0;
				break;
			}
			err = create_controls_idx(codec, name, idx, nid, 3);
			if (err < 0)
				return err;
		}
	}
	return 0;
}

static int stac92xx_add_capvol_ctls(struct hda_codec *codec, unsigned long vol,
				    unsigned long sw, int idx)
{
	int err;
	err = stac92xx_add_control_idx(codec->spec, STAC_CTL_WIDGET_VOL, idx,
				       "Capture Volume", vol);
	if (err < 0)
		return err;
	err = stac92xx_add_control_idx(codec->spec, STAC_CTL_WIDGET_MUTE, idx,
				       "Capture Switch", sw);
	if (err < 0)
		return err;
	return 0;
}

/* add playback controls from the parsed DAC table */
static int stac92xx_auto_create_multi_out_ctls(struct hda_codec *codec,
					       const struct auto_pin_cfg *cfg)
{
	struct sigmatel_spec *spec = codec->spec;
	hda_nid_t nid;
	int err;
	int idx;

	err = create_multi_out_ctls(codec, cfg->line_outs, cfg->line_out_pins,
				    spec->multiout.dac_nids,
				    cfg->line_out_type);
	if (err < 0)
		return err;

	if (cfg->hp_outs > 1 && cfg->line_out_type == AUTO_PIN_LINE_OUT) {
		err = stac92xx_add_control(spec,
			STAC_CTL_WIDGET_HP_SWITCH,
			"Headphone as Line Out Switch",
			cfg->hp_pins[cfg->hp_outs - 1]);
		if (err < 0)
			return err;
	}

	for (idx = 0; idx < cfg->num_inputs; idx++) {
		if (cfg->inputs[idx].type > AUTO_PIN_LINE_IN)
			break;
		nid = cfg->inputs[idx].pin;
		err = stac92xx_add_jack_mode_control(codec, nid, idx);
		if (err < 0)
			return err;
	}

	return 0;
}

/* add playback controls for Speaker and HP outputs */
static int stac92xx_auto_create_hp_ctls(struct hda_codec *codec,
					struct auto_pin_cfg *cfg)
{
	struct sigmatel_spec *spec = codec->spec;
	int err;

	err = create_multi_out_ctls(codec, cfg->hp_outs, cfg->hp_pins,
				    spec->hp_dacs, AUTO_PIN_HP_OUT);
	if (err < 0)
		return err;

	err = create_multi_out_ctls(codec, cfg->speaker_outs, cfg->speaker_pins,
				    spec->speaker_dacs, AUTO_PIN_SPEAKER_OUT);
	if (err < 0)
		return err;

	return 0;
}

/* labels for mono mux outputs */
static const char * const stac92xx_mono_labels[4] = {
	"DAC0", "DAC1", "Mixer", "DAC2"
};

/* create mono mux for mono out on capable codecs */
static int stac92xx_auto_create_mono_output_ctls(struct hda_codec *codec)
{
	struct sigmatel_spec *spec = codec->spec;
	struct hda_input_mux *mono_mux = &spec->private_mono_mux;
	int i, num_cons;
	hda_nid_t con_lst[ARRAY_SIZE(stac92xx_mono_labels)];

	num_cons = snd_hda_get_connections(codec,
				spec->mono_nid,
				con_lst,
				HDA_MAX_NUM_INPUTS);
	if (num_cons <= 0 || num_cons > ARRAY_SIZE(stac92xx_mono_labels))
		return -EINVAL;

	for (i = 0; i < num_cons; i++)
		snd_hda_add_imux_item(mono_mux, stac92xx_mono_labels[i], i,
				      NULL);

	return stac92xx_add_control(spec, STAC_CTL_WIDGET_MONO_MUX,
				"Mono Mux", spec->mono_nid);
}

/* create PC beep volume controls */
static int stac92xx_auto_create_beep_ctls(struct hda_codec *codec,
						hda_nid_t nid)
{
	struct sigmatel_spec *spec = codec->spec;
	u32 caps = query_amp_caps(codec, nid, HDA_OUTPUT);
	int err, type = STAC_CTL_WIDGET_MUTE_BEEP;

	if (spec->anabeep_nid == nid)
		type = STAC_CTL_WIDGET_MUTE;

	/* check for mute support for the the amp */
	if ((caps & AC_AMPCAP_MUTE) >> AC_AMPCAP_MUTE_SHIFT) {
		err = stac92xx_add_control(spec, type,
			"Beep Playback Switch",
			HDA_COMPOSE_AMP_VAL(nid, 1, 0, HDA_OUTPUT));
			if (err < 0)
				return err;
	}

	/* check to see if there is volume support for the amp */
	if ((caps & AC_AMPCAP_NUM_STEPS) >> AC_AMPCAP_NUM_STEPS_SHIFT) {
		err = stac92xx_add_control(spec, STAC_CTL_WIDGET_VOL,
			"Beep Playback Volume",
			HDA_COMPOSE_AMP_VAL(nid, 1, 0, HDA_OUTPUT));
			if (err < 0)
				return err;
	}
	return 0;
}

#ifdef CONFIG_SND_HDA_INPUT_BEEP
#define stac92xx_dig_beep_switch_info snd_ctl_boolean_mono_info

static int stac92xx_dig_beep_switch_get(struct snd_kcontrol *kcontrol,
					struct snd_ctl_elem_value *ucontrol)
{
	struct hda_codec *codec = snd_kcontrol_chip(kcontrol);
	ucontrol->value.integer.value[0] = codec->beep->enabled;
	return 0;
}

static int stac92xx_dig_beep_switch_put(struct snd_kcontrol *kcontrol,
					struct snd_ctl_elem_value *ucontrol)
{
	struct hda_codec *codec = snd_kcontrol_chip(kcontrol);
	return snd_hda_enable_beep_device(codec, ucontrol->value.integer.value[0]);
}

static const struct snd_kcontrol_new stac92xx_dig_beep_ctrl = {
	.iface = SNDRV_CTL_ELEM_IFACE_MIXER,
	.info = stac92xx_dig_beep_switch_info,
	.get = stac92xx_dig_beep_switch_get,
	.put = stac92xx_dig_beep_switch_put,
};

static int stac92xx_beep_switch_ctl(struct hda_codec *codec)
{
	return stac92xx_add_control_temp(codec->spec, &stac92xx_dig_beep_ctrl,
					 0, "Beep Playback Switch", 0);
}
#endif

static int stac92xx_auto_create_mux_input_ctls(struct hda_codec *codec)
{
	struct sigmatel_spec *spec = codec->spec;
	int i, j, err = 0;

	for (i = 0; i < spec->num_muxes; i++) {
		hda_nid_t nid;
		unsigned int wcaps;
		unsigned long val;

		nid = spec->mux_nids[i];
		wcaps = get_wcaps(codec, nid);
		if (!(wcaps & AC_WCAP_OUT_AMP))
			continue;

		/* check whether already the same control was created as
		 * normal Capture Volume.
		 */
		val = HDA_COMPOSE_AMP_VAL(nid, 3, 0, HDA_OUTPUT);
		for (j = 0; j < spec->num_caps; j++) {
			if (spec->capvols[j] == val)
				break;
		}
		if (j < spec->num_caps)
			continue;

		err = stac92xx_add_control_idx(spec, STAC_CTL_WIDGET_VOL, i,
					       "Mux Capture Volume", val);
		if (err < 0)
			return err;
	}
	return 0;
};

static const char * const stac92xx_spdif_labels[3] = {
	"Digital Playback", "Analog Mux 1", "Analog Mux 2",
};

static int stac92xx_auto_create_spdif_mux_ctls(struct hda_codec *codec)
{
	struct sigmatel_spec *spec = codec->spec;
	struct hda_input_mux *spdif_mux = &spec->private_smux;
	const char * const *labels = spec->spdif_labels;
	int i, num_cons;
	hda_nid_t con_lst[HDA_MAX_NUM_INPUTS];

	num_cons = snd_hda_get_connections(codec,
				spec->smux_nids[0],
				con_lst,
				HDA_MAX_NUM_INPUTS);
	if (num_cons <= 0)
		return -EINVAL;

	if (!labels)
		labels = stac92xx_spdif_labels;

	for (i = 0; i < num_cons; i++)
		snd_hda_add_imux_item(spdif_mux, labels[i], i, NULL);

	return 0;
}

/* labels for dmic mux inputs */
static const char * const stac92xx_dmic_labels[5] = {
	"Analog Inputs", "Digital Mic 1", "Digital Mic 2",
	"Digital Mic 3", "Digital Mic 4"
};

static hda_nid_t get_connected_node(struct hda_codec *codec, hda_nid_t mux,
				    int idx)
{
	hda_nid_t conn[HDA_MAX_NUM_INPUTS];
	int nums;
	nums = snd_hda_get_connections(codec, mux, conn, ARRAY_SIZE(conn));
	if (idx >= 0 && idx < nums)
		return conn[idx];
	return 0;
}

/* look for NID recursively */
#define get_connection_index(codec, mux, nid) \
	snd_hda_get_conn_index(codec, mux, nid, 1)

/* create a volume assigned to the given pin (only if supported) */
/* return 1 if the volume control is created */
static int create_elem_capture_vol(struct hda_codec *codec, hda_nid_t nid,
				   const char *label, int idx, int direction)
{
	unsigned int caps, nums;
	char name[32];
	int err;

	if (direction == HDA_OUTPUT)
		caps = AC_WCAP_OUT_AMP;
	else
		caps = AC_WCAP_IN_AMP;
	if (!(get_wcaps(codec, nid) & caps))
		return 0;
	caps = query_amp_caps(codec, nid, direction);
	nums = (caps & AC_AMPCAP_NUM_STEPS) >> AC_AMPCAP_NUM_STEPS_SHIFT;
	if (!nums)
		return 0;
	snprintf(name, sizeof(name), "%s Capture Volume", label);
	err = stac92xx_add_control_idx(codec->spec, STAC_CTL_WIDGET_VOL, idx, name,
				       HDA_COMPOSE_AMP_VAL(nid, 3, 0, direction));
	if (err < 0)
		return err;
	return 1;
}

/* create playback/capture controls for input pins on dmic capable codecs */
static int stac92xx_auto_create_dmic_input_ctls(struct hda_codec *codec,
						const struct auto_pin_cfg *cfg)
{
	struct sigmatel_spec *spec = codec->spec;
	struct hda_input_mux *imux = &spec->private_imux;
	struct hda_input_mux *dimux = &spec->private_dimux;
	int err, i;
	unsigned int def_conf;

	snd_hda_add_imux_item(dimux, stac92xx_dmic_labels[0], 0, NULL);

	for (i = 0; i < spec->num_dmics; i++) {
		hda_nid_t nid;
		int index, type_idx;
		char label[32];

		nid = spec->dmic_nids[i];
		if (get_wcaps_type(get_wcaps(codec, nid)) != AC_WID_PIN)
			continue;
		def_conf = snd_hda_codec_get_pincfg(codec, nid);
		if (get_defcfg_connect(def_conf) == AC_JACK_PORT_NONE)
			continue;

		index = get_connection_index(codec, spec->dmux_nids[0], nid);
		if (index < 0)
			continue;

		snd_hda_get_pin_label(codec, nid, &spec->autocfg,
				      label, sizeof(label), NULL);
		snd_hda_add_imux_item(dimux, label, index, &type_idx);
		if (snd_hda_get_bool_hint(codec, "separate_dmux") != 1)
			snd_hda_add_imux_item(imux, label, index, &type_idx);

		err = create_elem_capture_vol(codec, nid, label, type_idx,
					      HDA_INPUT);
		if (err < 0)
			return err;
		if (!err) {
			err = create_elem_capture_vol(codec, nid, label,
						      type_idx, HDA_OUTPUT);
			if (err < 0)
				return err;
			if (!err) {
				nid = get_connected_node(codec,
						spec->dmux_nids[0], index);
				if (nid)
					err = create_elem_capture_vol(codec,
							nid, label,
							type_idx, HDA_INPUT);
				if (err < 0)
					return err;
			}
		}
	}

	return 0;
}

static int check_mic_pin(struct hda_codec *codec, hda_nid_t nid,
			 hda_nid_t *fixed, hda_nid_t *ext, hda_nid_t *dock)
{
	unsigned int cfg;
	unsigned int type;

	if (!nid)
		return 0;
	cfg = snd_hda_codec_get_pincfg(codec, nid);
	type = get_defcfg_device(cfg);
	switch (snd_hda_get_input_pin_attr(cfg)) {
	case INPUT_PIN_ATTR_INT:
		if (*fixed)
			return 1; /* already occupied */
		if (type != AC_JACK_MIC_IN)
			return 1; /* invalid type */
		*fixed = nid;
		break;
	case INPUT_PIN_ATTR_UNUSED:
		break;
	case INPUT_PIN_ATTR_DOCK:
		if (*dock)
			return 1; /* already occupied */
		if (type != AC_JACK_MIC_IN && type != AC_JACK_LINE_IN)
			return 1; /* invalid type */
		*dock = nid;
		break;
	default:
		if (*ext)
			return 1; /* already occupied */
		if (type != AC_JACK_MIC_IN)
			return 1; /* invalid type */
		*ext = nid;
		break;
	}
	return 0;
}

static int set_mic_route(struct hda_codec *codec,
			 struct sigmatel_mic_route *mic,
			 hda_nid_t pin)
{
	struct sigmatel_spec *spec = codec->spec;
	struct auto_pin_cfg *cfg = &spec->autocfg;
	int i;

	mic->pin = pin;
	if (pin == 0)
		return 0;
	for (i = 0; i < cfg->num_inputs; i++) {
		if (pin == cfg->inputs[i].pin)
			break;
	}
	if (i < cfg->num_inputs && cfg->inputs[i].type == AUTO_PIN_MIC) {
		/* analog pin */
		i = get_connection_index(codec, spec->mux_nids[0], pin);
		if (i < 0)
			return -1;
		mic->mux_idx = i;
		mic->dmux_idx = -1;
		if (spec->dmux_nids)
			mic->dmux_idx = get_connection_index(codec,
							     spec->dmux_nids[0],
							     spec->mux_nids[0]);
	}  else if (spec->dmux_nids) {
		/* digital pin */
		i = get_connection_index(codec, spec->dmux_nids[0], pin);
		if (i < 0)
			return -1;
		mic->dmux_idx = i;
		mic->mux_idx = -1;
		if (spec->mux_nids)
			mic->mux_idx = get_connection_index(codec,
							    spec->mux_nids[0],
							    spec->dmux_nids[0]);
	}
	return 0;
}

/* return non-zero if the device is for automatic mic switch */
static int stac_check_auto_mic(struct hda_codec *codec)
{
	struct sigmatel_spec *spec = codec->spec;
	struct auto_pin_cfg *cfg = &spec->autocfg;
	hda_nid_t fixed, ext, dock;
	int i;

	fixed = ext = dock = 0;
	for (i = 0; i < cfg->num_inputs; i++)
		if (check_mic_pin(codec, cfg->inputs[i].pin,
		    &fixed, &ext, &dock))
			return 0;
	for (i = 0; i < spec->num_dmics; i++)
		if (check_mic_pin(codec, spec->dmic_nids[i],
		    &fixed, &ext, &dock))
			return 0;
	if (!fixed || (!ext && !dock))
		return 0; /* no input to switch */
	if (!is_jack_detectable(codec, ext))
		return 0; /* no unsol support */
	if (set_mic_route(codec, &spec->ext_mic, ext) ||
	    set_mic_route(codec, &spec->int_mic, fixed) ||
	    set_mic_route(codec, &spec->dock_mic, dock))
		return 0; /* something is wrong */
	return 1;
}

/* create playback/capture controls for input pins */
static int stac92xx_auto_create_analog_input_ctls(struct hda_codec *codec, const struct auto_pin_cfg *cfg)
{
	struct sigmatel_spec *spec = codec->spec;
	struct hda_input_mux *imux = &spec->private_imux;
	int i, j;
	const char *label;

	for (i = 0; i < cfg->num_inputs; i++) {
		hda_nid_t nid = cfg->inputs[i].pin;
		int index, err, type_idx;

		index = -1;
		for (j = 0; j < spec->num_muxes; j++) {
			index = get_connection_index(codec, spec->mux_nids[j],
						     nid);
			if (index >= 0)
				break;
		}
		if (index < 0)
			continue;

		label = hda_get_autocfg_input_label(codec, cfg, i);
		snd_hda_add_imux_item(imux, label, index, &type_idx);

		err = create_elem_capture_vol(codec, nid,
					      label, type_idx,
					      HDA_INPUT);
		if (err < 0)
			return err;
	}
	spec->num_analog_muxes = imux->num_items;

	if (imux->num_items) {
		/*
		 * Set the current input for the muxes.
		 * The STAC9221 has two input muxes with identical source
		 * NID lists.  Hopefully this won't get confused.
		 */
		for (i = 0; i < spec->num_muxes; i++) {
			snd_hda_codec_write_cache(codec, spec->mux_nids[i], 0,
						  AC_VERB_SET_CONNECT_SEL,
						  imux->items[0].index);
		}
	}

	return 0;
}

static void stac92xx_auto_init_multi_out(struct hda_codec *codec)
{
	struct sigmatel_spec *spec = codec->spec;
	int i;

	for (i = 0; i < spec->autocfg.line_outs; i++) {
		hda_nid_t nid = spec->autocfg.line_out_pins[i];
		stac92xx_auto_set_pinctl(codec, nid, AC_PINCTL_OUT_EN);
	}
}

static void stac92xx_auto_init_hp_out(struct hda_codec *codec)
{
	struct sigmatel_spec *spec = codec->spec;
	int i;

	for (i = 0; i < spec->autocfg.hp_outs; i++) {
		hda_nid_t pin;
		pin = spec->autocfg.hp_pins[i];
		if (pin) /* connect to front */
			stac92xx_auto_set_pinctl(codec, pin, AC_PINCTL_OUT_EN | AC_PINCTL_HP_EN);
	}
	for (i = 0; i < spec->autocfg.speaker_outs; i++) {
		hda_nid_t pin;
		pin = spec->autocfg.speaker_pins[i];
		if (pin) /* connect to front */
			stac92xx_auto_set_pinctl(codec, pin, AC_PINCTL_OUT_EN);
	}
}

static int is_dual_headphones(struct hda_codec *codec)
{
	struct sigmatel_spec *spec = codec->spec;
	int i, valid_hps;

	if (spec->autocfg.line_out_type != AUTO_PIN_SPEAKER_OUT ||
	    spec->autocfg.hp_outs <= 1)
		return 0;
	valid_hps = 0;
	for (i = 0; i < spec->autocfg.hp_outs; i++) {
		hda_nid_t nid = spec->autocfg.hp_pins[i];
		unsigned int cfg = snd_hda_codec_get_pincfg(codec, nid);
		if (get_defcfg_location(cfg) & AC_JACK_LOC_SEPARATE)
			continue;
		valid_hps++;
	}
	return (valid_hps > 1);
}


static int stac92xx_parse_auto_config(struct hda_codec *codec)
{
	struct sigmatel_spec *spec = codec->spec;
	hda_nid_t dig_out = 0, dig_in = 0;
	int hp_swap = 0;
	int i, err;

	if ((err = snd_hda_parse_pin_def_config(codec,
						&spec->autocfg,
						spec->dmic_nids)) < 0)
		return err;
	if (! spec->autocfg.line_outs)
		return 0; /* can't find valid pin config */

	/* If we have no real line-out pin and multiple hp-outs, HPs should
	 * be set up as multi-channel outputs.
	 */
	if (is_dual_headphones(codec)) {
		/* Copy hp_outs to line_outs, backup line_outs in
		 * speaker_outs so that the following routines can handle
		 * HP pins as primary outputs.
		 */
		snd_printdd("stac92xx: Enabling multi-HPs workaround\n");
		memcpy(spec->autocfg.speaker_pins, spec->autocfg.line_out_pins,
		       sizeof(spec->autocfg.line_out_pins));
		spec->autocfg.speaker_outs = spec->autocfg.line_outs;
		memcpy(spec->autocfg.line_out_pins, spec->autocfg.hp_pins,
		       sizeof(spec->autocfg.hp_pins));
		spec->autocfg.line_outs = spec->autocfg.hp_outs;
		spec->autocfg.line_out_type = AUTO_PIN_HP_OUT;
		spec->autocfg.hp_outs = 0;
		hp_swap = 1;
	}
	if (spec->autocfg.mono_out_pin) {
		int dir = get_wcaps(codec, spec->autocfg.mono_out_pin) &
			(AC_WCAP_OUT_AMP | AC_WCAP_IN_AMP);
		u32 caps = query_amp_caps(codec,
				spec->autocfg.mono_out_pin, dir);
		hda_nid_t conn_list[1];

		/* get the mixer node and then the mono mux if it exists */
		if (snd_hda_get_connections(codec,
				spec->autocfg.mono_out_pin, conn_list, 1) &&
				snd_hda_get_connections(codec, conn_list[0],
				conn_list, 1) > 0) {

				int wcaps = get_wcaps(codec, conn_list[0]);
				int wid_type = get_wcaps_type(wcaps);
				/* LR swap check, some stac925x have a mux that
 				 * changes the DACs output path instead of the
 				 * mono-mux path.
 				 */
				if (wid_type == AC_WID_AUD_SEL &&
						!(wcaps & AC_WCAP_LR_SWAP))
					spec->mono_nid = conn_list[0];
		}
		if (dir) {
			hda_nid_t nid = spec->autocfg.mono_out_pin;

			/* most mono outs have a least a mute/unmute switch */
			dir = (dir & AC_WCAP_OUT_AMP) ? HDA_OUTPUT : HDA_INPUT;
			err = stac92xx_add_control(spec, STAC_CTL_WIDGET_MUTE,
				"Mono Playback Switch",
				HDA_COMPOSE_AMP_VAL(nid, 1, 0, dir));
			if (err < 0)
				return err;
			/* check for volume support for the amp */
			if ((caps & AC_AMPCAP_NUM_STEPS)
					>> AC_AMPCAP_NUM_STEPS_SHIFT) {
				err = stac92xx_add_control(spec,
					STAC_CTL_WIDGET_VOL,
					"Mono Playback Volume",
				HDA_COMPOSE_AMP_VAL(nid, 1, 0, dir));
				if (err < 0)
					return err;
			}
		}

		stac92xx_auto_set_pinctl(codec, spec->autocfg.mono_out_pin,
					 AC_PINCTL_OUT_EN);
	}

	if (!spec->multiout.num_dacs) {
		err = stac92xx_auto_fill_dac_nids(codec);
		if (err < 0)
			return err;
		err = stac92xx_auto_create_multi_out_ctls(codec,
							  &spec->autocfg);
		if (err < 0)
			return err;
	}

	/* setup analog beep controls */
	if (spec->anabeep_nid > 0) {
		err = stac92xx_auto_create_beep_ctls(codec,
			spec->anabeep_nid);
		if (err < 0)
			return err;
	}

	/* setup digital beep controls and input device */
#ifdef CONFIG_SND_HDA_INPUT_BEEP
	if (spec->digbeep_nid > 0) {
		hda_nid_t nid = spec->digbeep_nid;
		unsigned int caps;

		err = stac92xx_auto_create_beep_ctls(codec, nid);
		if (err < 0)
			return err;
		err = snd_hda_attach_beep_device(codec, nid);
		if (err < 0)
			return err;
		if (codec->beep) {
			/* IDT/STAC codecs have linear beep tone parameter */
			codec->beep->linear_tone = spec->linear_tone_beep;
			/* if no beep switch is available, make its own one */
			caps = query_amp_caps(codec, nid, HDA_OUTPUT);
			if (!(caps & AC_AMPCAP_MUTE)) {
				err = stac92xx_beep_switch_ctl(codec);
				if (err < 0)
					return err;
			}
		}
	}
#endif

	err = stac92xx_auto_create_hp_ctls(codec, &spec->autocfg);
	if (err < 0)
		return err;

	/* All output parsing done, now restore the swapped hp pins */
	if (hp_swap) {
		memcpy(spec->autocfg.hp_pins, spec->autocfg.line_out_pins,
		       sizeof(spec->autocfg.hp_pins));
		spec->autocfg.hp_outs = spec->autocfg.line_outs;
		spec->autocfg.line_out_type = AUTO_PIN_HP_OUT;
		spec->autocfg.line_outs = 0;
	}

	if (stac_check_auto_mic(codec)) {
		spec->auto_mic = 1;
		/* only one capture for auto-mic */
		spec->num_adcs = 1;
		spec->num_caps = 1;
		spec->num_muxes = 1;
	}

	for (i = 0; i < spec->num_caps; i++) {
		err = stac92xx_add_capvol_ctls(codec, spec->capvols[i],
					       spec->capsws[i], i);
		if (err < 0)
			return err;
	}

	err = stac92xx_auto_create_analog_input_ctls(codec, &spec->autocfg);
	if (err < 0)
		return err;

	if (spec->mono_nid > 0) {
		err = stac92xx_auto_create_mono_output_ctls(codec);
		if (err < 0)
			return err;
	}
	if (spec->num_dmics > 0 && !spec->dinput_mux)
		if ((err = stac92xx_auto_create_dmic_input_ctls(codec,
						&spec->autocfg)) < 0)
			return err;
	if (spec->num_muxes > 0) {
		err = stac92xx_auto_create_mux_input_ctls(codec);
		if (err < 0)
			return err;
	}
	if (spec->num_smuxes > 0) {
		err = stac92xx_auto_create_spdif_mux_ctls(codec);
		if (err < 0)
			return err;
	}

	err = stac92xx_add_input_source(spec);
	if (err < 0)
		return err;

	spec->multiout.max_channels = spec->multiout.num_dacs * 2;
	if (spec->multiout.max_channels > 2)
		spec->surr_switch = 1;

	/* find digital out and in converters */
	for (i = codec->start_nid; i < codec->start_nid + codec->num_nodes; i++) {
		unsigned int wid_caps = get_wcaps(codec, i);
		if (wid_caps & AC_WCAP_DIGITAL) {
			switch (get_wcaps_type(wid_caps)) {
			case AC_WID_AUD_OUT:
				if (!dig_out)
					dig_out = i;
				break;
			case AC_WID_AUD_IN:
				if (!dig_in)
					dig_in = i;
				break;
			}
		}
	}
	if (spec->autocfg.dig_outs)
		spec->multiout.dig_out_nid = dig_out;
	if (dig_in && spec->autocfg.dig_in_pin)
		spec->dig_in_nid = dig_in;

	if (spec->kctls.list)
		spec->mixers[spec->num_mixers++] = spec->kctls.list;

	spec->input_mux = &spec->private_imux;
	if (!spec->dinput_mux)
		spec->dinput_mux = &spec->private_dimux;
	spec->sinput_mux = &spec->private_smux;
	spec->mono_mux = &spec->private_mono_mux;
	return 1;
}

/* add playback controls for HP output */
static int stac9200_auto_create_hp_ctls(struct hda_codec *codec,
					struct auto_pin_cfg *cfg)
{
	struct sigmatel_spec *spec = codec->spec;
	hda_nid_t pin = cfg->hp_pins[0];

	if (! pin)
		return 0;

	if (is_jack_detectable(codec, pin))
		spec->hp_detect = 1;

	return 0;
}

/* add playback controls for LFE output */
static int stac9200_auto_create_lfe_ctls(struct hda_codec *codec,
					struct auto_pin_cfg *cfg)
{
	struct sigmatel_spec *spec = codec->spec;
	int err;
	hda_nid_t lfe_pin = 0x0;
	int i;

	/*
	 * search speaker outs and line outs for a mono speaker pin
	 * with an amp.  If one is found, add LFE controls
	 * for it.
	 */
	for (i = 0; i < spec->autocfg.speaker_outs && lfe_pin == 0x0; i++) {
		hda_nid_t pin = spec->autocfg.speaker_pins[i];
		unsigned int wcaps = get_wcaps(codec, pin);
		wcaps &= (AC_WCAP_STEREO | AC_WCAP_OUT_AMP);
		if (wcaps == AC_WCAP_OUT_AMP)
			/* found a mono speaker with an amp, must be lfe */
			lfe_pin = pin;
	}

	/* if speaker_outs is 0, then speakers may be in line_outs */
	if (lfe_pin == 0 && spec->autocfg.speaker_outs == 0) {
		for (i = 0; i < spec->autocfg.line_outs && lfe_pin == 0x0; i++) {
			hda_nid_t pin = spec->autocfg.line_out_pins[i];
			unsigned int defcfg;
			defcfg = snd_hda_codec_get_pincfg(codec, pin);
			if (get_defcfg_device(defcfg) == AC_JACK_SPEAKER) {
				unsigned int wcaps = get_wcaps(codec, pin);
				wcaps &= (AC_WCAP_STEREO | AC_WCAP_OUT_AMP);
				if (wcaps == AC_WCAP_OUT_AMP)
					/* found a mono speaker with an amp,
					   must be lfe */
					lfe_pin = pin;
			}
		}
	}

	if (lfe_pin) {
		err = create_controls(codec, "LFE", lfe_pin, 1);
		if (err < 0)
			return err;
	}

	return 0;
}

static int stac9200_parse_auto_config(struct hda_codec *codec)
{
	struct sigmatel_spec *spec = codec->spec;
	int err;

	if ((err = snd_hda_parse_pin_def_config(codec, &spec->autocfg, NULL)) < 0)
		return err;

	if ((err = stac92xx_auto_create_analog_input_ctls(codec, &spec->autocfg)) < 0)
		return err;

	if ((err = stac9200_auto_create_hp_ctls(codec, &spec->autocfg)) < 0)
		return err;

	if ((err = stac9200_auto_create_lfe_ctls(codec, &spec->autocfg)) < 0)
		return err;

	if (spec->num_muxes > 0) {
		err = stac92xx_auto_create_mux_input_ctls(codec);
		if (err < 0)
			return err;
	}

	err = stac92xx_add_input_source(spec);
	if (err < 0)
		return err;

	if (spec->autocfg.dig_outs)
		spec->multiout.dig_out_nid = 0x05;
	if (spec->autocfg.dig_in_pin)
		spec->dig_in_nid = 0x04;

	if (spec->kctls.list)
		spec->mixers[spec->num_mixers++] = spec->kctls.list;

	spec->input_mux = &spec->private_imux;
	spec->dinput_mux = &spec->private_dimux;

	return 1;
}

/*
 * Early 2006 Intel Macintoshes with STAC9220X5 codecs seem to have a
 * funky external mute control using GPIO pins.
 */

static void stac_gpio_set(struct hda_codec *codec, unsigned int mask,
			  unsigned int dir_mask, unsigned int data)
{
	unsigned int gpiostate, gpiomask, gpiodir;

	snd_printdd("%s msk %x dir %x gpio %x\n", __func__, mask, dir_mask, data);

	gpiostate = snd_hda_codec_read(codec, codec->afg, 0,
				       AC_VERB_GET_GPIO_DATA, 0);
	gpiostate = (gpiostate & ~dir_mask) | (data & dir_mask);

	gpiomask = snd_hda_codec_read(codec, codec->afg, 0,
				      AC_VERB_GET_GPIO_MASK, 0);
	gpiomask |= mask;

	gpiodir = snd_hda_codec_read(codec, codec->afg, 0,
				     AC_VERB_GET_GPIO_DIRECTION, 0);
	gpiodir |= dir_mask;

	/* Configure GPIOx as CMOS */
	snd_hda_codec_write(codec, codec->afg, 0, 0x7e7, 0);

	snd_hda_codec_write(codec, codec->afg, 0,
			    AC_VERB_SET_GPIO_MASK, gpiomask);
	snd_hda_codec_read(codec, codec->afg, 0,
			   AC_VERB_SET_GPIO_DIRECTION, gpiodir); /* sync */

	msleep(1);

	snd_hda_codec_read(codec, codec->afg, 0,
			   AC_VERB_SET_GPIO_DATA, gpiostate); /* sync */
}

static int stac_add_event(struct hda_codec *codec, hda_nid_t nid,
			  unsigned char type, int data)
{
	struct hda_jack_tbl *event;

	event = snd_hda_jack_tbl_new(codec, nid);
	if (!event)
		return -ENOMEM;
	event->action = type;
	event->private_data = data;

	return 0;
}

/* check if given nid is a valid pin and no other events are assigned
 * to it.  If OK, assign the event, set the unsol flag, and returns 1.
 * Otherwise, returns zero.
 */
static int enable_pin_detect(struct hda_codec *codec, hda_nid_t nid,
			     unsigned int type)
{
	struct hda_jack_tbl *event;

	if (!is_jack_detectable(codec, nid))
		return 0;
	event = snd_hda_jack_tbl_new(codec, nid);
	if (!event)
		return -ENOMEM;
	if (event->action && event->action != type)
		return 0;
	event->action = type;
	snd_hda_jack_detect_enable(codec, nid, 0);
	return 1;
}

static int is_nid_out_jack_pin(struct auto_pin_cfg *cfg, hda_nid_t nid)
{
	int i;
	for (i = 0; i < cfg->hp_outs; i++)
		if (cfg->hp_pins[i] == nid)
			return 1; /* nid is a HP-Out */
	for (i = 0; i < cfg->line_outs; i++)
		if (cfg->line_out_pins[i] == nid)
			return 1; /* nid is a line-Out */
	return 0; /* nid is not a HP-Out */
};

static void stac92xx_power_down(struct hda_codec *codec)
{
	struct sigmatel_spec *spec = codec->spec;

	/* power down inactive DACs */
	const hda_nid_t *dac;
	for (dac = spec->dac_list; *dac; dac++)
		if (!check_all_dac_nids(spec, *dac))
			snd_hda_codec_write(codec, *dac, 0,
					AC_VERB_SET_POWER_STATE, AC_PWRST_D3);
}

static void stac_toggle_power_map(struct hda_codec *codec, hda_nid_t nid,
				  int enable);

static inline int get_int_hint(struct hda_codec *codec, const char *key,
			       int *valp)
{
	const char *p;
	p = snd_hda_get_hint(codec, key);
	if (p) {
		unsigned long val;
		if (!strict_strtoul(p, 0, &val)) {
			*valp = val;
			return 1;
		}
	}
	return 0;
}

/* override some hints from the hwdep entry */
static void stac_store_hints(struct hda_codec *codec)
{
	struct sigmatel_spec *spec = codec->spec;
	int val;

	val = snd_hda_get_bool_hint(codec, "hp_detect");
	if (val >= 0)
		spec->hp_detect = val;
	if (get_int_hint(codec, "gpio_mask", &spec->gpio_mask)) {
		spec->eapd_mask = spec->gpio_dir = spec->gpio_data =
			spec->gpio_mask;
	}
	if (get_int_hint(codec, "gpio_dir", &spec->gpio_dir))
		spec->gpio_mask &= spec->gpio_mask;
	if (get_int_hint(codec, "gpio_data", &spec->gpio_data))
		spec->gpio_dir &= spec->gpio_mask;
	if (get_int_hint(codec, "eapd_mask", &spec->eapd_mask))
		spec->eapd_mask &= spec->gpio_mask;
	if (get_int_hint(codec, "gpio_mute", &spec->gpio_mute))
		spec->gpio_mute &= spec->gpio_mask;
	val = snd_hda_get_bool_hint(codec, "eapd_switch");
	if (val >= 0)
		spec->eapd_switch = val;
}

static void stac_issue_unsol_events(struct hda_codec *codec, int num_pins,
				    const hda_nid_t *pins)
{
	while (num_pins--)
		stac_issue_unsol_event(codec, *pins++);
}

/* fake event to set up pins */
static void stac_fake_hp_events(struct hda_codec *codec)
{
	struct sigmatel_spec *spec = codec->spec;

	if (spec->autocfg.hp_outs)
		stac_issue_unsol_events(codec, spec->autocfg.hp_outs,
					spec->autocfg.hp_pins);
	if (spec->autocfg.line_outs &&
	    spec->autocfg.line_out_pins[0] != spec->autocfg.hp_pins[0])
		stac_issue_unsol_events(codec, spec->autocfg.line_outs,
					spec->autocfg.line_out_pins);
}

static int stac92xx_init(struct hda_codec *codec)
{
	struct sigmatel_spec *spec = codec->spec;
	struct auto_pin_cfg *cfg = &spec->autocfg;
	unsigned int gpio;
	int i;

	snd_hda_sequence_write(codec, spec->init);

	/* power down adcs initially */
	if (spec->powerdown_adcs)
		for (i = 0; i < spec->num_adcs; i++)
			snd_hda_codec_write(codec,
				spec->adc_nids[i], 0,
				AC_VERB_SET_POWER_STATE, AC_PWRST_D3);

	/* override some hints */
	stac_store_hints(codec);

	/* set up GPIO */
	gpio = spec->gpio_data;
	/* turn on EAPD statically when spec->eapd_switch isn't set.
	 * otherwise, unsol event will turn it on/off dynamically
	 */
	if (!spec->eapd_switch)
		gpio |= spec->eapd_mask;
	stac_gpio_set(codec, spec->gpio_mask, spec->gpio_dir, gpio);

	/* set up pins */
	if (spec->hp_detect) {
		/* Enable unsolicited responses on the HP widget */
		for (i = 0; i < cfg->hp_outs; i++) {
			hda_nid_t nid = cfg->hp_pins[i];
			enable_pin_detect(codec, nid, STAC_HP_EVENT);
		}
		if (cfg->line_out_type == AUTO_PIN_LINE_OUT &&
		    cfg->speaker_outs > 0) {
			/* enable pin-detect for line-outs as well */
			for (i = 0; i < cfg->line_outs; i++) {
				hda_nid_t nid = cfg->line_out_pins[i];
				enable_pin_detect(codec, nid, STAC_LO_EVENT);
			}
		}

		/* force to enable the first line-out; the others are set up
		 * in unsol_event
		 */
		stac92xx_auto_set_pinctl(codec, spec->autocfg.line_out_pins[0],
				AC_PINCTL_OUT_EN);
		/* fake event to set up pins */
		stac_fake_hp_events(codec);
	} else {
		stac92xx_auto_init_multi_out(codec);
		stac92xx_auto_init_hp_out(codec);
		for (i = 0; i < cfg->hp_outs; i++)
			stac_toggle_power_map(codec, cfg->hp_pins[i], 1);
	}
	if (spec->auto_mic) {
		/* initialize connection to analog input */
		if (spec->dmux_nids)
			snd_hda_codec_write_cache(codec, spec->dmux_nids[0], 0,
					  AC_VERB_SET_CONNECT_SEL, 0);
		if (enable_pin_detect(codec, spec->ext_mic.pin, STAC_MIC_EVENT))
			stac_issue_unsol_event(codec, spec->ext_mic.pin);
		if (enable_pin_detect(codec, spec->dock_mic.pin,
		    STAC_MIC_EVENT))
			stac_issue_unsol_event(codec, spec->dock_mic.pin);
	}
	for (i = 0; i < cfg->num_inputs; i++) {
		hda_nid_t nid = cfg->inputs[i].pin;
		int type = cfg->inputs[i].type;
		unsigned int pinctl, conf;
		if (type == AUTO_PIN_MIC) {
			/* for mic pins, force to initialize */
			pinctl = snd_hda_get_default_vref(codec, nid);
			pinctl |= AC_PINCTL_IN_EN;
			stac92xx_auto_set_pinctl(codec, nid, pinctl);
		} else {
			pinctl = snd_hda_codec_read(codec, nid, 0,
					AC_VERB_GET_PIN_WIDGET_CONTROL, 0);
			/* if PINCTL already set then skip */
			/* Also, if both INPUT and OUTPUT are set,
			 * it must be a BIOS bug; need to override, too
			 */
			if (!(pinctl & AC_PINCTL_IN_EN) ||
			    (pinctl & AC_PINCTL_OUT_EN)) {
				pinctl &= ~AC_PINCTL_OUT_EN;
				pinctl |= AC_PINCTL_IN_EN;
				stac92xx_auto_set_pinctl(codec, nid, pinctl);
			}
		}
		conf = snd_hda_codec_get_pincfg(codec, nid);
		if (get_defcfg_connect(conf) != AC_JACK_PORT_FIXED) {
			if (enable_pin_detect(codec, nid, STAC_INSERT_EVENT))
				stac_issue_unsol_event(codec, nid);
		}
	}
	for (i = 0; i < spec->num_dmics; i++)
		stac92xx_auto_set_pinctl(codec, spec->dmic_nids[i],
					AC_PINCTL_IN_EN);
	if (cfg->dig_out_pins[0])
		stac92xx_auto_set_pinctl(codec, cfg->dig_out_pins[0],
					 AC_PINCTL_OUT_EN);
	if (cfg->dig_in_pin)
		stac92xx_auto_set_pinctl(codec, cfg->dig_in_pin,
					 AC_PINCTL_IN_EN);
	for (i = 0; i < spec->num_pwrs; i++)  {
		hda_nid_t nid = spec->pwr_nids[i];
		unsigned int pinctl, def_conf;

		def_conf = snd_hda_codec_get_pincfg(codec, nid);
		def_conf = get_defcfg_connect(def_conf);
		if (def_conf == AC_JACK_PORT_NONE) {
			/* power off unused ports */
			stac_toggle_power_map(codec, nid, 0);
			continue;
		}
<<<<<<< HEAD
=======
		if (def_conf == AC_JACK_PORT_FIXED) {
			/* no need for jack detection for fixed pins */
			stac_toggle_power_map(codec, nid, 1);
			continue;
		}
>>>>>>> bd0a521e
		/* power on when no jack detection is available */
		/* or when the VREF is used for controlling LED */
		if (!spec->hp_detect ||
		    spec->vref_mute_led_nid == nid ||
		    !is_jack_detectable(codec, nid)) {
			stac_toggle_power_map(codec, nid, 1);
			continue;
		}

		if (is_nid_out_jack_pin(cfg, nid))
			continue; /* already has an unsol event */

		pinctl = snd_hda_codec_read(codec, nid, 0,
					    AC_VERB_GET_PIN_WIDGET_CONTROL, 0);
		/* outputs are only ports capable of power management
		 * any attempts on powering down a input port cause the
		 * referenced VREF to act quirky.
		 */
		if (pinctl & AC_PINCTL_IN_EN) {
			stac_toggle_power_map(codec, nid, 1);
			continue;
		}
		if (enable_pin_detect(codec, nid, STAC_PWR_EVENT)) {
			stac_issue_unsol_event(codec, nid);
			continue;
		}
		/* none of the above, turn the port OFF */
		stac_toggle_power_map(codec, nid, 0);
	}

	snd_hda_jack_report_sync(codec);

	/* sync mute LED */
	snd_hda_sync_vmaster_hook(&spec->vmaster_mute);

	/* sync the power-map */
	if (spec->num_pwrs)
		snd_hda_codec_write(codec, codec->afg, 0,
				    AC_VERB_IDT_SET_POWER_MAP,
				    spec->power_map_bits);
	if (spec->dac_list)
		stac92xx_power_down(codec);
	return 0;
}

static void stac92xx_free_kctls(struct hda_codec *codec)
{
	struct sigmatel_spec *spec = codec->spec;

	if (spec->kctls.list) {
		struct snd_kcontrol_new *kctl = spec->kctls.list;
		int i;
		for (i = 0; i < spec->kctls.used; i++)
			kfree(kctl[i].name);
	}
	snd_array_free(&spec->kctls);
}

static void stac92xx_shutup_pins(struct hda_codec *codec)
{
	unsigned int i, def_conf;

	if (codec->bus->shutdown)
		return;
	for (i = 0; i < codec->init_pins.used; i++) {
		struct hda_pincfg *pin = snd_array_elem(&codec->init_pins, i);
		def_conf = snd_hda_codec_get_pincfg(codec, pin->nid);
		if (get_defcfg_connect(def_conf) != AC_JACK_PORT_NONE)
			snd_hda_set_pin_ctl(codec, pin->nid, 0);
	}
}

static void stac92xx_shutup(struct hda_codec *codec)
{
	struct sigmatel_spec *spec = codec->spec;

	stac92xx_shutup_pins(codec);

	if (spec->eapd_mask)
		stac_gpio_set(codec, spec->gpio_mask,
				spec->gpio_dir, spec->gpio_data &
				~spec->eapd_mask);
}

static void stac92xx_free(struct hda_codec *codec)
{
	struct sigmatel_spec *spec = codec->spec;

	if (! spec)
		return;

	stac92xx_shutup(codec);

	kfree(spec);
	snd_hda_detach_beep_device(codec);
}

static void stac92xx_set_pinctl(struct hda_codec *codec, hda_nid_t nid,
				unsigned int flag)
{
	unsigned int old_ctl, pin_ctl;

	pin_ctl = snd_hda_codec_read(codec, nid,
			0, AC_VERB_GET_PIN_WIDGET_CONTROL, 0x00);

	if (pin_ctl & AC_PINCTL_IN_EN) {
		/*
		 * we need to check the current set-up direction of
		 * shared input pins since they can be switched via
		 * "xxx as Output" mixer switch
		 */
		struct sigmatel_spec *spec = codec->spec;
		if (nid == spec->line_switch || nid == spec->mic_switch)
			return;
	}

	old_ctl = pin_ctl;
	/* if setting pin direction bits, clear the current
	   direction bits first */
	if (flag & (AC_PINCTL_IN_EN | AC_PINCTL_OUT_EN))
		pin_ctl &= ~(AC_PINCTL_IN_EN | AC_PINCTL_OUT_EN);
	
	pin_ctl |= flag;
	if (old_ctl != pin_ctl)
		snd_hda_set_pin_ctl_cache(codec, nid, pin_ctl);
}

static void stac92xx_reset_pinctl(struct hda_codec *codec, hda_nid_t nid,
				  unsigned int flag)
{
	unsigned int pin_ctl = snd_hda_codec_read(codec, nid,
			0, AC_VERB_GET_PIN_WIDGET_CONTROL, 0x00);
	if (pin_ctl & flag)
		snd_hda_set_pin_ctl_cache(codec, nid, pin_ctl & ~flag);
}

static inline int get_pin_presence(struct hda_codec *codec, hda_nid_t nid)
{
	if (!nid)
		return 0;
	return snd_hda_jack_detect(codec, nid);
}

static void stac92xx_line_out_detect(struct hda_codec *codec,
				     int presence)
{
	struct sigmatel_spec *spec = codec->spec;
	struct auto_pin_cfg *cfg = &spec->autocfg;
	int i;

	for (i = 0; i < cfg->line_outs; i++) {
		if (presence)
			break;
		presence = get_pin_presence(codec, cfg->line_out_pins[i]);
		if (presence) {
			unsigned int pinctl;
			pinctl = snd_hda_codec_read(codec,
						    cfg->line_out_pins[i], 0,
					    AC_VERB_GET_PIN_WIDGET_CONTROL, 0);
			if (pinctl & AC_PINCTL_IN_EN)
				presence = 0; /* mic- or line-input */
		}
	}

	if (presence) {
		/* disable speakers */
		for (i = 0; i < cfg->speaker_outs; i++)
			stac92xx_reset_pinctl(codec, cfg->speaker_pins[i],
						AC_PINCTL_OUT_EN);
		if (spec->eapd_mask && spec->eapd_switch)
			stac_gpio_set(codec, spec->gpio_mask,
				spec->gpio_dir, spec->gpio_data &
				~spec->eapd_mask);
	} else {
		/* enable speakers */
		for (i = 0; i < cfg->speaker_outs; i++)
			stac92xx_set_pinctl(codec, cfg->speaker_pins[i],
						AC_PINCTL_OUT_EN);
		if (spec->eapd_mask && spec->eapd_switch)
			stac_gpio_set(codec, spec->gpio_mask,
				spec->gpio_dir, spec->gpio_data |
				spec->eapd_mask);
	}
} 

/* return non-zero if the hp-pin of the given array index isn't
 * a jack-detection target
 */
static int no_hp_sensing(struct sigmatel_spec *spec, int i)
{
	struct auto_pin_cfg *cfg = &spec->autocfg;

	/* ignore sensing of shared line and mic jacks */
	if (cfg->hp_pins[i] == spec->line_switch)
		return 1;
	if (cfg->hp_pins[i] == spec->mic_switch)
		return 1;
	/* ignore if the pin is set as line-out */
	if (cfg->hp_pins[i] == spec->hp_switch)
		return 1;
	return 0;
}

static void stac92xx_hp_detect(struct hda_codec *codec)
{
	struct sigmatel_spec *spec = codec->spec;
	struct auto_pin_cfg *cfg = &spec->autocfg;
	int i, presence;

	presence = 0;
	if (spec->gpio_mute)
		presence = !(snd_hda_codec_read(codec, codec->afg, 0,
			AC_VERB_GET_GPIO_DATA, 0) & spec->gpio_mute);

	for (i = 0; i < cfg->hp_outs; i++) {
		if (presence)
			break;
		if (no_hp_sensing(spec, i))
			continue;
		presence = get_pin_presence(codec, cfg->hp_pins[i]);
		if (presence) {
			unsigned int pinctl;
			pinctl = snd_hda_codec_read(codec, cfg->hp_pins[i], 0,
					    AC_VERB_GET_PIN_WIDGET_CONTROL, 0);
			if (pinctl & AC_PINCTL_IN_EN)
				presence = 0; /* mic- or line-input */
		}
	}

	if (presence) {
		/* disable lineouts */
		if (spec->hp_switch)
			stac92xx_reset_pinctl(codec, spec->hp_switch,
					      AC_PINCTL_OUT_EN);
		for (i = 0; i < cfg->line_outs; i++)
			stac92xx_reset_pinctl(codec, cfg->line_out_pins[i],
						AC_PINCTL_OUT_EN);
	} else {
		/* enable lineouts */
		if (spec->hp_switch)
			stac92xx_set_pinctl(codec, spec->hp_switch,
					    AC_PINCTL_OUT_EN);
		for (i = 0; i < cfg->line_outs; i++)
			stac92xx_set_pinctl(codec, cfg->line_out_pins[i],
						AC_PINCTL_OUT_EN);
	}
	stac92xx_line_out_detect(codec, presence);
	/* toggle hp outs */
	for (i = 0; i < cfg->hp_outs; i++) {
		unsigned int val = AC_PINCTL_OUT_EN | AC_PINCTL_HP_EN;
		if (no_hp_sensing(spec, i))
			continue;
		if (1 /*presence*/)
			stac92xx_set_pinctl(codec, cfg->hp_pins[i], val);
#if 0 /* FIXME */
/* Resetting the pinctl like below may lead to (a sort of) regressions
 * on some devices since they use the HP pin actually for line/speaker
 * outs although the default pin config shows a different pin (that is
 * wrong and useless).
 *
 * So, it's basically a problem of default pin configs, likely a BIOS issue.
 * But, disabling the code below just works around it, and I'm too tired of
 * bug reports with such devices... 
 */
		else
			stac92xx_reset_pinctl(codec, cfg->hp_pins[i], val);
#endif /* FIXME */
	}
} 

static void stac_toggle_power_map(struct hda_codec *codec, hda_nid_t nid,
				  int enable)
{
	struct sigmatel_spec *spec = codec->spec;
	unsigned int idx, val;

	for (idx = 0; idx < spec->num_pwrs; idx++) {
		if (spec->pwr_nids[idx] == nid)
			break;
	}
	if (idx >= spec->num_pwrs)
		return;

	idx = 1 << idx;

	val = spec->power_map_bits;
	if (enable)
		val &= ~idx;
	else
		val |= idx;

	/* power down unused output ports */
	if (val != spec->power_map_bits) {
		spec->power_map_bits = val;
		snd_hda_codec_write(codec, codec->afg, 0,
				    AC_VERB_IDT_SET_POWER_MAP, val);
	}
}

static void stac92xx_pin_sense(struct hda_codec *codec, hda_nid_t nid)
{
	stac_toggle_power_map(codec, nid, get_pin_presence(codec, nid));
}

/* get the pin connection (fixed, none, etc) */
static unsigned int stac_get_defcfg_connect(struct hda_codec *codec, int idx)
{
	struct sigmatel_spec *spec = codec->spec;
	unsigned int cfg;

	cfg = snd_hda_codec_get_pincfg(codec, spec->pin_nids[idx]);
	return get_defcfg_connect(cfg);
}

static int stac92xx_connected_ports(struct hda_codec *codec,
				    const hda_nid_t *nids, int num_nids)
{
	struct sigmatel_spec *spec = codec->spec;
	int idx, num;
	unsigned int def_conf;

	for (num = 0; num < num_nids; num++) {
		for (idx = 0; idx < spec->num_pins; idx++)
			if (spec->pin_nids[idx] == nids[num])
				break;
		if (idx >= spec->num_pins)
			break;
		def_conf = stac_get_defcfg_connect(codec, idx);
		if (def_conf == AC_JACK_PORT_NONE)
			break;
	}
	return num;
}

static void stac92xx_mic_detect(struct hda_codec *codec)
{
	struct sigmatel_spec *spec = codec->spec;
	struct sigmatel_mic_route *mic;

	if (get_pin_presence(codec, spec->ext_mic.pin))
		mic = &spec->ext_mic;
	else if (get_pin_presence(codec, spec->dock_mic.pin))
		mic = &spec->dock_mic;
	else
		mic = &spec->int_mic;
	if (mic->dmux_idx >= 0)
		snd_hda_codec_write_cache(codec, spec->dmux_nids[0], 0,
					  AC_VERB_SET_CONNECT_SEL,
					  mic->dmux_idx);
	if (mic->mux_idx >= 0)
		snd_hda_codec_write_cache(codec, spec->mux_nids[0], 0,
					  AC_VERB_SET_CONNECT_SEL,
					  mic->mux_idx);
}

static void handle_unsol_event(struct hda_codec *codec,
			       struct hda_jack_tbl *event)
{
	struct sigmatel_spec *spec = codec->spec;
	int data;

	switch (event->action) {
	case STAC_HP_EVENT:
	case STAC_LO_EVENT:
		stac92xx_hp_detect(codec);
		break;
	case STAC_MIC_EVENT:
		stac92xx_mic_detect(codec);
		break;
	}

	switch (event->action) {
	case STAC_HP_EVENT:
	case STAC_LO_EVENT:
	case STAC_MIC_EVENT:
	case STAC_INSERT_EVENT:
	case STAC_PWR_EVENT:
		if (spec->num_pwrs > 0)
			stac92xx_pin_sense(codec, event->nid);

		switch (codec->subsystem_id) {
		case 0x103c308f:
			if (event->nid == 0xb) {
				int pin = AC_PINCTL_IN_EN;

				if (get_pin_presence(codec, 0xa)
						&& get_pin_presence(codec, 0xb))
					pin |= AC_PINCTL_VREF_80;
				if (!get_pin_presence(codec, 0xb))
					pin |= AC_PINCTL_VREF_80;

				/* toggle VREF state based on mic + hp pin
				 * status
				 */
				stac92xx_auto_set_pinctl(codec, 0x0a, pin);
			}
		}
		break;
	case STAC_VREF_EVENT:
		data = snd_hda_codec_read(codec, codec->afg, 0,
					  AC_VERB_GET_GPIO_DATA, 0);
		/* toggle VREF state based on GPIOx status */
		snd_hda_codec_write(codec, codec->afg, 0, 0x7e0,
				    !!(data & (1 << event->private_data)));
		break;
	}
}

static void stac_issue_unsol_event(struct hda_codec *codec, hda_nid_t nid)
{
	struct hda_jack_tbl *event = snd_hda_jack_tbl_get(codec, nid);
	if (!event)
		return;
	handle_unsol_event(codec, event);
}

static void stac92xx_unsol_event(struct hda_codec *codec, unsigned int res)
{
	struct hda_jack_tbl *event;
	int tag;

	tag = (res >> 26) & 0x7f;
	event = snd_hda_jack_tbl_get_from_tag(codec, tag);
	if (!event)
		return;
	event->jack_dirty = 1;
	handle_unsol_event(codec, event);
	snd_hda_jack_report_sync(codec);
}

static int hp_blike_system(u32 subsystem_id);

static void set_hp_led_gpio(struct hda_codec *codec)
{
	struct sigmatel_spec *spec = codec->spec;
	unsigned int gpio;

	if (spec->gpio_led)
		return;

	gpio = snd_hda_param_read(codec, codec->afg, AC_PAR_GPIO_CAP);
	gpio &= AC_GPIO_IO_COUNT;
	if (gpio > 3)
		spec->gpio_led = 0x08; /* GPIO 3 */
	else
		spec->gpio_led = 0x01; /* GPIO 0 */
}

/*
 * This method searches for the mute LED GPIO configuration
 * provided as OEM string in SMBIOS. The format of that string
 * is HP_Mute_LED_P_G or HP_Mute_LED_P
 * where P can be 0 or 1 and defines mute LED GPIO control state (low/high)
 * that corresponds to the NOT muted state of the master volume
 * and G is the index of the GPIO to use as the mute LED control (0..9)
 * If _G portion is missing it is assigned based on the codec ID
 *
 * So, HP B-series like systems may have HP_Mute_LED_0 (current models)
 * or  HP_Mute_LED_0_3 (future models) OEM SMBIOS strings
 *
 *
 * The dv-series laptops don't seem to have the HP_Mute_LED* strings in
 * SMBIOS - at least the ones I have seen do not have them - which include
 * my own system (HP Pavilion dv6-1110ax) and my cousin's
 * HP Pavilion dv9500t CTO.
 * Need more information on whether it is true across the entire series.
 * -- kunal
 */
static int find_mute_led_cfg(struct hda_codec *codec, int default_polarity)
{
	struct sigmatel_spec *spec = codec->spec;
	const struct dmi_device *dev = NULL;

	if (get_int_hint(codec, "gpio_led", &spec->gpio_led)) {
		get_int_hint(codec, "gpio_led_polarity",
			     &spec->gpio_led_polarity);
		return 1;
	}
	if ((codec->subsystem_id >> 16) == PCI_VENDOR_ID_HP) {
		while ((dev = dmi_find_device(DMI_DEV_TYPE_OEM_STRING,
								NULL, dev))) {
			if (sscanf(dev->name, "HP_Mute_LED_%d_%x",
				  &spec->gpio_led_polarity,
				  &spec->gpio_led) == 2) {
				unsigned int max_gpio;
				max_gpio = snd_hda_param_read(codec, codec->afg,
							      AC_PAR_GPIO_CAP);
				max_gpio &= AC_GPIO_IO_COUNT;
				if (spec->gpio_led < max_gpio)
					spec->gpio_led = 1 << spec->gpio_led;
				else
					spec->vref_mute_led_nid = spec->gpio_led;
				return 1;
			}
			if (sscanf(dev->name, "HP_Mute_LED_%d",
				  &spec->gpio_led_polarity) == 1) {
				set_hp_led_gpio(codec);
				return 1;
			}
			/* BIOS bug: unfilled OEM string */
			if (strstr(dev->name, "HP_Mute_LED_P_G")) {
				set_hp_led_gpio(codec);
				switch (codec->subsystem_id) {
				case 0x103c148a:
					spec->gpio_led_polarity = 0;
					break;
				default:
					spec->gpio_led_polarity = 1;
					break;
				}
				return 1;
			}
		}

		/*
		 * Fallback case - if we don't find the DMI strings,
		 * we statically set the GPIO - if not a B-series system
		 * and default polarity is provided
		 */
		if (!hp_blike_system(codec->subsystem_id) &&
			(default_polarity == 0 || default_polarity == 1)) {
			set_hp_led_gpio(codec);
			spec->gpio_led_polarity = default_polarity;
			return 1;
		}
	}
	return 0;
}

static int hp_blike_system(u32 subsystem_id)
{
	switch (subsystem_id) {
	case 0x103c1520:
	case 0x103c1521:
	case 0x103c1523:
	case 0x103c1524:
	case 0x103c1525:
	case 0x103c1722:
	case 0x103c1723:
	case 0x103c1724:
	case 0x103c1725:
	case 0x103c1726:
	case 0x103c1727:
	case 0x103c1728:
	case 0x103c1729:
	case 0x103c172a:
	case 0x103c172b:
	case 0x103c307e:
	case 0x103c307f:
	case 0x103c3080:
	case 0x103c3081:
	case 0x103c7007:
	case 0x103c7008:
		return 1;
	}
	return 0;
}

#ifdef CONFIG_PROC_FS
static void stac92hd_proc_hook(struct snd_info_buffer *buffer,
			       struct hda_codec *codec, hda_nid_t nid)
{
	if (nid == codec->afg)
		snd_iprintf(buffer, "Power-Map: 0x%02x\n", 
			    snd_hda_codec_read(codec, nid, 0,
					       AC_VERB_IDT_GET_POWER_MAP, 0));
}

static void analog_loop_proc_hook(struct snd_info_buffer *buffer,
				  struct hda_codec *codec,
				  unsigned int verb)
{
	snd_iprintf(buffer, "Analog Loopback: 0x%02x\n",
		    snd_hda_codec_read(codec, codec->afg, 0, verb, 0));
}

/* stac92hd71bxx, stac92hd73xx */
static void stac92hd7x_proc_hook(struct snd_info_buffer *buffer,
				 struct hda_codec *codec, hda_nid_t nid)
{
	stac92hd_proc_hook(buffer, codec, nid);
	if (nid == codec->afg)
		analog_loop_proc_hook(buffer, codec, 0xfa0);
}

static void stac9205_proc_hook(struct snd_info_buffer *buffer,
			       struct hda_codec *codec, hda_nid_t nid)
{
	if (nid == codec->afg)
		analog_loop_proc_hook(buffer, codec, 0xfe0);
}

static void stac927x_proc_hook(struct snd_info_buffer *buffer,
			       struct hda_codec *codec, hda_nid_t nid)
{
	if (nid == codec->afg)
		analog_loop_proc_hook(buffer, codec, 0xfeb);
}
#else
#define stac92hd_proc_hook	NULL
#define stac92hd7x_proc_hook	NULL
#define stac9205_proc_hook	NULL
#define stac927x_proc_hook	NULL
#endif

#ifdef CONFIG_PM
static int stac92xx_resume(struct hda_codec *codec)
{
	stac92xx_init(codec);
	snd_hda_codec_resume_amp(codec);
	snd_hda_codec_resume_cache(codec);
	/* fake event to set up pins again to override cached values */
	stac_fake_hp_events(codec);
	return 0;
}

static int stac92xx_suspend(struct hda_codec *codec, pm_message_t state)
{
	stac92xx_shutup(codec);
	return 0;
}

static void stac92xx_set_power_state(struct hda_codec *codec, hda_nid_t fg,
				unsigned int power_state)
{
	unsigned int afg_power_state = power_state;
	struct sigmatel_spec *spec = codec->spec;

	if (power_state == AC_PWRST_D3) {
		if (spec->vref_mute_led_nid) {
			/* with vref-out pin used for mute led control
			 * codec AFG is prevented from D3 state
			 */
			afg_power_state = AC_PWRST_D1;
		}
		/* this delay seems necessary to avoid click noise at power-down */
		msleep(100);
	}
	snd_hda_codec_read(codec, fg, 0, AC_VERB_SET_POWER_STATE,
			afg_power_state);
	snd_hda_codec_set_power_to_all(codec, fg, power_state, true);
}
#else
#define stac92xx_suspend	NULL
#define stac92xx_resume		NULL
#define stac92xx_set_power_state NULL
#endif /* CONFIG_PM */

/* update mute-LED accoring to the master switch */
static void stac92xx_update_led_status(struct hda_codec *codec, int enabled)
{
	struct sigmatel_spec *spec = codec->spec;
	int muted = !enabled;

	if (!spec->gpio_led)
		return;

	/* LED state is inverted on these systems */
	if (spec->gpio_led_polarity)
		muted = !muted;

	if (!spec->vref_mute_led_nid) {
		if (muted)
			spec->gpio_data |= spec->gpio_led;
		else
			spec->gpio_data &= ~spec->gpio_led;
		stac_gpio_set(codec, spec->gpio_mask,
				spec->gpio_dir, spec->gpio_data);
	} else {
		spec->vref_led = muted ? AC_PINCTL_VREF_50 : AC_PINCTL_VREF_GRD;
		stac_vrefout_set(codec,	spec->vref_mute_led_nid,
				 spec->vref_led);
	}
}

static const struct hda_codec_ops stac92xx_patch_ops = {
	.build_controls = stac92xx_build_controls,
	.build_pcms = stac92xx_build_pcms,
	.init = stac92xx_init,
	.free = stac92xx_free,
	.unsol_event = stac92xx_unsol_event,
#ifdef CONFIG_PM
	.suspend = stac92xx_suspend,
	.resume = stac92xx_resume,
#endif
	.reboot_notify = stac92xx_shutup,
};

static int patch_stac9200(struct hda_codec *codec)
{
	struct sigmatel_spec *spec;
	int err;

	spec  = kzalloc(sizeof(*spec), GFP_KERNEL);
	if (spec == NULL)
		return -ENOMEM;

	codec->no_trigger_sense = 1;
	codec->spec = spec;
	spec->linear_tone_beep = 1;
	spec->num_pins = ARRAY_SIZE(stac9200_pin_nids);
	spec->pin_nids = stac9200_pin_nids;
	spec->board_config = snd_hda_check_board_config(codec, STAC_9200_MODELS,
							stac9200_models,
							stac9200_cfg_tbl);
	if (spec->board_config < 0)
		snd_printdd(KERN_INFO "hda_codec: %s: BIOS auto-probing.\n",
			    codec->chip_name);
	else
		stac92xx_set_config_regs(codec,
					 stac9200_brd_tbl[spec->board_config]);

	spec->multiout.max_channels = 2;
	spec->multiout.num_dacs = 1;
	spec->multiout.dac_nids = stac9200_dac_nids;
	spec->adc_nids = stac9200_adc_nids;
	spec->mux_nids = stac9200_mux_nids;
	spec->num_muxes = 1;
	spec->num_dmics = 0;
	spec->num_adcs = 1;
	spec->num_pwrs = 0;

	if (spec->board_config == STAC_9200_M4 ||
	    spec->board_config == STAC_9200_M4_2 ||
	    spec->board_config == STAC_9200_OQO)
		spec->init = stac9200_eapd_init;
	else
		spec->init = stac9200_core_init;
	spec->mixer = stac9200_mixer;

	if (spec->board_config == STAC_9200_PANASONIC) {
		spec->gpio_mask = spec->gpio_dir = 0x09;
		spec->gpio_data = 0x00;
	}

	err = stac9200_parse_auto_config(codec);
	if (err < 0) {
		stac92xx_free(codec);
		return err;
	}

	/* CF-74 has no headphone detection, and the driver should *NOT*
	 * do detection and HP/speaker toggle because the hardware does it.
	 */
	if (spec->board_config == STAC_9200_PANASONIC)
		spec->hp_detect = 0;

	codec->patch_ops = stac92xx_patch_ops;

	return 0;
}

static int patch_stac925x(struct hda_codec *codec)
{
	struct sigmatel_spec *spec;
	int err;

	spec  = kzalloc(sizeof(*spec), GFP_KERNEL);
	if (spec == NULL)
		return -ENOMEM;

	codec->no_trigger_sense = 1;
	codec->spec = spec;
	spec->linear_tone_beep = 1;
	spec->num_pins = ARRAY_SIZE(stac925x_pin_nids);
	spec->pin_nids = stac925x_pin_nids;

	/* Check first for codec ID */
	spec->board_config = snd_hda_check_board_codec_sid_config(codec,
							STAC_925x_MODELS,
							stac925x_models,
							stac925x_codec_id_cfg_tbl);

	/* Now checks for PCI ID, if codec ID is not found */
	if (spec->board_config < 0)
		spec->board_config = snd_hda_check_board_config(codec,
							STAC_925x_MODELS,
							stac925x_models,
							stac925x_cfg_tbl);
 again:
	if (spec->board_config < 0)
		snd_printdd(KERN_INFO "hda_codec: %s: BIOS auto-probing.\n",
			    codec->chip_name);
	else
		stac92xx_set_config_regs(codec,
					 stac925x_brd_tbl[spec->board_config]);

	spec->multiout.max_channels = 2;
	spec->multiout.num_dacs = 1;
	spec->multiout.dac_nids = stac925x_dac_nids;
	spec->adc_nids = stac925x_adc_nids;
	spec->mux_nids = stac925x_mux_nids;
	spec->num_muxes = 1;
	spec->num_adcs = 1;
	spec->num_pwrs = 0;
	switch (codec->vendor_id) {
	case 0x83847632: /* STAC9202  */
	case 0x83847633: /* STAC9202D */
	case 0x83847636: /* STAC9251  */
	case 0x83847637: /* STAC9251D */
		spec->num_dmics = STAC925X_NUM_DMICS;
		spec->dmic_nids = stac925x_dmic_nids;
		spec->num_dmuxes = ARRAY_SIZE(stac925x_dmux_nids);
		spec->dmux_nids = stac925x_dmux_nids;
		break;
	default:
		spec->num_dmics = 0;
		break;
	}

	spec->init = stac925x_core_init;
	spec->mixer = stac925x_mixer;
	spec->num_caps = 1;
	spec->capvols = stac925x_capvols;
	spec->capsws = stac925x_capsws;

	err = stac92xx_parse_auto_config(codec);
	if (!err) {
		if (spec->board_config < 0) {
			printk(KERN_WARNING "hda_codec: No auto-config is "
			       "available, default to model=ref\n");
			spec->board_config = STAC_925x_REF;
			goto again;
		}
		err = -EINVAL;
	}
	if (err < 0) {
		stac92xx_free(codec);
		return err;
	}

	codec->patch_ops = stac92xx_patch_ops;

	return 0;
}

static int patch_stac92hd73xx(struct hda_codec *codec)
{
	struct sigmatel_spec *spec;
	hda_nid_t conn[STAC92HD73_DAC_COUNT + 2];
	int err = 0;
	int num_dacs;

	spec  = kzalloc(sizeof(*spec), GFP_KERNEL);
	if (spec == NULL)
		return -ENOMEM;

	codec->no_trigger_sense = 1;
	codec->spec = spec;
	spec->linear_tone_beep = 0;
	codec->slave_dig_outs = stac92hd73xx_slave_dig_outs;
	spec->num_pins = ARRAY_SIZE(stac92hd73xx_pin_nids);
	spec->pin_nids = stac92hd73xx_pin_nids;
	spec->board_config = snd_hda_check_board_config(codec,
							STAC_92HD73XX_MODELS,
							stac92hd73xx_models,
							stac92hd73xx_cfg_tbl);
	/* check codec subsystem id if not found */
	if (spec->board_config < 0)
		spec->board_config =
			snd_hda_check_board_codec_sid_config(codec,
				STAC_92HD73XX_MODELS, stac92hd73xx_models,
				stac92hd73xx_codec_id_cfg_tbl);
again:
	if (spec->board_config < 0)
		snd_printdd(KERN_INFO "hda_codec: %s: BIOS auto-probing.\n",
			    codec->chip_name);
	else
		stac92xx_set_config_regs(codec,
				stac92hd73xx_brd_tbl[spec->board_config]);

	num_dacs = snd_hda_get_connections(codec, 0x0a,
			conn, STAC92HD73_DAC_COUNT + 2) - 1;

	if (num_dacs < 3 || num_dacs > 5) {
		printk(KERN_WARNING "hda_codec: Could not determine "
		       "number of channels defaulting to DAC count\n");
		num_dacs = STAC92HD73_DAC_COUNT;
	}
	spec->init = stac92hd73xx_core_init;
	switch (num_dacs) {
	case 0x3: /* 6 Channel */
		spec->aloopback_ctl = stac92hd73xx_6ch_loopback;
		break;
	case 0x4: /* 8 Channel */
		spec->aloopback_ctl = stac92hd73xx_8ch_loopback;
		break;
	case 0x5: /* 10 Channel */
		spec->aloopback_ctl = stac92hd73xx_10ch_loopback;
		break;
	}
	spec->multiout.dac_nids = spec->dac_nids;

	spec->aloopback_mask = 0x01;
	spec->aloopback_shift = 8;

	spec->digbeep_nid = 0x1c;
	spec->mux_nids = stac92hd73xx_mux_nids;
	spec->adc_nids = stac92hd73xx_adc_nids;
	spec->dmic_nids = stac92hd73xx_dmic_nids;
	spec->dmux_nids = stac92hd73xx_dmux_nids;
	spec->smux_nids = stac92hd73xx_smux_nids;

	spec->num_muxes = ARRAY_SIZE(stac92hd73xx_mux_nids);
	spec->num_adcs = ARRAY_SIZE(stac92hd73xx_adc_nids);
	spec->num_dmuxes = ARRAY_SIZE(stac92hd73xx_dmux_nids);

	spec->num_caps = STAC92HD73XX_NUM_CAPS;
	spec->capvols = stac92hd73xx_capvols;
	spec->capsws = stac92hd73xx_capsws;

	switch (spec->board_config) {
	case STAC_DELL_EQ:
		spec->init = dell_eq_core_init;
		/* fallthru */
	case STAC_DELL_M6_AMIC:
	case STAC_DELL_M6_DMIC:
	case STAC_DELL_M6_BOTH:
		spec->num_smuxes = 0;
		spec->eapd_switch = 0;

		switch (spec->board_config) {
		case STAC_DELL_M6_AMIC: /* Analog Mics */
			snd_hda_codec_set_pincfg(codec, 0x0b, 0x90A70170);
			spec->num_dmics = 0;
			break;
		case STAC_DELL_M6_DMIC: /* Digital Mics */
			snd_hda_codec_set_pincfg(codec, 0x13, 0x90A60160);
			spec->num_dmics = 1;
			break;
		case STAC_DELL_M6_BOTH: /* Both */
			snd_hda_codec_set_pincfg(codec, 0x0b, 0x90A70170);
			snd_hda_codec_set_pincfg(codec, 0x13, 0x90A60160);
			spec->num_dmics = 1;
			break;
		}
		break;
	case STAC_ALIENWARE_M17X:
		spec->num_dmics = STAC92HD73XX_NUM_DMICS;
		spec->num_smuxes = ARRAY_SIZE(stac92hd73xx_smux_nids);
		spec->eapd_switch = 0;
		break;
	default:
		spec->num_dmics = STAC92HD73XX_NUM_DMICS;
		spec->num_smuxes = ARRAY_SIZE(stac92hd73xx_smux_nids);
		spec->eapd_switch = 1;
		break;
	}
	if (spec->board_config != STAC_92HD73XX_REF) {
		/* GPIO0 High = Enable EAPD */
		spec->eapd_mask = spec->gpio_mask = spec->gpio_dir = 0x1;
		spec->gpio_data = 0x01;
	}

	spec->num_pwrs = ARRAY_SIZE(stac92hd73xx_pwr_nids);
	spec->pwr_nids = stac92hd73xx_pwr_nids;

	err = stac92xx_parse_auto_config(codec);

	if (!err) {
		if (spec->board_config < 0) {
			printk(KERN_WARNING "hda_codec: No auto-config is "
			       "available, default to model=ref\n");
			spec->board_config = STAC_92HD73XX_REF;
			goto again;
		}
		err = -EINVAL;
	}

	if (err < 0) {
		stac92xx_free(codec);
		return err;
	}

	if (spec->board_config == STAC_92HD73XX_NO_JD)
		spec->hp_detect = 0;

	codec->patch_ops = stac92xx_patch_ops;

	codec->proc_widget_hook = stac92hd7x_proc_hook;

	return 0;
}

static int hp_bnb2011_with_dock(struct hda_codec *codec)
{
	if (codec->vendor_id != 0x111d7605 &&
	    codec->vendor_id != 0x111d76d1)
		return 0;

	switch (codec->subsystem_id) {
	case 0x103c1618:
	case 0x103c1619:
	case 0x103c161a:
	case 0x103c161b:
	case 0x103c161c:
	case 0x103c161d:
	case 0x103c161e:
	case 0x103c161f:

	case 0x103c162a:
	case 0x103c162b:

	case 0x103c1630:
	case 0x103c1631:

	case 0x103c1633:
	case 0x103c1634:
	case 0x103c1635:

	case 0x103c3587:
	case 0x103c3588:
	case 0x103c3589:
	case 0x103c358a:

	case 0x103c3667:
	case 0x103c3668:
	case 0x103c3669:

		return 1;
	}
	return 0;
}

static void stac92hd8x_add_pin(struct hda_codec *codec, hda_nid_t nid)
{
	struct sigmatel_spec *spec = codec->spec;
	unsigned int def_conf = snd_hda_codec_get_pincfg(codec, nid);
	int i;

	spec->auto_pin_nids[spec->auto_pin_cnt] = nid;
	spec->auto_pin_cnt++;

	if (get_defcfg_device(def_conf) == AC_JACK_MIC_IN &&
	    get_defcfg_connect(def_conf) != AC_JACK_PORT_NONE) {
		for (i = 0; i < ARRAY_SIZE(stac92hd83xxx_dmic_nids); i++) {
			if (nid == stac92hd83xxx_dmic_nids[i]) {
				spec->auto_dmic_nids[spec->auto_dmic_cnt] = nid;
				spec->auto_dmic_cnt++;
			}
		}
	}
}

static void stac92hd8x_add_adc(struct hda_codec *codec, hda_nid_t nid)
{
	struct sigmatel_spec *spec = codec->spec;

	spec->auto_adc_nids[spec->auto_adc_cnt] = nid;
	spec->auto_adc_cnt++;
}

static void stac92hd8x_add_mux(struct hda_codec *codec, hda_nid_t nid)
{
	int i, j;
	struct sigmatel_spec *spec = codec->spec;

	for (i = 0; i < spec->auto_adc_cnt; i++) {
		if (get_connection_index(codec,
				spec->auto_adc_nids[i], nid) >= 0) {
			/* mux and volume for adc_nids[i] */
			if (!spec->auto_mux_nids[i]) {
				spec->auto_mux_nids[i] = nid;
				/* 92hd codecs capture volume is in mux */
				spec->auto_capvols[i] = HDA_COMPOSE_AMP_VAL(nid,
							3, 0, HDA_OUTPUT);
			}
			for (j = 0; j < spec->auto_dmic_cnt; j++) {
				if (get_connection_index(codec, nid,
						spec->auto_dmic_nids[j]) >= 0) {
					/* dmux for adc_nids[i] */
					if (!spec->auto_dmux_nids[i])
						spec->auto_dmux_nids[i] = nid;
					break;
				}
			}
			break;
		}
	}
}

static void stac92hd8x_fill_auto_spec(struct hda_codec *codec)
{
	hda_nid_t nid, end_nid;
	unsigned int wid_caps, wid_type;
	struct sigmatel_spec *spec = codec->spec;

	end_nid = codec->start_nid + codec->num_nodes;

	for (nid = codec->start_nid; nid < end_nid; nid++) {
		wid_caps = get_wcaps(codec, nid);
		wid_type = get_wcaps_type(wid_caps);

		if (wid_type == AC_WID_PIN)
			stac92hd8x_add_pin(codec, nid);

		if (wid_type == AC_WID_AUD_IN && !(wid_caps & AC_WCAP_DIGITAL))
			stac92hd8x_add_adc(codec, nid);
	}

	for (nid = codec->start_nid; nid < end_nid; nid++) {
		wid_caps = get_wcaps(codec, nid);
		wid_type = get_wcaps_type(wid_caps);

		if (wid_type == AC_WID_AUD_SEL)
			stac92hd8x_add_mux(codec, nid);
	}

	spec->pin_nids = spec->auto_pin_nids;
	spec->num_pins = spec->auto_pin_cnt;
	spec->adc_nids = spec->auto_adc_nids;
	spec->num_adcs = spec->auto_adc_cnt;
	spec->capvols = spec->auto_capvols;
	spec->capsws = spec->auto_capvols;
	spec->num_caps = spec->auto_adc_cnt;
	spec->mux_nids = spec->auto_mux_nids;
	spec->num_muxes = spec->auto_adc_cnt;
	spec->dmux_nids = spec->auto_dmux_nids;
	spec->num_dmuxes = spec->auto_adc_cnt;
	spec->dmic_nids = spec->auto_dmic_nids;
	spec->num_dmics = spec->auto_dmic_cnt;
}

static int patch_stac92hd83xxx(struct hda_codec *codec)
{
	struct sigmatel_spec *spec;
	int err;

	spec  = kzalloc(sizeof(*spec), GFP_KERNEL);
	if (spec == NULL)
		return -ENOMEM;

	if (hp_bnb2011_with_dock(codec)) {
		snd_hda_codec_set_pincfg(codec, 0xa, 0x2101201f);
		snd_hda_codec_set_pincfg(codec, 0xf, 0x2181205e);
	}

	codec->no_trigger_sense = 1;
	codec->spec = spec;

	stac92hd8x_fill_auto_spec(codec);

	spec->linear_tone_beep = 0;
	codec->slave_dig_outs = stac92hd83xxx_slave_dig_outs;
	spec->digbeep_nid = 0x21;
	spec->pwr_nids = stac92hd83xxx_pwr_nids;
	spec->num_pwrs = ARRAY_SIZE(stac92hd83xxx_pwr_nids);
	spec->multiout.dac_nids = spec->dac_nids;
	spec->init = stac92hd83xxx_core_init;

	spec->board_config = snd_hda_check_board_config(codec,
							STAC_92HD83XXX_MODELS,
							stac92hd83xxx_models,
							stac92hd83xxx_cfg_tbl);
	/* check codec subsystem id if not found */
	if (spec->board_config < 0)
		spec->board_config =
			snd_hda_check_board_codec_sid_config(codec,
				STAC_92HD83XXX_MODELS, stac92hd83xxx_models,
				stac92hd83xxx_codec_id_cfg_tbl);
again:
	if (spec->board_config < 0)
		snd_printdd(KERN_INFO "hda_codec: %s: BIOS auto-probing.\n",
			    codec->chip_name);
	else
		stac92xx_set_config_regs(codec,
				stac92hd83xxx_brd_tbl[spec->board_config]);

	codec->patch_ops = stac92xx_patch_ops;

	switch (spec->board_config) {
	case STAC_HP_ZEPHYR:
		spec->init = stac92hd83xxx_hp_zephyr_init;
		break;
	}

	if (find_mute_led_cfg(codec, -1/*no default cfg*/))
		snd_printd("mute LED gpio %d polarity %d\n",
				spec->gpio_led,
				spec->gpio_led_polarity);

	if (spec->gpio_led) {
		if (!spec->vref_mute_led_nid) {
			spec->gpio_mask |= spec->gpio_led;
			spec->gpio_dir |= spec->gpio_led;
			spec->gpio_data |= spec->gpio_led;
		} else {
			codec->patch_ops.set_power_state =
					stac92xx_set_power_state;
		}
	}

	err = stac92xx_parse_auto_config(codec);
	if (!err) {
		if (spec->board_config < 0) {
			printk(KERN_WARNING "hda_codec: No auto-config is "
			       "available, default to model=ref\n");
			spec->board_config = STAC_92HD83XXX_REF;
			goto again;
		}
		err = -EINVAL;
	}

	if (err < 0) {
		stac92xx_free(codec);
		return err;
	}

	codec->proc_widget_hook = stac92hd_proc_hook;

	return 0;
}

static int stac92hd71bxx_connected_smuxes(struct hda_codec *codec,
					  hda_nid_t dig0pin)
{
	struct sigmatel_spec *spec = codec->spec;
	int idx;

	for (idx = 0; idx < spec->num_pins; idx++)
		if (spec->pin_nids[idx] == dig0pin)
			break;
	if ((idx + 2) >= spec->num_pins)
		return 0;

	/* dig1pin case */
	if (stac_get_defcfg_connect(codec, idx + 1) != AC_JACK_PORT_NONE)
		return 2;

	/* dig0pin + dig2pin case */
	if (stac_get_defcfg_connect(codec, idx + 2) != AC_JACK_PORT_NONE)
		return 2;
	if (stac_get_defcfg_connect(codec, idx) != AC_JACK_PORT_NONE)
		return 1;
	else
		return 0;
}

/* HP dv7 bass switch - GPIO5 */
#define stac_hp_bass_gpio_info	snd_ctl_boolean_mono_info
static int stac_hp_bass_gpio_get(struct snd_kcontrol *kcontrol,
				 struct snd_ctl_elem_value *ucontrol)
{
	struct hda_codec *codec = snd_kcontrol_chip(kcontrol);
	struct sigmatel_spec *spec = codec->spec;
	ucontrol->value.integer.value[0] = !!(spec->gpio_data & 0x20);
	return 0;
}

static int stac_hp_bass_gpio_put(struct snd_kcontrol *kcontrol,
				 struct snd_ctl_elem_value *ucontrol)
{
	struct hda_codec *codec = snd_kcontrol_chip(kcontrol);
	struct sigmatel_spec *spec = codec->spec;
	unsigned int gpio_data;

	gpio_data = (spec->gpio_data & ~0x20) |
		(ucontrol->value.integer.value[0] ? 0x20 : 0);
	if (gpio_data == spec->gpio_data)
		return 0;
	spec->gpio_data = gpio_data;
	stac_gpio_set(codec, spec->gpio_mask, spec->gpio_dir, spec->gpio_data);
	return 1;
}

static const struct snd_kcontrol_new stac_hp_bass_sw_ctrl = {
	.iface = SNDRV_CTL_ELEM_IFACE_MIXER,
	.info = stac_hp_bass_gpio_info,
	.get = stac_hp_bass_gpio_get,
	.put = stac_hp_bass_gpio_put,
};

static int stac_add_hp_bass_switch(struct hda_codec *codec)
{
	struct sigmatel_spec *spec = codec->spec;

	if (!stac_control_new(spec, &stac_hp_bass_sw_ctrl,
			      "Bass Speaker Playback Switch", 0))
		return -ENOMEM;

	spec->gpio_mask |= 0x20;
	spec->gpio_dir |= 0x20;
	spec->gpio_data |= 0x20;
	return 0;
}

static int patch_stac92hd71bxx(struct hda_codec *codec)
{
	struct sigmatel_spec *spec;
	const struct hda_verb *unmute_init = stac92hd71bxx_unmute_core_init;
	unsigned int pin_cfg;
	int err = 0;

	spec  = kzalloc(sizeof(*spec), GFP_KERNEL);
	if (spec == NULL)
		return -ENOMEM;

	codec->no_trigger_sense = 1;
	codec->spec = spec;
	spec->linear_tone_beep = 0;
	codec->patch_ops = stac92xx_patch_ops;
	spec->num_pins = STAC92HD71BXX_NUM_PINS;
	switch (codec->vendor_id) {
	case 0x111d76b6:
	case 0x111d76b7:
		spec->pin_nids = stac92hd71bxx_pin_nids_4port;
		break;
	case 0x111d7603:
	case 0x111d7608:
		/* On 92HD75Bx 0x27 isn't a pin nid */
		spec->num_pins--;
		/* fallthrough */
	default:
		spec->pin_nids = stac92hd71bxx_pin_nids_6port;
	}
	spec->num_pwrs = ARRAY_SIZE(stac92hd71bxx_pwr_nids);
	spec->board_config = snd_hda_check_board_config(codec,
							STAC_92HD71BXX_MODELS,
							stac92hd71bxx_models,
							stac92hd71bxx_cfg_tbl);
again:
	if (spec->board_config < 0)
		snd_printdd(KERN_INFO "hda_codec: %s: BIOS auto-probing.\n",
			    codec->chip_name);
	else
		stac92xx_set_config_regs(codec,
				stac92hd71bxx_brd_tbl[spec->board_config]);

	if (spec->board_config != STAC_92HD71BXX_REF) {
		/* GPIO0 = EAPD */
		spec->gpio_mask = 0x01;
		spec->gpio_dir = 0x01;
		spec->gpio_data = 0x01;
	}

	spec->dmic_nids = stac92hd71bxx_dmic_nids;
	spec->dmux_nids = stac92hd71bxx_dmux_nids;

	spec->num_caps = STAC92HD71BXX_NUM_CAPS;
	spec->capvols = stac92hd71bxx_capvols;
	spec->capsws = stac92hd71bxx_capsws;

	switch (codec->vendor_id) {
	case 0x111d76b6: /* 4 Port without Analog Mixer */
	case 0x111d76b7:
		unmute_init++;
		/* fallthru */
	case 0x111d76b4: /* 6 Port without Analog Mixer */
	case 0x111d76b5:
		spec->init = stac92hd71bxx_core_init;
		codec->slave_dig_outs = stac92hd71bxx_slave_dig_outs;
		spec->num_dmics = stac92xx_connected_ports(codec,
					stac92hd71bxx_dmic_nids,
					STAC92HD71BXX_NUM_DMICS);
		break;
	case 0x111d7608: /* 5 Port with Analog Mixer */
		switch (spec->board_config) {
		case STAC_HP_M4:
			/* Enable VREF power saving on GPIO1 detect */
			err = stac_add_event(codec, codec->afg,
					     STAC_VREF_EVENT, 0x02);
			if (err < 0)
				return err;
			snd_hda_codec_write_cache(codec, codec->afg, 0,
				AC_VERB_SET_GPIO_UNSOLICITED_RSP_MASK, 0x02);
			snd_hda_jack_detect_enable(codec, codec->afg, 0);
			spec->gpio_mask |= 0x02;
			break;
		}
		if ((codec->revision_id & 0xf) == 0 ||
		    (codec->revision_id & 0xf) == 1)
			spec->stream_delay = 40; /* 40 milliseconds */

		/* disable VSW */
		spec->init = stac92hd71bxx_core_init;
		unmute_init++;
		snd_hda_codec_set_pincfg(codec, 0x0f, 0x40f000f0);
		snd_hda_codec_set_pincfg(codec, 0x19, 0x40f000f3);
		spec->dmic_nids = stac92hd71bxx_dmic_5port_nids;
		spec->num_dmics = stac92xx_connected_ports(codec,
					stac92hd71bxx_dmic_5port_nids,
					STAC92HD71BXX_NUM_DMICS - 1);
		break;
	case 0x111d7603: /* 6 Port with Analog Mixer */
		if ((codec->revision_id & 0xf) == 1)
			spec->stream_delay = 40; /* 40 milliseconds */

		/* fallthru */
	default:
		spec->init = stac92hd71bxx_core_init;
		codec->slave_dig_outs = stac92hd71bxx_slave_dig_outs;
		spec->num_dmics = stac92xx_connected_ports(codec,
					stac92hd71bxx_dmic_nids,
					STAC92HD71BXX_NUM_DMICS);
		break;
	}

	if (get_wcaps(codec, 0xa) & AC_WCAP_IN_AMP)
		snd_hda_sequence_write_cache(codec, unmute_init);

	spec->aloopback_ctl = stac92hd71bxx_loopback;
	spec->aloopback_mask = 0x50;
	spec->aloopback_shift = 0;

	spec->powerdown_adcs = 1;
	spec->digbeep_nid = 0x26;
	spec->mux_nids = stac92hd71bxx_mux_nids;
	spec->adc_nids = stac92hd71bxx_adc_nids;
	spec->smux_nids = stac92hd71bxx_smux_nids;
	spec->pwr_nids = stac92hd71bxx_pwr_nids;

	spec->num_muxes = ARRAY_SIZE(stac92hd71bxx_mux_nids);
	spec->num_adcs = ARRAY_SIZE(stac92hd71bxx_adc_nids);
	spec->num_dmuxes = ARRAY_SIZE(stac92hd71bxx_dmux_nids);
	spec->num_smuxes = stac92hd71bxx_connected_smuxes(codec, 0x1e);

	snd_printdd("Found board config: %d\n", spec->board_config);

	switch (spec->board_config) {
	case STAC_HP_M4:
		/* enable internal microphone */
		snd_hda_codec_set_pincfg(codec, 0x0e, 0x01813040);
		stac92xx_auto_set_pinctl(codec, 0x0e,
			AC_PINCTL_IN_EN | AC_PINCTL_VREF_80);
		/* fallthru */
	case STAC_DELL_M4_2:
		spec->num_dmics = 0;
		spec->num_smuxes = 0;
		spec->num_dmuxes = 0;
		break;
	case STAC_DELL_M4_1:
	case STAC_DELL_M4_3:
		spec->num_dmics = 1;
		spec->num_smuxes = 0;
		spec->num_dmuxes = 1;
		break;
	case STAC_HP_DV4_1222NR:
		spec->num_dmics = 1;
		/* I don't know if it needs 1 or 2 smuxes - will wait for
		 * bug reports to fix if needed
		 */
		spec->num_smuxes = 1;
		spec->num_dmuxes = 1;
		/* fallthrough */
	case STAC_HP_DV4:
		spec->gpio_led = 0x01;
		/* fallthrough */
	case STAC_HP_DV5:
		snd_hda_codec_set_pincfg(codec, 0x0d, 0x90170010);
		stac92xx_auto_set_pinctl(codec, 0x0d, AC_PINCTL_OUT_EN);
		/* HP dv6 gives the headphone pin as a line-out.  Thus we
		 * need to set hp_detect flag here to force to enable HP
		 * detection.
		 */
		spec->hp_detect = 1;
		break;
	case STAC_HP_HDX:
		spec->num_dmics = 1;
		spec->num_dmuxes = 1;
		spec->num_smuxes = 1;
		spec->gpio_led = 0x08;
		break;
	}

	if (hp_blike_system(codec->subsystem_id)) {
		pin_cfg = snd_hda_codec_get_pincfg(codec, 0x0f);
		if (get_defcfg_device(pin_cfg) == AC_JACK_LINE_OUT ||
			get_defcfg_device(pin_cfg) == AC_JACK_SPEAKER  ||
			get_defcfg_device(pin_cfg) == AC_JACK_HP_OUT) {
			/* It was changed in the BIOS to just satisfy MS DTM.
			 * Lets turn it back into slaved HP
			 */
			pin_cfg = (pin_cfg & (~AC_DEFCFG_DEVICE))
					| (AC_JACK_HP_OUT <<
						AC_DEFCFG_DEVICE_SHIFT);
			pin_cfg = (pin_cfg & (~(AC_DEFCFG_DEF_ASSOC
							| AC_DEFCFG_SEQUENCE)))
								| 0x1f;
			snd_hda_codec_set_pincfg(codec, 0x0f, pin_cfg);
		}
	}

	if (find_mute_led_cfg(codec, 1))
		snd_printd("mute LED gpio %d polarity %d\n",
				spec->gpio_led,
				spec->gpio_led_polarity);

	if (spec->gpio_led) {
		if (!spec->vref_mute_led_nid) {
			spec->gpio_mask |= spec->gpio_led;
			spec->gpio_dir |= spec->gpio_led;
			spec->gpio_data |= spec->gpio_led;
		} else {
			codec->patch_ops.set_power_state =
					stac92xx_set_power_state;
		}
	}

	spec->multiout.dac_nids = spec->dac_nids;

	err = stac92xx_parse_auto_config(codec);
	if (!err) {
		if (spec->board_config < 0) {
			printk(KERN_WARNING "hda_codec: No auto-config is "
			       "available, default to model=ref\n");
			spec->board_config = STAC_92HD71BXX_REF;
			goto again;
		}
		err = -EINVAL;
	}

	if (err < 0) {
		stac92xx_free(codec);
		return err;
	}

	/* enable bass on HP dv7 */
	if (spec->board_config == STAC_HP_DV4 ||
	    spec->board_config == STAC_HP_DV5) {
		unsigned int cap;
		cap = snd_hda_param_read(codec, 0x1, AC_PAR_GPIO_CAP);
		cap &= AC_GPIO_IO_COUNT;
		if (cap >= 6)
			stac_add_hp_bass_switch(codec);
	}

	codec->proc_widget_hook = stac92hd7x_proc_hook;

	return 0;
}

static int patch_stac922x(struct hda_codec *codec)
{
	struct sigmatel_spec *spec;
	int err;

	spec  = kzalloc(sizeof(*spec), GFP_KERNEL);
	if (spec == NULL)
		return -ENOMEM;

	codec->no_trigger_sense = 1;
	codec->spec = spec;
	spec->linear_tone_beep = 1;
	spec->num_pins = ARRAY_SIZE(stac922x_pin_nids);
	spec->pin_nids = stac922x_pin_nids;
	spec->board_config = snd_hda_check_board_config(codec, STAC_922X_MODELS,
							stac922x_models,
							stac922x_cfg_tbl);
	if (spec->board_config == STAC_INTEL_MAC_AUTO) {
		spec->gpio_mask = spec->gpio_dir = 0x03;
		spec->gpio_data = 0x03;
		/* Intel Macs have all same PCI SSID, so we need to check
		 * codec SSID to distinguish the exact models
		 */
		printk(KERN_INFO "hda_codec: STAC922x, Apple subsys_id=%x\n", codec->subsystem_id);
		switch (codec->subsystem_id) {

		case 0x106b0800:
			spec->board_config = STAC_INTEL_MAC_V1;
			break;
		case 0x106b0600:
		case 0x106b0700:
			spec->board_config = STAC_INTEL_MAC_V2;
			break;
		case 0x106b0e00:
		case 0x106b0f00:
		case 0x106b1600:
		case 0x106b1700:
		case 0x106b0200:
		case 0x106b1e00:
			spec->board_config = STAC_INTEL_MAC_V3;
			break;
		case 0x106b1a00:
		case 0x00000100:
			spec->board_config = STAC_INTEL_MAC_V4;
			break;
		case 0x106b0a00:
		case 0x106b2200:
			spec->board_config = STAC_INTEL_MAC_V5;
			break;
		default:
			spec->board_config = STAC_INTEL_MAC_V3;
			break;
		}
	}

 again:
	if (spec->board_config < 0)
		snd_printdd(KERN_INFO "hda_codec: %s: BIOS auto-probing.\n",
			    codec->chip_name);
	else
		stac92xx_set_config_regs(codec,
				stac922x_brd_tbl[spec->board_config]);

	spec->adc_nids = stac922x_adc_nids;
	spec->mux_nids = stac922x_mux_nids;
	spec->num_muxes = ARRAY_SIZE(stac922x_mux_nids);
	spec->num_adcs = ARRAY_SIZE(stac922x_adc_nids);
	spec->num_dmics = 0;
	spec->num_pwrs = 0;

	spec->init = stac922x_core_init;

	spec->num_caps = STAC922X_NUM_CAPS;
	spec->capvols = stac922x_capvols;
	spec->capsws = stac922x_capsws;

	spec->multiout.dac_nids = spec->dac_nids;
	
	err = stac92xx_parse_auto_config(codec);
	if (!err) {
		if (spec->board_config < 0) {
			printk(KERN_WARNING "hda_codec: No auto-config is "
			       "available, default to model=ref\n");
			spec->board_config = STAC_D945_REF;
			goto again;
		}
		err = -EINVAL;
	}
	if (err < 0) {
		stac92xx_free(codec);
		return err;
	}

	codec->patch_ops = stac92xx_patch_ops;

	/* Fix Mux capture level; max to 2 */
	snd_hda_override_amp_caps(codec, 0x12, HDA_OUTPUT,
				  (0 << AC_AMPCAP_OFFSET_SHIFT) |
				  (2 << AC_AMPCAP_NUM_STEPS_SHIFT) |
				  (0x27 << AC_AMPCAP_STEP_SIZE_SHIFT) |
				  (0 << AC_AMPCAP_MUTE_SHIFT));

	return 0;
}

static int patch_stac927x(struct hda_codec *codec)
{
	struct sigmatel_spec *spec;
	int err;

	spec  = kzalloc(sizeof(*spec), GFP_KERNEL);
	if (spec == NULL)
		return -ENOMEM;

	codec->no_trigger_sense = 1;
	codec->spec = spec;
	spec->linear_tone_beep = 1;
	codec->slave_dig_outs = stac927x_slave_dig_outs;
	spec->num_pins = ARRAY_SIZE(stac927x_pin_nids);
	spec->pin_nids = stac927x_pin_nids;
	spec->board_config = snd_hda_check_board_config(codec, STAC_927X_MODELS,
							stac927x_models,
							stac927x_cfg_tbl);
 again:
	if (spec->board_config < 0)
		snd_printdd(KERN_INFO "hda_codec: %s: BIOS auto-probing.\n",
			    codec->chip_name);
	else
		stac92xx_set_config_regs(codec,
				stac927x_brd_tbl[spec->board_config]);

	spec->digbeep_nid = 0x23;
	spec->adc_nids = stac927x_adc_nids;
	spec->num_adcs = ARRAY_SIZE(stac927x_adc_nids);
	spec->mux_nids = stac927x_mux_nids;
	spec->num_muxes = ARRAY_SIZE(stac927x_mux_nids);
	spec->smux_nids = stac927x_smux_nids;
	spec->num_smuxes = ARRAY_SIZE(stac927x_smux_nids);
	spec->spdif_labels = stac927x_spdif_labels;
	spec->dac_list = stac927x_dac_nids;
	spec->multiout.dac_nids = spec->dac_nids;

	if (spec->board_config != STAC_D965_REF) {
		/* GPIO0 High = Enable EAPD */
		spec->eapd_mask = spec->gpio_mask = 0x01;
		spec->gpio_dir = spec->gpio_data = 0x01;
	}

	switch (spec->board_config) {
	case STAC_D965_3ST:
	case STAC_D965_5ST:
		/* GPIO0 High = Enable EAPD */
		spec->num_dmics = 0;
		spec->init = d965_core_init;
		break;
	case STAC_DELL_BIOS:
		switch (codec->subsystem_id) {
		case 0x10280209:
		case 0x1028022e:
			/* correct the device field to SPDIF out */
			snd_hda_codec_set_pincfg(codec, 0x21, 0x01442070);
			break;
		}
		/* configure the analog microphone on some laptops */
		snd_hda_codec_set_pincfg(codec, 0x0c, 0x90a79130);
		/* correct the front output jack as a hp out */
		snd_hda_codec_set_pincfg(codec, 0x0f, 0x0227011f);
		/* correct the front input jack as a mic */
		snd_hda_codec_set_pincfg(codec, 0x0e, 0x02a79130);
		/* fallthru */
	case STAC_DELL_3ST:
		if (codec->subsystem_id != 0x1028022f) {
			/* GPIO2 High = Enable EAPD */
			spec->eapd_mask = spec->gpio_mask = 0x04;
			spec->gpio_dir = spec->gpio_data = 0x04;
		}
		spec->dmic_nids = stac927x_dmic_nids;
		spec->num_dmics = STAC927X_NUM_DMICS;

		spec->init = dell_3st_core_init;
		spec->dmux_nids = stac927x_dmux_nids;
		spec->num_dmuxes = ARRAY_SIZE(stac927x_dmux_nids);
		break;
	case STAC_927X_VOLKNOB:
		spec->num_dmics = 0;
		spec->init = stac927x_volknob_core_init;
		break;
	default:
		spec->num_dmics = 0;
		spec->init = stac927x_core_init;
		break;
	}

	spec->num_caps = STAC927X_NUM_CAPS;
	spec->capvols = stac927x_capvols;
	spec->capsws = stac927x_capsws;

	spec->num_pwrs = 0;
	spec->aloopback_ctl = stac927x_loopback;
	spec->aloopback_mask = 0x40;
	spec->aloopback_shift = 0;
	spec->eapd_switch = 1;

	err = stac92xx_parse_auto_config(codec);
	if (!err) {
		if (spec->board_config < 0) {
			printk(KERN_WARNING "hda_codec: No auto-config is "
			       "available, default to model=ref\n");
			spec->board_config = STAC_D965_REF;
			goto again;
		}
		err = -EINVAL;
	}
	if (err < 0) {
		stac92xx_free(codec);
		return err;
	}

	codec->patch_ops = stac92xx_patch_ops;

	codec->proc_widget_hook = stac927x_proc_hook;

	/*
	 * !!FIXME!!
	 * The STAC927x seem to require fairly long delays for certain
	 * command sequences.  With too short delays (even if the answer
	 * is set to RIRB properly), it results in the silence output
	 * on some hardwares like Dell.
	 *
	 * The below flag enables the longer delay (see get_response
	 * in hda_intel.c).
	 */
	codec->bus->needs_damn_long_delay = 1;

	/* no jack detecion for ref-no-jd model */
	if (spec->board_config == STAC_D965_REF_NO_JD)
		spec->hp_detect = 0;

	return 0;
}

static int patch_stac9205(struct hda_codec *codec)
{
	struct sigmatel_spec *spec;
	int err;

	spec  = kzalloc(sizeof(*spec), GFP_KERNEL);
	if (spec == NULL)
		return -ENOMEM;

	codec->no_trigger_sense = 1;
	codec->spec = spec;
	spec->linear_tone_beep = 1;
	spec->num_pins = ARRAY_SIZE(stac9205_pin_nids);
	spec->pin_nids = stac9205_pin_nids;
	spec->board_config = snd_hda_check_board_config(codec, STAC_9205_MODELS,
							stac9205_models,
							stac9205_cfg_tbl);
 again:
	if (spec->board_config < 0)
		snd_printdd(KERN_INFO "hda_codec: %s: BIOS auto-probing.\n",
			    codec->chip_name);
	else
		stac92xx_set_config_regs(codec,
					 stac9205_brd_tbl[spec->board_config]);

	spec->digbeep_nid = 0x23;
	spec->adc_nids = stac9205_adc_nids;
	spec->num_adcs = ARRAY_SIZE(stac9205_adc_nids);
	spec->mux_nids = stac9205_mux_nids;
	spec->num_muxes = ARRAY_SIZE(stac9205_mux_nids);
	spec->smux_nids = stac9205_smux_nids;
	spec->num_smuxes = ARRAY_SIZE(stac9205_smux_nids);
	spec->dmic_nids = stac9205_dmic_nids;
	spec->num_dmics = STAC9205_NUM_DMICS;
	spec->dmux_nids = stac9205_dmux_nids;
	spec->num_dmuxes = ARRAY_SIZE(stac9205_dmux_nids);
	spec->num_pwrs = 0;

	spec->init = stac9205_core_init;
	spec->aloopback_ctl = stac9205_loopback;

	spec->num_caps = STAC9205_NUM_CAPS;
	spec->capvols = stac9205_capvols;
	spec->capsws = stac9205_capsws;

	spec->aloopback_mask = 0x40;
	spec->aloopback_shift = 0;
	/* Turn on/off EAPD per HP plugging */
	if (spec->board_config != STAC_9205_EAPD)
		spec->eapd_switch = 1;
	spec->multiout.dac_nids = spec->dac_nids;
	
	switch (spec->board_config){
	case STAC_9205_DELL_M43:
		/* Enable SPDIF in/out */
		snd_hda_codec_set_pincfg(codec, 0x1f, 0x01441030);
		snd_hda_codec_set_pincfg(codec, 0x20, 0x1c410030);

		/* Enable unsol response for GPIO4/Dock HP connection */
		err = stac_add_event(codec, codec->afg, STAC_VREF_EVENT, 0x01);
		if (err < 0)
			return err;
		snd_hda_codec_write_cache(codec, codec->afg, 0,
			AC_VERB_SET_GPIO_UNSOLICITED_RSP_MASK, 0x10);
		snd_hda_jack_detect_enable(codec, codec->afg, 0);

		spec->gpio_dir = 0x0b;
		spec->eapd_mask = 0x01;
		spec->gpio_mask = 0x1b;
		spec->gpio_mute = 0x10;
		/* GPIO0 High = EAPD, GPIO1 Low = Headphone Mute,
		 * GPIO3 Low = DRM
		 */
		spec->gpio_data = 0x01;
		break;
	case STAC_9205_REF:
		/* SPDIF-In enabled */
		break;
	default:
		/* GPIO0 High = EAPD */
		spec->eapd_mask = spec->gpio_mask = spec->gpio_dir = 0x1;
		spec->gpio_data = 0x01;
		break;
	}

	err = stac92xx_parse_auto_config(codec);
	if (!err) {
		if (spec->board_config < 0) {
			printk(KERN_WARNING "hda_codec: No auto-config is "
			       "available, default to model=ref\n");
			spec->board_config = STAC_9205_REF;
			goto again;
		}
		err = -EINVAL;
	}
	if (err < 0) {
		stac92xx_free(codec);
		return err;
	}

	codec->patch_ops = stac92xx_patch_ops;

	codec->proc_widget_hook = stac9205_proc_hook;

	return 0;
}

/*
 * STAC9872 hack
 */

static const struct hda_verb stac9872_core_init[] = {
	{0x15, AC_VERB_SET_CONNECT_SEL, 0x1}, /* mic-sel: 0a,0d,14,02 */
	{0x15, AC_VERB_SET_AMP_GAIN_MUTE, AMP_OUT_UNMUTE}, /* Mic-in -> 0x9 */
	{}
};

static const hda_nid_t stac9872_pin_nids[] = {
	0x0a, 0x0b, 0x0c, 0x0d, 0x0e, 0x0f,
	0x11, 0x13, 0x14,
};

static const hda_nid_t stac9872_adc_nids[] = {
	0x8 /*,0x6*/
};

static const hda_nid_t stac9872_mux_nids[] = {
	0x15
};

static const unsigned long stac9872_capvols[] = {
	HDA_COMPOSE_AMP_VAL(0x09, 3, 0, HDA_INPUT),
};
#define stac9872_capsws		stac9872_capvols

static const unsigned int stac9872_vaio_pin_configs[9] = {
	0x03211020, 0x411111f0, 0x411111f0, 0x03a15030,
	0x411111f0, 0x90170110, 0x411111f0, 0x411111f0,
	0x90a7013e
};

static const char * const stac9872_models[STAC_9872_MODELS] = {
	[STAC_9872_AUTO] = "auto",
	[STAC_9872_VAIO] = "vaio",
};

static const unsigned int *stac9872_brd_tbl[STAC_9872_MODELS] = {
	[STAC_9872_VAIO] = stac9872_vaio_pin_configs,
};

static const struct snd_pci_quirk stac9872_cfg_tbl[] = {
	SND_PCI_QUIRK_MASK(0x104d, 0xfff0, 0x81e0,
			   "Sony VAIO F/S", STAC_9872_VAIO),
	{} /* terminator */
};

static int patch_stac9872(struct hda_codec *codec)
{
	struct sigmatel_spec *spec;
	int err;

	spec  = kzalloc(sizeof(*spec), GFP_KERNEL);
	if (spec == NULL)
		return -ENOMEM;
	codec->no_trigger_sense = 1;
	codec->spec = spec;
	spec->linear_tone_beep = 1;
	spec->num_pins = ARRAY_SIZE(stac9872_pin_nids);
	spec->pin_nids = stac9872_pin_nids;

	spec->board_config = snd_hda_check_board_config(codec, STAC_9872_MODELS,
							stac9872_models,
							stac9872_cfg_tbl);
	if (spec->board_config < 0)
		snd_printdd(KERN_INFO "hda_codec: %s: BIOS auto-probing.\n",
			    codec->chip_name);
	else
		stac92xx_set_config_regs(codec,
					 stac9872_brd_tbl[spec->board_config]);

	spec->multiout.dac_nids = spec->dac_nids;
	spec->num_adcs = ARRAY_SIZE(stac9872_adc_nids);
	spec->adc_nids = stac9872_adc_nids;
	spec->num_muxes = ARRAY_SIZE(stac9872_mux_nids);
	spec->mux_nids = stac9872_mux_nids;
	spec->init = stac9872_core_init;
	spec->num_caps = 1;
	spec->capvols = stac9872_capvols;
	spec->capsws = stac9872_capsws;

	err = stac92xx_parse_auto_config(codec);
	if (err < 0) {
		stac92xx_free(codec);
		return -EINVAL;
	}
	spec->input_mux = &spec->private_imux;
	codec->patch_ops = stac92xx_patch_ops;
	return 0;
}


/*
 * patch entries
 */
static const struct hda_codec_preset snd_hda_preset_sigmatel[] = {
 	{ .id = 0x83847690, .name = "STAC9200", .patch = patch_stac9200 },
 	{ .id = 0x83847882, .name = "STAC9220 A1", .patch = patch_stac922x },
 	{ .id = 0x83847680, .name = "STAC9221 A1", .patch = patch_stac922x },
 	{ .id = 0x83847880, .name = "STAC9220 A2", .patch = patch_stac922x },
 	{ .id = 0x83847681, .name = "STAC9220D/9223D A2", .patch = patch_stac922x },
 	{ .id = 0x83847682, .name = "STAC9221 A2", .patch = patch_stac922x },
 	{ .id = 0x83847683, .name = "STAC9221D A2", .patch = patch_stac922x },
 	{ .id = 0x83847618, .name = "STAC9227", .patch = patch_stac927x },
 	{ .id = 0x83847619, .name = "STAC9227", .patch = patch_stac927x },
 	{ .id = 0x83847616, .name = "STAC9228", .patch = patch_stac927x },
 	{ .id = 0x83847617, .name = "STAC9228", .patch = patch_stac927x },
 	{ .id = 0x83847614, .name = "STAC9229", .patch = patch_stac927x },
 	{ .id = 0x83847615, .name = "STAC9229", .patch = patch_stac927x },
 	{ .id = 0x83847620, .name = "STAC9274", .patch = patch_stac927x },
 	{ .id = 0x83847621, .name = "STAC9274D", .patch = patch_stac927x },
 	{ .id = 0x83847622, .name = "STAC9273X", .patch = patch_stac927x },
 	{ .id = 0x83847623, .name = "STAC9273D", .patch = patch_stac927x },
 	{ .id = 0x83847624, .name = "STAC9272X", .patch = patch_stac927x },
 	{ .id = 0x83847625, .name = "STAC9272D", .patch = patch_stac927x },
 	{ .id = 0x83847626, .name = "STAC9271X", .patch = patch_stac927x },
 	{ .id = 0x83847627, .name = "STAC9271D", .patch = patch_stac927x },
 	{ .id = 0x83847628, .name = "STAC9274X5NH", .patch = patch_stac927x },
 	{ .id = 0x83847629, .name = "STAC9274D5NH", .patch = patch_stac927x },
	{ .id = 0x83847632, .name = "STAC9202",  .patch = patch_stac925x },
	{ .id = 0x83847633, .name = "STAC9202D", .patch = patch_stac925x },
	{ .id = 0x83847634, .name = "STAC9250", .patch = patch_stac925x },
	{ .id = 0x83847635, .name = "STAC9250D", .patch = patch_stac925x },
	{ .id = 0x83847636, .name = "STAC9251", .patch = patch_stac925x },
	{ .id = 0x83847637, .name = "STAC9250D", .patch = patch_stac925x },
	{ .id = 0x83847645, .name = "92HD206X", .patch = patch_stac927x },
	{ .id = 0x83847646, .name = "92HD206D", .patch = patch_stac927x },
 	/* The following does not take into account .id=0x83847661 when subsys =
 	 * 104D0C00 which is STAC9225s. Because of this, some SZ Notebooks are
 	 * currently not fully supported.
 	 */
 	{ .id = 0x83847661, .name = "CXD9872RD/K", .patch = patch_stac9872 },
 	{ .id = 0x83847662, .name = "STAC9872AK", .patch = patch_stac9872 },
 	{ .id = 0x83847664, .name = "CXD9872AKD", .patch = patch_stac9872 },
	{ .id = 0x83847698, .name = "STAC9205", .patch = patch_stac9205 },
 	{ .id = 0x838476a0, .name = "STAC9205", .patch = patch_stac9205 },
 	{ .id = 0x838476a1, .name = "STAC9205D", .patch = patch_stac9205 },
 	{ .id = 0x838476a2, .name = "STAC9204", .patch = patch_stac9205 },
 	{ .id = 0x838476a3, .name = "STAC9204D", .patch = patch_stac9205 },
 	{ .id = 0x838476a4, .name = "STAC9255", .patch = patch_stac9205 },
 	{ .id = 0x838476a5, .name = "STAC9255D", .patch = patch_stac9205 },
 	{ .id = 0x838476a6, .name = "STAC9254", .patch = patch_stac9205 },
 	{ .id = 0x838476a7, .name = "STAC9254D", .patch = patch_stac9205 },
	{ .id = 0x111d7603, .name = "92HD75B3X5", .patch = patch_stac92hd71bxx},
	{ .id = 0x111d7604, .name = "92HD83C1X5", .patch = patch_stac92hd83xxx},
	{ .id = 0x111d76d4, .name = "92HD83C1C5", .patch = patch_stac92hd83xxx},
	{ .id = 0x111d7605, .name = "92HD81B1X5", .patch = patch_stac92hd83xxx},
	{ .id = 0x111d76d5, .name = "92HD81B1C5", .patch = patch_stac92hd83xxx},
	{ .id = 0x111d76d1, .name = "92HD87B1/3", .patch = patch_stac92hd83xxx},
	{ .id = 0x111d76d9, .name = "92HD87B2/4", .patch = patch_stac92hd83xxx},
	{ .id = 0x111d7666, .name = "92HD88B3", .patch = patch_stac92hd83xxx},
	{ .id = 0x111d7667, .name = "92HD88B1", .patch = patch_stac92hd83xxx},
	{ .id = 0x111d7668, .name = "92HD88B2", .patch = patch_stac92hd83xxx},
	{ .id = 0x111d7669, .name = "92HD88B4", .patch = patch_stac92hd83xxx},
	{ .id = 0x111d7608, .name = "92HD75B2X5", .patch = patch_stac92hd71bxx},
	{ .id = 0x111d7674, .name = "92HD73D1X5", .patch = patch_stac92hd73xx },
	{ .id = 0x111d7675, .name = "92HD73C1X5", .patch = patch_stac92hd73xx },
	{ .id = 0x111d7676, .name = "92HD73E1X5", .patch = patch_stac92hd73xx },
	{ .id = 0x111d76b0, .name = "92HD71B8X", .patch = patch_stac92hd71bxx },
	{ .id = 0x111d76b1, .name = "92HD71B8X", .patch = patch_stac92hd71bxx },
	{ .id = 0x111d76b2, .name = "92HD71B7X", .patch = patch_stac92hd71bxx },
	{ .id = 0x111d76b3, .name = "92HD71B7X", .patch = patch_stac92hd71bxx },
	{ .id = 0x111d76b4, .name = "92HD71B6X", .patch = patch_stac92hd71bxx },
	{ .id = 0x111d76b5, .name = "92HD71B6X", .patch = patch_stac92hd71bxx },
	{ .id = 0x111d76b6, .name = "92HD71B5X", .patch = patch_stac92hd71bxx },
	{ .id = 0x111d76b7, .name = "92HD71B5X", .patch = patch_stac92hd71bxx },
	{ .id = 0x111d76c0, .name = "92HD89C3", .patch = patch_stac92hd73xx },
	{ .id = 0x111d76c1, .name = "92HD89C2", .patch = patch_stac92hd73xx },
	{ .id = 0x111d76c2, .name = "92HD89C1", .patch = patch_stac92hd73xx },
	{ .id = 0x111d76c3, .name = "92HD89B3", .patch = patch_stac92hd73xx },
	{ .id = 0x111d76c4, .name = "92HD89B2", .patch = patch_stac92hd73xx },
	{ .id = 0x111d76c5, .name = "92HD89B1", .patch = patch_stac92hd73xx },
	{ .id = 0x111d76c6, .name = "92HD89E3", .patch = patch_stac92hd73xx },
	{ .id = 0x111d76c7, .name = "92HD89E2", .patch = patch_stac92hd73xx },
	{ .id = 0x111d76c8, .name = "92HD89E1", .patch = patch_stac92hd73xx },
	{ .id = 0x111d76c9, .name = "92HD89D3", .patch = patch_stac92hd73xx },
	{ .id = 0x111d76ca, .name = "92HD89D2", .patch = patch_stac92hd73xx },
	{ .id = 0x111d76cb, .name = "92HD89D1", .patch = patch_stac92hd73xx },
	{ .id = 0x111d76cc, .name = "92HD89F3", .patch = patch_stac92hd73xx },
	{ .id = 0x111d76cd, .name = "92HD89F2", .patch = patch_stac92hd73xx },
	{ .id = 0x111d76ce, .name = "92HD89F1", .patch = patch_stac92hd73xx },
	{ .id = 0x111d76df, .name = "92HD93BXX", .patch = patch_stac92hd83xxx},
	{ .id = 0x111d76e0, .name = "92HD91BXX", .patch = patch_stac92hd83xxx},
	{ .id = 0x111d76e3, .name = "92HD98BXX", .patch = patch_stac92hd83xxx},
	{ .id = 0x111d76e5, .name = "92HD99BXX", .patch = patch_stac92hd83xxx},
	{ .id = 0x111d76e7, .name = "92HD90BXX", .patch = patch_stac92hd83xxx},
	{ .id = 0x111d76e8, .name = "92HD66B1X5", .patch = patch_stac92hd83xxx},
	{ .id = 0x111d76e9, .name = "92HD66B2X5", .patch = patch_stac92hd83xxx},
	{ .id = 0x111d76ea, .name = "92HD66B3X5", .patch = patch_stac92hd83xxx},
	{ .id = 0x111d76eb, .name = "92HD66C1X5", .patch = patch_stac92hd83xxx},
	{ .id = 0x111d76ec, .name = "92HD66C2X5", .patch = patch_stac92hd83xxx},
	{ .id = 0x111d76ed, .name = "92HD66C3X5", .patch = patch_stac92hd83xxx},
	{ .id = 0x111d76ee, .name = "92HD66B1X3", .patch = patch_stac92hd83xxx},
	{ .id = 0x111d76ef, .name = "92HD66B2X3", .patch = patch_stac92hd83xxx},
	{ .id = 0x111d76f0, .name = "92HD66B3X3", .patch = patch_stac92hd83xxx},
	{ .id = 0x111d76f1, .name = "92HD66C1X3", .patch = patch_stac92hd83xxx},
	{ .id = 0x111d76f2, .name = "92HD66C2X3", .patch = patch_stac92hd83xxx},
	{ .id = 0x111d76f3, .name = "92HD66C3/65", .patch = patch_stac92hd83xxx},
	{} /* terminator */
};

MODULE_ALIAS("snd-hda-codec-id:8384*");
MODULE_ALIAS("snd-hda-codec-id:111d*");

MODULE_LICENSE("GPL");
MODULE_DESCRIPTION("IDT/Sigmatel HD-audio codec");

static struct hda_codec_preset_list sigmatel_list = {
	.preset = snd_hda_preset_sigmatel,
	.owner = THIS_MODULE,
};

static int __init patch_sigmatel_init(void)
{
	return snd_hda_add_codec_preset(&sigmatel_list);
}

static void __exit patch_sigmatel_exit(void)
{
	snd_hda_delete_codec_preset(&sigmatel_list);
}

module_init(patch_sigmatel_init)
module_exit(patch_sigmatel_exit)<|MERGE_RESOLUTION|>--- conflicted
+++ resolved
@@ -4376,14 +4376,11 @@
 			stac_toggle_power_map(codec, nid, 0);
 			continue;
 		}
-<<<<<<< HEAD
-=======
 		if (def_conf == AC_JACK_PORT_FIXED) {
 			/* no need for jack detection for fixed pins */
 			stac_toggle_power_map(codec, nid, 1);
 			continue;
 		}
->>>>>>> bd0a521e
 		/* power on when no jack detection is available */
 		/* or when the VREF is used for controlling LED */
 		if (!spec->hp_detect ||
