/*
 *
 *  patch_hdmi.c - routines for HDMI/DisplayPort codecs
 *
 *  Copyright(c) 2008-2010 Intel Corporation. All rights reserved.
 *  Copyright (c) 2006 ATI Technologies Inc.
 *  Copyright (c) 2008 NVIDIA Corp.  All rights reserved.
 *  Copyright (c) 2008 Wei Ni <wni@nvidia.com>
 *
 *  Authors:
 *			Wu Fengguang <wfg@linux.intel.com>
 *
 *  Maintained by:
 *			Wu Fengguang <wfg@linux.intel.com>
 *
 *  This program is free software; you can redistribute it and/or modify it
 *  under the terms of the GNU General Public License as published by the Free
 *  Software Foundation; either version 2 of the License, or (at your option)
 *  any later version.
 *
 *  This program is distributed in the hope that it will be useful, but
 *  WITHOUT ANY WARRANTY; without even the implied warranty of MERCHANTABILITY
 *  or FITNESS FOR A PARTICULAR PURPOSE.  See the GNU General Public License
 *  for more details.
 *
 *  You should have received a copy of the GNU General Public License
 *  along with this program; if not, write to the Free Software Foundation,
 *  Inc., 59 Temple Place - Suite 330, Boston, MA  02111-1307, USA.
 */

#include <linux/init.h>
#include <linux/delay.h>
#include <linux/slab.h>
#include <sound/core.h>
#include "hda_codec.h"
#include "hda_local.h"

/*
 * The HDMI/DisplayPort configuration can be highly dynamic. A graphics device
 * could support two independent pipes, each of them can be connected to one or
 * more ports (DVI, HDMI or DisplayPort).
 *
 * The HDA correspondence of pipes/ports are converter/pin nodes.
 */
#define MAX_HDMI_CVTS	3
#define MAX_HDMI_PINS	3

struct hdmi_spec {
	int num_cvts;
	int num_pins;
	hda_nid_t cvt[MAX_HDMI_CVTS+1];  /* audio sources */
	hda_nid_t pin[MAX_HDMI_PINS+1];  /* audio sinks */

	/*
	 * source connection for each pin
	 */
	hda_nid_t pin_cvt[MAX_HDMI_PINS+1];

	/*
	 * HDMI sink attached to each pin
	 */
	struct hdmi_eld sink_eld[MAX_HDMI_PINS];

	/*
	 * export one pcm per pipe
	 */
	struct hda_pcm	pcm_rec[MAX_HDMI_CVTS];
	struct hda_pcm_stream codec_pcm_pars[MAX_HDMI_CVTS];

	/*
	 * ati/nvhdmi specific
	 */
	struct hda_multi_out multiout;
	struct hda_pcm_stream *pcm_playback;

	/* misc flags */
	/* PD bit indicates only the update, not the current state */
	unsigned int old_pin_detect:1;
};


struct hdmi_audio_infoframe {
	u8 type; /* 0x84 */
	u8 ver;  /* 0x01 */
	u8 len;  /* 0x0a */

	u8 checksum;

	u8 CC02_CT47;	/* CC in bits 0:2, CT in 4:7 */
	u8 SS01_SF24;
	u8 CXT04;
	u8 CA;
	u8 LFEPBL01_LSV36_DM_INH7;
};

struct dp_audio_infoframe {
	u8 type; /* 0x84 */
	u8 len;  /* 0x1b */
	u8 ver;  /* 0x11 << 2 */

	u8 CC02_CT47;	/* match with HDMI infoframe from this on */
	u8 SS01_SF24;
	u8 CXT04;
	u8 CA;
	u8 LFEPBL01_LSV36_DM_INH7;
};

/*
 * CEA speaker placement:
 *
 *        FLH       FCH        FRH
 *  FLW    FL  FLC   FC   FRC   FR   FRW
 *
 *                                  LFE
 *                     TC
 *
 *          RL  RLC   RC   RRC   RR
 *
 * The Left/Right Surround channel _notions_ LS/RS in SMPTE 320M corresponds to
 * CEA RL/RR; The SMPTE channel _assignment_ C/LFE is swapped to CEA LFE/FC.
 */
enum cea_speaker_placement {
	FL  = (1 <<  0),	/* Front Left           */
	FC  = (1 <<  1),	/* Front Center         */
	FR  = (1 <<  2),	/* Front Right          */
	FLC = (1 <<  3),	/* Front Left Center    */
	FRC = (1 <<  4),	/* Front Right Center   */
	RL  = (1 <<  5),	/* Rear Left            */
	RC  = (1 <<  6),	/* Rear Center          */
	RR  = (1 <<  7),	/* Rear Right           */
	RLC = (1 <<  8),	/* Rear Left Center     */
	RRC = (1 <<  9),	/* Rear Right Center    */
	LFE = (1 << 10),	/* Low Frequency Effect */
	FLW = (1 << 11),	/* Front Left Wide      */
	FRW = (1 << 12),	/* Front Right Wide     */
	FLH = (1 << 13),	/* Front Left High      */
	FCH = (1 << 14),	/* Front Center High    */
	FRH = (1 << 15),	/* Front Right High     */
	TC  = (1 << 16),	/* Top Center           */
};

/*
 * ELD SA bits in the CEA Speaker Allocation data block
 */
static int eld_speaker_allocation_bits[] = {
	[0] = FL | FR,
	[1] = LFE,
	[2] = FC,
	[3] = RL | RR,
	[4] = RC,
	[5] = FLC | FRC,
	[6] = RLC | RRC,
	/* the following are not defined in ELD yet */
	[7] = FLW | FRW,
	[8] = FLH | FRH,
	[9] = TC,
	[10] = FCH,
};

struct cea_channel_speaker_allocation {
	int ca_index;
	int speakers[8];

	/* derived values, just for convenience */
	int channels;
	int spk_mask;
};

/*
 * ALSA sequence is:
 *
 *       surround40   surround41   surround50   surround51   surround71
 * ch0   front left   =            =            =            =
 * ch1   front right  =            =            =            =
 * ch2   rear left    =            =            =            =
 * ch3   rear right   =            =            =            =
 * ch4                LFE          center       center       center
 * ch5                                          LFE          LFE
 * ch6                                                       side left
 * ch7                                                       side right
 *
 * surround71 = {FL, FR, RLC, RRC, FC, LFE, RL, RR}
 */
static int hdmi_channel_mapping[0x32][8] = {
	/* stereo */
	[0x00] = { 0x00, 0x11, 0xf2, 0xf3, 0xf4, 0xf5, 0xf6, 0xf7 },
	/* 2.1 */
	[0x01] = { 0x00, 0x11, 0x22, 0xf3, 0xf4, 0xf5, 0xf6, 0xf7 },
	/* Dolby Surround */
	[0x02] = { 0x00, 0x11, 0x23, 0xf2, 0xf4, 0xf5, 0xf6, 0xf7 },
	/* surround40 */
	[0x08] = { 0x00, 0x11, 0x24, 0x35, 0xf3, 0xf2, 0xf6, 0xf7 },
	/* 4ch */
	[0x03] = { 0x00, 0x11, 0x23, 0x32, 0x44, 0xf5, 0xf6, 0xf7 },
	/* surround41 */
	[0x09] = { 0x00, 0x11, 0x24, 0x35, 0x42, 0xf3, 0xf6, 0xf7 },
	/* surround50 */
	[0x0a] = { 0x00, 0x11, 0x24, 0x35, 0x43, 0xf2, 0xf6, 0xf7 },
	/* surround51 */
	[0x0b] = { 0x00, 0x11, 0x24, 0x35, 0x43, 0x52, 0xf6, 0xf7 },
	/* 7.1 */
	[0x13] = { 0x00, 0x11, 0x26, 0x37, 0x43, 0x52, 0x64, 0x75 },
};

/*
 * This is an ordered list!
 *
 * The preceding ones have better chances to be selected by
 * hdmi_channel_allocation().
 */
static struct cea_channel_speaker_allocation channel_allocations[] = {
/*			  channel:   7     6    5    4    3     2    1    0  */
{ .ca_index = 0x00,  .speakers = {   0,    0,   0,   0,   0,    0,  FR,  FL } },
				 /* 2.1 */
{ .ca_index = 0x01,  .speakers = {   0,    0,   0,   0,   0,  LFE,  FR,  FL } },
				 /* Dolby Surround */
{ .ca_index = 0x02,  .speakers = {   0,    0,   0,   0,  FC,    0,  FR,  FL } },
				 /* surround40 */
{ .ca_index = 0x08,  .speakers = {   0,    0,  RR,  RL,   0,    0,  FR,  FL } },
				 /* surround41 */
{ .ca_index = 0x09,  .speakers = {   0,    0,  RR,  RL,   0,  LFE,  FR,  FL } },
				 /* surround50 */
{ .ca_index = 0x0a,  .speakers = {   0,    0,  RR,  RL,  FC,    0,  FR,  FL } },
				 /* surround51 */
{ .ca_index = 0x0b,  .speakers = {   0,    0,  RR,  RL,  FC,  LFE,  FR,  FL } },
				 /* 6.1 */
{ .ca_index = 0x0f,  .speakers = {   0,   RC,  RR,  RL,  FC,  LFE,  FR,  FL } },
				 /* surround71 */
{ .ca_index = 0x13,  .speakers = { RRC,  RLC,  RR,  RL,  FC,  LFE,  FR,  FL } },

{ .ca_index = 0x03,  .speakers = {   0,    0,   0,   0,  FC,  LFE,  FR,  FL } },
{ .ca_index = 0x04,  .speakers = {   0,    0,   0,  RC,   0,    0,  FR,  FL } },
{ .ca_index = 0x05,  .speakers = {   0,    0,   0,  RC,   0,  LFE,  FR,  FL } },
{ .ca_index = 0x06,  .speakers = {   0,    0,   0,  RC,  FC,    0,  FR,  FL } },
{ .ca_index = 0x07,  .speakers = {   0,    0,   0,  RC,  FC,  LFE,  FR,  FL } },
{ .ca_index = 0x0c,  .speakers = {   0,   RC,  RR,  RL,   0,    0,  FR,  FL } },
{ .ca_index = 0x0d,  .speakers = {   0,   RC,  RR,  RL,   0,  LFE,  FR,  FL } },
{ .ca_index = 0x0e,  .speakers = {   0,   RC,  RR,  RL,  FC,    0,  FR,  FL } },
{ .ca_index = 0x10,  .speakers = { RRC,  RLC,  RR,  RL,   0,    0,  FR,  FL } },
{ .ca_index = 0x11,  .speakers = { RRC,  RLC,  RR,  RL,   0,  LFE,  FR,  FL } },
{ .ca_index = 0x12,  .speakers = { RRC,  RLC,  RR,  RL,  FC,    0,  FR,  FL } },
{ .ca_index = 0x14,  .speakers = { FRC,  FLC,   0,   0,   0,    0,  FR,  FL } },
{ .ca_index = 0x15,  .speakers = { FRC,  FLC,   0,   0,   0,  LFE,  FR,  FL } },
{ .ca_index = 0x16,  .speakers = { FRC,  FLC,   0,   0,  FC,    0,  FR,  FL } },
{ .ca_index = 0x17,  .speakers = { FRC,  FLC,   0,   0,  FC,  LFE,  FR,  FL } },
{ .ca_index = 0x18,  .speakers = { FRC,  FLC,   0,  RC,   0,    0,  FR,  FL } },
{ .ca_index = 0x19,  .speakers = { FRC,  FLC,   0,  RC,   0,  LFE,  FR,  FL } },
{ .ca_index = 0x1a,  .speakers = { FRC,  FLC,   0,  RC,  FC,    0,  FR,  FL } },
{ .ca_index = 0x1b,  .speakers = { FRC,  FLC,   0,  RC,  FC,  LFE,  FR,  FL } },
{ .ca_index = 0x1c,  .speakers = { FRC,  FLC,  RR,  RL,   0,    0,  FR,  FL } },
{ .ca_index = 0x1d,  .speakers = { FRC,  FLC,  RR,  RL,   0,  LFE,  FR,  FL } },
{ .ca_index = 0x1e,  .speakers = { FRC,  FLC,  RR,  RL,  FC,    0,  FR,  FL } },
{ .ca_index = 0x1f,  .speakers = { FRC,  FLC,  RR,  RL,  FC,  LFE,  FR,  FL } },
{ .ca_index = 0x20,  .speakers = {   0,  FCH,  RR,  RL,  FC,    0,  FR,  FL } },
{ .ca_index = 0x21,  .speakers = {   0,  FCH,  RR,  RL,  FC,  LFE,  FR,  FL } },
{ .ca_index = 0x22,  .speakers = {  TC,    0,  RR,  RL,  FC,    0,  FR,  FL } },
{ .ca_index = 0x23,  .speakers = {  TC,    0,  RR,  RL,  FC,  LFE,  FR,  FL } },
{ .ca_index = 0x24,  .speakers = { FRH,  FLH,  RR,  RL,   0,    0,  FR,  FL } },
{ .ca_index = 0x25,  .speakers = { FRH,  FLH,  RR,  RL,   0,  LFE,  FR,  FL } },
{ .ca_index = 0x26,  .speakers = { FRW,  FLW,  RR,  RL,   0,    0,  FR,  FL } },
{ .ca_index = 0x27,  .speakers = { FRW,  FLW,  RR,  RL,   0,  LFE,  FR,  FL } },
{ .ca_index = 0x28,  .speakers = {  TC,   RC,  RR,  RL,  FC,    0,  FR,  FL } },
{ .ca_index = 0x29,  .speakers = {  TC,   RC,  RR,  RL,  FC,  LFE,  FR,  FL } },
{ .ca_index = 0x2a,  .speakers = { FCH,   RC,  RR,  RL,  FC,    0,  FR,  FL } },
{ .ca_index = 0x2b,  .speakers = { FCH,   RC,  RR,  RL,  FC,  LFE,  FR,  FL } },
{ .ca_index = 0x2c,  .speakers = {  TC,  FCH,  RR,  RL,  FC,    0,  FR,  FL } },
{ .ca_index = 0x2d,  .speakers = {  TC,  FCH,  RR,  RL,  FC,  LFE,  FR,  FL } },
{ .ca_index = 0x2e,  .speakers = { FRH,  FLH,  RR,  RL,  FC,    0,  FR,  FL } },
{ .ca_index = 0x2f,  .speakers = { FRH,  FLH,  RR,  RL,  FC,  LFE,  FR,  FL } },
{ .ca_index = 0x30,  .speakers = { FRW,  FLW,  RR,  RL,  FC,    0,  FR,  FL } },
{ .ca_index = 0x31,  .speakers = { FRW,  FLW,  RR,  RL,  FC,  LFE,  FR,  FL } },
};


/*
 * HDMI routines
 */

static int hda_node_index(hda_nid_t *nids, hda_nid_t nid)
{
	int i;

	for (i = 0; nids[i]; i++)
		if (nids[i] == nid)
			return i;

	snd_printk(KERN_WARNING "HDMI: nid %d not registered\n", nid);
	return -EINVAL;
}

static void hdmi_get_show_eld(struct hda_codec *codec, hda_nid_t pin_nid,
			      struct hdmi_eld *eld)
{
	if (!snd_hdmi_get_eld(eld, codec, pin_nid))
		snd_hdmi_show_eld(eld);
}

#ifdef BE_PARANOID
static void hdmi_get_dip_index(struct hda_codec *codec, hda_nid_t pin_nid,
				int *packet_index, int *byte_index)
{
	int val;

	val = snd_hda_codec_read(codec, pin_nid, 0,
				 AC_VERB_GET_HDMI_DIP_INDEX, 0);

	*packet_index = val >> 5;
	*byte_index = val & 0x1f;
}
#endif

static void hdmi_set_dip_index(struct hda_codec *codec, hda_nid_t pin_nid,
				int packet_index, int byte_index)
{
	int val;

	val = (packet_index << 5) | (byte_index & 0x1f);

	snd_hda_codec_write(codec, pin_nid, 0, AC_VERB_SET_HDMI_DIP_INDEX, val);
}

static void hdmi_write_dip_byte(struct hda_codec *codec, hda_nid_t pin_nid,
				unsigned char val)
{
	snd_hda_codec_write(codec, pin_nid, 0, AC_VERB_SET_HDMI_DIP_DATA, val);
}

static void hdmi_enable_output(struct hda_codec *codec, hda_nid_t pin_nid)
{
	/* Unmute */
	if (get_wcaps(codec, pin_nid) & AC_WCAP_OUT_AMP)
		snd_hda_codec_write(codec, pin_nid, 0,
				AC_VERB_SET_AMP_GAIN_MUTE, AMP_OUT_UNMUTE);
	/* Enable pin out */
	snd_hda_codec_write(codec, pin_nid, 0,
			    AC_VERB_SET_PIN_WIDGET_CONTROL, PIN_OUT);
}

static int hdmi_get_channel_count(struct hda_codec *codec, hda_nid_t nid)
{
	return 1 + snd_hda_codec_read(codec, nid, 0,
					AC_VERB_GET_CVT_CHAN_COUNT, 0);
}

static void hdmi_set_channel_count(struct hda_codec *codec,
				   hda_nid_t nid, int chs)
{
	if (chs != hdmi_get_channel_count(codec, nid))
		snd_hda_codec_write(codec, nid, 0,
				    AC_VERB_SET_CVT_CHAN_COUNT, chs - 1);
}


/*
 * Channel mapping routines
 */

/*
 * Compute derived values in channel_allocations[].
 */
static void init_channel_allocations(void)
{
	int i, j;
	struct cea_channel_speaker_allocation *p;

	for (i = 0; i < ARRAY_SIZE(channel_allocations); i++) {
		p = channel_allocations + i;
		p->channels = 0;
		p->spk_mask = 0;
		for (j = 0; j < ARRAY_SIZE(p->speakers); j++)
			if (p->speakers[j]) {
				p->channels++;
				p->spk_mask |= p->speakers[j];
			}
	}
}

/*
 * The transformation takes two steps:
 *
 *	eld->spk_alloc => (eld_speaker_allocation_bits[]) => spk_mask
 *	      spk_mask => (channel_allocations[])         => ai->CA
 *
 * TODO: it could select the wrong CA from multiple candidates.
*/
static int hdmi_channel_allocation(struct hda_codec *codec, hda_nid_t nid,
				   int channels)
{
	struct hdmi_spec *spec = codec->spec;
	struct hdmi_eld *eld;
	int i;
	int ca = 0;
	int spk_mask = 0;
	char buf[SND_PRINT_CHANNEL_ALLOCATION_ADVISED_BUFSIZE];

	/*
	 * CA defaults to 0 for basic stereo audio
	 */
	if (channels <= 2)
		return 0;

	i = hda_node_index(spec->pin_cvt, nid);
	if (i < 0)
		return 0;
	eld = &spec->sink_eld[i];

	/*
	 * HDMI sink's ELD info cannot always be retrieved for now, e.g.
	 * in console or for audio devices. Assume the highest speakers
	 * configuration, to _not_ prohibit multi-channel audio playback.
	 */
	if (!eld->spk_alloc)
		eld->spk_alloc = 0xffff;

	/*
	 * expand ELD's speaker allocation mask
	 *
	 * ELD tells the speaker mask in a compact(paired) form,
	 * expand ELD's notions to match the ones used by Audio InfoFrame.
	 */
	for (i = 0; i < ARRAY_SIZE(eld_speaker_allocation_bits); i++) {
		if (eld->spk_alloc & (1 << i))
			spk_mask |= eld_speaker_allocation_bits[i];
	}

	/* search for the first working match in the CA table */
	for (i = 0; i < ARRAY_SIZE(channel_allocations); i++) {
		if (channels == channel_allocations[i].channels &&
		    (spk_mask & channel_allocations[i].spk_mask) ==
				channel_allocations[i].spk_mask) {
			ca = channel_allocations[i].ca_index;
			break;
		}
	}

	snd_print_channel_allocation(eld->spk_alloc, buf, sizeof(buf));
	snd_printdd("HDMI: select CA 0x%x for %d-channel allocation: %s\n",
		    ca, channels, buf);

	return ca;
}

static void hdmi_debug_channel_mapping(struct hda_codec *codec,
				       hda_nid_t pin_nid)
{
#ifdef CONFIG_SND_DEBUG_VERBOSE
	int i;
	int slot;

	for (i = 0; i < 8; i++) {
		slot = snd_hda_codec_read(codec, pin_nid, 0,
						AC_VERB_GET_HDMI_CHAN_SLOT, i);
		printk(KERN_DEBUG "HDMI: ASP channel %d => slot %d\n",
						slot >> 4, slot & 0xf);
	}
#endif
}


static void hdmi_setup_channel_mapping(struct hda_codec *codec,
				       hda_nid_t pin_nid,
				       int ca)
{
	int i;
	int err;

	if (hdmi_channel_mapping[ca][1] == 0) {
		for (i = 0; i < channel_allocations[ca].channels; i++)
			hdmi_channel_mapping[ca][i] = i | (i << 4);
		for (; i < 8; i++)
			hdmi_channel_mapping[ca][i] = 0xf | (i << 4);
	}

	for (i = 0; i < 8; i++) {
		err = snd_hda_codec_write(codec, pin_nid, 0,
					  AC_VERB_SET_HDMI_CHAN_SLOT,
					  hdmi_channel_mapping[ca][i]);
		if (err) {
			snd_printdd(KERN_NOTICE
				    "HDMI: channel mapping failed\n");
			break;
		}
	}

	hdmi_debug_channel_mapping(codec, pin_nid);
}


/*
 * Audio InfoFrame routines
 */

/*
 * Enable Audio InfoFrame Transmission
 */
static void hdmi_start_infoframe_trans(struct hda_codec *codec,
				       hda_nid_t pin_nid)
{
	hdmi_set_dip_index(codec, pin_nid, 0x0, 0x0);
	snd_hda_codec_write(codec, pin_nid, 0, AC_VERB_SET_HDMI_DIP_XMIT,
						AC_DIPXMIT_BEST);
}

/*
 * Disable Audio InfoFrame Transmission
 */
static void hdmi_stop_infoframe_trans(struct hda_codec *codec,
				      hda_nid_t pin_nid)
{
	hdmi_set_dip_index(codec, pin_nid, 0x0, 0x0);
	snd_hda_codec_write(codec, pin_nid, 0, AC_VERB_SET_HDMI_DIP_XMIT,
						AC_DIPXMIT_DISABLE);
}

static void hdmi_debug_dip_size(struct hda_codec *codec, hda_nid_t pin_nid)
{
#ifdef CONFIG_SND_DEBUG_VERBOSE
	int i;
	int size;

	size = snd_hdmi_get_eld_size(codec, pin_nid);
	printk(KERN_DEBUG "HDMI: ELD buf size is %d\n", size);

	for (i = 0; i < 8; i++) {
		size = snd_hda_codec_read(codec, pin_nid, 0,
						AC_VERB_GET_HDMI_DIP_SIZE, i);
		printk(KERN_DEBUG "HDMI: DIP GP[%d] buf size is %d\n", i, size);
	}
#endif
}

static void hdmi_clear_dip_buffers(struct hda_codec *codec, hda_nid_t pin_nid)
{
#ifdef BE_PARANOID
	int i, j;
	int size;
	int pi, bi;
	for (i = 0; i < 8; i++) {
		size = snd_hda_codec_read(codec, pin_nid, 0,
						AC_VERB_GET_HDMI_DIP_SIZE, i);
		if (size == 0)
			continue;

		hdmi_set_dip_index(codec, pin_nid, i, 0x0);
		for (j = 1; j < 1000; j++) {
			hdmi_write_dip_byte(codec, pin_nid, 0x0);
			hdmi_get_dip_index(codec, pin_nid, &pi, &bi);
			if (pi != i)
				snd_printd(KERN_INFO "dip index %d: %d != %d\n",
						bi, pi, i);
			if (bi == 0) /* byte index wrapped around */
				break;
		}
		snd_printd(KERN_INFO
			"HDMI: DIP GP[%d] buf reported size=%d, written=%d\n",
			i, size, j);
	}
#endif
}

static void hdmi_checksum_audio_infoframe(struct hdmi_audio_infoframe *hdmi_ai)
{
	u8 *bytes = (u8 *)hdmi_ai;
	u8 sum = 0;
	int i;

	hdmi_ai->checksum = 0;

	for (i = 0; i < sizeof(*hdmi_ai); i++)
		sum += bytes[i];

	hdmi_ai->checksum = -sum;
}

static void hdmi_fill_audio_infoframe(struct hda_codec *codec,
				      hda_nid_t pin_nid,
				      u8 *dip, int size)
{
	int i;

	hdmi_debug_dip_size(codec, pin_nid);
	hdmi_clear_dip_buffers(codec, pin_nid); /* be paranoid */

	hdmi_set_dip_index(codec, pin_nid, 0x0, 0x0);
	for (i = 0; i < size; i++)
		hdmi_write_dip_byte(codec, pin_nid, dip[i]);
}

static bool hdmi_infoframe_uptodate(struct hda_codec *codec, hda_nid_t pin_nid,
				    u8 *dip, int size)
{
	u8 val;
	int i;

	if (snd_hda_codec_read(codec, pin_nid, 0, AC_VERB_GET_HDMI_DIP_XMIT, 0)
							    != AC_DIPXMIT_BEST)
		return false;

	hdmi_set_dip_index(codec, pin_nid, 0x0, 0x0);
	for (i = 0; i < size; i++) {
		val = snd_hda_codec_read(codec, pin_nid, 0,
					 AC_VERB_GET_HDMI_DIP_DATA, 0);
		if (val != dip[i])
			return false;
	}

	return true;
}

static void hdmi_setup_audio_infoframe(struct hda_codec *codec, hda_nid_t nid,
					struct snd_pcm_substream *substream)
{
	struct hdmi_spec *spec = codec->spec;
	hda_nid_t pin_nid;
	int channels = substream->runtime->channels;
	int ca;
	int i;
	u8 ai[max(sizeof(struct hdmi_audio_infoframe),
		  sizeof(struct dp_audio_infoframe))];

	ca = hdmi_channel_allocation(codec, nid, channels);

	for (i = 0; i < spec->num_pins; i++) {
		if (spec->pin_cvt[i] != nid)
			continue;
		if (!spec->sink_eld[i].monitor_present)
			continue;

		pin_nid = spec->pin[i];

		memset(ai, 0, sizeof(ai));
		if (spec->sink_eld[i].conn_type == 0) { /* HDMI */
			struct hdmi_audio_infoframe *hdmi_ai;

			hdmi_ai = (struct hdmi_audio_infoframe *)ai;
			hdmi_ai->type		= 0x84;
			hdmi_ai->ver		= 0x01;
			hdmi_ai->len		= 0x0a;
			hdmi_ai->CC02_CT47	= channels - 1;
			hdmi_checksum_audio_infoframe(hdmi_ai);
		} else if (spec->sink_eld[i].conn_type == 1) { /* DisplayPort */
			struct dp_audio_infoframe *dp_ai;

			dp_ai = (struct dp_audio_infoframe *)ai;
			dp_ai->type		= 0x84;
			dp_ai->len		= 0x1b;
			dp_ai->ver		= 0x11 << 2;
			dp_ai->CC02_CT47	= channels - 1;
		} else {
			snd_printd("HDMI: unknown connection type at pin %d\n",
				   pin_nid);
			continue;
		}

		/*
		 * sizeof(ai) is used instead of sizeof(*hdmi_ai) or
		 * sizeof(*dp_ai) to avoid partial match/update problems when
		 * the user switches between HDMI/DP monitors.
		 */
		if (!hdmi_infoframe_uptodate(codec, pin_nid, ai, sizeof(ai))) {
			snd_printdd("hdmi_setup_audio_infoframe: "
				    "cvt=%d pin=%d channels=%d\n",
				    nid, pin_nid,
				    channels);
			hdmi_setup_channel_mapping(codec, pin_nid, ca);
			hdmi_stop_infoframe_trans(codec, pin_nid);
			hdmi_fill_audio_infoframe(codec, pin_nid,
						  ai, sizeof(ai));
			hdmi_start_infoframe_trans(codec, pin_nid);
		}
	}
}


/*
 * Unsolicited events
 */

static void hdmi_present_sense(struct hda_codec *codec, hda_nid_t pin_nid,
			       struct hdmi_eld *eld);

static void hdmi_intrinsic_event(struct hda_codec *codec, unsigned int res)
{
	struct hdmi_spec *spec = codec->spec;
	int tag = res >> AC_UNSOL_RES_TAG_SHIFT;
	int pind = !!(res & AC_UNSOL_RES_PD);
	int eldv = !!(res & AC_UNSOL_RES_ELDV);
	int index;

	printk(KERN_INFO
		"HDMI hot plug event: Pin=%d Presence_Detect=%d ELD_Valid=%d\n",
		tag, pind, eldv);

	index = hda_node_index(spec->pin, tag);
	if (index < 0)
		return;

	if (spec->old_pin_detect) {
		if (pind)
			hdmi_present_sense(codec, tag, &spec->sink_eld[index]);
		pind = spec->sink_eld[index].monitor_present;
	}

	spec->sink_eld[index].monitor_present = pind;
	spec->sink_eld[index].eld_valid = eldv;

	if (pind && eldv) {
		hdmi_get_show_eld(codec, spec->pin[index],
				  &spec->sink_eld[index]);
		/* TODO: do real things about ELD */
	}
}

static void hdmi_non_intrinsic_event(struct hda_codec *codec, unsigned int res)
{
	int tag = res >> AC_UNSOL_RES_TAG_SHIFT;
	int subtag = (res & AC_UNSOL_RES_SUBTAG) >> AC_UNSOL_RES_SUBTAG_SHIFT;
	int cp_state = !!(res & AC_UNSOL_RES_CP_STATE);
	int cp_ready = !!(res & AC_UNSOL_RES_CP_READY);

	printk(KERN_INFO
		"HDMI CP event: PIN=%d SUBTAG=0x%x CP_STATE=%d CP_READY=%d\n",
		tag,
		subtag,
		cp_state,
		cp_ready);

	/* TODO */
	if (cp_state)
		;
	if (cp_ready)
		;
}


static void hdmi_unsol_event(struct hda_codec *codec, unsigned int res)
{
	struct hdmi_spec *spec = codec->spec;
	int tag = res >> AC_UNSOL_RES_TAG_SHIFT;
	int subtag = (res & AC_UNSOL_RES_SUBTAG) >> AC_UNSOL_RES_SUBTAG_SHIFT;

	if (hda_node_index(spec->pin, tag) < 0) {
		snd_printd(KERN_INFO "Unexpected HDMI event tag 0x%x\n", tag);
		return;
	}

	if (subtag == 0)
		hdmi_intrinsic_event(codec, res);
	else
		hdmi_non_intrinsic_event(codec, res);
}

/*
 * Callbacks
 */

/* HBR should be Non-PCM, 8 channels */
#define is_hbr_format(format) \
	((format & AC_FMT_TYPE_NON_PCM) && (format & AC_FMT_CHAN_MASK) == 7)

static int hdmi_setup_stream(struct hda_codec *codec, hda_nid_t nid,
			      u32 stream_tag, int format)
{
	struct hdmi_spec *spec = codec->spec;
	int pinctl;
	int new_pinctl = 0;
	int i;
<<<<<<< HEAD

	for (i = 0; i < spec->num_pins; i++) {
		if (spec->pin_cvt[i] != nid)
			continue;
		if (!(snd_hda_query_pin_caps(codec, spec->pin[i]) & AC_PINCAP_HBR))
			continue;

		pinctl = snd_hda_codec_read(codec, spec->pin[i], 0,
					    AC_VERB_GET_PIN_WIDGET_CONTROL, 0);

		new_pinctl = pinctl & ~AC_PINCTL_EPT;
		if (is_hbr_format(format))
			new_pinctl |= AC_PINCTL_EPT_HBR;
		else
			new_pinctl |= AC_PINCTL_EPT_NATIVE;

		snd_printdd("hdmi_setup_stream: "
			    "NID=0x%x, %spinctl=0x%x\n",
			    spec->pin[i],
			    pinctl == new_pinctl ? "" : "new-",
			    new_pinctl);

		if (pinctl != new_pinctl)
			snd_hda_codec_write(codec, spec->pin[i], 0,
					    AC_VERB_SET_PIN_WIDGET_CONTROL,
					    new_pinctl);
	}

	if (is_hbr_format(format) && !new_pinctl) {
		snd_printdd("hdmi_setup_stream: HBR is not supported\n");
		return -EINVAL;
	}

	snd_hda_codec_setup_stream(codec, nid, stream_tag, 0, format);
	return 0;
}

/*
 * HDA PCM callbacks
 */
static int hdmi_pcm_open(struct hda_pcm_stream *hinfo,
			 struct hda_codec *codec,
			 struct snd_pcm_substream *substream)
{
	struct hdmi_spec *spec = codec->spec;
	struct hdmi_eld *eld;
	struct hda_pcm_stream *codec_pars;
	unsigned int idx;

	for (idx = 0; idx < spec->num_cvts; idx++)
		if (hinfo->nid == spec->cvt[idx])
			break;
	if (snd_BUG_ON(idx >= spec->num_cvts) ||
	    snd_BUG_ON(idx >= spec->num_pins))
		return -EINVAL;

	/* save the PCM info the codec provides */
	codec_pars = &spec->codec_pcm_pars[idx];
	if (!codec_pars->rates)
		*codec_pars = *hinfo;

	eld = &spec->sink_eld[idx];
	if (eld->sad_count > 0) {
		hdmi_eld_update_pcm_info(eld, hinfo, codec_pars);
		if (hinfo->channels_min > hinfo->channels_max ||
		    !hinfo->rates || !hinfo->formats)
			return -ENODEV;
	} else {
		/* fallback to the codec default */
		hinfo->channels_min = codec_pars->channels_min;
		hinfo->channels_max = codec_pars->channels_max;
		hinfo->rates = codec_pars->rates;
		hinfo->formats = codec_pars->formats;
		hinfo->maxbps = codec_pars->maxbps;
	}
=======

	for (i = 0; i < spec->num_pins; i++) {
		if (spec->pin_cvt[i] != nid)
			continue;
		if (!(snd_hda_query_pin_caps(codec, spec->pin[i]) & AC_PINCAP_HBR))
			continue;

		pinctl = snd_hda_codec_read(codec, spec->pin[i], 0,
					    AC_VERB_GET_PIN_WIDGET_CONTROL, 0);

		new_pinctl = pinctl & ~AC_PINCTL_EPT;
		if (is_hbr_format(format))
			new_pinctl |= AC_PINCTL_EPT_HBR;
		else
			new_pinctl |= AC_PINCTL_EPT_NATIVE;

		snd_printdd("hdmi_setup_stream: "
			    "NID=0x%x, %spinctl=0x%x\n",
			    spec->pin[i],
			    pinctl == new_pinctl ? "" : "new-",
			    new_pinctl);

		if (pinctl != new_pinctl)
			snd_hda_codec_write(codec, spec->pin[i], 0,
					    AC_VERB_SET_PIN_WIDGET_CONTROL,
					    new_pinctl);
	}

	if (is_hbr_format(format) && !new_pinctl) {
		snd_printdd("hdmi_setup_stream: HBR is not supported\n");
		return -EINVAL;
	}

	snd_hda_codec_setup_stream(codec, nid, stream_tag, 0, format);
>>>>>>> 45f53cc9
	return 0;
}

/*
 * HDA PCM callbacks
 */
static int hdmi_pcm_open(struct hda_pcm_stream *hinfo,
			 struct hda_codec *codec,
			 struct snd_pcm_substream *substream)
{
	struct hdmi_spec *spec = codec->spec;
	struct hdmi_eld *eld;
	struct hda_pcm_stream *codec_pars;
	unsigned int idx;

	for (idx = 0; idx < spec->num_cvts; idx++)
		if (hinfo->nid == spec->cvt[idx])
			break;
	if (snd_BUG_ON(idx >= spec->num_cvts) ||
	    snd_BUG_ON(idx >= spec->num_pins))
		return -EINVAL;

	/* save the PCM info the codec provides */
	codec_pars = &spec->codec_pcm_pars[idx];
	if (!codec_pars->rates)
		*codec_pars = *hinfo;

	eld = &spec->sink_eld[idx];
	if (eld->sad_count > 0) {
		hdmi_eld_update_pcm_info(eld, hinfo, codec_pars);
		if (hinfo->channels_min > hinfo->channels_max ||
		    !hinfo->rates || !hinfo->formats)
			return -ENODEV;
	} else {
		/* fallback to the codec default */
		hinfo->channels_min = codec_pars->channels_min;
		hinfo->channels_max = codec_pars->channels_max;
		hinfo->rates = codec_pars->rates;
		hinfo->formats = codec_pars->formats;
		hinfo->maxbps = codec_pars->maxbps;
	}
	return 0;
}

/*
 * HDA/HDMI auto parsing
 */
static int hdmi_read_pin_conn(struct hda_codec *codec, hda_nid_t pin_nid)
{
	struct hdmi_spec *spec = codec->spec;
	hda_nid_t conn_list[HDA_MAX_CONNECTIONS];
	int conn_len, curr;
	int index;

	if (!(get_wcaps(codec, pin_nid) & AC_WCAP_CONN_LIST)) {
		snd_printk(KERN_WARNING
			   "HDMI: pin %d wcaps %#x "
			   "does not support connection list\n",
			   pin_nid, get_wcaps(codec, pin_nid));
		return -EINVAL;
	}

	conn_len = snd_hda_get_connections(codec, pin_nid, conn_list,
					   HDA_MAX_CONNECTIONS);
	if (conn_len > 1)
		curr = snd_hda_codec_read(codec, pin_nid, 0,
					  AC_VERB_GET_CONNECT_SEL, 0);
	else
		curr = 0;

	index = hda_node_index(spec->pin, pin_nid);
	if (index < 0)
		return -EINVAL;

	spec->pin_cvt[index] = conn_list[curr];

	return 0;
}

static void hdmi_present_sense(struct hda_codec *codec, hda_nid_t pin_nid,
			       struct hdmi_eld *eld)
{
	int present = snd_hda_pin_sense(codec, pin_nid);

	eld->monitor_present	= !!(present & AC_PINSENSE_PRESENCE);
	eld->eld_valid		= !!(present & AC_PINSENSE_ELDV);

	if (present & AC_PINSENSE_ELDV)
		hdmi_get_show_eld(codec, pin_nid, eld);
}

static int hdmi_add_pin(struct hda_codec *codec, hda_nid_t pin_nid)
{
	struct hdmi_spec *spec = codec->spec;

	if (spec->num_pins >= MAX_HDMI_PINS) {
		snd_printk(KERN_WARNING
			   "HDMI: no space for pin %d\n", pin_nid);
		return -E2BIG;
	}

	hdmi_present_sense(codec, pin_nid, &spec->sink_eld[spec->num_pins]);

	spec->pin[spec->num_pins] = pin_nid;
	spec->num_pins++;

	/*
	 * It is assumed that converter nodes come first in the node list and
	 * hence have been registered and usable now.
	 */
	return hdmi_read_pin_conn(codec, pin_nid);
}

static int hdmi_add_cvt(struct hda_codec *codec, hda_nid_t nid)
{
	struct hdmi_spec *spec = codec->spec;

	if (spec->num_cvts >= MAX_HDMI_CVTS) {
		snd_printk(KERN_WARNING
			   "HDMI: no space for converter %d\n", nid);
		return -E2BIG;
	}

	spec->cvt[spec->num_cvts] = nid;
	spec->num_cvts++;

	return 0;
}

static int hdmi_parse_codec(struct hda_codec *codec)
{
	hda_nid_t nid;
	int i, nodes;

	nodes = snd_hda_get_sub_nodes(codec, codec->afg, &nid);
	if (!nid || nodes < 0) {
		snd_printk(KERN_WARNING "HDMI: failed to get afg sub nodes\n");
		return -EINVAL;
	}

	for (i = 0; i < nodes; i++, nid++) {
		unsigned int caps;
		unsigned int type;

		caps = snd_hda_param_read(codec, nid, AC_PAR_AUDIO_WIDGET_CAP);
		type = get_wcaps_type(caps);

		if (!(caps & AC_WCAP_DIGITAL))
			continue;

		switch (type) {
		case AC_WID_AUD_OUT:
			hdmi_add_cvt(codec, nid);
			break;
		case AC_WID_PIN:
			caps = snd_hda_param_read(codec, nid, AC_PAR_PIN_CAP);
			if (!(caps & (AC_PINCAP_HDMI | AC_PINCAP_DP)))
				continue;
			hdmi_add_pin(codec, nid);
			break;
		}
	}

	/*
	 * G45/IbexPeak don't support EPSS: the unsolicited pin hot plug event
	 * can be lost and presence sense verb will become inaccurate if the
	 * HDA link is powered off at hot plug or hw initialization time.
	 */
#ifdef CONFIG_SND_HDA_POWER_SAVE
	if (!(snd_hda_param_read(codec, codec->afg, AC_PAR_POWER_STATE) &
	      AC_PWRST_EPSS))
		codec->bus->power_keep_link_on = 1;
#endif

	return 0;
}

/*
 */
static char *generic_hdmi_pcm_names[MAX_HDMI_CVTS] = {
	"HDMI 0",
	"HDMI 1",
	"HDMI 2",
};

/*
 * HDMI callbacks
 */

static int generic_hdmi_playback_pcm_prepare(struct hda_pcm_stream *hinfo,
					   struct hda_codec *codec,
					   unsigned int stream_tag,
					   unsigned int format,
					   struct snd_pcm_substream *substream)
{
	hdmi_set_channel_count(codec, hinfo->nid,
			       substream->runtime->channels);

	hdmi_setup_audio_infoframe(codec, hinfo->nid, substream);

	return hdmi_setup_stream(codec, hinfo->nid, stream_tag, format);
}

static struct hda_pcm_stream generic_hdmi_pcm_playback = {
	.substreams = 1,
	.channels_min = 2,
	.ops = {
		.open = hdmi_pcm_open,
		.prepare = generic_hdmi_playback_pcm_prepare,
	},
};

static int generic_hdmi_build_pcms(struct hda_codec *codec)
{
	struct hdmi_spec *spec = codec->spec;
	struct hda_pcm *info = spec->pcm_rec;
	int i;

	codec->num_pcms = spec->num_cvts;
	codec->pcm_info = info;

	for (i = 0; i < codec->num_pcms; i++, info++) {
		unsigned int chans;
		struct hda_pcm_stream *pstr;

		chans = get_wcaps(codec, spec->cvt[i]);
		chans = get_wcaps_channels(chans);

		info->name = generic_hdmi_pcm_names[i];
		info->pcm_type = HDA_PCM_TYPE_HDMI;
		pstr = &info->stream[SNDRV_PCM_STREAM_PLAYBACK];
		if (spec->pcm_playback)
			*pstr = *spec->pcm_playback;
		else
			*pstr = generic_hdmi_pcm_playback;
		pstr->nid = spec->cvt[i];
		if (pstr->channels_max <= 2 && chans && chans <= 16)
			pstr->channels_max = chans;
	}

	return 0;
}

static int generic_hdmi_build_controls(struct hda_codec *codec)
{
	struct hdmi_spec *spec = codec->spec;
	int err;
	int i;

	for (i = 0; i < codec->num_pcms; i++) {
		err = snd_hda_create_spdif_out_ctls(codec, spec->cvt[i]);
		if (err < 0)
			return err;
	}

	return 0;
}

static int generic_hdmi_init(struct hda_codec *codec)
{
	struct hdmi_spec *spec = codec->spec;
	int i;

	for (i = 0; spec->pin[i]; i++) {
		hdmi_enable_output(codec, spec->pin[i]);
		snd_hda_codec_write(codec, spec->pin[i], 0,
				    AC_VERB_SET_UNSOLICITED_ENABLE,
				    AC_USRSP_EN | spec->pin[i]);
	}
	return 0;
}

static void generic_hdmi_free(struct hda_codec *codec)
{
	struct hdmi_spec *spec = codec->spec;
	int i;

	for (i = 0; i < spec->num_pins; i++)
		snd_hda_eld_proc_free(codec, &spec->sink_eld[i]);

	kfree(spec);
}

static struct hda_codec_ops generic_hdmi_patch_ops = {
	.init			= generic_hdmi_init,
	.free			= generic_hdmi_free,
	.build_pcms		= generic_hdmi_build_pcms,
	.build_controls		= generic_hdmi_build_controls,
	.unsol_event		= hdmi_unsol_event,
};

static int patch_generic_hdmi(struct hda_codec *codec)
{
	struct hdmi_spec *spec;
	int i;

	spec = kzalloc(sizeof(*spec), GFP_KERNEL);
	if (spec == NULL)
		return -ENOMEM;

	codec->spec = spec;
	if (hdmi_parse_codec(codec) < 0) {
		codec->spec = NULL;
		kfree(spec);
		return -EINVAL;
	}
	codec->patch_ops = generic_hdmi_patch_ops;

	for (i = 0; i < spec->num_pins; i++)
		snd_hda_eld_proc_new(codec, &spec->sink_eld[i], i);

	init_channel_allocations();

	return 0;
}

/*
 * Nvidia specific implementations
 */

#define Nv_VERB_SET_Channel_Allocation          0xF79
#define Nv_VERB_SET_Info_Frame_Checksum         0xF7A
#define Nv_VERB_SET_Audio_Protection_On         0xF98
#define Nv_VERB_SET_Audio_Protection_Off        0xF99

#define nvhdmi_master_con_nid_7x	0x04
#define nvhdmi_master_pin_nid_7x	0x05

static hda_nid_t nvhdmi_con_nids_7x[4] = {
	/*front, rear, clfe, rear_surr */
	0x6, 0x8, 0xa, 0xc,
};

static struct hda_verb nvhdmi_basic_init_7x[] = {
	/* set audio protect on */
	{ 0x1, Nv_VERB_SET_Audio_Protection_On, 0x1},
	/* enable digital output on pin widget */
	{ 0x5, AC_VERB_SET_PIN_WIDGET_CONTROL, PIN_OUT | 0x5 },
	{ 0x7, AC_VERB_SET_PIN_WIDGET_CONTROL, PIN_OUT | 0x5 },
	{ 0x9, AC_VERB_SET_PIN_WIDGET_CONTROL, PIN_OUT | 0x5 },
	{ 0xb, AC_VERB_SET_PIN_WIDGET_CONTROL, PIN_OUT | 0x5 },
	{ 0xd, AC_VERB_SET_PIN_WIDGET_CONTROL, PIN_OUT | 0x5 },
	{} /* terminator */
};

#ifdef LIMITED_RATE_FMT_SUPPORT
/* support only the safe format and rate */
#define SUPPORTED_RATES		SNDRV_PCM_RATE_48000
#define SUPPORTED_MAXBPS	16
#define SUPPORTED_FORMATS	SNDRV_PCM_FMTBIT_S16_LE
#else
/* support all rates and formats */
#define SUPPORTED_RATES \
	(SNDRV_PCM_RATE_32000 | SNDRV_PCM_RATE_44100 | SNDRV_PCM_RATE_48000 |\
	SNDRV_PCM_RATE_88200 | SNDRV_PCM_RATE_96000 | SNDRV_PCM_RATE_176400 |\
	 SNDRV_PCM_RATE_192000)
#define SUPPORTED_MAXBPS	24
#define SUPPORTED_FORMATS \
	(SNDRV_PCM_FMTBIT_S16_LE | SNDRV_PCM_FMTBIT_S32_LE)
#endif

static int nvhdmi_7x_init(struct hda_codec *codec)
{
	snd_hda_sequence_write(codec, nvhdmi_basic_init_7x);
	return 0;
}

static int simple_playback_pcm_open(struct hda_pcm_stream *hinfo,
				    struct hda_codec *codec,
				    struct snd_pcm_substream *substream)
{
	struct hdmi_spec *spec = codec->spec;
	return snd_hda_multi_out_dig_open(codec, &spec->multiout);
}

static int simple_playback_pcm_close(struct hda_pcm_stream *hinfo,
				     struct hda_codec *codec,
				     struct snd_pcm_substream *substream)
{
	struct hdmi_spec *spec = codec->spec;
	return snd_hda_multi_out_dig_close(codec, &spec->multiout);
}

static int simple_playback_pcm_prepare(struct hda_pcm_stream *hinfo,
				       struct hda_codec *codec,
				       unsigned int stream_tag,
				       unsigned int format,
				       struct snd_pcm_substream *substream)
{
	struct hdmi_spec *spec = codec->spec;
	return snd_hda_multi_out_dig_prepare(codec, &spec->multiout,
					     stream_tag, format, substream);
}

static int nvhdmi_8ch_7x_pcm_close(struct hda_pcm_stream *hinfo,
				   struct hda_codec *codec,
				   struct snd_pcm_substream *substream)
{
	struct hdmi_spec *spec = codec->spec;
	int i;

	snd_hda_codec_write(codec, nvhdmi_master_con_nid_7x,
			0, AC_VERB_SET_CHANNEL_STREAMID, 0);
	for (i = 0; i < 4; i++) {
		/* set the stream id */
		snd_hda_codec_write(codec, nvhdmi_con_nids_7x[i], 0,
				AC_VERB_SET_CHANNEL_STREAMID, 0);
		/* set the stream format */
		snd_hda_codec_write(codec, nvhdmi_con_nids_7x[i], 0,
				AC_VERB_SET_STREAM_FORMAT, 0);
	}

	return snd_hda_multi_out_dig_close(codec, &spec->multiout);
}

static int nvhdmi_8ch_7x_pcm_prepare(struct hda_pcm_stream *hinfo,
				     struct hda_codec *codec,
				     unsigned int stream_tag,
				     unsigned int format,
				     struct snd_pcm_substream *substream)
{
	int chs;
	unsigned int dataDCC1, dataDCC2, chan, chanmask, channel_id;
	int i;

	mutex_lock(&codec->spdif_mutex);

	chs = substream->runtime->channels;
	chan = chs ? (chs - 1) : 1;

	switch (chs) {
	default:
	case 0:
	case 2:
		chanmask = 0x00;
		break;
	case 4:
		chanmask = 0x08;
		break;
	case 6:
		chanmask = 0x0b;
		break;
	case 8:
		chanmask = 0x13;
		break;
	}
	dataDCC1 = AC_DIG1_ENABLE | AC_DIG1_COPYRIGHT;
	dataDCC2 = 0x2;

	/* set the Audio InforFrame Channel Allocation */
	snd_hda_codec_write(codec, 0x1, 0,
			Nv_VERB_SET_Channel_Allocation, chanmask);

	/* turn off SPDIF once; otherwise the IEC958 bits won't be updated */
	if (codec->spdif_status_reset && (codec->spdif_ctls & AC_DIG1_ENABLE))
		snd_hda_codec_write(codec,
				nvhdmi_master_con_nid_7x,
				0,
				AC_VERB_SET_DIGI_CONVERT_1,
				codec->spdif_ctls & ~AC_DIG1_ENABLE & 0xff);

	/* set the stream id */
	snd_hda_codec_write(codec, nvhdmi_master_con_nid_7x, 0,
			AC_VERB_SET_CHANNEL_STREAMID, (stream_tag << 4) | 0x0);

	/* set the stream format */
	snd_hda_codec_write(codec, nvhdmi_master_con_nid_7x, 0,
			AC_VERB_SET_STREAM_FORMAT, format);

	/* turn on again (if needed) */
	/* enable and set the channel status audio/data flag */
	if (codec->spdif_status_reset && (codec->spdif_ctls & AC_DIG1_ENABLE)) {
		snd_hda_codec_write(codec,
				nvhdmi_master_con_nid_7x,
				0,
				AC_VERB_SET_DIGI_CONVERT_1,
				codec->spdif_ctls & 0xff);
		snd_hda_codec_write(codec,
				nvhdmi_master_con_nid_7x,
				0,
				AC_VERB_SET_DIGI_CONVERT_2, dataDCC2);
	}

	for (i = 0; i < 4; i++) {
		if (chs == 2)
			channel_id = 0;
		else
			channel_id = i * 2;

		/* turn off SPDIF once;
		 *otherwise the IEC958 bits won't be updated
		 */
		if (codec->spdif_status_reset &&
		(codec->spdif_ctls & AC_DIG1_ENABLE))
			snd_hda_codec_write(codec,
				nvhdmi_con_nids_7x[i],
				0,
				AC_VERB_SET_DIGI_CONVERT_1,
				codec->spdif_ctls & ~AC_DIG1_ENABLE & 0xff);
		/* set the stream id */
		snd_hda_codec_write(codec,
				nvhdmi_con_nids_7x[i],
				0,
				AC_VERB_SET_CHANNEL_STREAMID,
				(stream_tag << 4) | channel_id);
		/* set the stream format */
		snd_hda_codec_write(codec,
				nvhdmi_con_nids_7x[i],
				0,
				AC_VERB_SET_STREAM_FORMAT,
				format);
		/* turn on again (if needed) */
		/* enable and set the channel status audio/data flag */
		if (codec->spdif_status_reset &&
		(codec->spdif_ctls & AC_DIG1_ENABLE)) {
			snd_hda_codec_write(codec,
					nvhdmi_con_nids_7x[i],
					0,
					AC_VERB_SET_DIGI_CONVERT_1,
					codec->spdif_ctls & 0xff);
			snd_hda_codec_write(codec,
					nvhdmi_con_nids_7x[i],
					0,
					AC_VERB_SET_DIGI_CONVERT_2, dataDCC2);
		}
	}

	/* set the Audio Info Frame Checksum */
	snd_hda_codec_write(codec, 0x1, 0,
			Nv_VERB_SET_Info_Frame_Checksum,
			(0x71 - chan - chanmask));

	mutex_unlock(&codec->spdif_mutex);
	return 0;
}

static struct hda_pcm_stream nvhdmi_pcm_playback_8ch_7x = {
	.substreams = 1,
	.channels_min = 2,
	.channels_max = 8,
	.nid = nvhdmi_master_con_nid_7x,
	.rates = SUPPORTED_RATES,
	.maxbps = SUPPORTED_MAXBPS,
	.formats = SUPPORTED_FORMATS,
	.ops = {
		.open = simple_playback_pcm_open,
		.close = nvhdmi_8ch_7x_pcm_close,
		.prepare = nvhdmi_8ch_7x_pcm_prepare
	},
};

static struct hda_pcm_stream nvhdmi_pcm_playback_2ch = {
	.substreams = 1,
	.channels_min = 2,
	.channels_max = 2,
	.nid = nvhdmi_master_con_nid_7x,
	.rates = SUPPORTED_RATES,
	.maxbps = SUPPORTED_MAXBPS,
	.formats = SUPPORTED_FORMATS,
	.ops = {
		.open = simple_playback_pcm_open,
		.close = simple_playback_pcm_close,
		.prepare = simple_playback_pcm_prepare
	},
};

static struct hda_codec_ops nvhdmi_patch_ops_8ch_7x = {
	.build_controls = generic_hdmi_build_controls,
	.build_pcms = generic_hdmi_build_pcms,
	.init = nvhdmi_7x_init,
	.free = generic_hdmi_free,
};

static struct hda_codec_ops nvhdmi_patch_ops_2ch = {
	.build_controls = generic_hdmi_build_controls,
	.build_pcms = generic_hdmi_build_pcms,
	.init = nvhdmi_7x_init,
	.free = generic_hdmi_free,
};

static int patch_nvhdmi_8ch_89(struct hda_codec *codec)
{
	struct hdmi_spec *spec;
	int err = patch_generic_hdmi(codec);

	if (err < 0)
		return err;
	spec = codec->spec;
	spec->old_pin_detect = 1;
	return 0;
}

static int patch_nvhdmi_2ch(struct hda_codec *codec)
{
	struct hdmi_spec *spec;

	spec = kzalloc(sizeof(*spec), GFP_KERNEL);
	if (spec == NULL)
		return -ENOMEM;

	codec->spec = spec;

	spec->multiout.num_dacs = 0;  /* no analog */
	spec->multiout.max_channels = 2;
	spec->multiout.dig_out_nid = nvhdmi_master_con_nid_7x;
	spec->old_pin_detect = 1;
	spec->num_cvts = 1;
	spec->cvt[0] = nvhdmi_master_con_nid_7x;
	spec->pcm_playback = &nvhdmi_pcm_playback_2ch;

	codec->patch_ops = nvhdmi_patch_ops_2ch;

	return 0;
}

static int patch_nvhdmi_8ch_7x(struct hda_codec *codec)
{
	struct hdmi_spec *spec;
	int err = patch_nvhdmi_2ch(codec);

	if (err < 0)
		return err;
	spec = codec->spec;
	spec->multiout.max_channels = 8;
	spec->pcm_playback = &nvhdmi_pcm_playback_8ch_7x;
	codec->patch_ops = nvhdmi_patch_ops_8ch_7x;
	return 0;
}

/*
 * ATI-specific implementations
 *
 * FIXME: we may omit the whole this and use the generic code once after
 * it's confirmed to work.
 */

#define ATIHDMI_CVT_NID		0x02	/* audio converter */
#define ATIHDMI_PIN_NID		0x03	/* HDMI output pin */

static int atihdmi_playback_pcm_prepare(struct hda_pcm_stream *hinfo,
					struct hda_codec *codec,
					unsigned int stream_tag,
					unsigned int format,
					struct snd_pcm_substream *substream)
{
	struct hdmi_spec *spec = codec->spec;
	int chans = substream->runtime->channels;
	int i, err;

	err = simple_playback_pcm_prepare(hinfo, codec, stream_tag, format,
					  substream);
	if (err < 0)
		return err;
	snd_hda_codec_write(codec, spec->cvt[0], 0, AC_VERB_SET_CVT_CHAN_COUNT,
			    chans - 1);
	/* FIXME: XXX */
	for (i = 0; i < chans; i++) {
		snd_hda_codec_write(codec, spec->cvt[0], 0,
				    AC_VERB_SET_HDMI_CHAN_SLOT,
				    (i << 4) | i);
	}
	return 0;
}

static struct hda_pcm_stream atihdmi_pcm_digital_playback = {
	.substreams = 1,
	.channels_min = 2,
	.channels_max = 2,
	.nid = ATIHDMI_CVT_NID,
	.ops = {
		.open = simple_playback_pcm_open,
		.close = simple_playback_pcm_close,
		.prepare = atihdmi_playback_pcm_prepare
	},
};

static struct hda_verb atihdmi_basic_init[] = {
	/* enable digital output on pin widget */
	{ 0x03, AC_VERB_SET_PIN_WIDGET_CONTROL, PIN_OUT },
	{} /* terminator */
};

static int atihdmi_init(struct hda_codec *codec)
{
	struct hdmi_spec *spec = codec->spec;

	snd_hda_sequence_write(codec, atihdmi_basic_init);
	/* SI codec requires to unmute the pin */
	if (get_wcaps(codec, spec->pin[0]) & AC_WCAP_OUT_AMP)
		snd_hda_codec_write(codec, spec->pin[0], 0,
				    AC_VERB_SET_AMP_GAIN_MUTE,
				    AMP_OUT_UNMUTE);
	return 0;
}

static struct hda_codec_ops atihdmi_patch_ops = {
	.build_controls = generic_hdmi_build_controls,
	.build_pcms = generic_hdmi_build_pcms,
	.init = atihdmi_init,
	.free = generic_hdmi_free,
};


static int patch_atihdmi(struct hda_codec *codec)
{
	struct hdmi_spec *spec;

	spec = kzalloc(sizeof(*spec), GFP_KERNEL);
	if (spec == NULL)
		return -ENOMEM;

	codec->spec = spec;

	spec->multiout.num_dacs = 0;	  /* no analog */
	spec->multiout.max_channels = 2;
	spec->multiout.dig_out_nid = ATIHDMI_CVT_NID;
	spec->num_cvts = 1;
	spec->cvt[0] = ATIHDMI_CVT_NID;
	spec->pin[0] = ATIHDMI_PIN_NID;
	spec->pcm_playback = &atihdmi_pcm_digital_playback;

	codec->patch_ops = atihdmi_patch_ops;

	return 0;
}


/*
 * patch entries
 */
static struct hda_codec_preset snd_hda_preset_hdmi[] = {
{ .id = 0x1002793c, .name = "RS600 HDMI",	.patch = patch_atihdmi },
{ .id = 0x10027919, .name = "RS600 HDMI",	.patch = patch_atihdmi },
{ .id = 0x1002791a, .name = "RS690/780 HDMI",	.patch = patch_atihdmi },
{ .id = 0x1002aa01, .name = "R6xx HDMI",	.patch = patch_atihdmi },
{ .id = 0x10951390, .name = "SiI1390 HDMI",	.patch = patch_generic_hdmi },
{ .id = 0x10951392, .name = "SiI1392 HDMI",	.patch = patch_generic_hdmi },
{ .id = 0x17e80047, .name = "Chrontel HDMI",	.patch = patch_generic_hdmi },
{ .id = 0x10de0002, .name = "MCP77/78 HDMI",	.patch = patch_nvhdmi_8ch_7x },
{ .id = 0x10de0003, .name = "MCP77/78 HDMI",	.patch = patch_nvhdmi_8ch_7x },
{ .id = 0x10de0005, .name = "MCP77/78 HDMI",	.patch = patch_nvhdmi_8ch_7x },
{ .id = 0x10de0006, .name = "MCP77/78 HDMI",	.patch = patch_nvhdmi_8ch_7x },
{ .id = 0x10de0007, .name = "MCP79/7A HDMI",	.patch = patch_nvhdmi_8ch_7x },
{ .id = 0x10de000a, .name = "GPU 0a HDMI/DP",	.patch = patch_nvhdmi_8ch_89 },
{ .id = 0x10de000b, .name = "GPU 0b HDMI/DP",	.patch = patch_nvhdmi_8ch_89 },
{ .id = 0x10de000c, .name = "MCP89 HDMI",	.patch = patch_nvhdmi_8ch_89 },
{ .id = 0x10de000d, .name = "GPU 0d HDMI/DP",	.patch = patch_nvhdmi_8ch_89 },
{ .id = 0x10de0010, .name = "GPU 10 HDMI/DP",	.patch = patch_nvhdmi_8ch_89 },
{ .id = 0x10de0011, .name = "GPU 11 HDMI/DP",	.patch = patch_nvhdmi_8ch_89 },
{ .id = 0x10de0012, .name = "GPU 12 HDMI/DP",	.patch = patch_nvhdmi_8ch_89 },
{ .id = 0x10de0013, .name = "GPU 13 HDMI/DP",	.patch = patch_nvhdmi_8ch_89 },
{ .id = 0x10de0014, .name = "GPU 14 HDMI/DP",	.patch = patch_nvhdmi_8ch_89 },
{ .id = 0x10de0018, .name = "GPU 18 HDMI/DP",	.patch = patch_nvhdmi_8ch_89 },
{ .id = 0x10de0019, .name = "GPU 19 HDMI/DP",	.patch = patch_nvhdmi_8ch_89 },
{ .id = 0x10de001a, .name = "GPU 1a HDMI/DP",	.patch = patch_nvhdmi_8ch_89 },
{ .id = 0x10de001b, .name = "GPU 1b HDMI/DP",	.patch = patch_nvhdmi_8ch_89 },
{ .id = 0x10de001c, .name = "GPU 1c HDMI/DP",	.patch = patch_nvhdmi_8ch_89 },
{ .id = 0x10de0040, .name = "GPU 40 HDMI/DP",	.patch = patch_nvhdmi_8ch_89 },
{ .id = 0x10de0041, .name = "GPU 41 HDMI/DP",	.patch = patch_nvhdmi_8ch_89 },
{ .id = 0x10de0042, .name = "GPU 42 HDMI/DP",	.patch = patch_nvhdmi_8ch_89 },
{ .id = 0x10de0043, .name = "GPU 43 HDMI/DP",	.patch = patch_nvhdmi_8ch_89 },
{ .id = 0x10de0044, .name = "GPU 44 HDMI/DP",	.patch = patch_nvhdmi_8ch_89 },
{ .id = 0x10de0067, .name = "MCP67 HDMI",	.patch = patch_nvhdmi_2ch },
{ .id = 0x10de8001, .name = "MCP73 HDMI",	.patch = patch_nvhdmi_2ch },
{ .id = 0x80860054, .name = "IbexPeak HDMI",	.patch = patch_generic_hdmi },
{ .id = 0x80862801, .name = "Bearlake HDMI",	.patch = patch_generic_hdmi },
{ .id = 0x80862802, .name = "Cantiga HDMI",	.patch = patch_generic_hdmi },
{ .id = 0x80862803, .name = "Eaglelake HDMI",	.patch = patch_generic_hdmi },
{ .id = 0x80862804, .name = "IbexPeak HDMI",	.patch = patch_generic_hdmi },
{ .id = 0x80862805, .name = "CougarPoint HDMI",	.patch = patch_generic_hdmi },
{ .id = 0x808629fb, .name = "Crestline HDMI",	.patch = patch_generic_hdmi },
{} /* terminator */
};

MODULE_ALIAS("snd-hda-codec-id:1002793c");
MODULE_ALIAS("snd-hda-codec-id:10027919");
MODULE_ALIAS("snd-hda-codec-id:1002791a");
MODULE_ALIAS("snd-hda-codec-id:1002aa01");
MODULE_ALIAS("snd-hda-codec-id:10951390");
MODULE_ALIAS("snd-hda-codec-id:10951392");
MODULE_ALIAS("snd-hda-codec-id:10de0002");
MODULE_ALIAS("snd-hda-codec-id:10de0003");
MODULE_ALIAS("snd-hda-codec-id:10de0005");
MODULE_ALIAS("snd-hda-codec-id:10de0006");
MODULE_ALIAS("snd-hda-codec-id:10de0007");
MODULE_ALIAS("snd-hda-codec-id:10de000a");
MODULE_ALIAS("snd-hda-codec-id:10de000b");
MODULE_ALIAS("snd-hda-codec-id:10de000c");
MODULE_ALIAS("snd-hda-codec-id:10de000d");
MODULE_ALIAS("snd-hda-codec-id:10de0010");
MODULE_ALIAS("snd-hda-codec-id:10de0011");
MODULE_ALIAS("snd-hda-codec-id:10de0012");
MODULE_ALIAS("snd-hda-codec-id:10de0013");
MODULE_ALIAS("snd-hda-codec-id:10de0014");
MODULE_ALIAS("snd-hda-codec-id:10de0018");
MODULE_ALIAS("snd-hda-codec-id:10de0019");
MODULE_ALIAS("snd-hda-codec-id:10de001a");
MODULE_ALIAS("snd-hda-codec-id:10de001b");
MODULE_ALIAS("snd-hda-codec-id:10de001c");
MODULE_ALIAS("snd-hda-codec-id:10de0040");
MODULE_ALIAS("snd-hda-codec-id:10de0041");
MODULE_ALIAS("snd-hda-codec-id:10de0042");
MODULE_ALIAS("snd-hda-codec-id:10de0043");
MODULE_ALIAS("snd-hda-codec-id:10de0044");
MODULE_ALIAS("snd-hda-codec-id:10de0067");
MODULE_ALIAS("snd-hda-codec-id:10de8001");
MODULE_ALIAS("snd-hda-codec-id:17e80047");
MODULE_ALIAS("snd-hda-codec-id:80860054");
MODULE_ALIAS("snd-hda-codec-id:80862801");
MODULE_ALIAS("snd-hda-codec-id:80862802");
MODULE_ALIAS("snd-hda-codec-id:80862803");
MODULE_ALIAS("snd-hda-codec-id:80862804");
MODULE_ALIAS("snd-hda-codec-id:80862805");
MODULE_ALIAS("snd-hda-codec-id:808629fb");

MODULE_LICENSE("GPL");
MODULE_DESCRIPTION("HDMI HD-audio codec");
MODULE_ALIAS("snd-hda-codec-intelhdmi");
MODULE_ALIAS("snd-hda-codec-nvhdmi");
MODULE_ALIAS("snd-hda-codec-atihdmi");

static struct hda_codec_preset_list intel_list = {
	.preset = snd_hda_preset_hdmi,
	.owner = THIS_MODULE,
};

static int __init patch_hdmi_init(void)
{
	return snd_hda_add_codec_preset(&intel_list);
}

static void __exit patch_hdmi_exit(void)
{
	snd_hda_delete_codec_preset(&intel_list);
}

module_init(patch_hdmi_init)
module_exit(patch_hdmi_exit)<|MERGE_RESOLUTION|>--- conflicted
+++ resolved
@@ -765,7 +765,6 @@
 	int pinctl;
 	int new_pinctl = 0;
 	int i;
-<<<<<<< HEAD
 
 	for (i = 0; i < spec->num_pins; i++) {
 		if (spec->pin_cvt[i] != nid)
@@ -800,83 +799,6 @@
 	}
 
 	snd_hda_codec_setup_stream(codec, nid, stream_tag, 0, format);
-	return 0;
-}
-
-/*
- * HDA PCM callbacks
- */
-static int hdmi_pcm_open(struct hda_pcm_stream *hinfo,
-			 struct hda_codec *codec,
-			 struct snd_pcm_substream *substream)
-{
-	struct hdmi_spec *spec = codec->spec;
-	struct hdmi_eld *eld;
-	struct hda_pcm_stream *codec_pars;
-	unsigned int idx;
-
-	for (idx = 0; idx < spec->num_cvts; idx++)
-		if (hinfo->nid == spec->cvt[idx])
-			break;
-	if (snd_BUG_ON(idx >= spec->num_cvts) ||
-	    snd_BUG_ON(idx >= spec->num_pins))
-		return -EINVAL;
-
-	/* save the PCM info the codec provides */
-	codec_pars = &spec->codec_pcm_pars[idx];
-	if (!codec_pars->rates)
-		*codec_pars = *hinfo;
-
-	eld = &spec->sink_eld[idx];
-	if (eld->sad_count > 0) {
-		hdmi_eld_update_pcm_info(eld, hinfo, codec_pars);
-		if (hinfo->channels_min > hinfo->channels_max ||
-		    !hinfo->rates || !hinfo->formats)
-			return -ENODEV;
-	} else {
-		/* fallback to the codec default */
-		hinfo->channels_min = codec_pars->channels_min;
-		hinfo->channels_max = codec_pars->channels_max;
-		hinfo->rates = codec_pars->rates;
-		hinfo->formats = codec_pars->formats;
-		hinfo->maxbps = codec_pars->maxbps;
-	}
-=======
-
-	for (i = 0; i < spec->num_pins; i++) {
-		if (spec->pin_cvt[i] != nid)
-			continue;
-		if (!(snd_hda_query_pin_caps(codec, spec->pin[i]) & AC_PINCAP_HBR))
-			continue;
-
-		pinctl = snd_hda_codec_read(codec, spec->pin[i], 0,
-					    AC_VERB_GET_PIN_WIDGET_CONTROL, 0);
-
-		new_pinctl = pinctl & ~AC_PINCTL_EPT;
-		if (is_hbr_format(format))
-			new_pinctl |= AC_PINCTL_EPT_HBR;
-		else
-			new_pinctl |= AC_PINCTL_EPT_NATIVE;
-
-		snd_printdd("hdmi_setup_stream: "
-			    "NID=0x%x, %spinctl=0x%x\n",
-			    spec->pin[i],
-			    pinctl == new_pinctl ? "" : "new-",
-			    new_pinctl);
-
-		if (pinctl != new_pinctl)
-			snd_hda_codec_write(codec, spec->pin[i], 0,
-					    AC_VERB_SET_PIN_WIDGET_CONTROL,
-					    new_pinctl);
-	}
-
-	if (is_hbr_format(format) && !new_pinctl) {
-		snd_printdd("hdmi_setup_stream: HBR is not supported\n");
-		return -EINVAL;
-	}
-
-	snd_hda_codec_setup_stream(codec, nid, stream_tag, 0, format);
->>>>>>> 45f53cc9
 	return 0;
 }
 
