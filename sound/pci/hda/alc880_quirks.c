/*
 * ALC880 quirk models
 * included by patch_realtek.c
 */

/* ALC880 board config type */
enum {
	ALC880_AUTO,
	ALC880_3ST,
	ALC880_3ST_DIG,
	ALC880_5ST,
	ALC880_5ST_DIG,
	ALC880_W810,
	ALC880_Z71V,
	ALC880_6ST,
	ALC880_6ST_DIG,
	ALC880_F1734,
	ALC880_ASUS,
	ALC880_ASUS_DIG,
	ALC880_ASUS_W1V,
	ALC880_ASUS_DIG2,
	ALC880_FUJITSU,
	ALC880_UNIWILL_DIG,
	ALC880_UNIWILL,
	ALC880_UNIWILL_P53,
	ALC880_CLEVO,
	ALC880_TCL_S700,
	ALC880_LG,
#ifdef CONFIG_SND_DEBUG
	ALC880_TEST,
#endif
	ALC880_MODEL_LAST /* last tag */
};

/*
 * ALC880 3-stack model
 *
 * DAC: Front = 0x02 (0x0c), Surr = 0x05 (0x0f), CLFE = 0x04 (0x0e)
 * Pin assignment: Front = 0x14, Line-In/Surr = 0x1a, Mic/CLFE = 0x18,
 *                 F-Mic = 0x1b, HP = 0x19
 */

static const hda_nid_t alc880_dac_nids[4] = {
	/* front, rear, clfe, rear_surr */
	0x02, 0x05, 0x04, 0x03
};

static const hda_nid_t alc880_adc_nids[3] = {
	/* ADC0-2 */
	0x07, 0x08, 0x09,
};

/* The datasheet says the node 0x07 is connected from inputs,
 * but it shows zero connection in the real implementation on some devices.
 * Note: this is a 915GAV bug, fixed on 915GLV
 */
static const hda_nid_t alc880_adc_nids_alt[2] = {
	/* ADC1-2 */
	0x08, 0x09,
};

#define ALC880_DIGOUT_NID	0x06
#define ALC880_DIGIN_NID	0x0a
#define ALC880_PIN_CD_NID	0x1c

static const struct hda_input_mux alc880_capture_source = {
	.num_items = 4,
	.items = {
		{ "Mic", 0x0 },
		{ "Front Mic", 0x3 },
		{ "Line", 0x2 },
		{ "CD", 0x4 },
	},
};

/* channel source setting (2/6 channel selection for 3-stack) */
/* 2ch mode */
static const struct hda_verb alc880_threestack_ch2_init[] = {
	/* set line-in to input, mute it */
	{ 0x1a, AC_VERB_SET_PIN_WIDGET_CONTROL, PIN_IN },
	{ 0x1a, AC_VERB_SET_AMP_GAIN_MUTE, AMP_OUT_MUTE },
	/* set mic-in to input vref 80%, mute it */
	{ 0x18, AC_VERB_SET_PIN_WIDGET_CONTROL, PIN_VREF80 },
	{ 0x18, AC_VERB_SET_AMP_GAIN_MUTE, AMP_OUT_MUTE },
	{ } /* end */
};

/* 6ch mode */
static const struct hda_verb alc880_threestack_ch6_init[] = {
	/* set line-in to output, unmute it */
	{ 0x1a, AC_VERB_SET_PIN_WIDGET_CONTROL, PIN_OUT },
	{ 0x1a, AC_VERB_SET_AMP_GAIN_MUTE, AMP_OUT_UNMUTE },
	/* set mic-in to output, unmute it */
	{ 0x18, AC_VERB_SET_PIN_WIDGET_CONTROL, PIN_OUT },
	{ 0x18, AC_VERB_SET_AMP_GAIN_MUTE, AMP_OUT_UNMUTE },
	{ } /* end */
};

static const struct hda_channel_mode alc880_threestack_modes[2] = {
	{ 2, alc880_threestack_ch2_init },
	{ 6, alc880_threestack_ch6_init },
};

static const struct snd_kcontrol_new alc880_three_stack_mixer[] = {
	HDA_CODEC_VOLUME("Front Playback Volume", 0x0c, 0x0, HDA_OUTPUT),
	HDA_BIND_MUTE("Front Playback Switch", 0x0c, 2, HDA_INPUT),
	HDA_CODEC_VOLUME("Surround Playback Volume", 0x0f, 0x0, HDA_OUTPUT),
	HDA_BIND_MUTE("Surround Playback Switch", 0x0f, 2, HDA_INPUT),
	HDA_CODEC_VOLUME_MONO("Center Playback Volume", 0x0e, 1, 0x0, HDA_OUTPUT),
	HDA_CODEC_VOLUME_MONO("LFE Playback Volume", 0x0e, 2, 0x0, HDA_OUTPUT),
	HDA_BIND_MUTE_MONO("Center Playback Switch", 0x0e, 1, 2, HDA_INPUT),
	HDA_BIND_MUTE_MONO("LFE Playback Switch", 0x0e, 2, 2, HDA_INPUT),
	HDA_CODEC_VOLUME("CD Playback Volume", 0x0b, 0x04, HDA_INPUT),
	HDA_CODEC_MUTE("CD Playback Switch", 0x0b, 0x04, HDA_INPUT),
	HDA_CODEC_VOLUME("Line Playback Volume", 0x0b, 0x02, HDA_INPUT),
	HDA_CODEC_MUTE("Line Playback Switch", 0x0b, 0x02, HDA_INPUT),
	HDA_CODEC_VOLUME("Mic Playback Volume", 0x0b, 0x0, HDA_INPUT),
	HDA_CODEC_MUTE("Mic Playback Switch", 0x0b, 0x0, HDA_INPUT),
	HDA_CODEC_VOLUME("Front Mic Playback Volume", 0x0b, 0x3, HDA_INPUT),
	HDA_CODEC_MUTE("Front Mic Playback Switch", 0x0b, 0x3, HDA_INPUT),
	HDA_CODEC_MUTE("Headphone Playback Switch", 0x19, 0x0, HDA_OUTPUT),
	{
		.iface = SNDRV_CTL_ELEM_IFACE_MIXER,
		.name = "Channel Mode",
		.info = alc_ch_mode_info,
		.get = alc_ch_mode_get,
		.put = alc_ch_mode_put,
	},
	{ } /* end */
};

/*
 * ALC880 5-stack model
 *
 * DAC: Front = 0x02 (0x0c), Surr = 0x05 (0x0f), CLFE = 0x04 (0x0d),
 *      Side = 0x02 (0xd)
 * Pin assignment: Front = 0x14, Surr = 0x17, CLFE = 0x16
 *                 Line-In/Side = 0x1a, Mic = 0x18, F-Mic = 0x1b, HP = 0x19
 */

/* additional mixers to alc880_three_stack_mixer */
static const struct snd_kcontrol_new alc880_five_stack_mixer[] = {
	HDA_CODEC_VOLUME("Side Playback Volume", 0x0d, 0x0, HDA_OUTPUT),
	HDA_BIND_MUTE("Side Playback Switch", 0x0d, 2, HDA_INPUT),
	{ } /* end */
};

/* channel source setting (6/8 channel selection for 5-stack) */
/* 6ch mode */
static const struct hda_verb alc880_fivestack_ch6_init[] = {
	/* set line-in to input, mute it */
	{ 0x1a, AC_VERB_SET_PIN_WIDGET_CONTROL, PIN_IN },
	{ 0x1a, AC_VERB_SET_AMP_GAIN_MUTE, AMP_OUT_MUTE },
	{ } /* end */
};

/* 8ch mode */
static const struct hda_verb alc880_fivestack_ch8_init[] = {
	/* set line-in to output, unmute it */
	{ 0x1a, AC_VERB_SET_PIN_WIDGET_CONTROL, PIN_OUT },
	{ 0x1a, AC_VERB_SET_AMP_GAIN_MUTE, AMP_OUT_UNMUTE },
	{ } /* end */
};

static const struct hda_channel_mode alc880_fivestack_modes[2] = {
	{ 6, alc880_fivestack_ch6_init },
	{ 8, alc880_fivestack_ch8_init },
};


/*
 * ALC880 6-stack model
 *
 * DAC: Front = 0x02 (0x0c), Surr = 0x03 (0x0d), CLFE = 0x04 (0x0e),
 *      Side = 0x05 (0x0f)
 * Pin assignment: Front = 0x14, Surr = 0x15, CLFE = 0x16, Side = 0x17,
 *   Mic = 0x18, F-Mic = 0x19, Line = 0x1a, HP = 0x1b
 */

static const hda_nid_t alc880_6st_dac_nids[4] = {
	/* front, rear, clfe, rear_surr */
	0x02, 0x03, 0x04, 0x05
};

static const struct hda_input_mux alc880_6stack_capture_source = {
	.num_items = 4,
	.items = {
		{ "Mic", 0x0 },
		{ "Front Mic", 0x1 },
		{ "Line", 0x2 },
		{ "CD", 0x4 },
	},
};

/* fixed 8-channels */
static const struct hda_channel_mode alc880_sixstack_modes[1] = {
	{ 8, NULL },
};

static const struct snd_kcontrol_new alc880_six_stack_mixer[] = {
	HDA_CODEC_VOLUME("Front Playback Volume", 0x0c, 0x0, HDA_OUTPUT),
	HDA_BIND_MUTE("Front Playback Switch", 0x0c, 2, HDA_INPUT),
	HDA_CODEC_VOLUME("Surround Playback Volume", 0x0d, 0x0, HDA_OUTPUT),
	HDA_BIND_MUTE("Surround Playback Switch", 0x0d, 2, HDA_INPUT),
	HDA_CODEC_VOLUME_MONO("Center Playback Volume", 0x0e, 1, 0x0, HDA_OUTPUT),
	HDA_CODEC_VOLUME_MONO("LFE Playback Volume", 0x0e, 2, 0x0, HDA_OUTPUT),
	HDA_BIND_MUTE_MONO("Center Playback Switch", 0x0e, 1, 2, HDA_INPUT),
	HDA_BIND_MUTE_MONO("LFE Playback Switch", 0x0e, 2, 2, HDA_INPUT),
	HDA_CODEC_VOLUME("Side Playback Volume", 0x0f, 0x0, HDA_OUTPUT),
	HDA_BIND_MUTE("Side Playback Switch", 0x0f, 2, HDA_INPUT),
	HDA_CODEC_VOLUME("CD Playback Volume", 0x0b, 0x04, HDA_INPUT),
	HDA_CODEC_MUTE("CD Playback Switch", 0x0b, 0x04, HDA_INPUT),
	HDA_CODEC_VOLUME("Line Playback Volume", 0x0b, 0x02, HDA_INPUT),
	HDA_CODEC_MUTE("Line Playback Switch", 0x0b, 0x02, HDA_INPUT),
	HDA_CODEC_VOLUME("Mic Playback Volume", 0x0b, 0x0, HDA_INPUT),
	HDA_CODEC_MUTE("Mic Playback Switch", 0x0b, 0x0, HDA_INPUT),
	HDA_CODEC_VOLUME("Front Mic Playback Volume", 0x0b, 0x1, HDA_INPUT),
	HDA_CODEC_MUTE("Front Mic Playback Switch", 0x0b, 0x1, HDA_INPUT),
	{
		.iface = SNDRV_CTL_ELEM_IFACE_MIXER,
		.name = "Channel Mode",
		.info = alc_ch_mode_info,
		.get = alc_ch_mode_get,
		.put = alc_ch_mode_put,
	},
	{ } /* end */
};


/*
 * ALC880 W810 model
 *
 * W810 has rear IO for:
 * Front (DAC 02)
 * Surround (DAC 03)
 * Center/LFE (DAC 04)
 * Digital out (06)
 *
 * The system also has a pair of internal speakers, and a headphone jack.
 * These are both connected to Line2 on the codec, hence to DAC 02.
 *
 * There is a variable resistor to control the speaker or headphone
 * volume. This is a hardware-only device without a software API.
 *
 * Plugging headphones in will disable the internal speakers. This is
 * implemented in hardware, not via the driver using jack sense. In
 * a similar fashion, plugging into the rear socket marked "front" will
 * disable both the speakers and headphones.
 *
 * For input, there's a microphone jack, and an "audio in" jack.
 * These may not do anything useful with this driver yet, because I
 * haven't setup any initialization verbs for these yet...
 */

static const hda_nid_t alc880_w810_dac_nids[3] = {
	/* front, rear/surround, clfe */
	0x02, 0x03, 0x04
};

/* fixed 6 channels */
static const struct hda_channel_mode alc880_w810_modes[1] = {
	{ 6, NULL }
};

/* Pin assignment: Front = 0x14, Surr = 0x15, CLFE = 0x16, HP = 0x1b */
static const struct snd_kcontrol_new alc880_w810_base_mixer[] = {
	HDA_CODEC_VOLUME("Front Playback Volume", 0x0c, 0x0, HDA_OUTPUT),
	HDA_BIND_MUTE("Front Playback Switch", 0x0c, 2, HDA_INPUT),
	HDA_CODEC_VOLUME("Surround Playback Volume", 0x0d, 0x0, HDA_OUTPUT),
	HDA_BIND_MUTE("Surround Playback Switch", 0x0d, 2, HDA_INPUT),
	HDA_CODEC_VOLUME_MONO("Center Playback Volume", 0x0e, 1, 0x0, HDA_OUTPUT),
	HDA_CODEC_VOLUME_MONO("LFE Playback Volume", 0x0e, 2, 0x0, HDA_OUTPUT),
	HDA_BIND_MUTE_MONO("Center Playback Switch", 0x0e, 1, 2, HDA_INPUT),
	HDA_BIND_MUTE_MONO("LFE Playback Switch", 0x0e, 2, 2, HDA_INPUT),
	HDA_CODEC_MUTE("Headphone Playback Switch", 0x1b, 0x0, HDA_OUTPUT),
	{ } /* end */
};


/*
 * Z710V model
 *
 * DAC: Front = 0x02 (0x0c), HP = 0x03 (0x0d)
 * Pin assignment: Front = 0x14, HP = 0x15, Mic = 0x18, Mic2 = 0x19(?),
 *                 Line = 0x1a
 */

static const hda_nid_t alc880_z71v_dac_nids[1] = {
	0x02
};
#define ALC880_Z71V_HP_DAC	0x03

/* fixed 2 channels */
static const struct hda_channel_mode alc880_2_jack_modes[1] = {
	{ 2, NULL }
};

static const struct snd_kcontrol_new alc880_z71v_mixer[] = {
	HDA_CODEC_VOLUME("Front Playback Volume", 0x0c, 0x0, HDA_OUTPUT),
	HDA_BIND_MUTE("Front Playback Switch", 0x0c, 2, HDA_INPUT),
	HDA_CODEC_VOLUME("Headphone Playback Volume", 0x0d, 0x0, HDA_OUTPUT),
	HDA_BIND_MUTE("Headphone Playback Switch", 0x0d, 2, HDA_INPUT),
	HDA_CODEC_VOLUME("CD Playback Volume", 0x0b, 0x04, HDA_INPUT),
	HDA_CODEC_MUTE("CD Playback Switch", 0x0b, 0x04, HDA_INPUT),
	HDA_CODEC_VOLUME("Mic Playback Volume", 0x0b, 0x0, HDA_INPUT),
	HDA_CODEC_MUTE("Mic Playback Switch", 0x0b, 0x0, HDA_INPUT),
	{ } /* end */
};


/*
 * ALC880 F1734 model
 *
 * DAC: HP = 0x02 (0x0c), Front = 0x03 (0x0d)
 * Pin assignment: HP = 0x14, Front = 0x15, Mic = 0x18
 */

static const hda_nid_t alc880_f1734_dac_nids[1] = {
	0x03
};
#define ALC880_F1734_HP_DAC	0x02

static const struct snd_kcontrol_new alc880_f1734_mixer[] = {
	HDA_CODEC_VOLUME("Headphone Playback Volume", 0x0c, 0x0, HDA_OUTPUT),
	HDA_BIND_MUTE("Headphone Playback Switch", 0x0c, 2, HDA_INPUT),
	HDA_CODEC_VOLUME("Speaker Playback Volume", 0x0d, 0x0, HDA_OUTPUT),
	HDA_BIND_MUTE("Speaker Playback Switch", 0x0d, 2, HDA_INPUT),
	HDA_CODEC_VOLUME("CD Playback Volume", 0x0b, 0x04, HDA_INPUT),
	HDA_CODEC_MUTE("CD Playback Switch", 0x0b, 0x04, HDA_INPUT),
	HDA_CODEC_VOLUME("Mic Playback Volume", 0x0b, 0x1, HDA_INPUT),
	HDA_CODEC_MUTE("Mic Playback Switch", 0x0b, 0x1, HDA_INPUT),
	{ } /* end */
};

static const struct hda_input_mux alc880_f1734_capture_source = {
	.num_items = 2,
	.items = {
		{ "Mic", 0x1 },
		{ "CD", 0x4 },
	},
};


/*
 * ALC880 ASUS model
 *
 * DAC: HP/Front = 0x02 (0x0c), Surr = 0x03 (0x0d), CLFE = 0x04 (0x0e)
 * Pin assignment: HP/Front = 0x14, Surr = 0x15, CLFE = 0x16,
 *  Mic = 0x18, Line = 0x1a
 */

#define alc880_asus_dac_nids	alc880_w810_dac_nids	/* identical with w810 */
#define alc880_asus_modes	alc880_threestack_modes	/* 2/6 channel mode */

static const struct snd_kcontrol_new alc880_asus_mixer[] = {
	HDA_CODEC_VOLUME("Front Playback Volume", 0x0c, 0x0, HDA_OUTPUT),
	HDA_BIND_MUTE("Front Playback Switch", 0x0c, 2, HDA_INPUT),
	HDA_CODEC_VOLUME("Surround Playback Volume", 0x0d, 0x0, HDA_OUTPUT),
	HDA_BIND_MUTE("Surround Playback Switch", 0x0d, 2, HDA_INPUT),
	HDA_CODEC_VOLUME_MONO("Center Playback Volume", 0x0e, 1, 0x0, HDA_OUTPUT),
	HDA_CODEC_VOLUME_MONO("LFE Playback Volume", 0x0e, 2, 0x0, HDA_OUTPUT),
	HDA_BIND_MUTE_MONO("Center Playback Switch", 0x0e, 1, 2, HDA_INPUT),
	HDA_BIND_MUTE_MONO("LFE Playback Switch", 0x0e, 2, 2, HDA_INPUT),
	HDA_CODEC_VOLUME("CD Playback Volume", 0x0b, 0x04, HDA_INPUT),
	HDA_CODEC_MUTE("CD Playback Switch", 0x0b, 0x04, HDA_INPUT),
	HDA_CODEC_VOLUME("Line Playback Volume", 0x0b, 0x02, HDA_INPUT),
	HDA_CODEC_MUTE("Line Playback Switch", 0x0b, 0x02, HDA_INPUT),
	HDA_CODEC_VOLUME("Mic Playback Volume", 0x0b, 0x0, HDA_INPUT),
	HDA_CODEC_MUTE("Mic Playback Switch", 0x0b, 0x0, HDA_INPUT),
	{
		.iface = SNDRV_CTL_ELEM_IFACE_MIXER,
		.name = "Channel Mode",
		.info = alc_ch_mode_info,
		.get = alc_ch_mode_get,
		.put = alc_ch_mode_put,
	},
	{ } /* end */
};

/*
 * ALC880 ASUS W1V model
 *
 * DAC: HP/Front = 0x02 (0x0c), Surr = 0x03 (0x0d), CLFE = 0x04 (0x0e)
 * Pin assignment: HP/Front = 0x14, Surr = 0x15, CLFE = 0x16,
 *  Mic = 0x18, Line = 0x1a, Line2 = 0x1b
 */

/* additional mixers to alc880_asus_mixer */
static const struct snd_kcontrol_new alc880_asus_w1v_mixer[] = {
	HDA_CODEC_VOLUME("Line2 Playback Volume", 0x0b, 0x03, HDA_INPUT),
	HDA_CODEC_MUTE("Line2 Playback Switch", 0x0b, 0x03, HDA_INPUT),
	{ } /* end */
};

/* TCL S700 */
static const struct snd_kcontrol_new alc880_tcl_s700_mixer[] = {
	HDA_CODEC_VOLUME("Front Playback Volume", 0x0c, 0x0, HDA_OUTPUT),
	HDA_CODEC_MUTE("Front Playback Switch", 0x1b, 0x0, HDA_OUTPUT),
	HDA_CODEC_MUTE("Headphone Playback Switch", 0x14, 0x0, HDA_OUTPUT),
	HDA_CODEC_VOLUME("CD Playback Volume", 0x0B, 0x04, HDA_INPUT),
	HDA_CODEC_MUTE("CD Playback Switch", 0x0B, 0x04, HDA_INPUT),
	HDA_CODEC_VOLUME("Mic Playback Volume", 0x0B, 0x0, HDA_INPUT),
	HDA_CODEC_MUTE("Mic Playback Switch", 0x0B, 0x0, HDA_INPUT),
	HDA_CODEC_VOLUME("Capture Volume", 0x08, 0x0, HDA_INPUT),
	HDA_CODEC_MUTE("Capture Switch", 0x08, 0x0, HDA_INPUT),
	{ } /* end */
};

/* Uniwill */
static const struct snd_kcontrol_new alc880_uniwill_mixer[] = {
	HDA_CODEC_VOLUME("Headphone Playback Volume", 0x0c, 0x0, HDA_OUTPUT),
	HDA_BIND_MUTE("Headphone Playback Switch", 0x0c, 2, HDA_INPUT),
	HDA_CODEC_VOLUME("Speaker Playback Volume", 0x0d, 0x0, HDA_OUTPUT),
	HDA_BIND_MUTE("Speaker Playback Switch", 0x0d, 2, HDA_INPUT),
	HDA_CODEC_VOLUME_MONO("Center Playback Volume", 0x0e, 1, 0x0, HDA_OUTPUT),
	HDA_CODEC_VOLUME_MONO("LFE Playback Volume", 0x0e, 2, 0x0, HDA_OUTPUT),
	HDA_BIND_MUTE_MONO("Center Playback Switch", 0x0e, 1, 2, HDA_INPUT),
	HDA_BIND_MUTE_MONO("LFE Playback Switch", 0x0e, 2, 2, HDA_INPUT),
	HDA_CODEC_VOLUME("CD Playback Volume", 0x0b, 0x04, HDA_INPUT),
	HDA_CODEC_MUTE("CD Playback Switch", 0x0b, 0x04, HDA_INPUT),
	HDA_CODEC_VOLUME("Line Playback Volume", 0x0b, 0x02, HDA_INPUT),
	HDA_CODEC_MUTE("Line Playback Switch", 0x0b, 0x02, HDA_INPUT),
	HDA_CODEC_VOLUME("Mic Playback Volume", 0x0b, 0x0, HDA_INPUT),
	HDA_CODEC_MUTE("Mic Playback Switch", 0x0b, 0x0, HDA_INPUT),
	HDA_CODEC_VOLUME("Front Mic Playback Volume", 0x0b, 0x1, HDA_INPUT),
	HDA_CODEC_MUTE("Front Mic Playback Switch", 0x0b, 0x1, HDA_INPUT),
	{
		.iface = SNDRV_CTL_ELEM_IFACE_MIXER,
		.name = "Channel Mode",
		.info = alc_ch_mode_info,
		.get = alc_ch_mode_get,
		.put = alc_ch_mode_put,
	},
	{ } /* end */
};

static const struct snd_kcontrol_new alc880_fujitsu_mixer[] = {
	HDA_CODEC_VOLUME("Headphone Playback Volume", 0x0c, 0x0, HDA_OUTPUT),
	HDA_BIND_MUTE("Headphone Playback Switch", 0x0c, 2, HDA_INPUT),
	HDA_CODEC_VOLUME("Speaker Playback Volume", 0x0d, 0x0, HDA_OUTPUT),
	HDA_BIND_MUTE("Speaker Playback Switch", 0x0d, 2, HDA_INPUT),
	HDA_CODEC_VOLUME("CD Playback Volume", 0x0b, 0x04, HDA_INPUT),
	HDA_CODEC_MUTE("CD Playback Switch", 0x0b, 0x04, HDA_INPUT),
	HDA_CODEC_VOLUME("Mic Playback Volume", 0x0b, 0x0, HDA_INPUT),
	HDA_CODEC_MUTE("Mic Playback Switch", 0x0b, 0x0, HDA_INPUT),
	HDA_CODEC_VOLUME("Internal Mic Playback Volume", 0x0b, 0x1, HDA_INPUT),
	HDA_CODEC_MUTE("Internal Mic Playback Switch", 0x0b, 0x1, HDA_INPUT),
	{ } /* end */
};

static const struct snd_kcontrol_new alc880_uniwill_p53_mixer[] = {
	HDA_CODEC_VOLUME("Headphone Playback Volume", 0x0c, 0x0, HDA_OUTPUT),
	HDA_BIND_MUTE("Headphone Playback Switch", 0x0c, 2, HDA_INPUT),
	HDA_CODEC_VOLUME("Speaker Playback Volume", 0x0d, 0x0, HDA_OUTPUT),
	HDA_BIND_MUTE("Speaker Playback Switch", 0x0d, 2, HDA_INPUT),
	HDA_CODEC_VOLUME("Mic Playback Volume", 0x0b, 0x0, HDA_INPUT),
	HDA_CODEC_MUTE("Mic Playback Switch", 0x0b, 0x0, HDA_INPUT),
	{ } /* end */
};

/*
 * initialize the codec volumes, etc
 */

/*
 * generic initialization of ADC, input mixers and output mixers
 */
static const struct hda_verb alc880_volume_init_verbs[] = {
	/*
	 * Unmute ADC0-2 and set the default input to mic-in
	 */
	{0x07, AC_VERB_SET_CONNECT_SEL, 0x00},
	{0x07, AC_VERB_SET_AMP_GAIN_MUTE, AMP_IN_UNMUTE(0)},
	{0x08, AC_VERB_SET_CONNECT_SEL, 0x00},
	{0x08, AC_VERB_SET_AMP_GAIN_MUTE, AMP_IN_UNMUTE(0)},
	{0x09, AC_VERB_SET_CONNECT_SEL, 0x00},
	{0x09, AC_VERB_SET_AMP_GAIN_MUTE, AMP_IN_UNMUTE(0)},

	/* Unmute input amps (CD, Line In, Mic 1 & Mic 2) of the analog-loopback
	 * mixer widget
	 * Note: PASD motherboards uses the Line In 2 as the input for front
	 * panel mic (mic 2)
	 */
	/* Amp Indices: Mic1 = 0, Mic2 = 1, Line1 = 2, Line2 = 3, CD = 4 */
	{0x0b, AC_VERB_SET_AMP_GAIN_MUTE, AMP_IN_MUTE(0)},
	{0x0b, AC_VERB_SET_AMP_GAIN_MUTE, AMP_IN_MUTE(1)},
	{0x0b, AC_VERB_SET_AMP_GAIN_MUTE, AMP_IN_MUTE(2)},
	{0x0b, AC_VERB_SET_AMP_GAIN_MUTE, AMP_IN_MUTE(3)},
	{0x0b, AC_VERB_SET_AMP_GAIN_MUTE, AMP_IN_MUTE(4)},
	{0x0b, AC_VERB_SET_AMP_GAIN_MUTE, AMP_IN_MUTE(6)},
	{0x0b, AC_VERB_SET_AMP_GAIN_MUTE, AMP_IN_MUTE(7)},

	/*
	 * Set up output mixers (0x0c - 0x0f)
	 */
	/* set vol=0 to output mixers */
	{0x0c, AC_VERB_SET_AMP_GAIN_MUTE, AMP_OUT_ZERO},
	{0x0d, AC_VERB_SET_AMP_GAIN_MUTE, AMP_OUT_ZERO},
	{0x0e, AC_VERB_SET_AMP_GAIN_MUTE, AMP_OUT_ZERO},
	{0x0f, AC_VERB_SET_AMP_GAIN_MUTE, AMP_OUT_ZERO},
	/* set up input amps for analog loopback */
	/* Amp Indices: DAC = 0, mixer = 1 */
	{0x0c, AC_VERB_SET_AMP_GAIN_MUTE, AMP_IN_MUTE(0)},
	{0x0c, AC_VERB_SET_AMP_GAIN_MUTE, AMP_IN_MUTE(1)},
	{0x0d, AC_VERB_SET_AMP_GAIN_MUTE, AMP_IN_MUTE(0)},
	{0x0d, AC_VERB_SET_AMP_GAIN_MUTE, AMP_IN_MUTE(1)},
	{0x0e, AC_VERB_SET_AMP_GAIN_MUTE, AMP_IN_MUTE(0)},
	{0x0e, AC_VERB_SET_AMP_GAIN_MUTE, AMP_IN_MUTE(1)},
	{0x0f, AC_VERB_SET_AMP_GAIN_MUTE, AMP_IN_MUTE(0)},
	{0x0f, AC_VERB_SET_AMP_GAIN_MUTE, AMP_IN_MUTE(1)},

	{ }
};

/*
 * 3-stack pin configuration:
 * front = 0x14, mic/clfe = 0x18, HP = 0x19, line/surr = 0x1a, f-mic = 0x1b
 */
static const struct hda_verb alc880_pin_3stack_init_verbs[] = {
	/*
	 * preset connection lists of input pins
	 * 0 = front, 1 = rear_surr, 2 = CLFE, 3 = surround
	 */
	{0x10, AC_VERB_SET_CONNECT_SEL, 0x02}, /* mic/clfe */
	{0x11, AC_VERB_SET_CONNECT_SEL, 0x00}, /* HP */
	{0x12, AC_VERB_SET_CONNECT_SEL, 0x03}, /* line/surround */

	/*
	 * Set pin mode and muting
	 */
	/* set front pin widgets 0x14 for output */
	{0x14, AC_VERB_SET_PIN_WIDGET_CONTROL, PIN_OUT},
	{0x14, AC_VERB_SET_AMP_GAIN_MUTE, AMP_OUT_UNMUTE},
	/* Mic1 (rear panel) pin widget for input and vref at 80% */
	{0x18, AC_VERB_SET_PIN_WIDGET_CONTROL, PIN_VREF80},
	{0x18, AC_VERB_SET_AMP_GAIN_MUTE, AMP_OUT_MUTE},
	/* Mic2 (as headphone out) for HP output */
	{0x19, AC_VERB_SET_PIN_WIDGET_CONTROL, PIN_HP},
	{0x19, AC_VERB_SET_AMP_GAIN_MUTE, AMP_OUT_UNMUTE},
	/* Line In pin widget for input */
	{0x1a, AC_VERB_SET_PIN_WIDGET_CONTROL, PIN_IN},
	{0x1a, AC_VERB_SET_AMP_GAIN_MUTE, AMP_OUT_MUTE},
	/* Line2 (as front mic) pin widget for input and vref at 80% */
	{0x1b, AC_VERB_SET_PIN_WIDGET_CONTROL, PIN_VREF80},
	{0x1b, AC_VERB_SET_AMP_GAIN_MUTE, AMP_OUT_MUTE},
	/* CD pin widget for input */
	{0x1c, AC_VERB_SET_PIN_WIDGET_CONTROL, PIN_IN},

	{ }
};

/*
 * 5-stack pin configuration:
 * front = 0x14, surround = 0x17, clfe = 0x16, mic = 0x18, HP = 0x19,
 * line-in/side = 0x1a, f-mic = 0x1b
 */
static const struct hda_verb alc880_pin_5stack_init_verbs[] = {
	/*
	 * preset connection lists of input pins
	 * 0 = front, 1 = rear_surr, 2 = CLFE, 3 = surround
	 */
	{0x11, AC_VERB_SET_CONNECT_SEL, 0x00}, /* HP */
	{0x12, AC_VERB_SET_CONNECT_SEL, 0x01}, /* line/side */

	/*
	 * Set pin mode and muting
	 */
	/* set pin widgets 0x14-0x17 for output */
	{0x14, AC_VERB_SET_PIN_WIDGET_CONTROL, PIN_OUT},
	{0x15, AC_VERB_SET_PIN_WIDGET_CONTROL, PIN_OUT},
	{0x16, AC_VERB_SET_PIN_WIDGET_CONTROL, PIN_OUT},
	{0x17, AC_VERB_SET_PIN_WIDGET_CONTROL, PIN_OUT},
	/* unmute pins for output (no gain on this amp) */
	{0x14, AC_VERB_SET_AMP_GAIN_MUTE, AMP_OUT_UNMUTE},
	{0x15, AC_VERB_SET_AMP_GAIN_MUTE, AMP_OUT_UNMUTE},
	{0x16, AC_VERB_SET_AMP_GAIN_MUTE, AMP_OUT_UNMUTE},
	{0x17, AC_VERB_SET_AMP_GAIN_MUTE, AMP_OUT_UNMUTE},

	/* Mic1 (rear panel) pin widget for input and vref at 80% */
	{0x18, AC_VERB_SET_PIN_WIDGET_CONTROL, PIN_VREF80},
	{0x18, AC_VERB_SET_AMP_GAIN_MUTE, AMP_OUT_MUTE},
	/* Mic2 (as headphone out) for HP output */
	{0x19, AC_VERB_SET_PIN_WIDGET_CONTROL, PIN_HP},
	{0x19, AC_VERB_SET_AMP_GAIN_MUTE, AMP_OUT_UNMUTE},
	/* Line In pin widget for input */
	{0x1a, AC_VERB_SET_PIN_WIDGET_CONTROL, PIN_IN},
	{0x1a, AC_VERB_SET_AMP_GAIN_MUTE, AMP_OUT_MUTE},
	/* Line2 (as front mic) pin widget for input and vref at 80% */
	{0x1b, AC_VERB_SET_PIN_WIDGET_CONTROL, PIN_VREF80},
	{0x1b, AC_VERB_SET_AMP_GAIN_MUTE, AMP_OUT_MUTE},
	/* CD pin widget for input */
	{0x1c, AC_VERB_SET_PIN_WIDGET_CONTROL, PIN_IN},

	{ }
};

/*
 * W810 pin configuration:
 * front = 0x14, surround = 0x15, clfe = 0x16, HP = 0x1b
 */
static const struct hda_verb alc880_pin_w810_init_verbs[] = {
	/* hphone/speaker input selector: front DAC */
	{0x13, AC_VERB_SET_CONNECT_SEL, 0x0},

	{0x14, AC_VERB_SET_PIN_WIDGET_CONTROL, PIN_OUT},
	{0x14, AC_VERB_SET_AMP_GAIN_MUTE, AMP_OUT_UNMUTE},
	{0x15, AC_VERB_SET_PIN_WIDGET_CONTROL, PIN_OUT},
	{0x15, AC_VERB_SET_AMP_GAIN_MUTE, AMP_OUT_UNMUTE},
	{0x16, AC_VERB_SET_PIN_WIDGET_CONTROL, PIN_OUT},
	{0x16, AC_VERB_SET_AMP_GAIN_MUTE, AMP_OUT_UNMUTE},

	{0x1b, AC_VERB_SET_PIN_WIDGET_CONTROL, PIN_HP},
	{0x1b, AC_VERB_SET_AMP_GAIN_MUTE, AMP_OUT_MUTE},

	{ }
};

/*
 * Z71V pin configuration:
 * Speaker-out = 0x14, HP = 0x15, Mic = 0x18, Line-in = 0x1a, Mic2 = 0x1b (?)
 */
static const struct hda_verb alc880_pin_z71v_init_verbs[] = {
	{0x14, AC_VERB_SET_PIN_WIDGET_CONTROL, PIN_OUT},
	{0x14, AC_VERB_SET_AMP_GAIN_MUTE, AMP_OUT_UNMUTE},
	{0x15, AC_VERB_SET_PIN_WIDGET_CONTROL, PIN_HP},
	{0x15, AC_VERB_SET_AMP_GAIN_MUTE, AMP_OUT_UNMUTE},

	{0x18, AC_VERB_SET_PIN_WIDGET_CONTROL, PIN_VREF80},
	{0x1a, AC_VERB_SET_PIN_WIDGET_CONTROL, PIN_IN},
	{0x1b, AC_VERB_SET_PIN_WIDGET_CONTROL, PIN_VREF80},
	{0x1c, AC_VERB_SET_PIN_WIDGET_CONTROL, PIN_IN},

	{ }
};

/*
 * 6-stack pin configuration:
 * front = 0x14, surr = 0x15, clfe = 0x16, side = 0x17, mic = 0x18,
 * f-mic = 0x19, line = 0x1a, HP = 0x1b
 */
static const struct hda_verb alc880_pin_6stack_init_verbs[] = {
	{0x13, AC_VERB_SET_CONNECT_SEL, 0x00}, /* HP */

	{0x14, AC_VERB_SET_PIN_WIDGET_CONTROL, PIN_OUT},
	{0x14, AC_VERB_SET_AMP_GAIN_MUTE, AMP_OUT_UNMUTE},
	{0x15, AC_VERB_SET_PIN_WIDGET_CONTROL, PIN_OUT},
	{0x15, AC_VERB_SET_AMP_GAIN_MUTE, AMP_OUT_UNMUTE},
	{0x16, AC_VERB_SET_PIN_WIDGET_CONTROL, PIN_OUT},
	{0x16, AC_VERB_SET_AMP_GAIN_MUTE, AMP_OUT_UNMUTE},
	{0x17, AC_VERB_SET_PIN_WIDGET_CONTROL, PIN_OUT},
	{0x17, AC_VERB_SET_AMP_GAIN_MUTE, AMP_OUT_UNMUTE},

	{0x18, AC_VERB_SET_PIN_WIDGET_CONTROL, PIN_VREF80},
	{0x18, AC_VERB_SET_AMP_GAIN_MUTE, AMP_OUT_MUTE},
	{0x19, AC_VERB_SET_PIN_WIDGET_CONTROL, PIN_VREF80},
	{0x19, AC_VERB_SET_AMP_GAIN_MUTE, AMP_OUT_MUTE},
	{0x1a, AC_VERB_SET_PIN_WIDGET_CONTROL, PIN_IN},
	{0x1a, AC_VERB_SET_AMP_GAIN_MUTE, AMP_OUT_MUTE},
	{0x1b, AC_VERB_SET_PIN_WIDGET_CONTROL, PIN_HP},
	{0x1b, AC_VERB_SET_AMP_GAIN_MUTE, AMP_OUT_UNMUTE},
	{0x1c, AC_VERB_SET_PIN_WIDGET_CONTROL, PIN_IN},

	{ }
};

/*
 * Uniwill pin configuration:
 * HP = 0x14, InternalSpeaker = 0x15, mic = 0x18, internal mic = 0x19,
 * line = 0x1a
 */
static const struct hda_verb alc880_uniwill_init_verbs[] = {
	{0x13, AC_VERB_SET_CONNECT_SEL, 0x00}, /* HP */

	{0x14, AC_VERB_SET_PIN_WIDGET_CONTROL, PIN_HP},
	{0x14, AC_VERB_SET_AMP_GAIN_MUTE, AMP_OUT_UNMUTE},
	{0x15, AC_VERB_SET_PIN_WIDGET_CONTROL, PIN_HP},
	{0x15, AC_VERB_SET_AMP_GAIN_MUTE, AMP_OUT_UNMUTE},
	{0x16, AC_VERB_SET_PIN_WIDGET_CONTROL, PIN_HP},
	{0x16, AC_VERB_SET_AMP_GAIN_MUTE, AMP_OUT_UNMUTE},
	{0x17, AC_VERB_SET_PIN_WIDGET_CONTROL, PIN_OUT},
	{0x17, AC_VERB_SET_AMP_GAIN_MUTE, AMP_OUT_UNMUTE},
	{0x0c, AC_VERB_SET_AMP_GAIN_MUTE, (0x7000 | (0x00 << 8))},
	{0x0c, AC_VERB_SET_AMP_GAIN_MUTE, (0x7000 | (0x01 << 8))},
	{0x0d, AC_VERB_SET_AMP_GAIN_MUTE, (0x7000 | (0x00 << 8))},
	{0x0d, AC_VERB_SET_AMP_GAIN_MUTE, (0x7000 | (0x01 << 8))},
	{0x0e, AC_VERB_SET_AMP_GAIN_MUTE, (0x7000 | (0x00 << 8))},
	{0x0e, AC_VERB_SET_AMP_GAIN_MUTE, (0x7000 | (0x01 << 8))},

	{0x18, AC_VERB_SET_PIN_WIDGET_CONTROL, PIN_VREF80},
	{0x18, AC_VERB_SET_AMP_GAIN_MUTE, AMP_OUT_MUTE},
	{0x19, AC_VERB_SET_PIN_WIDGET_CONTROL, PIN_VREF80},
	{0x19, AC_VERB_SET_AMP_GAIN_MUTE, AMP_OUT_MUTE},
	{0x1a, AC_VERB_SET_PIN_WIDGET_CONTROL, PIN_IN},
	{0x1a, AC_VERB_SET_AMP_GAIN_MUTE, AMP_OUT_MUTE},
	/* {0x1b, AC_VERB_SET_PIN_WIDGET_CONTROL, PIN_HP}, */
	/* {0x1b, AC_VERB_SET_AMP_GAIN_MUTE, AMP_OUT_UNMUTE}, */
	{0x1c, AC_VERB_SET_PIN_WIDGET_CONTROL, PIN_IN},

	{0x14, AC_VERB_SET_UNSOLICITED_ENABLE, AC_USRSP_EN | ALC_HP_EVENT},
	{0x18, AC_VERB_SET_UNSOLICITED_ENABLE, AC_USRSP_EN | ALC_MIC_EVENT},

	{ }
};

/*
* Uniwill P53
* HP = 0x14, InternalSpeaker = 0x15, mic = 0x19,
 */
static const struct hda_verb alc880_uniwill_p53_init_verbs[] = {
	{0x13, AC_VERB_SET_CONNECT_SEL, 0x00}, /* HP */

	{0x14, AC_VERB_SET_PIN_WIDGET_CONTROL, PIN_HP},
	{0x14, AC_VERB_SET_AMP_GAIN_MUTE, AMP_OUT_UNMUTE},
	{0x15, AC_VERB_SET_PIN_WIDGET_CONTROL, PIN_HP},
	{0x15, AC_VERB_SET_AMP_GAIN_MUTE, AMP_OUT_UNMUTE},
	{0x16, AC_VERB_SET_PIN_WIDGET_CONTROL, PIN_HP},
	{0x16, AC_VERB_SET_AMP_GAIN_MUTE, AMP_OUT_UNMUTE},
	{0x0c, AC_VERB_SET_AMP_GAIN_MUTE, (0x7000 | (0x00 << 8))},
	{0x0c, AC_VERB_SET_AMP_GAIN_MUTE, (0x7000 | (0x01 << 8))},
	{0x0d, AC_VERB_SET_AMP_GAIN_MUTE, (0x7000 | (0x00 << 8))},
	{0x0d, AC_VERB_SET_AMP_GAIN_MUTE, (0x7000 | (0x01 << 8))},
	{0x0e, AC_VERB_SET_AMP_GAIN_MUTE, (0x7000 | (0x00 << 8))},
	{0x0e, AC_VERB_SET_AMP_GAIN_MUTE, (0x7000 | (0x01 << 8))},

	{0x18, AC_VERB_SET_PIN_WIDGET_CONTROL, PIN_VREF80},
	{0x18, AC_VERB_SET_AMP_GAIN_MUTE, AMP_OUT_MUTE},
	{0x19, AC_VERB_SET_PIN_WIDGET_CONTROL, PIN_VREF80},
	{0x19, AC_VERB_SET_AMP_GAIN_MUTE, AMP_OUT_MUTE},
	{0x1a, AC_VERB_SET_PIN_WIDGET_CONTROL, PIN_IN},
	{0x1a, AC_VERB_SET_AMP_GAIN_MUTE, AMP_OUT_MUTE},

	{0x14, AC_VERB_SET_UNSOLICITED_ENABLE, AC_USRSP_EN | ALC_HP_EVENT},
	{0x21, AC_VERB_SET_UNSOLICITED_ENABLE, AC_USRSP_EN | ALC_DCVOL_EVENT},

	{ }
};

static const struct hda_verb alc880_beep_init_verbs[] = {
	{ 0x0b, AC_VERB_SET_AMP_GAIN_MUTE, AMP_IN_UNMUTE(5) },
	{ }
};

static void alc880_uniwill_setup(struct hda_codec *codec)
{
	struct alc_spec *spec = codec->spec;

	spec->autocfg.hp_pins[0] = 0x14;
	spec->autocfg.speaker_pins[0] = 0x15;
	spec->autocfg.speaker_pins[0] = 0x16;
	alc_simple_setup_automute(spec, ALC_AUTOMUTE_AMP);
}

static void alc880_uniwill_init_hook(struct hda_codec *codec)
{
	alc_hp_automute(codec);
	alc88x_simple_mic_automute(codec);
}

static void alc880_uniwill_unsol_event(struct hda_codec *codec,
				       unsigned int res)
{
	/* Looks like the unsol event is incompatible with the standard
	 * definition.  4bit tag is placed at 28 bit!
	 */
	switch (res >> 28) {
	case ALC_MIC_EVENT:
		alc88x_simple_mic_automute(codec);
		break;
	default:
		alc_sku_unsol_event(codec, res);
		break;
	}
}

static void alc880_uniwill_p53_setup(struct hda_codec *codec)
{
	struct alc_spec *spec = codec->spec;

	spec->autocfg.hp_pins[0] = 0x14;
	spec->autocfg.speaker_pins[0] = 0x15;
	alc_simple_setup_automute(spec, ALC_AUTOMUTE_AMP);
}

static void alc880_uniwill_p53_dcvol_automute(struct hda_codec *codec)
{
	unsigned int present;

	present = snd_hda_codec_read(codec, 0x21, 0,
				     AC_VERB_GET_VOLUME_KNOB_CONTROL, 0);
	present &= HDA_AMP_VOLMASK;
	snd_hda_codec_amp_stereo(codec, 0x0c, HDA_OUTPUT, 0,
				 HDA_AMP_VOLMASK, present);
	snd_hda_codec_amp_stereo(codec, 0x0d, HDA_OUTPUT, 0,
				 HDA_AMP_VOLMASK, present);
}

static void alc880_uniwill_p53_unsol_event(struct hda_codec *codec,
					   unsigned int res)
{
	/* Looks like the unsol event is incompatible with the standard
	 * definition.  4bit tag is placed at 28 bit!
	 */
	if ((res >> 28) == ALC_DCVOL_EVENT)
		alc880_uniwill_p53_dcvol_automute(codec);
	else
		alc_sku_unsol_event(codec, res);
}

/*
 * F1734 pin configuration:
 * HP = 0x14, speaker-out = 0x15, mic = 0x18
 */
static const struct hda_verb alc880_pin_f1734_init_verbs[] = {
	{0x07, AC_VERB_SET_CONNECT_SEL, 0x01},
	{0x10, AC_VERB_SET_CONNECT_SEL, 0x02},
	{0x11, AC_VERB_SET_CONNECT_SEL, 0x00},
	{0x12, AC_VERB_SET_CONNECT_SEL, 0x01},
	{0x13, AC_VERB_SET_CONNECT_SEL, 0x00},

	{0x14, AC_VERB_SET_PIN_WIDGET_CONTROL, PIN_HP},
	{0x14, AC_VERB_SET_AMP_GAIN_MUTE, AMP_OUT_UNMUTE},
	{0x15, AC_VERB_SET_PIN_WIDGET_CONTROL, PIN_OUT},
	{0x15, AC_VERB_SET_AMP_GAIN_MUTE, AMP_OUT_UNMUTE},

	{0x18, AC_VERB_SET_PIN_WIDGET_CONTROL, PIN_VREF80},
	{0x18, AC_VERB_SET_AMP_GAIN_MUTE, AMP_OUT_MUTE},
	{0x19, AC_VERB_SET_PIN_WIDGET_CONTROL, PIN_VREF50},
	{0x19, AC_VERB_SET_AMP_GAIN_MUTE, AMP_OUT_MUTE},
	{0x1a, AC_VERB_SET_PIN_WIDGET_CONTROL, PIN_OUT},
	{0x1a, AC_VERB_SET_AMP_GAIN_MUTE, AMP_OUT_UNMUTE},
	{0x1b, AC_VERB_SET_PIN_WIDGET_CONTROL, PIN_OUT},
	{0x1b, AC_VERB_SET_AMP_GAIN_MUTE, AMP_OUT_UNMUTE},
	{0x1c, AC_VERB_SET_PIN_WIDGET_CONTROL, PIN_IN},

	{0x14, AC_VERB_SET_UNSOLICITED_ENABLE, AC_USRSP_EN|ALC_HP_EVENT},
	{0x21, AC_VERB_SET_UNSOLICITED_ENABLE, AC_USRSP_EN|ALC_DCVOL_EVENT},

	{ }
};

/*
 * ASUS pin configuration:
 * HP/front = 0x14, surr = 0x15, clfe = 0x16, mic = 0x18, line = 0x1a
 */
static const struct hda_verb alc880_pin_asus_init_verbs[] = {
	{0x10, AC_VERB_SET_CONNECT_SEL, 0x02},
	{0x11, AC_VERB_SET_CONNECT_SEL, 0x00},
	{0x12, AC_VERB_SET_CONNECT_SEL, 0x01},
	{0x13, AC_VERB_SET_CONNECT_SEL, 0x00},

	{0x14, AC_VERB_SET_PIN_WIDGET_CONTROL, PIN_HP},
	{0x14, AC_VERB_SET_AMP_GAIN_MUTE, AMP_OUT_UNMUTE},
	{0x15, AC_VERB_SET_PIN_WIDGET_CONTROL, PIN_OUT},
	{0x14, AC_VERB_SET_AMP_GAIN_MUTE, AMP_OUT_UNMUTE},
	{0x16, AC_VERB_SET_PIN_WIDGET_CONTROL, PIN_OUT},
	{0x14, AC_VERB_SET_AMP_GAIN_MUTE, AMP_OUT_UNMUTE},
	{0x17, AC_VERB_SET_PIN_WIDGET_CONTROL, PIN_OUT},
	{0x14, AC_VERB_SET_AMP_GAIN_MUTE, AMP_OUT_UNMUTE},

	{0x18, AC_VERB_SET_PIN_WIDGET_CONTROL, PIN_VREF80},
	{0x14, AC_VERB_SET_AMP_GAIN_MUTE, AMP_OUT_MUTE},
	{0x19, AC_VERB_SET_PIN_WIDGET_CONTROL, PIN_VREF80},
	{0x14, AC_VERB_SET_AMP_GAIN_MUTE, AMP_OUT_MUTE},
	{0x1a, AC_VERB_SET_PIN_WIDGET_CONTROL, PIN_IN},
	{0x14, AC_VERB_SET_AMP_GAIN_MUTE, AMP_OUT_MUTE},
	{0x1b, AC_VERB_SET_PIN_WIDGET_CONTROL, PIN_OUT},
	{0x14, AC_VERB_SET_AMP_GAIN_MUTE, AMP_OUT_UNMUTE},
	{0x1c, AC_VERB_SET_PIN_WIDGET_CONTROL, PIN_IN},

	{ }
};

/* Enable GPIO mask and set output */
#define alc880_gpio1_init_verbs	alc_gpio1_init_verbs
#define alc880_gpio2_init_verbs	alc_gpio2_init_verbs
#define alc880_gpio3_init_verbs	alc_gpio3_init_verbs

/* Clevo m520g init */
static const struct hda_verb alc880_pin_clevo_init_verbs[] = {
	/* headphone output */
	{0x11, AC_VERB_SET_CONNECT_SEL, 0x01},
	/* line-out */
	{0x14, AC_VERB_SET_PIN_WIDGET_CONTROL, PIN_OUT},
	{0x14, AC_VERB_SET_AMP_GAIN_MUTE, AMP_OUT_UNMUTE},
	/* Line-in */
	{0x1a, AC_VERB_SET_PIN_WIDGET_CONTROL, PIN_IN},
	{0x1a, AC_VERB_SET_AMP_GAIN_MUTE, AMP_OUT_UNMUTE},
	/* CD */
	{0x1c, AC_VERB_SET_PIN_WIDGET_CONTROL, PIN_IN},
	{0x1c, AC_VERB_SET_AMP_GAIN_MUTE, AMP_OUT_UNMUTE},
	/* Mic1 (rear panel) */
	{0x18, AC_VERB_SET_PIN_WIDGET_CONTROL, PIN_VREF80},
	{0x18, AC_VERB_SET_AMP_GAIN_MUTE, AMP_OUT_UNMUTE},
	/* Mic2 (front panel) */
	{0x1b, AC_VERB_SET_PIN_WIDGET_CONTROL, PIN_VREF80},
	{0x1b, AC_VERB_SET_AMP_GAIN_MUTE, AMP_OUT_UNMUTE},
	/* headphone */
	{0x19, AC_VERB_SET_PIN_WIDGET_CONTROL, PIN_HP},
	{0x19, AC_VERB_SET_AMP_GAIN_MUTE, AMP_OUT_UNMUTE},
        /* change to EAPD mode */
	{0x20, AC_VERB_SET_COEF_INDEX, 0x07},
	{0x20, AC_VERB_SET_PROC_COEF,  0x3060},

	{ }
};

static const struct hda_verb alc880_pin_tcl_S700_init_verbs[] = {
	/* change to EAPD mode */
	{0x20, AC_VERB_SET_COEF_INDEX, 0x07},
	{0x20, AC_VERB_SET_PROC_COEF,  0x3060},

	/* Headphone output */
	{0x14, AC_VERB_SET_PIN_WIDGET_CONTROL, PIN_HP},
	/* Front output*/
	{0x1b, AC_VERB_SET_PIN_WIDGET_CONTROL, PIN_OUT},
	{0x1b, AC_VERB_SET_CONNECT_SEL, 0x00},

	/* Line In pin widget for input */
	{0x1a, AC_VERB_SET_PIN_WIDGET_CONTROL, PIN_IN},
	/* CD pin widget for input */
	{0x1c, AC_VERB_SET_PIN_WIDGET_CONTROL, PIN_IN},
	/* Mic1 (rear panel) pin widget for input and vref at 80% */
	{0x18, AC_VERB_SET_PIN_WIDGET_CONTROL, PIN_VREF80},

	/* change to EAPD mode */
	{0x20, AC_VERB_SET_COEF_INDEX, 0x07},
	{0x20, AC_VERB_SET_PROC_COEF,  0x3070},

	{ }
};

/*
 * LG m1 express dual
 *
 * Pin assignment:
 *   Rear Line-In/Out (blue): 0x14
 *   Build-in Mic-In: 0x15
 *   Speaker-out: 0x17
 *   HP-Out (green): 0x1b
 *   Mic-In/Out (red): 0x19
 *   SPDIF-Out: 0x1e
 */

/* To make 5.1 output working (green=Front, blue=Surr, red=CLFE) */
static const hda_nid_t alc880_lg_dac_nids[3] = {
	0x05, 0x02, 0x03
};

/* seems analog CD is not working */
static const struct hda_input_mux alc880_lg_capture_source = {
	.num_items = 3,
	.items = {
		{ "Mic", 0x1 },
		{ "Line", 0x5 },
		{ "Internal Mic", 0x6 },
	},
};

/* 2,4,6 channel modes */
static const struct hda_verb alc880_lg_ch2_init[] = {
	/* set line-in and mic-in to input */
	{ 0x14, AC_VERB_SET_PIN_WIDGET_CONTROL, PIN_IN },
	{ 0x19, AC_VERB_SET_PIN_WIDGET_CONTROL, PIN_VREF80 },
	{ }
};

static const struct hda_verb alc880_lg_ch4_init[] = {
	/* set line-in to out and mic-in to input */
	{ 0x14, AC_VERB_SET_PIN_WIDGET_CONTROL, PIN_HP },
	{ 0x19, AC_VERB_SET_PIN_WIDGET_CONTROL, PIN_VREF80 },
	{ }
};

static const struct hda_verb alc880_lg_ch6_init[] = {
	/* set line-in and mic-in to output */
	{ 0x14, AC_VERB_SET_PIN_WIDGET_CONTROL, PIN_HP },
	{ 0x19, AC_VERB_SET_PIN_WIDGET_CONTROL, PIN_HP },
	{ }
};

static const struct hda_channel_mode alc880_lg_ch_modes[3] = {
	{ 2, alc880_lg_ch2_init },
	{ 4, alc880_lg_ch4_init },
	{ 6, alc880_lg_ch6_init },
};

static const struct snd_kcontrol_new alc880_lg_mixer[] = {
	HDA_CODEC_VOLUME("Front Playback Volume", 0x0f, 0x0, HDA_OUTPUT),
	HDA_BIND_MUTE("Front Playback Switch", 0x0f, 2, HDA_INPUT),
	HDA_CODEC_VOLUME("Surround Playback Volume", 0x0c, 0x0, HDA_OUTPUT),
	HDA_BIND_MUTE("Surround Playback Switch", 0x0c, 2, HDA_INPUT),
	HDA_CODEC_VOLUME_MONO("Center Playback Volume", 0x0d, 1, 0x0, HDA_OUTPUT),
	HDA_CODEC_VOLUME_MONO("LFE Playback Volume", 0x0d, 2, 0x0, HDA_OUTPUT),
	HDA_BIND_MUTE_MONO("Center Playback Switch", 0x0d, 1, 2, HDA_INPUT),
	HDA_BIND_MUTE_MONO("LFE Playback Switch", 0x0d, 2, 2, HDA_INPUT),
	HDA_CODEC_VOLUME("Mic Playback Volume", 0x0b, 0x1, HDA_INPUT),
	HDA_CODEC_MUTE("Mic Playback Switch", 0x0b, 0x1, HDA_INPUT),
	HDA_CODEC_VOLUME("Line Playback Volume", 0x0b, 0x06, HDA_INPUT),
	HDA_CODEC_MUTE("Line Playback Switch", 0x0b, 0x06, HDA_INPUT),
	HDA_CODEC_VOLUME("Internal Mic Playback Volume", 0x0b, 0x07, HDA_INPUT),
	HDA_CODEC_MUTE("Internal Mic Playback Switch", 0x0b, 0x07, HDA_INPUT),
	{
		.iface = SNDRV_CTL_ELEM_IFACE_MIXER,
		.name = "Channel Mode",
		.info = alc_ch_mode_info,
		.get = alc_ch_mode_get,
		.put = alc_ch_mode_put,
	},
	{ } /* end */
};

static const struct hda_verb alc880_lg_init_verbs[] = {
	/* set capture source to mic-in */
	{0x07, AC_VERB_SET_AMP_GAIN_MUTE, AMP_IN_UNMUTE(1)},
	{0x08, AC_VERB_SET_AMP_GAIN_MUTE, AMP_IN_UNMUTE(1)},
	{0x09, AC_VERB_SET_AMP_GAIN_MUTE, AMP_IN_UNMUTE(1)},
	/* mute all amp mixer inputs */
	{0x0b, AC_VERB_SET_AMP_GAIN_MUTE, AMP_IN_UNMUTE(5)},
	{0x0b, AC_VERB_SET_AMP_GAIN_MUTE, AMP_IN_MUTE(6)},
	{0x0b, AC_VERB_SET_AMP_GAIN_MUTE, AMP_IN_MUTE(7)},
	/* line-in to input */
	{0x14, AC_VERB_SET_PIN_WIDGET_CONTROL, PIN_IN},
	{0x14, AC_VERB_SET_AMP_GAIN_MUTE, AMP_OUT_UNMUTE},
	/* built-in mic */
	{0x15, AC_VERB_SET_PIN_WIDGET_CONTROL, PIN_VREF80},
	{0x15, AC_VERB_SET_AMP_GAIN_MUTE, AMP_OUT_UNMUTE},
	/* speaker-out */
	{0x17, AC_VERB_SET_PIN_WIDGET_CONTROL, PIN_HP},
	{0x17, AC_VERB_SET_AMP_GAIN_MUTE, AMP_OUT_UNMUTE},
	/* mic-in to input */
	{0x11, AC_VERB_SET_CONNECT_SEL, 0x01},
	{0x19, AC_VERB_SET_PIN_WIDGET_CONTROL, PIN_VREF80},
	{0x19, AC_VERB_SET_AMP_GAIN_MUTE, AMP_OUT_UNMUTE},
	/* HP-out */
	{0x13, AC_VERB_SET_CONNECT_SEL, 0x03},
	{0x1b, AC_VERB_SET_PIN_WIDGET_CONTROL, PIN_HP},
	{0x1b, AC_VERB_SET_AMP_GAIN_MUTE, AMP_OUT_UNMUTE},
	/* jack sense */
	{0x1b, AC_VERB_SET_UNSOLICITED_ENABLE, AC_USRSP_EN | ALC_HP_EVENT},
	{ }
};

/* toggle speaker-output according to the hp-jack state */
static void alc880_lg_setup(struct hda_codec *codec)
{
	struct alc_spec *spec = codec->spec;

	spec->autocfg.hp_pins[0] = 0x1b;
	spec->autocfg.speaker_pins[0] = 0x17;
	alc_simple_setup_automute(spec, ALC_AUTOMUTE_AMP);
<<<<<<< HEAD
}

/*
 * LG LW20
 *
 * Pin assignment:
 *   Speaker-out: 0x14
 *   Mic-In: 0x18
 *   Built-in Mic-In: 0x19
 *   Line-In: 0x1b
 *   HP-Out: 0x1a
 *   SPDIF-Out: 0x1e
 */

static const struct hda_input_mux alc880_lg_lw_capture_source = {
	.num_items = 3,
	.items = {
		{ "Mic", 0x0 },
		{ "Internal Mic", 0x1 },
		{ "Line In", 0x2 },
	},
};

#define alc880_lg_lw_modes alc880_threestack_modes

static const struct snd_kcontrol_new alc880_lg_lw_mixer[] = {
	HDA_CODEC_VOLUME("Front Playback Volume", 0x0c, 0x0, HDA_OUTPUT),
	HDA_BIND_MUTE("Front Playback Switch", 0x0c, 2, HDA_INPUT),
	HDA_CODEC_VOLUME("Surround Playback Volume", 0x0f, 0x0, HDA_OUTPUT),
	HDA_BIND_MUTE("Surround Playback Switch", 0x0f, 2, HDA_INPUT),
	HDA_CODEC_VOLUME_MONO("Center Playback Volume", 0x0e, 1, 0x0, HDA_OUTPUT),
	HDA_CODEC_VOLUME_MONO("LFE Playback Volume", 0x0e, 2, 0x0, HDA_OUTPUT),
	HDA_BIND_MUTE_MONO("Center Playback Switch", 0x0e, 1, 2, HDA_INPUT),
	HDA_BIND_MUTE_MONO("LFE Playback Switch", 0x0e, 2, 2, HDA_INPUT),
	HDA_CODEC_VOLUME("Line Playback Volume", 0x0b, 0x02, HDA_INPUT),
	HDA_CODEC_MUTE("Line Playback Switch", 0x0b, 0x02, HDA_INPUT),
	HDA_CODEC_VOLUME("Mic Playback Volume", 0x0b, 0x0, HDA_INPUT),
	HDA_CODEC_MUTE("Mic Playback Switch", 0x0b, 0x0, HDA_INPUT),
	HDA_CODEC_VOLUME("Internal Mic Playback Volume", 0x0b, 0x01, HDA_INPUT),
	HDA_CODEC_MUTE("Internal Mic Playback Switch", 0x0b, 0x01, HDA_INPUT),
	{
		.iface = SNDRV_CTL_ELEM_IFACE_MIXER,
		.name = "Channel Mode",
		.info = alc_ch_mode_info,
		.get = alc_ch_mode_get,
		.put = alc_ch_mode_put,
	},
	{ } /* end */
};

static const struct hda_verb alc880_lg_lw_init_verbs[] = {
	{0x13, AC_VERB_SET_CONNECT_SEL, 0x00}, /* HP */
	{0x10, AC_VERB_SET_CONNECT_SEL, 0x02}, /* mic/clfe */
	{0x12, AC_VERB_SET_CONNECT_SEL, 0x03}, /* line/surround */

	/* set capture source to mic-in */
	{0x07, AC_VERB_SET_AMP_GAIN_MUTE, AMP_IN_UNMUTE(0)},
	{0x08, AC_VERB_SET_AMP_GAIN_MUTE, AMP_IN_UNMUTE(0)},
	{0x09, AC_VERB_SET_AMP_GAIN_MUTE, AMP_IN_UNMUTE(0)},
	{0x0b, AC_VERB_SET_AMP_GAIN_MUTE, AMP_IN_MUTE(7)},
	/* speaker-out */
	{0x14, AC_VERB_SET_PIN_WIDGET_CONTROL, PIN_HP},
	{0x14, AC_VERB_SET_AMP_GAIN_MUTE, AMP_OUT_UNMUTE},
	/* HP-out */
	{0x1b, AC_VERB_SET_PIN_WIDGET_CONTROL, PIN_HP},
	{0x1b, AC_VERB_SET_AMP_GAIN_MUTE, AMP_OUT_UNMUTE},
	/* mic-in to input */
	{0x18, AC_VERB_SET_PIN_WIDGET_CONTROL, PIN_VREF80},
	{0x18, AC_VERB_SET_AMP_GAIN_MUTE, AMP_OUT_UNMUTE},
	/* built-in mic */
	{0x19, AC_VERB_SET_PIN_WIDGET_CONTROL, PIN_VREF80},
	{0x19, AC_VERB_SET_AMP_GAIN_MUTE, AMP_OUT_UNMUTE},
	/* jack sense */
	{0x1b, AC_VERB_SET_UNSOLICITED_ENABLE, AC_USRSP_EN | ALC_HP_EVENT},
	{ }
};

/* toggle speaker-output according to the hp-jack state */
static void alc880_lg_lw_setup(struct hda_codec *codec)
{
	struct alc_spec *spec = codec->spec;

	spec->autocfg.hp_pins[0] = 0x1b;
	spec->autocfg.speaker_pins[0] = 0x14;
	alc_simple_setup_automute(spec, ALC_AUTOMUTE_AMP);
}

static const struct snd_kcontrol_new alc880_medion_rim_mixer[] = {
	HDA_CODEC_VOLUME("Master Playback Volume", 0x0c, 0x0, HDA_OUTPUT),
	HDA_BIND_MUTE("Master Playback Switch", 0x0c, 2, HDA_INPUT),
	HDA_CODEC_VOLUME("Mic Playback Volume", 0x0b, 0x0, HDA_INPUT),
	HDA_CODEC_MUTE("Mic Playback Switch", 0x0b, 0x0, HDA_INPUT),
	HDA_CODEC_VOLUME("Internal Mic Playback Volume", 0x0b, 0x1, HDA_INPUT),
	HDA_CODEC_MUTE("Internal Playback Switch", 0x0b, 0x1, HDA_INPUT),
	{ } /* end */
};

static const struct hda_input_mux alc880_medion_rim_capture_source = {
	.num_items = 2,
	.items = {
		{ "Mic", 0x0 },
		{ "Internal Mic", 0x1 },
	},
};

static const struct hda_verb alc880_medion_rim_init_verbs[] = {
	{0x13, AC_VERB_SET_CONNECT_SEL, 0x00}, /* HP */

	{0x14, AC_VERB_SET_PIN_WIDGET_CONTROL, PIN_HP},
	{0x14, AC_VERB_SET_AMP_GAIN_MUTE, AMP_OUT_UNMUTE},

	/* Mic1 (rear panel) pin widget for input and vref at 80% */
	{0x18, AC_VERB_SET_PIN_WIDGET_CONTROL, PIN_VREF80},
	{0x18, AC_VERB_SET_AMP_GAIN_MUTE, AMP_OUT_MUTE},
	/* Mic2 (as headphone out) for HP output */
	{0x19, AC_VERB_SET_PIN_WIDGET_CONTROL, PIN_HP},
	{0x19, AC_VERB_SET_AMP_GAIN_MUTE, AMP_OUT_MUTE},
	/* Internal Speaker */
	{0x1b, AC_VERB_SET_PIN_WIDGET_CONTROL, PIN_OUT},
	{0x1b, AC_VERB_SET_AMP_GAIN_MUTE, AMP_OUT_UNMUTE},

	{0x20, AC_VERB_SET_COEF_INDEX, 0x07},
	{0x20, AC_VERB_SET_PROC_COEF,  0x3060},

	{0x14, AC_VERB_SET_UNSOLICITED_ENABLE, AC_USRSP_EN | ALC_HP_EVENT},
	{ }
};

/* toggle speaker-output according to the hp-jack state */
static void alc880_medion_rim_automute(struct hda_codec *codec)
{
	struct alc_spec *spec = codec->spec;
	alc_hp_automute(codec);
	/* toggle EAPD */
	if (spec->hp_jack_present)
		snd_hda_codec_write(codec, 0x01, 0, AC_VERB_SET_GPIO_DATA, 0);
	else
		snd_hda_codec_write(codec, 0x01, 0, AC_VERB_SET_GPIO_DATA, 2);
}

static void alc880_medion_rim_unsol_event(struct hda_codec *codec,
					  unsigned int res)
{
	/* Looks like the unsol event is incompatible with the standard
	 * definition.  4bit tag is placed at 28 bit!
	 */
	if ((res >> 28) == ALC_HP_EVENT)
		alc880_medion_rim_automute(codec);
}

static void alc880_medion_rim_setup(struct hda_codec *codec)
{
	struct alc_spec *spec = codec->spec;

	spec->autocfg.hp_pins[0] = 0x14;
	spec->autocfg.speaker_pins[0] = 0x1b;
	alc_simple_setup_automute(spec, ALC_AUTOMUTE_AMP);
=======
>>>>>>> dcd6c922
}

#ifdef CONFIG_SND_HDA_POWER_SAVE
static const struct hda_amp_list alc880_lg_loopbacks[] = {
	{ 0x0b, HDA_INPUT, 1 },
	{ 0x0b, HDA_INPUT, 6 },
	{ 0x0b, HDA_INPUT, 7 },
	{ } /* end */
};
#endif

/*
 * Test configuration for debugging
 *
 * Almost all inputs/outputs are enabled.  I/O pins can be configured via
 * enum controls.
 */
#ifdef CONFIG_SND_DEBUG
static const hda_nid_t alc880_test_dac_nids[4] = {
	0x02, 0x03, 0x04, 0x05
};

static const struct hda_input_mux alc880_test_capture_source = {
	.num_items = 7,
	.items = {
		{ "In-1", 0x0 },
		{ "In-2", 0x1 },
		{ "In-3", 0x2 },
		{ "In-4", 0x3 },
		{ "CD", 0x4 },
		{ "Front", 0x5 },
		{ "Surround", 0x6 },
	},
};

static const struct hda_channel_mode alc880_test_modes[4] = {
	{ 2, NULL },
	{ 4, NULL },
	{ 6, NULL },
	{ 8, NULL },
};

static int alc_test_pin_ctl_info(struct snd_kcontrol *kcontrol,
				 struct snd_ctl_elem_info *uinfo)
{
	static const char * const texts[] = {
		"N/A", "Line Out", "HP Out",
		"In Hi-Z", "In 50%", "In Grd", "In 80%", "In 100%"
	};
	uinfo->type = SNDRV_CTL_ELEM_TYPE_ENUMERATED;
	uinfo->count = 1;
	uinfo->value.enumerated.items = 8;
	if (uinfo->value.enumerated.item >= 8)
		uinfo->value.enumerated.item = 7;
	strcpy(uinfo->value.enumerated.name, texts[uinfo->value.enumerated.item]);
	return 0;
}

static int alc_test_pin_ctl_get(struct snd_kcontrol *kcontrol,
				struct snd_ctl_elem_value *ucontrol)
{
	struct hda_codec *codec = snd_kcontrol_chip(kcontrol);
	hda_nid_t nid = (hda_nid_t)kcontrol->private_value;
	unsigned int pin_ctl, item = 0;

	pin_ctl = snd_hda_codec_read(codec, nid, 0,
				     AC_VERB_GET_PIN_WIDGET_CONTROL, 0);
	if (pin_ctl & AC_PINCTL_OUT_EN) {
		if (pin_ctl & AC_PINCTL_HP_EN)
			item = 2;
		else
			item = 1;
	} else if (pin_ctl & AC_PINCTL_IN_EN) {
		switch (pin_ctl & AC_PINCTL_VREFEN) {
		case AC_PINCTL_VREF_HIZ: item = 3; break;
		case AC_PINCTL_VREF_50:  item = 4; break;
		case AC_PINCTL_VREF_GRD: item = 5; break;
		case AC_PINCTL_VREF_80:  item = 6; break;
		case AC_PINCTL_VREF_100: item = 7; break;
		}
	}
	ucontrol->value.enumerated.item[0] = item;
	return 0;
}

static int alc_test_pin_ctl_put(struct snd_kcontrol *kcontrol,
				struct snd_ctl_elem_value *ucontrol)
{
	struct hda_codec *codec = snd_kcontrol_chip(kcontrol);
	hda_nid_t nid = (hda_nid_t)kcontrol->private_value;
	static const unsigned int ctls[] = {
		0, AC_PINCTL_OUT_EN, AC_PINCTL_OUT_EN | AC_PINCTL_HP_EN,
		AC_PINCTL_IN_EN | AC_PINCTL_VREF_HIZ,
		AC_PINCTL_IN_EN | AC_PINCTL_VREF_50,
		AC_PINCTL_IN_EN | AC_PINCTL_VREF_GRD,
		AC_PINCTL_IN_EN | AC_PINCTL_VREF_80,
		AC_PINCTL_IN_EN | AC_PINCTL_VREF_100,
	};
	unsigned int old_ctl, new_ctl;

	old_ctl = snd_hda_codec_read(codec, nid, 0,
				     AC_VERB_GET_PIN_WIDGET_CONTROL, 0);
	new_ctl = ctls[ucontrol->value.enumerated.item[0]];
	if (old_ctl != new_ctl) {
		int val;
		snd_hda_codec_write_cache(codec, nid, 0,
					  AC_VERB_SET_PIN_WIDGET_CONTROL,
					  new_ctl);
		val = ucontrol->value.enumerated.item[0] >= 3 ?
			HDA_AMP_MUTE : 0;
		snd_hda_codec_amp_stereo(codec, nid, HDA_OUTPUT, 0,
					 HDA_AMP_MUTE, val);
		return 1;
	}
	return 0;
}

static int alc_test_pin_src_info(struct snd_kcontrol *kcontrol,
				 struct snd_ctl_elem_info *uinfo)
{
	static const char * const texts[] = {
		"Front", "Surround", "CLFE", "Side"
	};
	uinfo->type = SNDRV_CTL_ELEM_TYPE_ENUMERATED;
	uinfo->count = 1;
	uinfo->value.enumerated.items = 4;
	if (uinfo->value.enumerated.item >= 4)
		uinfo->value.enumerated.item = 3;
	strcpy(uinfo->value.enumerated.name, texts[uinfo->value.enumerated.item]);
	return 0;
}

static int alc_test_pin_src_get(struct snd_kcontrol *kcontrol,
				struct snd_ctl_elem_value *ucontrol)
{
	struct hda_codec *codec = snd_kcontrol_chip(kcontrol);
	hda_nid_t nid = (hda_nid_t)kcontrol->private_value;
	unsigned int sel;

	sel = snd_hda_codec_read(codec, nid, 0, AC_VERB_GET_CONNECT_SEL, 0);
	ucontrol->value.enumerated.item[0] = sel & 3;
	return 0;
}

static int alc_test_pin_src_put(struct snd_kcontrol *kcontrol,
				struct snd_ctl_elem_value *ucontrol)
{
	struct hda_codec *codec = snd_kcontrol_chip(kcontrol);
	hda_nid_t nid = (hda_nid_t)kcontrol->private_value;
	unsigned int sel;

	sel = snd_hda_codec_read(codec, nid, 0, AC_VERB_GET_CONNECT_SEL, 0) & 3;
	if (ucontrol->value.enumerated.item[0] != sel) {
		sel = ucontrol->value.enumerated.item[0] & 3;
		snd_hda_codec_write_cache(codec, nid, 0,
					  AC_VERB_SET_CONNECT_SEL, sel);
		return 1;
	}
	return 0;
}

#define PIN_CTL_TEST(xname,nid) {			\
		.iface = SNDRV_CTL_ELEM_IFACE_MIXER,	\
			.name = xname,		       \
			.subdevice = HDA_SUBDEV_NID_FLAG | nid, \
			.info = alc_test_pin_ctl_info, \
			.get = alc_test_pin_ctl_get,   \
			.put = alc_test_pin_ctl_put,   \
			.private_value = nid	       \
			}

#define PIN_SRC_TEST(xname,nid) {			\
		.iface = SNDRV_CTL_ELEM_IFACE_MIXER,	\
			.name = xname,		       \
			.subdevice = HDA_SUBDEV_NID_FLAG | nid, \
			.info = alc_test_pin_src_info, \
			.get = alc_test_pin_src_get,   \
			.put = alc_test_pin_src_put,   \
			.private_value = nid	       \
			}

static const struct snd_kcontrol_new alc880_test_mixer[] = {
	HDA_CODEC_VOLUME("Front Playback Volume", 0x0c, 0x0, HDA_OUTPUT),
	HDA_CODEC_VOLUME("Surround Playback Volume", 0x0d, 0x0, HDA_OUTPUT),
	HDA_CODEC_VOLUME("CLFE Playback Volume", 0x0e, 0x0, HDA_OUTPUT),
	HDA_CODEC_VOLUME("Side Playback Volume", 0x0f, 0x0, HDA_OUTPUT),
	HDA_BIND_MUTE("Front Playback Switch", 0x0c, 2, HDA_INPUT),
	HDA_BIND_MUTE("Surround Playback Switch", 0x0d, 2, HDA_INPUT),
	HDA_BIND_MUTE("CLFE Playback Switch", 0x0e, 2, HDA_INPUT),
	HDA_BIND_MUTE("Side Playback Switch", 0x0f, 2, HDA_INPUT),
	PIN_CTL_TEST("Front Pin Mode", 0x14),
	PIN_CTL_TEST("Surround Pin Mode", 0x15),
	PIN_CTL_TEST("CLFE Pin Mode", 0x16),
	PIN_CTL_TEST("Side Pin Mode", 0x17),
	PIN_CTL_TEST("In-1 Pin Mode", 0x18),
	PIN_CTL_TEST("In-2 Pin Mode", 0x19),
	PIN_CTL_TEST("In-3 Pin Mode", 0x1a),
	PIN_CTL_TEST("In-4 Pin Mode", 0x1b),
	PIN_SRC_TEST("In-1 Pin Source", 0x18),
	PIN_SRC_TEST("In-2 Pin Source", 0x19),
	PIN_SRC_TEST("In-3 Pin Source", 0x1a),
	PIN_SRC_TEST("In-4 Pin Source", 0x1b),
	HDA_CODEC_VOLUME("In-1 Playback Volume", 0x0b, 0x0, HDA_INPUT),
	HDA_CODEC_MUTE("In-1 Playback Switch", 0x0b, 0x0, HDA_INPUT),
	HDA_CODEC_VOLUME("In-2 Playback Volume", 0x0b, 0x1, HDA_INPUT),
	HDA_CODEC_MUTE("In-2 Playback Switch", 0x0b, 0x1, HDA_INPUT),
	HDA_CODEC_VOLUME("In-3 Playback Volume", 0x0b, 0x2, HDA_INPUT),
	HDA_CODEC_MUTE("In-3 Playback Switch", 0x0b, 0x2, HDA_INPUT),
	HDA_CODEC_VOLUME("In-4 Playback Volume", 0x0b, 0x3, HDA_INPUT),
	HDA_CODEC_MUTE("In-4 Playback Switch", 0x0b, 0x3, HDA_INPUT),
	HDA_CODEC_VOLUME("CD Playback Volume", 0x0b, 0x4, HDA_INPUT),
	HDA_CODEC_MUTE("CD Playback Switch", 0x0b, 0x4, HDA_INPUT),
	{
		.iface = SNDRV_CTL_ELEM_IFACE_MIXER,
		.name = "Channel Mode",
		.info = alc_ch_mode_info,
		.get = alc_ch_mode_get,
		.put = alc_ch_mode_put,
	},
	{ } /* end */
};

static const struct hda_verb alc880_test_init_verbs[] = {
	/* Unmute inputs of 0x0c - 0x0f */
	{0x0c, AC_VERB_SET_AMP_GAIN_MUTE, AMP_IN_UNMUTE(0)},
	{0x0c, AC_VERB_SET_AMP_GAIN_MUTE, AMP_IN_UNMUTE(1)},
	{0x0d, AC_VERB_SET_AMP_GAIN_MUTE, AMP_IN_UNMUTE(0)},
	{0x0d, AC_VERB_SET_AMP_GAIN_MUTE, AMP_IN_UNMUTE(1)},
	{0x0e, AC_VERB_SET_AMP_GAIN_MUTE, AMP_IN_UNMUTE(0)},
	{0x0e, AC_VERB_SET_AMP_GAIN_MUTE, AMP_IN_UNMUTE(1)},
	{0x0f, AC_VERB_SET_AMP_GAIN_MUTE, AMP_IN_UNMUTE(0)},
	{0x0f, AC_VERB_SET_AMP_GAIN_MUTE, AMP_IN_UNMUTE(1)},
	/* Vol output for 0x0c-0x0f */
	{0x0c, AC_VERB_SET_AMP_GAIN_MUTE, AMP_OUT_ZERO},
	{0x0d, AC_VERB_SET_AMP_GAIN_MUTE, AMP_OUT_ZERO},
	{0x0e, AC_VERB_SET_AMP_GAIN_MUTE, AMP_OUT_ZERO},
	{0x0f, AC_VERB_SET_AMP_GAIN_MUTE, AMP_OUT_ZERO},
	/* Set output pins 0x14-0x17 */
	{0x14, AC_VERB_SET_PIN_WIDGET_CONTROL, PIN_OUT},
	{0x15, AC_VERB_SET_PIN_WIDGET_CONTROL, PIN_OUT},
	{0x16, AC_VERB_SET_PIN_WIDGET_CONTROL, PIN_OUT},
	{0x17, AC_VERB_SET_PIN_WIDGET_CONTROL, PIN_OUT},
	/* Unmute output pins 0x14-0x17 */
	{0x14, AC_VERB_SET_AMP_GAIN_MUTE, AMP_OUT_UNMUTE},
	{0x15, AC_VERB_SET_AMP_GAIN_MUTE, AMP_OUT_UNMUTE},
	{0x16, AC_VERB_SET_AMP_GAIN_MUTE, AMP_OUT_UNMUTE},
	{0x17, AC_VERB_SET_AMP_GAIN_MUTE, AMP_OUT_UNMUTE},
	/* Set input pins 0x18-0x1c */
	{0x18, AC_VERB_SET_PIN_WIDGET_CONTROL, PIN_VREF80},
	{0x19, AC_VERB_SET_PIN_WIDGET_CONTROL, PIN_VREF80},
	{0x1a, AC_VERB_SET_PIN_WIDGET_CONTROL, PIN_IN},
	{0x1b, AC_VERB_SET_PIN_WIDGET_CONTROL, PIN_IN},
	{0x1c, AC_VERB_SET_PIN_WIDGET_CONTROL, PIN_IN},
	/* Mute input pins 0x18-0x1b */
	{0x18, AC_VERB_SET_AMP_GAIN_MUTE, AMP_OUT_MUTE},
	{0x19, AC_VERB_SET_AMP_GAIN_MUTE, AMP_OUT_MUTE},
	{0x1a, AC_VERB_SET_AMP_GAIN_MUTE, AMP_OUT_MUTE},
	{0x1b, AC_VERB_SET_AMP_GAIN_MUTE, AMP_OUT_MUTE},
	/* ADC set up */
	{0x07, AC_VERB_SET_AMP_GAIN_MUTE, AMP_IN_MUTE(0)},
	{0x07, AC_VERB_SET_CONNECT_SEL, 0x00},
	{0x08, AC_VERB_SET_AMP_GAIN_MUTE, AMP_IN_MUTE(0)},
	{0x08, AC_VERB_SET_CONNECT_SEL, 0x00},
	{0x09, AC_VERB_SET_AMP_GAIN_MUTE, AMP_IN_MUTE(0)},
	{0x09, AC_VERB_SET_CONNECT_SEL, 0x00},
	/* Analog input/passthru */
	{0x0b, AC_VERB_SET_AMP_GAIN_MUTE, AMP_IN_MUTE(0)},
	{0x0b, AC_VERB_SET_AMP_GAIN_MUTE, AMP_IN_MUTE(1)},
	{0x0b, AC_VERB_SET_AMP_GAIN_MUTE, AMP_IN_MUTE(2)},
	{0x0b, AC_VERB_SET_AMP_GAIN_MUTE, AMP_IN_MUTE(3)},
	{0x0b, AC_VERB_SET_AMP_GAIN_MUTE, AMP_IN_MUTE(4)},
	{ }
};
#endif

/*
 */

static const char * const alc880_models[ALC880_MODEL_LAST] = {
	[ALC880_3ST]		= "3stack",
	[ALC880_TCL_S700]	= "tcl",
	[ALC880_3ST_DIG]	= "3stack-digout",
	[ALC880_CLEVO]		= "clevo",
	[ALC880_5ST]		= "5stack",
	[ALC880_5ST_DIG]	= "5stack-digout",
	[ALC880_W810]		= "w810",
	[ALC880_Z71V]		= "z71v",
	[ALC880_6ST]		= "6stack",
	[ALC880_6ST_DIG]	= "6stack-digout",
	[ALC880_ASUS]		= "asus",
	[ALC880_ASUS_W1V]	= "asus-w1v",
	[ALC880_ASUS_DIG]	= "asus-dig",
	[ALC880_ASUS_DIG2]	= "asus-dig2",
	[ALC880_UNIWILL_DIG]	= "uniwill",
	[ALC880_UNIWILL_P53]	= "uniwill-p53",
	[ALC880_FUJITSU]	= "fujitsu",
	[ALC880_F1734]		= "F1734",
	[ALC880_LG]		= "lg",
#ifdef CONFIG_SND_DEBUG
	[ALC880_TEST]		= "test",
#endif
	[ALC880_AUTO]		= "auto",
};

static const struct snd_pci_quirk alc880_cfg_tbl[] = {
	SND_PCI_QUIRK(0x1019, 0x0f69, "Coeus G610P", ALC880_W810),
	SND_PCI_QUIRK(0x1019, 0xa880, "ECS", ALC880_5ST_DIG),
	SND_PCI_QUIRK(0x1019, 0xa884, "Acer APFV", ALC880_6ST),
	SND_PCI_QUIRK(0x1025, 0x0070, "ULI", ALC880_3ST_DIG),
	SND_PCI_QUIRK(0x1025, 0x0077, "ULI", ALC880_6ST_DIG),
	SND_PCI_QUIRK(0x1025, 0x0078, "ULI", ALC880_6ST_DIG),
	SND_PCI_QUIRK(0x1025, 0x0087, "ULI", ALC880_6ST_DIG),
	SND_PCI_QUIRK(0x1025, 0xe309, "ULI", ALC880_3ST_DIG),
	SND_PCI_QUIRK(0x1025, 0xe310, "ULI", ALC880_3ST),
	SND_PCI_QUIRK(0x1039, 0x1234, NULL, ALC880_6ST_DIG),
	SND_PCI_QUIRK(0x1043, 0x10b3, "ASUS W1V", ALC880_ASUS_W1V),
	SND_PCI_QUIRK(0x1043, 0x10c2, "ASUS W6A", ALC880_ASUS_DIG),
	SND_PCI_QUIRK(0x1043, 0x10c3, "ASUS Wxx", ALC880_ASUS_DIG),
	SND_PCI_QUIRK(0x1043, 0x1113, "ASUS", ALC880_ASUS_DIG),
	SND_PCI_QUIRK(0x1043, 0x1123, "ASUS", ALC880_ASUS_DIG),
	SND_PCI_QUIRK(0x1043, 0x1173, "ASUS", ALC880_ASUS_DIG),
	SND_PCI_QUIRK(0x1043, 0x1964, "ASUS Z71V", ALC880_Z71V),
	/* SND_PCI_QUIRK(0x1043, 0x1964, "ASUS", ALC880_ASUS_DIG), */
	SND_PCI_QUIRK(0x1043, 0x1973, "ASUS", ALC880_ASUS_DIG),
	SND_PCI_QUIRK(0x1043, 0x19b3, "ASUS", ALC880_ASUS_DIG),
	SND_PCI_QUIRK(0x1043, 0x814e, "ASUS P5GD1 w/SPDIF", ALC880_6ST_DIG),
	SND_PCI_QUIRK(0x1043, 0x8181, "ASUS P4GPL", ALC880_ASUS_DIG),
	SND_PCI_QUIRK(0x1043, 0x8196, "ASUS P5GD1", ALC880_6ST),
	SND_PCI_QUIRK(0x1043, 0x81b4, "ASUS", ALC880_6ST),
	SND_PCI_QUIRK_VENDOR(0x1043, "ASUS", ALC880_ASUS), /* default ASUS */
	SND_PCI_QUIRK(0x104d, 0x81a0, "Sony", ALC880_3ST),
	SND_PCI_QUIRK(0x104d, 0x81d6, "Sony", ALC880_3ST),
	SND_PCI_QUIRK(0x107b, 0x3032, "Gateway", ALC880_5ST),
	SND_PCI_QUIRK(0x107b, 0x3033, "Gateway", ALC880_5ST),
	SND_PCI_QUIRK(0x107b, 0x4039, "Gateway", ALC880_5ST),
	SND_PCI_QUIRK(0x1297, 0xc790, "Shuttle ST20G5", ALC880_6ST_DIG),
	SND_PCI_QUIRK(0x1458, 0xa102, "Gigabyte K8", ALC880_6ST_DIG),
	SND_PCI_QUIRK(0x1462, 0x1150, "MSI", ALC880_6ST_DIG),
	SND_PCI_QUIRK(0x1509, 0x925d, "FIC P4M", ALC880_6ST_DIG),
	SND_PCI_QUIRK(0x1558, 0x0520, "Clevo m520G", ALC880_CLEVO),
	SND_PCI_QUIRK(0x1558, 0x0660, "Clevo m655n", ALC880_CLEVO),
	SND_PCI_QUIRK(0x1558, 0x5401, "ASUS", ALC880_ASUS_DIG2),
	SND_PCI_QUIRK(0x1565, 0x8202, "Biostar", ALC880_5ST_DIG),
	SND_PCI_QUIRK(0x1584, 0x9050, "Uniwill", ALC880_UNIWILL_DIG),
	SND_PCI_QUIRK(0x1584, 0x9054, "Uniwill", ALC880_F1734),
	SND_PCI_QUIRK(0x1584, 0x9070, "Uniwill", ALC880_UNIWILL),
	SND_PCI_QUIRK(0x1584, 0x9077, "Uniwill P53", ALC880_UNIWILL_P53),
	SND_PCI_QUIRK(0x161f, 0x203d, "W810", ALC880_W810),
	SND_PCI_QUIRK(0x1695, 0x400d, "EPoX", ALC880_5ST_DIG),
	SND_PCI_QUIRK(0x1695, 0x4012, "EPox EP-5LDA", ALC880_5ST_DIG),
	SND_PCI_QUIRK(0x1734, 0x107c, "FSC F1734", ALC880_F1734),
	SND_PCI_QUIRK(0x1734, 0x1094, "FSC Amilo M1451G", ALC880_FUJITSU),
	SND_PCI_QUIRK(0x1734, 0x10ac, "FSC AMILO Xi 1526", ALC880_F1734),
	SND_PCI_QUIRK(0x1734, 0x10b0, "Fujitsu", ALC880_FUJITSU),
	SND_PCI_QUIRK(0x1854, 0x003b, "LG", ALC880_LG),
	SND_PCI_QUIRK(0x1854, 0x005f, "LG P1 Express", ALC880_LG),
	SND_PCI_QUIRK(0x1854, 0x0068, "LG w1", ALC880_LG),
	SND_PCI_QUIRK(0x19db, 0x4188, "TCL S700", ALC880_TCL_S700),
	SND_PCI_QUIRK(0x2668, 0x8086, NULL, ALC880_6ST_DIG), /* broken BIOS */
	SND_PCI_QUIRK(0x8086, 0x2668, NULL, ALC880_6ST_DIG),
	SND_PCI_QUIRK(0x8086, 0xa100, "Intel mobo", ALC880_5ST_DIG),
	SND_PCI_QUIRK(0x8086, 0xd400, "Intel mobo", ALC880_5ST_DIG),
	SND_PCI_QUIRK(0x8086, 0xd401, "Intel mobo", ALC880_5ST_DIG),
	SND_PCI_QUIRK(0x8086, 0xd402, "Intel mobo", ALC880_3ST_DIG),
	SND_PCI_QUIRK(0x8086, 0xe224, "Intel mobo", ALC880_5ST_DIG),
	SND_PCI_QUIRK(0x8086, 0xe305, "Intel mobo", ALC880_3ST_DIG),
	SND_PCI_QUIRK(0x8086, 0xe308, "Intel mobo", ALC880_3ST_DIG),
	SND_PCI_QUIRK(0x8086, 0xe400, "Intel mobo", ALC880_5ST_DIG),
	SND_PCI_QUIRK(0x8086, 0xe401, "Intel mobo", ALC880_5ST_DIG),
	SND_PCI_QUIRK(0x8086, 0xe402, "Intel mobo", ALC880_5ST_DIG),
	/* default Intel */
	SND_PCI_QUIRK_VENDOR(0x8086, "Intel mobo", ALC880_3ST),
	SND_PCI_QUIRK(0xa0a0, 0x0560, "AOpen i915GMm-HFS", ALC880_5ST_DIG),
	SND_PCI_QUIRK(0xe803, 0x1019, NULL, ALC880_6ST_DIG),
	{}
};

/*
 * ALC880 codec presets
 */
static const struct alc_config_preset alc880_presets[] = {
	[ALC880_3ST] = {
		.mixers = { alc880_three_stack_mixer },
		.init_verbs = { alc880_volume_init_verbs,
				alc880_pin_3stack_init_verbs },
		.num_dacs = ARRAY_SIZE(alc880_dac_nids),
		.dac_nids = alc880_dac_nids,
		.num_channel_mode = ARRAY_SIZE(alc880_threestack_modes),
		.channel_mode = alc880_threestack_modes,
		.need_dac_fix = 1,
		.input_mux = &alc880_capture_source,
	},
	[ALC880_3ST_DIG] = {
		.mixers = { alc880_three_stack_mixer },
		.init_verbs = { alc880_volume_init_verbs,
				alc880_pin_3stack_init_verbs },
		.num_dacs = ARRAY_SIZE(alc880_dac_nids),
		.dac_nids = alc880_dac_nids,
		.dig_out_nid = ALC880_DIGOUT_NID,
		.num_channel_mode = ARRAY_SIZE(alc880_threestack_modes),
		.channel_mode = alc880_threestack_modes,
		.need_dac_fix = 1,
		.input_mux = &alc880_capture_source,
	},
	[ALC880_TCL_S700] = {
		.mixers = { alc880_tcl_s700_mixer },
		.init_verbs = { alc880_volume_init_verbs,
				alc880_pin_tcl_S700_init_verbs,
				alc880_gpio2_init_verbs },
		.num_dacs = ARRAY_SIZE(alc880_dac_nids),
		.dac_nids = alc880_dac_nids,
		.adc_nids = alc880_adc_nids_alt, /* FIXME: correct? */
		.num_adc_nids = 1, /* single ADC */
		.hp_nid = 0x03,
		.num_channel_mode = ARRAY_SIZE(alc880_2_jack_modes),
		.channel_mode = alc880_2_jack_modes,
		.input_mux = &alc880_capture_source,
	},
	[ALC880_5ST] = {
		.mixers = { alc880_three_stack_mixer,
			    alc880_five_stack_mixer},
		.init_verbs = { alc880_volume_init_verbs,
				alc880_pin_5stack_init_verbs },
		.num_dacs = ARRAY_SIZE(alc880_dac_nids),
		.dac_nids = alc880_dac_nids,
		.num_channel_mode = ARRAY_SIZE(alc880_fivestack_modes),
		.channel_mode = alc880_fivestack_modes,
		.input_mux = &alc880_capture_source,
	},
	[ALC880_5ST_DIG] = {
		.mixers = { alc880_three_stack_mixer,
			    alc880_five_stack_mixer },
		.init_verbs = { alc880_volume_init_verbs,
				alc880_pin_5stack_init_verbs },
		.num_dacs = ARRAY_SIZE(alc880_dac_nids),
		.dac_nids = alc880_dac_nids,
		.dig_out_nid = ALC880_DIGOUT_NID,
		.num_channel_mode = ARRAY_SIZE(alc880_fivestack_modes),
		.channel_mode = alc880_fivestack_modes,
		.input_mux = &alc880_capture_source,
	},
	[ALC880_6ST] = {
		.mixers = { alc880_six_stack_mixer },
		.init_verbs = { alc880_volume_init_verbs,
				alc880_pin_6stack_init_verbs },
		.num_dacs = ARRAY_SIZE(alc880_6st_dac_nids),
		.dac_nids = alc880_6st_dac_nids,
		.num_channel_mode = ARRAY_SIZE(alc880_sixstack_modes),
		.channel_mode = alc880_sixstack_modes,
		.input_mux = &alc880_6stack_capture_source,
	},
	[ALC880_6ST_DIG] = {
		.mixers = { alc880_six_stack_mixer },
		.init_verbs = { alc880_volume_init_verbs,
				alc880_pin_6stack_init_verbs },
		.num_dacs = ARRAY_SIZE(alc880_6st_dac_nids),
		.dac_nids = alc880_6st_dac_nids,
		.dig_out_nid = ALC880_DIGOUT_NID,
		.num_channel_mode = ARRAY_SIZE(alc880_sixstack_modes),
		.channel_mode = alc880_sixstack_modes,
		.input_mux = &alc880_6stack_capture_source,
	},
	[ALC880_W810] = {
		.mixers = { alc880_w810_base_mixer },
		.init_verbs = { alc880_volume_init_verbs,
				alc880_pin_w810_init_verbs,
				alc880_gpio2_init_verbs },
		.num_dacs = ARRAY_SIZE(alc880_w810_dac_nids),
		.dac_nids = alc880_w810_dac_nids,
		.dig_out_nid = ALC880_DIGOUT_NID,
		.num_channel_mode = ARRAY_SIZE(alc880_w810_modes),
		.channel_mode = alc880_w810_modes,
		.input_mux = &alc880_capture_source,
	},
	[ALC880_Z71V] = {
		.mixers = { alc880_z71v_mixer },
		.init_verbs = { alc880_volume_init_verbs,
				alc880_pin_z71v_init_verbs },
		.num_dacs = ARRAY_SIZE(alc880_z71v_dac_nids),
		.dac_nids = alc880_z71v_dac_nids,
		.dig_out_nid = ALC880_DIGOUT_NID,
		.hp_nid = 0x03,
		.num_channel_mode = ARRAY_SIZE(alc880_2_jack_modes),
		.channel_mode = alc880_2_jack_modes,
		.input_mux = &alc880_capture_source,
	},
	[ALC880_F1734] = {
		.mixers = { alc880_f1734_mixer },
		.init_verbs = { alc880_volume_init_verbs,
				alc880_pin_f1734_init_verbs },
		.num_dacs = ARRAY_SIZE(alc880_f1734_dac_nids),
		.dac_nids = alc880_f1734_dac_nids,
		.hp_nid = 0x02,
		.num_channel_mode = ARRAY_SIZE(alc880_2_jack_modes),
		.channel_mode = alc880_2_jack_modes,
		.input_mux = &alc880_f1734_capture_source,
		.unsol_event = alc880_uniwill_p53_unsol_event,
		.setup = alc880_uniwill_p53_setup,
		.init_hook = alc_hp_automute,
	},
	[ALC880_ASUS] = {
		.mixers = { alc880_asus_mixer },
		.init_verbs = { alc880_volume_init_verbs,
				alc880_pin_asus_init_verbs,
				alc880_gpio1_init_verbs },
		.num_dacs = ARRAY_SIZE(alc880_asus_dac_nids),
		.dac_nids = alc880_asus_dac_nids,
		.num_channel_mode = ARRAY_SIZE(alc880_asus_modes),
		.channel_mode = alc880_asus_modes,
		.need_dac_fix = 1,
		.input_mux = &alc880_capture_source,
	},
	[ALC880_ASUS_DIG] = {
		.mixers = { alc880_asus_mixer },
		.init_verbs = { alc880_volume_init_verbs,
				alc880_pin_asus_init_verbs,
				alc880_gpio1_init_verbs },
		.num_dacs = ARRAY_SIZE(alc880_asus_dac_nids),
		.dac_nids = alc880_asus_dac_nids,
		.dig_out_nid = ALC880_DIGOUT_NID,
		.num_channel_mode = ARRAY_SIZE(alc880_asus_modes),
		.channel_mode = alc880_asus_modes,
		.need_dac_fix = 1,
		.input_mux = &alc880_capture_source,
	},
	[ALC880_ASUS_DIG2] = {
		.mixers = { alc880_asus_mixer },
		.init_verbs = { alc880_volume_init_verbs,
				alc880_pin_asus_init_verbs,
				alc880_gpio2_init_verbs }, /* use GPIO2 */
		.num_dacs = ARRAY_SIZE(alc880_asus_dac_nids),
		.dac_nids = alc880_asus_dac_nids,
		.dig_out_nid = ALC880_DIGOUT_NID,
		.num_channel_mode = ARRAY_SIZE(alc880_asus_modes),
		.channel_mode = alc880_asus_modes,
		.need_dac_fix = 1,
		.input_mux = &alc880_capture_source,
	},
	[ALC880_ASUS_W1V] = {
		.mixers = { alc880_asus_mixer, alc880_asus_w1v_mixer },
		.init_verbs = { alc880_volume_init_verbs,
				alc880_pin_asus_init_verbs,
				alc880_gpio1_init_verbs },
		.num_dacs = ARRAY_SIZE(alc880_asus_dac_nids),
		.dac_nids = alc880_asus_dac_nids,
		.dig_out_nid = ALC880_DIGOUT_NID,
		.num_channel_mode = ARRAY_SIZE(alc880_asus_modes),
		.channel_mode = alc880_asus_modes,
		.need_dac_fix = 1,
		.input_mux = &alc880_capture_source,
	},
	[ALC880_UNIWILL_DIG] = {
		.mixers = { alc880_asus_mixer },
		.init_verbs = { alc880_volume_init_verbs,
				alc880_pin_asus_init_verbs },
		.num_dacs = ARRAY_SIZE(alc880_asus_dac_nids),
		.dac_nids = alc880_asus_dac_nids,
		.dig_out_nid = ALC880_DIGOUT_NID,
		.num_channel_mode = ARRAY_SIZE(alc880_asus_modes),
		.channel_mode = alc880_asus_modes,
		.need_dac_fix = 1,
		.input_mux = &alc880_capture_source,
	},
	[ALC880_UNIWILL] = {
		.mixers = { alc880_uniwill_mixer },
		.init_verbs = { alc880_volume_init_verbs,
				alc880_uniwill_init_verbs },
		.num_dacs = ARRAY_SIZE(alc880_asus_dac_nids),
		.dac_nids = alc880_asus_dac_nids,
		.dig_out_nid = ALC880_DIGOUT_NID,
		.num_channel_mode = ARRAY_SIZE(alc880_threestack_modes),
		.channel_mode = alc880_threestack_modes,
		.need_dac_fix = 1,
		.input_mux = &alc880_capture_source,
		.unsol_event = alc880_uniwill_unsol_event,
		.setup = alc880_uniwill_setup,
		.init_hook = alc880_uniwill_init_hook,
	},
	[ALC880_UNIWILL_P53] = {
		.mixers = { alc880_uniwill_p53_mixer },
		.init_verbs = { alc880_volume_init_verbs,
				alc880_uniwill_p53_init_verbs },
		.num_dacs = ARRAY_SIZE(alc880_asus_dac_nids),
		.dac_nids = alc880_asus_dac_nids,
		.num_channel_mode = ARRAY_SIZE(alc880_w810_modes),
		.channel_mode = alc880_threestack_modes,
		.input_mux = &alc880_capture_source,
		.unsol_event = alc880_uniwill_p53_unsol_event,
		.setup = alc880_uniwill_p53_setup,
		.init_hook = alc_hp_automute,
	},
	[ALC880_FUJITSU] = {
		.mixers = { alc880_fujitsu_mixer },
		.init_verbs = { alc880_volume_init_verbs,
				alc880_uniwill_p53_init_verbs,
	       			alc880_beep_init_verbs },
		.num_dacs = ARRAY_SIZE(alc880_dac_nids),
		.dac_nids = alc880_dac_nids,
		.dig_out_nid = ALC880_DIGOUT_NID,
		.num_channel_mode = ARRAY_SIZE(alc880_2_jack_modes),
		.channel_mode = alc880_2_jack_modes,
		.input_mux = &alc880_capture_source,
		.unsol_event = alc880_uniwill_p53_unsol_event,
		.setup = alc880_uniwill_p53_setup,
		.init_hook = alc_hp_automute,
	},
	[ALC880_CLEVO] = {
		.mixers = { alc880_three_stack_mixer },
		.init_verbs = { alc880_volume_init_verbs,
				alc880_pin_clevo_init_verbs },
		.num_dacs = ARRAY_SIZE(alc880_dac_nids),
		.dac_nids = alc880_dac_nids,
		.hp_nid = 0x03,
		.num_channel_mode = ARRAY_SIZE(alc880_threestack_modes),
		.channel_mode = alc880_threestack_modes,
		.need_dac_fix = 1,
		.input_mux = &alc880_capture_source,
	},
	[ALC880_LG] = {
		.mixers = { alc880_lg_mixer },
		.init_verbs = { alc880_volume_init_verbs,
				alc880_lg_init_verbs },
		.num_dacs = ARRAY_SIZE(alc880_lg_dac_nids),
		.dac_nids = alc880_lg_dac_nids,
		.dig_out_nid = ALC880_DIGOUT_NID,
		.num_channel_mode = ARRAY_SIZE(alc880_lg_ch_modes),
		.channel_mode = alc880_lg_ch_modes,
		.need_dac_fix = 1,
		.input_mux = &alc880_lg_capture_source,
		.unsol_event = alc_sku_unsol_event,
		.setup = alc880_lg_setup,
		.init_hook = alc_hp_automute,
#ifdef CONFIG_SND_HDA_POWER_SAVE
		.loopbacks = alc880_lg_loopbacks,
#endif
	},
#ifdef CONFIG_SND_DEBUG
	[ALC880_TEST] = {
		.mixers = { alc880_test_mixer },
		.init_verbs = { alc880_test_init_verbs },
		.num_dacs = ARRAY_SIZE(alc880_test_dac_nids),
		.dac_nids = alc880_test_dac_nids,
		.dig_out_nid = ALC880_DIGOUT_NID,
		.num_channel_mode = ARRAY_SIZE(alc880_test_modes),
		.channel_mode = alc880_test_modes,
		.input_mux = &alc880_test_capture_source,
	},
#endif
};
<|MERGE_RESOLUTION|>--- conflicted
+++ resolved
@@ -1048,166 +1048,6 @@
 	spec->autocfg.hp_pins[0] = 0x1b;
 	spec->autocfg.speaker_pins[0] = 0x17;
 	alc_simple_setup_automute(spec, ALC_AUTOMUTE_AMP);
-<<<<<<< HEAD
-}
-
-/*
- * LG LW20
- *
- * Pin assignment:
- *   Speaker-out: 0x14
- *   Mic-In: 0x18
- *   Built-in Mic-In: 0x19
- *   Line-In: 0x1b
- *   HP-Out: 0x1a
- *   SPDIF-Out: 0x1e
- */
-
-static const struct hda_input_mux alc880_lg_lw_capture_source = {
-	.num_items = 3,
-	.items = {
-		{ "Mic", 0x0 },
-		{ "Internal Mic", 0x1 },
-		{ "Line In", 0x2 },
-	},
-};
-
-#define alc880_lg_lw_modes alc880_threestack_modes
-
-static const struct snd_kcontrol_new alc880_lg_lw_mixer[] = {
-	HDA_CODEC_VOLUME("Front Playback Volume", 0x0c, 0x0, HDA_OUTPUT),
-	HDA_BIND_MUTE("Front Playback Switch", 0x0c, 2, HDA_INPUT),
-	HDA_CODEC_VOLUME("Surround Playback Volume", 0x0f, 0x0, HDA_OUTPUT),
-	HDA_BIND_MUTE("Surround Playback Switch", 0x0f, 2, HDA_INPUT),
-	HDA_CODEC_VOLUME_MONO("Center Playback Volume", 0x0e, 1, 0x0, HDA_OUTPUT),
-	HDA_CODEC_VOLUME_MONO("LFE Playback Volume", 0x0e, 2, 0x0, HDA_OUTPUT),
-	HDA_BIND_MUTE_MONO("Center Playback Switch", 0x0e, 1, 2, HDA_INPUT),
-	HDA_BIND_MUTE_MONO("LFE Playback Switch", 0x0e, 2, 2, HDA_INPUT),
-	HDA_CODEC_VOLUME("Line Playback Volume", 0x0b, 0x02, HDA_INPUT),
-	HDA_CODEC_MUTE("Line Playback Switch", 0x0b, 0x02, HDA_INPUT),
-	HDA_CODEC_VOLUME("Mic Playback Volume", 0x0b, 0x0, HDA_INPUT),
-	HDA_CODEC_MUTE("Mic Playback Switch", 0x0b, 0x0, HDA_INPUT),
-	HDA_CODEC_VOLUME("Internal Mic Playback Volume", 0x0b, 0x01, HDA_INPUT),
-	HDA_CODEC_MUTE("Internal Mic Playback Switch", 0x0b, 0x01, HDA_INPUT),
-	{
-		.iface = SNDRV_CTL_ELEM_IFACE_MIXER,
-		.name = "Channel Mode",
-		.info = alc_ch_mode_info,
-		.get = alc_ch_mode_get,
-		.put = alc_ch_mode_put,
-	},
-	{ } /* end */
-};
-
-static const struct hda_verb alc880_lg_lw_init_verbs[] = {
-	{0x13, AC_VERB_SET_CONNECT_SEL, 0x00}, /* HP */
-	{0x10, AC_VERB_SET_CONNECT_SEL, 0x02}, /* mic/clfe */
-	{0x12, AC_VERB_SET_CONNECT_SEL, 0x03}, /* line/surround */
-
-	/* set capture source to mic-in */
-	{0x07, AC_VERB_SET_AMP_GAIN_MUTE, AMP_IN_UNMUTE(0)},
-	{0x08, AC_VERB_SET_AMP_GAIN_MUTE, AMP_IN_UNMUTE(0)},
-	{0x09, AC_VERB_SET_AMP_GAIN_MUTE, AMP_IN_UNMUTE(0)},
-	{0x0b, AC_VERB_SET_AMP_GAIN_MUTE, AMP_IN_MUTE(7)},
-	/* speaker-out */
-	{0x14, AC_VERB_SET_PIN_WIDGET_CONTROL, PIN_HP},
-	{0x14, AC_VERB_SET_AMP_GAIN_MUTE, AMP_OUT_UNMUTE},
-	/* HP-out */
-	{0x1b, AC_VERB_SET_PIN_WIDGET_CONTROL, PIN_HP},
-	{0x1b, AC_VERB_SET_AMP_GAIN_MUTE, AMP_OUT_UNMUTE},
-	/* mic-in to input */
-	{0x18, AC_VERB_SET_PIN_WIDGET_CONTROL, PIN_VREF80},
-	{0x18, AC_VERB_SET_AMP_GAIN_MUTE, AMP_OUT_UNMUTE},
-	/* built-in mic */
-	{0x19, AC_VERB_SET_PIN_WIDGET_CONTROL, PIN_VREF80},
-	{0x19, AC_VERB_SET_AMP_GAIN_MUTE, AMP_OUT_UNMUTE},
-	/* jack sense */
-	{0x1b, AC_VERB_SET_UNSOLICITED_ENABLE, AC_USRSP_EN | ALC_HP_EVENT},
-	{ }
-};
-
-/* toggle speaker-output according to the hp-jack state */
-static void alc880_lg_lw_setup(struct hda_codec *codec)
-{
-	struct alc_spec *spec = codec->spec;
-
-	spec->autocfg.hp_pins[0] = 0x1b;
-	spec->autocfg.speaker_pins[0] = 0x14;
-	alc_simple_setup_automute(spec, ALC_AUTOMUTE_AMP);
-}
-
-static const struct snd_kcontrol_new alc880_medion_rim_mixer[] = {
-	HDA_CODEC_VOLUME("Master Playback Volume", 0x0c, 0x0, HDA_OUTPUT),
-	HDA_BIND_MUTE("Master Playback Switch", 0x0c, 2, HDA_INPUT),
-	HDA_CODEC_VOLUME("Mic Playback Volume", 0x0b, 0x0, HDA_INPUT),
-	HDA_CODEC_MUTE("Mic Playback Switch", 0x0b, 0x0, HDA_INPUT),
-	HDA_CODEC_VOLUME("Internal Mic Playback Volume", 0x0b, 0x1, HDA_INPUT),
-	HDA_CODEC_MUTE("Internal Playback Switch", 0x0b, 0x1, HDA_INPUT),
-	{ } /* end */
-};
-
-static const struct hda_input_mux alc880_medion_rim_capture_source = {
-	.num_items = 2,
-	.items = {
-		{ "Mic", 0x0 },
-		{ "Internal Mic", 0x1 },
-	},
-};
-
-static const struct hda_verb alc880_medion_rim_init_verbs[] = {
-	{0x13, AC_VERB_SET_CONNECT_SEL, 0x00}, /* HP */
-
-	{0x14, AC_VERB_SET_PIN_WIDGET_CONTROL, PIN_HP},
-	{0x14, AC_VERB_SET_AMP_GAIN_MUTE, AMP_OUT_UNMUTE},
-
-	/* Mic1 (rear panel) pin widget for input and vref at 80% */
-	{0x18, AC_VERB_SET_PIN_WIDGET_CONTROL, PIN_VREF80},
-	{0x18, AC_VERB_SET_AMP_GAIN_MUTE, AMP_OUT_MUTE},
-	/* Mic2 (as headphone out) for HP output */
-	{0x19, AC_VERB_SET_PIN_WIDGET_CONTROL, PIN_HP},
-	{0x19, AC_VERB_SET_AMP_GAIN_MUTE, AMP_OUT_MUTE},
-	/* Internal Speaker */
-	{0x1b, AC_VERB_SET_PIN_WIDGET_CONTROL, PIN_OUT},
-	{0x1b, AC_VERB_SET_AMP_GAIN_MUTE, AMP_OUT_UNMUTE},
-
-	{0x20, AC_VERB_SET_COEF_INDEX, 0x07},
-	{0x20, AC_VERB_SET_PROC_COEF,  0x3060},
-
-	{0x14, AC_VERB_SET_UNSOLICITED_ENABLE, AC_USRSP_EN | ALC_HP_EVENT},
-	{ }
-};
-
-/* toggle speaker-output according to the hp-jack state */
-static void alc880_medion_rim_automute(struct hda_codec *codec)
-{
-	struct alc_spec *spec = codec->spec;
-	alc_hp_automute(codec);
-	/* toggle EAPD */
-	if (spec->hp_jack_present)
-		snd_hda_codec_write(codec, 0x01, 0, AC_VERB_SET_GPIO_DATA, 0);
-	else
-		snd_hda_codec_write(codec, 0x01, 0, AC_VERB_SET_GPIO_DATA, 2);
-}
-
-static void alc880_medion_rim_unsol_event(struct hda_codec *codec,
-					  unsigned int res)
-{
-	/* Looks like the unsol event is incompatible with the standard
-	 * definition.  4bit tag is placed at 28 bit!
-	 */
-	if ((res >> 28) == ALC_HP_EVENT)
-		alc880_medion_rim_automute(codec);
-}
-
-static void alc880_medion_rim_setup(struct hda_codec *codec)
-{
-	struct alc_spec *spec = codec->spec;
-
-	spec->autocfg.hp_pins[0] = 0x14;
-	spec->autocfg.speaker_pins[0] = 0x1b;
-	alc_simple_setup_automute(spec, ALC_AUTOMUTE_AMP);
-=======
->>>>>>> dcd6c922
 }
 
 #ifdef CONFIG_SND_HDA_POWER_SAVE
