--- conflicted
+++ resolved
@@ -76,12 +76,6 @@
  76 -> KWorld PlusTV 340U or UB435-Q (ATSC)     (em2870)        [1b80:a340]
  77 -> EM2874 Leadership ISDBT                  (em2874)
  78 -> PCTV nanoStick T2 290e                   (em28174)
-<<<<<<< HEAD
- 79 -> Terratec Cinergy H5                      (em2884)        [0ccd:10a2,0ccd:10ad]
- 80 -> PCTV DVB-S2 Stick (460e)                 (em28174)
- 81 -> Hauppauge WinTV HVR 930C                 (em2884)        [2040:1605]
- 82 -> Terratec Cinergy HTC Stick               (em2884)        [0ccd:00b2]
-=======
  79 -> Terratec Cinergy H5                      (em2884)        [0ccd:008e,0ccd:00ac,0ccd:10a2,0ccd:10ad]
  80 -> PCTV DVB-S2 Stick (460e)                 (em28174)
  81 -> Hauppauge WinTV HVR 930C                 (em2884)        [2040:1605]
@@ -89,5 +83,4 @@
  83 -> Honestech Vidbox NW03                    (em2860)        [eb1a:5006]
  84 -> MaxMedia UB425-TC                        (em2874)        [1b80:e425]
  85 -> PCTV QuatroStick (510e)                  (em2884)        [2304:0242]
- 86 -> PCTV QuatroStick nano (520e)             (em2884)        [2013:0251]
->>>>>>> e816b57a
+ 86 -> PCTV QuatroStick nano (520e)             (em2884)        [2013:0251]