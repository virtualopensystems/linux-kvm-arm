Title	: Kernel Probes (Kprobes)
Authors	: Jim Keniston <jkenisto@us.ibm.com>
	: Prasanna S Panchamukhi <prasanna.panchamukhi@gmail.com>
	: Masami Hiramatsu <mhiramat@redhat.com>

CONTENTS

1. Concepts: Kprobes, Jprobes, Return Probes
2. Architectures Supported
3. Configuring Kprobes
4. API Reference
5. Kprobes Features and Limitations
6. Probe Overhead
7. TODO
8. Kprobes Example
9. Jprobes Example
10. Kretprobes Example
Appendix A: The kprobes debugfs interface
Appendix B: The kprobes sysctl interface

1. Concepts: Kprobes, Jprobes, Return Probes

Kprobes enables you to dynamically break into any kernel routine and
collect debugging and performance information non-disruptively. You
can trap at almost any kernel code address, specifying a handler
routine to be invoked when the breakpoint is hit.

There are currently three types of probes: kprobes, jprobes, and
kretprobes (also called return probes).  A kprobe can be inserted
on virtually any instruction in the kernel.  A jprobe is inserted at
the entry to a kernel function, and provides convenient access to the
function's arguments.  A return probe fires when a specified function
returns.

In the typical case, Kprobes-based instrumentation is packaged as
a kernel module.  The module's init function installs ("registers")
one or more probes, and the exit function unregisters them.  A
registration function such as register_kprobe() specifies where
the probe is to be inserted and what handler is to be called when
the probe is hit.

There are also register_/unregister_*probes() functions for batch
registration/unregistration of a group of *probes. These functions
can speed up unregistration process when you have to unregister
a lot of probes at once.

The next four subsections explain how the different types of
probes work and how jump optimization works.  They explain certain
things that you'll need to know in order to make the best use of
Kprobes -- e.g., the difference between a pre_handler and
a post_handler, and how to use the maxactive and nmissed fields of
a kretprobe.  But if you're in a hurry to start using Kprobes, you
can skip ahead to section 2.

1.1 How Does a Kprobe Work?

When a kprobe is registered, Kprobes makes a copy of the probed
instruction and replaces the first byte(s) of the probed instruction
with a breakpoint instruction (e.g., int3 on i386 and x86_64).

When a CPU hits the breakpoint instruction, a trap occurs, the CPU's
registers are saved, and control passes to Kprobes via the
notifier_call_chain mechanism.  Kprobes executes the "pre_handler"
associated with the kprobe, passing the handler the addresses of the
kprobe struct and the saved registers.

Next, Kprobes single-steps its copy of the probed instruction.
(It would be simpler to single-step the actual instruction in place,
but then Kprobes would have to temporarily remove the breakpoint
instruction.  This would open a small time window when another CPU
could sail right past the probepoint.)

After the instruction is single-stepped, Kprobes executes the
"post_handler," if any, that is associated with the kprobe.
Execution then continues with the instruction following the probepoint.

1.2 How Does a Jprobe Work?

A jprobe is implemented using a kprobe that is placed on a function's
entry point.  It employs a simple mirroring principle to allow
seamless access to the probed function's arguments.  The jprobe
handler routine should have the same signature (arg list and return
type) as the function being probed, and must always end by calling
the Kprobes function jprobe_return().

Here's how it works.  When the probe is hit, Kprobes makes a copy of
the saved registers and a generous portion of the stack (see below).
Kprobes then points the saved instruction pointer at the jprobe's
handler routine, and returns from the trap.  As a result, control
passes to the handler, which is presented with the same register and
stack contents as the probed function.  When it is done, the handler
calls jprobe_return(), which traps again to restore the original stack
contents and processor state and switch to the probed function.

By convention, the callee owns its arguments, so gcc may produce code
that unexpectedly modifies that portion of the stack.  This is why
Kprobes saves a copy of the stack and restores it after the jprobe
handler has run.  Up to MAX_STACK_SIZE bytes are copied -- e.g.,
64 bytes on i386.

Note that the probed function's args may be passed on the stack
or in registers.  The jprobe will work in either case, so long as the
handler's prototype matches that of the probed function.

1.3 Return Probes

1.3.1 How Does a Return Probe Work?

When you call register_kretprobe(), Kprobes establishes a kprobe at
the entry to the function.  When the probed function is called and this
probe is hit, Kprobes saves a copy of the return address, and replaces
the return address with the address of a "trampoline."  The trampoline
is an arbitrary piece of code -- typically just a nop instruction.
At boot time, Kprobes registers a kprobe at the trampoline.

When the probed function executes its return instruction, control
passes to the trampoline and that probe is hit.  Kprobes' trampoline
handler calls the user-specified return handler associated with the
kretprobe, then sets the saved instruction pointer to the saved return
address, and that's where execution resumes upon return from the trap.

While the probed function is executing, its return address is
stored in an object of type kretprobe_instance.  Before calling
register_kretprobe(), the user sets the maxactive field of the
kretprobe struct to specify how many instances of the specified
function can be probed simultaneously.  register_kretprobe()
pre-allocates the indicated number of kretprobe_instance objects.

For example, if the function is non-recursive and is called with a
spinlock held, maxactive = 1 should be enough.  If the function is
non-recursive and can never relinquish the CPU (e.g., via a semaphore
or preemption), NR_CPUS should be enough.  If maxactive <= 0, it is
set to a default value.  If CONFIG_PREEMPT is enabled, the default
is max(10, 2*NR_CPUS).  Otherwise, the default is NR_CPUS.

It's not a disaster if you set maxactive too low; you'll just miss
some probes.  In the kretprobe struct, the nmissed field is set to
zero when the return probe is registered, and is incremented every
time the probed function is entered but there is no kretprobe_instance
object available for establishing the return probe.

1.3.2 Kretprobe entry-handler

Kretprobes also provides an optional user-specified handler which runs
on function entry. This handler is specified by setting the entry_handler
field of the kretprobe struct. Whenever the kprobe placed by kretprobe at the
function entry is hit, the user-defined entry_handler, if any, is invoked.
If the entry_handler returns 0 (success) then a corresponding return handler
is guaranteed to be called upon function return. If the entry_handler
returns a non-zero error then Kprobes leaves the return address as is, and
the kretprobe has no further effect for that particular function instance.

Multiple entry and return handler invocations are matched using the unique
kretprobe_instance object associated with them. Additionally, a user
may also specify per return-instance private data to be part of each
kretprobe_instance object. This is especially useful when sharing private
data between corresponding user entry and return handlers. The size of each
private data object can be specified at kretprobe registration time by
setting the data_size field of the kretprobe struct. This data can be
accessed through the data field of each kretprobe_instance object.

In case probed function is entered but there is no kretprobe_instance
object available, then in addition to incrementing the nmissed count,
the user entry_handler invocation is also skipped.

1.4 How Does Jump Optimization Work?

If your kernel is built with CONFIG_OPTPROBES=y (currently this flag
is automatically set 'y' on x86/x86-64, non-preemptive kernel) and
the "debug.kprobes_optimization" kernel parameter is set to 1 (see
sysctl(8)), Kprobes tries to reduce probe-hit overhead by using a jump
instruction instead of a breakpoint instruction at each probepoint.

1.4.1 Init a Kprobe

When a probe is registered, before attempting this optimization,
Kprobes inserts an ordinary, breakpoint-based kprobe at the specified
address. So, even if it's not possible to optimize this particular
probepoint, there'll be a probe there.

1.4.2 Safety Check

Before optimizing a probe, Kprobes performs the following safety checks:

- Kprobes verifies that the region that will be replaced by the jump
instruction (the "optimized region") lies entirely within one function.
(A jump instruction is multiple bytes, and so may overlay multiple
instructions.)

- Kprobes analyzes the entire function and verifies that there is no
jump into the optimized region.  Specifically:
  - the function contains no indirect jump;
  - the function contains no instruction that causes an exception (since
  the fixup code triggered by the exception could jump back into the
  optimized region -- Kprobes checks the exception tables to verify this);
  and
  - there is no near jump to the optimized region (other than to the first
  byte).

- For each instruction in the optimized region, Kprobes verifies that
the instruction can be executed out of line.

1.4.3 Preparing Detour Buffer

Next, Kprobes prepares a "detour" buffer, which contains the following
instruction sequence:
- code to push the CPU's registers (emulating a breakpoint trap)
- a call to the trampoline code which calls user's probe handlers.
- code to restore registers
- the instructions from the optimized region
- a jump back to the original execution path.

1.4.4 Pre-optimization

After preparing the detour buffer, Kprobes verifies that none of the
following situations exist:
- The probe has either a break_handler (i.e., it's a jprobe) or a
post_handler.
- Other instructions in the optimized region are probed.
- The probe is disabled.
In any of the above cases, Kprobes won't start optimizing the probe.
Since these are temporary situations, Kprobes tries to start
optimizing it again if the situation is changed.

If the kprobe can be optimized, Kprobes enqueues the kprobe to an
optimizing list, and kicks the kprobe-optimizer workqueue to optimize
it.  If the to-be-optimized probepoint is hit before being optimized,
Kprobes returns control to the original instruction path by setting
the CPU's instruction pointer to the copied code in the detour buffer
-- thus at least avoiding the single-step.

1.4.5 Optimization

The Kprobe-optimizer doesn't insert the jump instruction immediately;
rather, it calls synchronize_sched() for safety first, because it's
possible for a CPU to be interrupted in the middle of executing the
optimized region(*).  As you know, synchronize_sched() can ensure
that all interruptions that were active when synchronize_sched()
was called are done, but only if CONFIG_PREEMPT=n.  So, this version
of kprobe optimization supports only kernels with CONFIG_PREEMPT=n.(**)

After that, the Kprobe-optimizer calls stop_machine() to replace
the optimized region with a jump instruction to the detour buffer,
using text_poke_smp().

1.4.6 Unoptimization

When an optimized kprobe is unregistered, disabled, or blocked by
another kprobe, it will be unoptimized.  If this happens before
the optimization is complete, the kprobe is just dequeued from the
optimized list.  If the optimization has been done, the jump is
replaced with the original code (except for an int3 breakpoint in
the first byte) by using text_poke_smp().

(*)Please imagine that the 2nd instruction is interrupted and then
the optimizer replaces the 2nd instruction with the jump *address*
while the interrupt handler is running. When the interrupt
returns to original address, there is no valid instruction,
and it causes an unexpected result.

(**)This optimization-safety checking may be replaced with the
stop-machine method that ksplice uses for supporting a CONFIG_PREEMPT=y
kernel.

NOTE for geeks:
The jump optimization changes the kprobe's pre_handler behavior.
Without optimization, the pre_handler can change the kernel's execution
path by changing regs->ip and returning 1.  However, when the probe
is optimized, that modification is ignored.  Thus, if you want to
tweak the kernel's execution path, you need to suppress optimization,
using one of the following techniques:
- Specify an empty function for the kprobe's post_handler or break_handler.
 or
- Execute 'sysctl -w debug.kprobes_optimization=n'

2. Architectures Supported

Kprobes, jprobes, and return probes are implemented on the following
architectures:

- i386 (Supports jump optimization)
- x86_64 (AMD-64, EM64T) (Supports jump optimization)
- ppc64
- ia64 (Does not support probes on instruction slot1.)
- sparc64 (Return probes not yet implemented.)
- arm
- ppc
- mips

3. Configuring Kprobes

When configuring the kernel using make menuconfig/xconfig/oldconfig,
ensure that CONFIG_KPROBES is set to "y".  Under "Instrumentation
Support", look for "Kprobes".

So that you can load and unload Kprobes-based instrumentation modules,
make sure "Loadable module support" (CONFIG_MODULES) and "Module
unloading" (CONFIG_MODULE_UNLOAD) are set to "y".

Also make sure that CONFIG_KALLSYMS and perhaps even CONFIG_KALLSYMS_ALL
are set to "y", since kallsyms_lookup_name() is used by the in-kernel
kprobe address resolution code.

If you need to insert a probe in the middle of a function, you may find
it useful to "Compile the kernel with debug info" (CONFIG_DEBUG_INFO),
so you can use "objdump -d -l vmlinux" to see the source-to-object
code mapping.

4. API Reference

The Kprobes API includes a "register" function and an "unregister"
function for each type of probe. The API also includes "register_*probes"
and "unregister_*probes" functions for (un)registering arrays of probes.
Here are terse, mini-man-page specifications for these functions and
the associated probe handlers that you'll write. See the files in the
samples/kprobes/ sub-directory for examples.

4.1 register_kprobe

#include <linux/kprobes.h>
int register_kprobe(struct kprobe *kp);

Sets a breakpoint at the address kp->addr.  When the breakpoint is
hit, Kprobes calls kp->pre_handler.  After the probed instruction
is single-stepped, Kprobe calls kp->post_handler.  If a fault
occurs during execution of kp->pre_handler or kp->post_handler,
or during single-stepping of the probed instruction, Kprobes calls
kp->fault_handler.  Any or all handlers can be NULL. If kp->flags
is set KPROBE_FLAG_DISABLED, that kp will be registered but disabled,
so, its handlers aren't hit until calling enable_kprobe(kp).

NOTE:
1. With the introduction of the "symbol_name" field to struct kprobe,
the probepoint address resolution will now be taken care of by the kernel.
The following will now work:

	kp.symbol_name = "symbol_name";

(64-bit powerpc intricacies such as function descriptors are handled
transparently)

2. Use the "offset" field of struct kprobe if the offset into the symbol
to install a probepoint is known. This field is used to calculate the
probepoint.

3. Specify either the kprobe "symbol_name" OR the "addr". If both are
specified, kprobe registration will fail with -EINVAL.

4. With CISC architectures (such as i386 and x86_64), the kprobes code
does not validate if the kprobe.addr is at an instruction boundary.
Use "offset" with caution.

register_kprobe() returns 0 on success, or a negative errno otherwise.

User's pre-handler (kp->pre_handler):
#include <linux/kprobes.h>
#include <linux/ptrace.h>
int pre_handler(struct kprobe *p, struct pt_regs *regs);

Called with p pointing to the kprobe associated with the breakpoint,
and regs pointing to the struct containing the registers saved when
the breakpoint was hit.  Return 0 here unless you're a Kprobes geek.

User's post-handler (kp->post_handler):
#include <linux/kprobes.h>
#include <linux/ptrace.h>
void post_handler(struct kprobe *p, struct pt_regs *regs,
	unsigned long flags);

p and regs are as described for the pre_handler.  flags always seems
to be zero.

User's fault-handler (kp->fault_handler):
#include <linux/kprobes.h>
#include <linux/ptrace.h>
int fault_handler(struct kprobe *p, struct pt_regs *regs, int trapnr);

p and regs are as described for the pre_handler.  trapnr is the
architecture-specific trap number associated with the fault (e.g.,
on i386, 13 for a general protection fault or 14 for a page fault).
Returns 1 if it successfully handled the exception.

4.2 register_jprobe

#include <linux/kprobes.h>
int register_jprobe(struct jprobe *jp)

Sets a breakpoint at the address jp->kp.addr, which must be the address
of the first instruction of a function.  When the breakpoint is hit,
Kprobes runs the handler whose address is jp->entry.

The handler should have the same arg list and return type as the probed
function; and just before it returns, it must call jprobe_return().
(The handler never actually returns, since jprobe_return() returns
control to Kprobes.)  If the probed function is declared asmlinkage
or anything else that affects how args are passed, the handler's
declaration must match.

register_jprobe() returns 0 on success, or a negative errno otherwise.

4.3 register_kretprobe

#include <linux/kprobes.h>
int register_kretprobe(struct kretprobe *rp);

Establishes a return probe for the function whose address is
rp->kp.addr.  When that function returns, Kprobes calls rp->handler.
You must set rp->maxactive appropriately before you call
register_kretprobe(); see "How Does a Return Probe Work?" for details.

register_kretprobe() returns 0 on success, or a negative errno
otherwise.

User's return-probe handler (rp->handler):
#include <linux/kprobes.h>
#include <linux/ptrace.h>
int kretprobe_handler(struct kretprobe_instance *ri, struct pt_regs *regs);

regs is as described for kprobe.pre_handler.  ri points to the
kretprobe_instance object, of which the following fields may be
of interest:
- ret_addr: the return address
- rp: points to the corresponding kretprobe object
- task: points to the corresponding task struct
- data: points to per return-instance private data; see "Kretprobe
	entry-handler" for details.

The regs_return_value(regs) macro provides a simple abstraction to
extract the return value from the appropriate register as defined by
the architecture's ABI.

The handler's return value is currently ignored.

4.4 unregister_*probe

#include <linux/kprobes.h>
void unregister_kprobe(struct kprobe *kp);
void unregister_jprobe(struct jprobe *jp);
void unregister_kretprobe(struct kretprobe *rp);

Removes the specified probe.  The unregister function can be called
at any time after the probe has been registered.

NOTE:
If the functions find an incorrect probe (ex. an unregistered probe),
they clear the addr field of the probe.

4.5 register_*probes

#include <linux/kprobes.h>
int register_kprobes(struct kprobe **kps, int num);
int register_kretprobes(struct kretprobe **rps, int num);
int register_jprobes(struct jprobe **jps, int num);

Registers each of the num probes in the specified array.  If any
error occurs during registration, all probes in the array, up to
the bad probe, are safely unregistered before the register_*probes
function returns.
- kps/rps/jps: an array of pointers to *probe data structures
- num: the number of the array entries.

NOTE:
You have to allocate(or define) an array of pointers and set all
of the array entries before using these functions.

4.6 unregister_*probes

#include <linux/kprobes.h>
void unregister_kprobes(struct kprobe **kps, int num);
void unregister_kretprobes(struct kretprobe **rps, int num);
void unregister_jprobes(struct jprobe **jps, int num);

Removes each of the num probes in the specified array at once.

NOTE:
If the functions find some incorrect probes (ex. unregistered
probes) in the specified array, they clear the addr field of those
incorrect probes. However, other probes in the array are
unregistered correctly.

4.7 disable_*probe

#include <linux/kprobes.h>
int disable_kprobe(struct kprobe *kp);
int disable_kretprobe(struct kretprobe *rp);
int disable_jprobe(struct jprobe *jp);

Temporarily disables the specified *probe. You can enable it again by using
enable_*probe(). You must specify the probe which has been registered.

4.8 enable_*probe

#include <linux/kprobes.h>
int enable_kprobe(struct kprobe *kp);
int enable_kretprobe(struct kretprobe *rp);
int enable_jprobe(struct jprobe *jp);

Enables *probe which has been disabled by disable_*probe(). You must specify
the probe which has been registered.

5. Kprobes Features and Limitations

Kprobes allows multiple probes at the same address.  Currently,
however, there cannot be multiple jprobes on the same function at
the same time.  Also, a probepoint for which there is a jprobe or
a post_handler cannot be optimized.  So if you install a jprobe,
or a kprobe with a post_handler, at an optimized probepoint, the
probepoint will be unoptimized automatically.

In general, you can install a probe anywhere in the kernel.
In particular, you can probe interrupt handlers.  Known exceptions
are discussed in this section.

The register_*probe functions will return -EINVAL if you attempt
to install a probe in the code that implements Kprobes (mostly
kernel/kprobes.c and arch/*/kernel/kprobes.c, but also functions such
as do_page_fault and notifier_call_chain).

If you install a probe in an inline-able function, Kprobes makes
no attempt to chase down all inline instances of the function and
install probes there.  gcc may inline a function without being asked,
so keep this in mind if you're not seeing the probe hits you expect.

A probe handler can modify the environment of the probed function
-- e.g., by modifying kernel data structures, or by modifying the
contents of the pt_regs struct (which are restored to the registers
upon return from the breakpoint).  So Kprobes can be used, for example,
to install a bug fix or to inject faults for testing.  Kprobes, of
course, has no way to distinguish the deliberately injected faults
from the accidental ones.  Don't drink and probe.

Kprobes makes no attempt to prevent probe handlers from stepping on
each other -- e.g., probing printk() and then calling printk() from a
probe handler.  If a probe handler hits a probe, that second probe's
handlers won't be run in that instance, and the kprobe.nmissed member
of the second probe will be incremented.

As of Linux v2.6.15-rc1, multiple handlers (or multiple instances of
the same handler) may run concurrently on different CPUs.

Kprobes does not use mutexes or allocate memory except during
registration and unregistration.

Probe handlers are run with preemption disabled.  Depending on the
architecture and optimization state, handlers may also run with
interrupts disabled (e.g., kretprobe handlers and optimized kprobe
handlers run without interrupt disabled on x86/x86-64).  In any case,
your handler should not yield the CPU (e.g., by attempting to acquire
a semaphore).

Since a return probe is implemented by replacing the return
address with the trampoline's address, stack backtraces and calls
to __builtin_return_address() will typically yield the trampoline's
address instead of the real return address for kretprobed functions.
(As far as we can tell, __builtin_return_address() is used only
for instrumentation and error reporting.)

If the number of times a function is called does not match the number
of times it returns, registering a return probe on that function may
produce undesirable results. In such a case, a line:
kretprobe BUG!: Processing kretprobe d000000000041aa8 @ c00000000004f48c
gets printed. With this information, one will be able to correlate the
exact instance of the kretprobe that caused the problem. We have the
do_exit() case covered. do_execve() and do_fork() are not an issue.
We're unaware of other specific cases where this could be a problem.

If, upon entry to or exit from a function, the CPU is running on
a stack other than that of the current task, registering a return
probe on that function may produce undesirable results.  For this
reason, Kprobes doesn't support return probes (or kprobes or jprobes)
on the x86_64 version of __switch_to(); the registration functions
return -EINVAL.

On x86/x86-64, since the Jump Optimization of Kprobes modifies
instructions widely, there are some limitations to optimization. To
explain it, we introduce some terminology. Imagine a 3-instruction
sequence consisting of a two 2-byte instructions and one 3-byte
instruction.

        IA
         |
[-2][-1][0][1][2][3][4][5][6][7]
        [ins1][ins2][  ins3 ]
	[<-     DCR       ->]
	   [<- JTPR ->]

ins1: 1st Instruction
ins2: 2nd Instruction
ins3: 3rd Instruction
IA:  Insertion Address
JTPR: Jump Target Prohibition Region
DCR: Detoured Code Region

The instructions in DCR are copied to the out-of-line buffer
of the kprobe, because the bytes in DCR are replaced by
a 5-byte jump instruction. So there are several limitations.

a) The instructions in DCR must be relocatable.
b) The instructions in DCR must not include a call instruction.
c) JTPR must not be targeted by any jump or call instruction.
<<<<<<< HEAD
d) DCR must not straddle the border betweeen functions.
=======
d) DCR must not straddle the border between functions.
>>>>>>> 3cbea436

Anyway, these limitations are checked by the in-kernel instruction
decoder, so you don't need to worry about that.

6. Probe Overhead

On a typical CPU in use in 2005, a kprobe hit takes 0.5 to 1.0
microseconds to process.  Specifically, a benchmark that hits the same
probepoint repeatedly, firing a simple handler each time, reports 1-2
million hits per second, depending on the architecture.  A jprobe or
return-probe hit typically takes 50-75% longer than a kprobe hit.
When you have a return probe set on a function, adding a kprobe at
the entry to that function adds essentially no overhead.

Here are sample overhead figures (in usec) for different architectures.
k = kprobe; j = jprobe; r = return probe; kr = kprobe + return probe
on same function; jr = jprobe + return probe on same function

i386: Intel Pentium M, 1495 MHz, 2957.31 bogomips
k = 0.57 usec; j = 1.00; r = 0.92; kr = 0.99; jr = 1.40

x86_64: AMD Opteron 246, 1994 MHz, 3971.48 bogomips
k = 0.49 usec; j = 0.76; r = 0.80; kr = 0.82; jr = 1.07

ppc64: POWER5 (gr), 1656 MHz (SMT disabled, 1 virtual CPU per physical CPU)
k = 0.77 usec; j = 1.31; r = 1.26; kr = 1.45; jr = 1.99

6.1 Optimized Probe Overhead

Typically, an optimized kprobe hit takes 0.07 to 0.1 microseconds to
process. Here are sample overhead figures (in usec) for x86 architectures.
k = unoptimized kprobe, b = boosted (single-step skipped), o = optimized kprobe,
r = unoptimized kretprobe, rb = boosted kretprobe, ro = optimized kretprobe.

i386: Intel(R) Xeon(R) E5410, 2.33GHz, 4656.90 bogomips
k = 0.80 usec; b = 0.33; o = 0.05; r = 1.10; rb = 0.61; ro = 0.33

x86-64: Intel(R) Xeon(R) E5410, 2.33GHz, 4656.90 bogomips
k = 0.99 usec; b = 0.43; o = 0.06; r = 1.24; rb = 0.68; ro = 0.30

7. TODO

a. SystemTap (http://sourceware.org/systemtap): Provides a simplified
programming interface for probe-based instrumentation.  Try it out.
b. Kernel return probes for sparc64.
c. Support for other architectures.
d. User-space probes.
e. Watchpoint probes (which fire on data references).

8. Kprobes Example

See samples/kprobes/kprobe_example.c

9. Jprobes Example

See samples/kprobes/jprobe_example.c

10. Kretprobes Example

See samples/kprobes/kretprobe_example.c

For additional information on Kprobes, refer to the following URLs:
http://www-106.ibm.com/developerworks/library/l-kprobes.html?ca=dgr-lnxw42Kprobe
http://www.redhat.com/magazine/005mar05/features/kprobes/
http://www-users.cs.umn.edu/~boutcher/kprobes/
http://www.linuxsymposium.org/2006/linuxsymposium_procv2.pdf (pages 101-115)


Appendix A: The kprobes debugfs interface

With recent kernels (> 2.6.20) the list of registered kprobes is visible
under the /sys/kernel/debug/kprobes/ directory (assuming debugfs is mounted at //sys/kernel/debug).

/sys/kernel/debug/kprobes/list: Lists all registered probes on the system

c015d71a  k  vfs_read+0x0
c011a316  j  do_fork+0x0
c03dedc5  r  tcp_v4_rcv+0x0

The first column provides the kernel address where the probe is inserted.
The second column identifies the type of probe (k - kprobe, r - kretprobe
and j - jprobe), while the third column specifies the symbol+offset of
the probe. If the probed function belongs to a module, the module name
is also specified. Following columns show probe status. If the probe is on
a virtual address that is no longer valid (module init sections, module
virtual addresses that correspond to modules that've been unloaded),
such probes are marked with [GONE]. If the probe is temporarily disabled,
such probes are marked with [DISABLED]. If the probe is optimized, it is
marked with [OPTIMIZED].

/sys/kernel/debug/kprobes/enabled: Turn kprobes ON/OFF forcibly.

Provides a knob to globally and forcibly turn registered kprobes ON or OFF.
By default, all kprobes are enabled. By echoing "0" to this file, all
registered probes will be disarmed, till such time a "1" is echoed to this
file. Note that this knob just disarms and arms all kprobes and doesn't
change each probe's disabling state. This means that disabled kprobes (marked
[DISABLED]) will be not enabled if you turn ON all kprobes by this knob.


Appendix B: The kprobes sysctl interface

/proc/sys/debug/kprobes-optimization: Turn kprobes optimization ON/OFF.

When CONFIG_OPTPROBES=y, this sysctl interface appears and it provides
a knob to globally and forcibly turn jump optimization (see section
1.4) ON or OFF. By default, jump optimization is allowed (ON).
If you echo "0" to this file or set "debug.kprobes_optimization" to
0 via sysctl, all optimized probes will be unoptimized, and any new
probes registered after that will not be optimized.  Note that this
knob *changes* the optimized state. This means that optimized probes
(marked [OPTIMIZED]) will be unoptimized ([OPTIMIZED] tag will be
removed). If the knob is turned on, they will be optimized again.
<|MERGE_RESOLUTION|>--- conflicted
+++ resolved
@@ -598,11 +598,7 @@
 a) The instructions in DCR must be relocatable.
 b) The instructions in DCR must not include a call instruction.
 c) JTPR must not be targeted by any jump or call instruction.
-<<<<<<< HEAD
-d) DCR must not straddle the border betweeen functions.
-=======
 d) DCR must not straddle the border between functions.
->>>>>>> 3cbea436
 
 Anyway, these limitations are checked by the in-kernel instruction
 decoder, so you don't need to worry about that.
