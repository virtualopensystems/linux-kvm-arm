The following is a list of files and features that are going to be
removed in the kernel source tree.  Every entry should contain what
exactly is going away, why it is happening, and who is going to be doing
the work.  When the feature is removed from the kernel, it should also
be removed from this file.

---------------------------

What:	PRISM54
When:	2.6.34

Why:	prism54 FullMAC PCI / Cardbus devices used to be supported only by the
	prism54 wireless driver. After Intersil stopped selling these
	devices in preference for the newer more flexible SoftMAC devices
	a SoftMAC device driver was required and prism54 did not support
	them. The p54pci driver now exists and has been present in the kernel for
	a while. This driver supports both SoftMAC devices and FullMAC devices.
	The main difference between these devices was the amount of memory which
	could be used for the firmware. The SoftMAC devices support a smaller
	amount of memory. Because of this the SoftMAC firmware fits into FullMAC
	devices's memory. p54pci supports not only PCI / Cardbus but also USB
	and SPI. Since p54pci supports all devices prism54 supports
	you will have a conflict. I'm not quite sure how distributions are
	handling this conflict right now. prism54 was kept around due to
	claims users may experience issues when using the SoftMAC driver.
	Time has passed users have not reported issues. If you use prism54
	and for whatever reason you cannot use p54pci please let us know!
	E-mail us at: linux-wireless@vger.kernel.org

	For more information see the p54 wiki page:

	http://wireless.kernel.org/en/users/Drivers/p54

Who:	Luis R. Rodriguez <lrodriguez@atheros.com>

---------------------------

What:	IRQF_SAMPLE_RANDOM
Check:	IRQF_SAMPLE_RANDOM
When:	July 2009

Why:	Many of IRQF_SAMPLE_RANDOM users are technically bogus as entropy
	sources in the kernel's current entropy model. To resolve this, every
	input point to the kernel's entropy pool needs to better document the
	type of entropy source it actually is. This will be replaced with
	additional add_*_randomness functions in drivers/char/random.c

Who:	Robin Getz <rgetz@blackfin.uclinux.org> & Matt Mackall <mpm@selenic.com>

---------------------------

What:	Deprecated snapshot ioctls
When:	2.6.36

Why:	The ioctls in kernel/power/user.c were marked as deprecated long time
	ago. Now they notify users about that so that they need to replace
	their userspace. After some more time, remove them completely.

Who:	Jiri Slaby <jirislaby@gmail.com>

---------------------------

What:	The ieee80211_regdom module parameter
When:	March 2010 / desktop catchup

Why:	This was inherited by the CONFIG_WIRELESS_OLD_REGULATORY code,
	and currently serves as an option for users to define an
	ISO / IEC 3166 alpha2 code for the country they are currently
	present in. Although there are userspace API replacements for this
	through nl80211 distributions haven't yet caught up with implementing
	decent alternatives through standard GUIs. Although available as an
	option through iw or wpa_supplicant its just a matter of time before
	distributions pick up good GUI options for this. The ideal solution
	would actually consist of intelligent designs which would do this for
	the user automatically even when travelling through different countries.
	Until then we leave this module parameter as a compromise.

	When userspace improves with reasonable widely-available alternatives for
	this we will no longer need this module parameter. This entry hopes that
	by the super-futuristically looking date of "March 2010" we will have
	such replacements widely available.

Who:	Luis R. Rodriguez <lrodriguez@atheros.com>

---------------------------

What:	dev->power.power_state
When:	July 2007
Why:	Broken design for runtime control over driver power states, confusing
	driver-internal runtime power management with:  mechanisms to support
	system-wide sleep state transitions; event codes that distinguish
	different phases of swsusp "sleep" transitions; and userspace policy
	inputs.  This framework was never widely used, and most attempts to
	use it were broken.  Drivers should instead be exposing domain-specific
	interfaces either to kernel or to userspace.
Who:	Pavel Machek <pavel@suse.cz>

---------------------------

What:	Video4Linux API 1 ioctls and from Video devices.
When:	July 2009
Files:	include/linux/videodev.h
Check:	include/linux/videodev.h
Why:	V4L1 AP1 was replaced by V4L2 API during migration from 2.4 to 2.6
	series. The old API have lots of drawbacks and don't provide enough
	means to work with all video and audio standards. The newer API is
	already available on the main drivers and should be used instead.
	Newer drivers should use v4l_compat_translate_ioctl function to handle
	old calls, replacing to newer ones.
	Decoder iocts are using internally to allow video drivers to
	communicate with video decoders. This should also be improved to allow
	V4L2 calls being translated into compatible internal ioctls.
	Compatibility ioctls will be provided, for a while, via 
	v4l1-compat module. 
Who:	Mauro Carvalho Chehab <mchehab@infradead.org>

---------------------------

What:	PCMCIA control ioctl (needed for pcmcia-cs [cardmgr, cardctl])
When:	2.6.35/2.6.36
Files:	drivers/pcmcia/: pcmcia_ioctl.c
Why:	With the 16-bit PCMCIA subsystem now behaving (almost) like a
	normal hotpluggable bus, and with it using the default kernel
	infrastructure (hotplug, driver core, sysfs) keeping the PCMCIA
	control ioctl needed by cardmgr and cardctl from pcmcia-cs is
	unnecessary and potentially harmful (it does not provide for
	proper locking), and makes further cleanups and integration of the
	PCMCIA subsystem into the Linux kernel device driver model more
	difficult. The features provided by cardmgr and cardctl are either
	handled by the kernel itself now or are available in the new
	pcmciautils package available at
	http://kernel.org/pub/linux/utils/kernel/pcmcia/

	For all architectures except ARM, the associated config symbol
	has been removed from kernel 2.6.34; for ARM, it will be likely
	be removed from kernel 2.6.35. The actual code will then likely
	be removed from kernel 2.6.36.
Who:	Dominik Brodowski <linux@dominikbrodowski.net>

---------------------------

What:	sys_sysctl
When:	September 2010
Option: CONFIG_SYSCTL_SYSCALL
Why:	The same information is available in a more convenient from
	/proc/sys, and none of the sysctl variables appear to be
	important performance wise.

	Binary sysctls are a long standing source of subtle kernel
	bugs and security issues.

	When I looked several months ago all I could find after
	searching several distributions were 5 user space programs and
	glibc (which falls back to /proc/sys) using this syscall.

	The man page for sysctl(2) documents it as unusable for user
	space programs.

	sysctl(2) is not generally ABI compatible to a 32bit user
	space application on a 64bit and a 32bit kernel.

	For the last several months the policy has been no new binary
	sysctls and no one has put forward an argument to use them.

	Binary sysctls issues seem to keep happening appearing so
	properly deprecating them (with a warning to user space) and a
	2 year grace warning period will mean eventually we can kill
	them and end the pain.

	In the mean time individual binary sysctls can be dealt with
	in a piecewise fashion.

Who:	Eric Biederman <ebiederm@xmission.com>

---------------------------

What:	remove EXPORT_SYMBOL(kernel_thread)
When:	August 2006
Files:	arch/*/kernel/*_ksyms.c
Check:	kernel_thread
Why:	kernel_thread is a low-level implementation detail.  Drivers should
        use the <linux/kthread.h> API instead which shields them from
	implementation details and provides a higherlevel interface that
	prevents bugs and code duplication
Who:	Christoph Hellwig <hch@lst.de>

---------------------------

What:	Unused EXPORT_SYMBOL/EXPORT_SYMBOL_GPL exports
	(temporary transition config option provided until then)
	The transition config option will also be removed at the same time.
When:	before 2.6.19
Why:	Unused symbols are both increasing the size of the kernel binary
	and are often a sign of "wrong API"
Who:	Arjan van de Ven <arjan@linux.intel.com>

---------------------------

What:	PHYSDEVPATH, PHYSDEVBUS, PHYSDEVDRIVER in the uevent environment
When:	October 2008
Why:	The stacking of class devices makes these values misleading and
	inconsistent.
	Class devices should not carry any of these properties, and bus
	devices have SUBSYTEM and DRIVER as a replacement.
Who:	Kay Sievers <kay.sievers@suse.de>

---------------------------

What:	ACPI procfs interface
When:	July 2008
Why:	ACPI sysfs conversion should be finished by January 2008.
	ACPI procfs interface will be removed in July 2008 so that
	there is enough time for the user space to catch up.
Who:	Zhang Rui <rui.zhang@intel.com>

---------------------------

What:	/proc/acpi/button
When:	August 2007
Why:	/proc/acpi/button has been replaced by events to the input layer
	since 2.6.20.
Who:	Len Brown <len.brown@intel.com>

---------------------------

What:	/proc/acpi/event
When:	February 2008
Why:	/proc/acpi/event has been replaced by events via the input layer
	and netlink since 2.6.23.
Who:	Len Brown <len.brown@intel.com>

---------------------------

What:	i386/x86_64 bzImage symlinks
When:	April 2010

Why:	The i386/x86_64 merge provides a symlink to the old bzImage
	location so not yet updated user space tools, e.g. package
	scripts, do not break.
Who:	Thomas Gleixner <tglx@linutronix.de>

---------------------------

What (Why):
	- xt_recent: the old ipt_recent proc dir
	  (superseded by /proc/net/xt_recent)

When:	January 2009 or Linux 2.7.0, whichever comes first
Why:	Superseded by newer revisions or modules
Who:	Jan Engelhardt <jengelh@computergmbh.de>

---------------------------

What:	GPIO autorequest on gpio_direction_{input,output}() in gpiolib
When:	February 2010
Why:	All callers should use explicit gpio_request()/gpio_free().
	The autorequest mechanism in gpiolib was provided mostly as a
	migration aid for legacy GPIO interfaces (for SOC based GPIOs).
	Those users have now largely migrated.  Platforms implementing
	the GPIO interfaces without using gpiolib will see no changes.
Who:	David Brownell <dbrownell@users.sourceforge.net>
---------------------------

What:	b43 support for firmware revision < 410
When:	The schedule was July 2008, but it was decided that we are going to keep the
        code as long as there are no major maintanance headaches.
	So it _could_ be removed _any_ time now, if it conflicts with something new.
Why:	The support code for the old firmware hurts code readability/maintainability
	and slightly hurts runtime performance. Bugfixes for the old firmware
	are not provided by Broadcom anymore.
Who:	Michael Buesch <mb@bu3sch.de>

---------------------------

What:	/sys/o2cb symlink
When:	January 2010
Why:	/sys/fs/o2cb is the proper location for this information - /sys/o2cb
	exists as a symlink for backwards compatibility for old versions of
	ocfs2-tools. 2 years should be sufficient time to phase in new versions
	which know to look in /sys/fs/o2cb.
Who:	ocfs2-devel@oss.oracle.com

---------------------------

What:	Ability for non root users to shm_get hugetlb pages based on mlock
	resource limits
When:	2.6.31
Why:	Non root users need to be part of /proc/sys/vm/hugetlb_shm_group or
	have CAP_IPC_LOCK to be able to allocate shm segments backed by
	huge pages.  The mlock based rlimit check to allow shm hugetlb is
	inconsistent with mmap based allocations.  Hence it is being
	deprecated.
Who:	Ravikiran Thirumalai <kiran@scalex86.org>

---------------------------

What:	CONFIG_THERMAL_HWMON
When:	January 2009
Why:	This option was introduced just to allow older lm-sensors userspace
	to keep working over the upgrade to 2.6.26. At the scheduled time of
	removal fixed lm-sensors (2.x or 3.x) should be readily available.
Who:	Rene Herman <rene.herman@gmail.com>

---------------------------

What:	Code that is now under CONFIG_WIRELESS_EXT_SYSFS
	(in net/core/net-sysfs.c)
When:	After the only user (hal) has seen a release with the patches
	for enough time, probably some time in 2010.
Why:	Over 1K .text/.data size reduction, data is available in other
	ways (ioctls)
Who:	Johannes Berg <johannes@sipsolutions.net>

---------------------------

What: CONFIG_NF_CT_ACCT
When: 2.6.29
Why:  Accounting can now be enabled/disabled without kernel recompilation.
      Currently used only to set a default value for a feature that is also
      controlled by a kernel/module/sysfs/sysctl parameter.
Who:  Krzysztof Piotr Oledzki <ole@ans.pl>

---------------------------

What:	sysfs ui for changing p4-clockmod parameters
When:	September 2009
Why:	See commits 129f8ae9b1b5be94517da76009ea956e89104ce8 and
	e088e4c9cdb618675874becb91b2fd581ee707e6.
	Removal is subject to fixing any remaining bugs in ACPI which may
	cause the thermal throttling not to happen at the right time.
Who:	Dave Jones <davej@redhat.com>, Matthew Garrett <mjg@redhat.com>

-----------------------------

What:	__do_IRQ all in one fits nothing interrupt handler
When:	2.6.32
Why:	__do_IRQ was kept for easy migration to the type flow handlers.
	More than two years of migration time is enough.
Who:	Thomas Gleixner <tglx@linutronix.de>

-----------------------------

What:	fakephp and associated sysfs files in /sys/bus/pci/slots/
When:	2011
Why:	In 2.6.27, the semantics of /sys/bus/pci/slots was redefined to
	represent a machine's physical PCI slots. The change in semantics
	had userspace implications, as the hotplug core no longer allowed
	drivers to create multiple sysfs files per physical slot (required
	for multi-function devices, e.g.). fakephp was seen as a developer's
	tool only, and its interface changed. Too late, we learned that
	there were some users of the fakephp interface.

	In 2.6.30, the original fakephp interface was restored. At the same
	time, the PCI core gained the ability that fakephp provided, namely
	function-level hot-remove and hot-add.

	Since the PCI core now provides the same functionality, exposed in:

		/sys/bus/pci/rescan
		/sys/bus/pci/devices/.../remove
		/sys/bus/pci/devices/.../rescan

	there is no functional reason to maintain fakephp as well.

	We will keep the existing module so that 'modprobe fakephp' will
	present the old /sys/bus/pci/slots/... interface for compatibility,
	but users are urged to migrate their applications to the API above.

	After a reasonable transition period, we will remove the legacy
	fakephp interface.
Who:	Alex Chiang <achiang@hp.com>

---------------------------

What:	CONFIG_RFKILL_INPUT
When:	2.6.33
Why:	Should be implemented in userspace, policy daemon.
Who:	Johannes Berg <johannes@sipsolutions.net>

---------------------------

What:	CONFIG_INOTIFY
When:	2.6.33
Why:	last user (audit) will be converted to the newer more generic
	and more easily maintained fsnotify subsystem
Who:	Eric Paris <eparis@redhat.com>

----------------------------

What:	lock_policy_rwsem_* and unlock_policy_rwsem_* will not be
	exported interface anymore.
When:	2.6.33
Why:	cpu_policy_rwsem has a new cleaner definition making it local to
	cpufreq core and contained inside cpufreq.c. Other dependent
	drivers should not use it in order to safely avoid lockdep issues.
Who:	Venkatesh Pallipadi <venkatesh.pallipadi@intel.com>

----------------------------

What:	sound-slot/service-* module aliases and related clutters in
	sound/sound_core.c
When:	August 2010
Why:	OSS sound_core grabs all legacy minors (0-255) of SOUND_MAJOR
	(14) and requests modules using custom sound-slot/service-*
	module aliases.  The only benefit of doing this is allowing
	use of custom module aliases which might as well be considered
	a bug at this point.  This preemptive claiming prevents
	alternative OSS implementations.

	Till the feature is removed, the kernel will be requesting
	both sound-slot/service-* and the standard char-major-* module
	aliases and allow turning off the pre-claiming selectively via
	CONFIG_SOUND_OSS_CORE_PRECLAIM and soundcore.preclaim_oss
	kernel parameter.

	After the transition phase is complete, both the custom module
	aliases and switches to disable it will go away.  This removal
	will also allow making ALSA OSS emulation independent of
	sound_core.  The dependency will be broken then too.
Who:	Tejun Heo <tj@kernel.org>

----------------------------

What:	Support for VMware's guest paravirtuliazation technique [VMI] will be
	dropped.
When:	2.6.37 or earlier.
Why:	With the recent innovations in CPU hardware acceleration technologies
	from Intel and AMD, VMware ran a few experiments to compare these
	techniques to guest paravirtualization technique on VMware's platform.
	These hardware assisted virtualization techniques have outperformed the
	performance benefits provided by VMI in most of the workloads. VMware
	expects that these hardware features will be ubiquitous in a couple of
	years, as a result, VMware has started a phased retirement of this
	feature from the hypervisor. We will be removing this feature from the
	Kernel too. Right now we are targeting 2.6.37 but can retire earlier if
	technical reasons (read opportunity to remove major chunk of pvops)
	arise.

	Please note that VMI has always been an optimization and non-VMI kernels
	still work fine on VMware's platform.
	Latest versions of VMware's product which support VMI are,
	Workstation 7.0 and VSphere 4.0 on ESX side, future maintainence
	releases for these products will continue supporting VMI.

	For more details about VMI retirement take a look at this,
	http://blogs.vmware.com/guestosguide/2009/09/vmi-retirement.html

Who:	Alok N Kataria <akataria@vmware.com>

----------------------------

What:	Support for lcd_switch and display_get in asus-laptop driver
When:	March 2010
Why:	These two features use non-standard interfaces. There are the
	only features that really need multiple path to guess what's
	the right method name on a specific laptop.

	Removing them will allow to remove a lot of code an significantly
	clean the drivers.

	This will affect the backlight code which won't be able to know
	if the backlight is on or off. The platform display file will also be
	write only (like the one in eeepc-laptop).

	This should'nt affect a lot of user because they usually know
	when their display is on or off.

Who:	Corentin Chary <corentin.chary@gmail.com>

----------------------------

What:	usbvideo quickcam_messenger driver
When:	2.6.35
Files:	drivers/media/video/usbvideo/quickcam_messenger.[ch]
Why:	obsolete v4l1 driver replaced by gspca_stv06xx
Who:	Hans de Goede <hdegoede@redhat.com>

----------------------------

What:	ov511 v4l1 driver
When:	2.6.35
Files:	drivers/media/video/ov511.[ch]
Why:	obsolete v4l1 driver replaced by gspca_ov519
Who:	Hans de Goede <hdegoede@redhat.com>

----------------------------

What:	w9968cf v4l1 driver
When:	2.6.35
Files:	drivers/media/video/w9968cf*.[ch]
Why:	obsolete v4l1 driver replaced by gspca_ov519
Who:	Hans de Goede <hdegoede@redhat.com>

----------------------------

What:	ovcamchip sensor framework
When:	2.6.35
Files:	drivers/media/video/ovcamchip/*
Why:	Only used by obsoleted v4l1 drivers
Who:	Hans de Goede <hdegoede@redhat.com>

----------------------------

What:	stv680 v4l1 driver
When:	2.6.35
Files:	drivers/media/video/stv680.[ch]
Why:	obsolete v4l1 driver replaced by gspca_stv0680
Who:	Hans de Goede <hdegoede@redhat.com>

----------------------------

What:	zc0301 v4l driver
When:	2.6.35
Files:	drivers/media/video/zc0301/*
Why:	Duplicate functionality with the gspca_zc3xx driver, zc0301 only
	supports 2 USB-ID's (because it only supports a limited set of
	sensors) wich are also supported by the gspca_zc3xx driver
	(which supports 53 USB-ID's in total)
Who:	Hans de Goede <hdegoede@redhat.com>

----------------------------

<<<<<<< HEAD
=======
What:	corgikbd, spitzkbd, tosakbd driver
When:	2.6.35
Files:	drivers/input/keyboard/{corgi,spitz,tosa}kbd.c
Why:	We now have a generic GPIO based matrix keyboard driver that
	are fully capable of handling all the keys on these devices.
	The original drivers manipulate the GPIO registers directly
	and so are difficult to maintain.
Who:	Eric Miao <eric.y.miao@gmail.com>

----------------------------

What:	corgi_ssp and corgi_ts driver
When:	2.6.35
Files:	arch/arm/mach-pxa/corgi_ssp.c, drivers/input/touchscreen/corgi_ts.c
Why:	The corgi touchscreen is now deprecated in favour of the generic
	ads7846.c driver. The noise reduction technique used in corgi_ts.c,
	that's to wait till vsync before ADC sampling, is also integrated into
	ads7846 driver now. Provided that the original driver is not generic
	and is difficult to maintain, it will be removed later.
Who:	Eric Miao <eric.y.miao@gmail.com>

----------------------------

What:	capifs
When:	February 2011
Files:	drivers/isdn/capi/capifs.*
Why:	udev fully replaces this special file system that only contains CAPI
	NCCI TTY device nodes. User space (pppdcapiplugin) works without
	noticing the difference.
Who:	Jan Kiszka <jan.kiszka@web.de>

----------------------------

>>>>>>> 57d54889
What:	KVM memory aliases support
When:	July 2010
Why:	Memory aliasing support is used for speeding up guest vga access
	through the vga windows.

	Modern userspace no longer uses this feature, so it's just bitrotted
	code and can be removed with no impact.
Who:	Avi Kivity <avi@redhat.com>

----------------------------

What:	KVM kernel-allocated memory slots
When:	July 2010
Why:	Since 2.6.25, kvm supports user-allocated memory slots, which are
	much more flexible than kernel-allocated slots.  All current userspace
	supports the newer interface and this code can be removed with no
	impact.
Who:	Avi Kivity <avi@redhat.com>

----------------------------

What:	KVM paravirt mmu host support
When:	January 2011
Why:	The paravirt mmu host support is slower than non-paravirt mmu, both
	on newer and older hardware.  It is already not exposed to the guest,
	and kept only for live migration purposes.
Who:	Avi Kivity <avi@redhat.com>
<<<<<<< HEAD
=======

----------------------------
>>>>>>> 57d54889
<|MERGE_RESOLUTION|>--- conflicted
+++ resolved
@@ -520,8 +520,6 @@
 
 ----------------------------
 
-<<<<<<< HEAD
-=======
 What:	corgikbd, spitzkbd, tosakbd driver
 When:	2.6.35
 Files:	drivers/input/keyboard/{corgi,spitz,tosa}kbd.c
@@ -555,7 +553,6 @@
 
 ----------------------------
 
->>>>>>> 57d54889
 What:	KVM memory aliases support
 When:	July 2010
 Why:	Memory aliasing support is used for speeding up guest vga access
@@ -583,8 +580,5 @@
 	on newer and older hardware.  It is already not exposed to the guest,
 	and kept only for live migration purposes.
 Who:	Avi Kivity <avi@redhat.com>
-<<<<<<< HEAD
-=======
-
-----------------------------
->>>>>>> 57d54889
+
+----------------------------