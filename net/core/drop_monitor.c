/*
 * Monitoring code for network dropped packet alerts
 *
 * Copyright (C) 2009 Neil Horman <nhorman@tuxdriver.com>
 */

#define pr_fmt(fmt) KBUILD_MODNAME ": " fmt

#include <linux/netdevice.h>
#include <linux/etherdevice.h>
#include <linux/string.h>
#include <linux/if_arp.h>
#include <linux/inetdevice.h>
#include <linux/inet.h>
#include <linux/interrupt.h>
#include <linux/netpoll.h>
#include <linux/sched.h>
#include <linux/delay.h>
#include <linux/types.h>
#include <linux/workqueue.h>
#include <linux/netlink.h>
#include <linux/net_dropmon.h>
#include <linux/percpu.h>
#include <linux/timer.h>
#include <linux/bitops.h>
#include <linux/slab.h>
#include <linux/module.h>
#include <net/genetlink.h>
#include <net/netevent.h>

#include <trace/events/skb.h>
#include <trace/events/napi.h>

#include <asm/unaligned.h>

#define TRACE_ON 1
#define TRACE_OFF 0

/*
 * Globals, our netlink socket pointer
 * and the work handle that will send up
 * netlink alerts
 */
static int trace_state = TRACE_OFF;
static DEFINE_MUTEX(trace_state_mutex);

struct per_cpu_dm_data {
<<<<<<< HEAD
	struct work_struct dm_alert_work;
	struct sk_buff __rcu *skb;
	atomic_t dm_hit_count;
	struct timer_list send_timer;
	int cpu;
=======
	spinlock_t		lock;
	struct sk_buff		*skb;
	struct work_struct	dm_alert_work;
	struct timer_list	send_timer;
>>>>>>> bd0a521e
};

struct dm_hw_stat_delta {
	struct net_device *dev;
	unsigned long last_rx;
	struct list_head list;
	struct rcu_head rcu;
	unsigned long last_drop_val;
};

static struct genl_family net_drop_monitor_family = {
	.id             = GENL_ID_GENERATE,
	.hdrsize        = 0,
	.name           = "NET_DM",
	.version        = 2,
	.maxattr        = NET_DM_CMD_MAX,
};

static DEFINE_PER_CPU(struct per_cpu_dm_data, dm_cpu_data);

static int dm_hit_limit = 64;
static int dm_delay = 1;
static unsigned long dm_hw_check_delta = 2*HZ;
static LIST_HEAD(hw_stats_list);

static struct sk_buff *reset_per_cpu_data(struct per_cpu_dm_data *data)
{
	size_t al;
	struct net_dm_alert_msg *msg;
	struct nlattr *nla;
	struct sk_buff *skb;
<<<<<<< HEAD
	struct sk_buff *oskb = rcu_dereference_protected(data->skb, 1);
=======
	unsigned long flags;
>>>>>>> bd0a521e

	al = sizeof(struct net_dm_alert_msg);
	al += dm_hit_limit * sizeof(struct net_dm_drop_point);
	al += sizeof(struct nlattr);

	skb = genlmsg_new(al, GFP_KERNEL);

	if (skb) {
		genlmsg_put(skb, 0, 0, &net_drop_monitor_family,
				0, NET_DM_CMD_ALERT);
		nla = nla_reserve(skb, NLA_UNSPEC,
				  sizeof(struct net_dm_alert_msg));
		msg = nla_data(nla);
		memset(msg, 0, al);
<<<<<<< HEAD
	} else
		schedule_work_on(data->cpu, &data->dm_alert_work);

	/*
	 * Don't need to lock this, since we are guaranteed to only
	 * run this on a single cpu at a time.
	 * Note also that we only update data->skb if the old and new skb
	 * pointers don't match.  This ensures that we don't continually call
	 * synchornize_rcu if we repeatedly fail to alloc a new netlink message.
	 */
	if (skb != oskb) {
		rcu_assign_pointer(data->skb, skb);

		synchronize_rcu();

		atomic_set(&data->dm_hit_count, dm_hit_limit);
	}

=======
	} else {
		mod_timer(&data->send_timer, jiffies + HZ / 10);
	}

	spin_lock_irqsave(&data->lock, flags);
	swap(data->skb, skb);
	spin_unlock_irqrestore(&data->lock, flags);

	return skb;
>>>>>>> bd0a521e
}

static void send_dm_alert(struct work_struct *work)
{
	struct sk_buff *skb;
<<<<<<< HEAD
	struct per_cpu_dm_data *data = &get_cpu_var(dm_cpu_data);

	WARN_ON_ONCE(data->cpu != smp_processor_id());

	/*
	 * Grab the skb we're about to send
	 */
	skb = rcu_dereference_protected(data->skb, 1);
=======
	struct per_cpu_dm_data *data;
>>>>>>> bd0a521e

	data = container_of(work, struct per_cpu_dm_data, dm_alert_work);

<<<<<<< HEAD
	/*
	 * Ship it!
	 */
	if (skb)
		genlmsg_multicast(skb, 0, NET_DM_GRP_ALERT, GFP_KERNEL);

	put_cpu_var(dm_cpu_data);
=======
	skb = reset_per_cpu_data(data);

	if (skb)
		genlmsg_multicast(skb, 0, NET_DM_GRP_ALERT, GFP_KERNEL);
>>>>>>> bd0a521e
}

/*
 * This is the timer function to delay the sending of an alert
 * in the event that more drops will arrive during the
 * hysteresis period.
 */
static void sched_send_work(unsigned long _data)
{
<<<<<<< HEAD
	struct per_cpu_dm_data *data =  &get_cpu_var(dm_cpu_data);

	schedule_work_on(smp_processor_id(), &data->dm_alert_work);
=======
	struct per_cpu_dm_data *data = (struct per_cpu_dm_data *)_data;
>>>>>>> bd0a521e

	put_cpu_var(dm_cpu_data);
}

static void trace_drop_common(struct sk_buff *skb, void *location)
{
	struct net_dm_alert_msg *msg;
	struct nlmsghdr *nlh;
	struct nlattr *nla;
	int i;
	struct sk_buff *dskb;
<<<<<<< HEAD
	struct per_cpu_dm_data *data = &get_cpu_var(dm_cpu_data);
=======
	struct per_cpu_dm_data *data;
	unsigned long flags;
>>>>>>> bd0a521e

	local_irq_save(flags);
	data = &__get_cpu_var(dm_cpu_data);
	spin_lock(&data->lock);
	dskb = data->skb;

<<<<<<< HEAD
	rcu_read_lock();
	dskb = rcu_dereference(data->skb);

	if (!dskb)
		goto out;

	if (!atomic_add_unless(&data->dm_hit_count, -1, 0)) {
		/*
		 * we're already at zero, discard this hit
		 */
=======
	if (!dskb)
>>>>>>> bd0a521e
		goto out;

	nlh = (struct nlmsghdr *)dskb->data;
	nla = genlmsg_data(nlmsg_data(nlh));
	msg = nla_data(nla);
	for (i = 0; i < msg->entries; i++) {
		if (!memcmp(&location, msg->points[i].pc, sizeof(void *))) {
			msg->points[i].count++;
			atomic_inc(&data->dm_hit_count);
			goto out;
		}
	}
	if (msg->entries == dm_hit_limit)
		goto out;
	/*
	 * We need to create a new entry
	 */
	__nla_reserve_nohdr(dskb, sizeof(struct net_dm_drop_point));
	nla->nla_len += NLA_ALIGN(sizeof(struct net_dm_drop_point));
	memcpy(msg->points[msg->entries].pc, &location, sizeof(void *));
	msg->points[msg->entries].count = 1;
	msg->entries++;

	if (!timer_pending(&data->send_timer)) {
		data->send_timer.expires = jiffies + dm_delay * HZ;
		add_timer(&data->send_timer);
	}

out:
<<<<<<< HEAD
	rcu_read_unlock();
	put_cpu_var(dm_cpu_data);
	return;
=======
	spin_unlock_irqrestore(&data->lock, flags);
>>>>>>> bd0a521e
}

static void trace_kfree_skb_hit(void *ignore, struct sk_buff *skb, void *location)
{
	trace_drop_common(skb, location);
}

static void trace_napi_poll_hit(void *ignore, struct napi_struct *napi)
{
	struct dm_hw_stat_delta *new_stat;

	/*
	 * Don't check napi structures with no associated device
	 */
	if (!napi->dev)
		return;

	rcu_read_lock();
	list_for_each_entry_rcu(new_stat, &hw_stats_list, list) {
		/*
		 * only add a note to our monitor buffer if:
		 * 1) this is the dev we received on
		 * 2) its after the last_rx delta
		 * 3) our rx_dropped count has gone up
		 */
		if ((new_stat->dev == napi->dev)  &&
		    (time_after(jiffies, new_stat->last_rx + dm_hw_check_delta)) &&
		    (napi->dev->stats.rx_dropped != new_stat->last_drop_val)) {
			trace_drop_common(NULL, NULL);
			new_stat->last_drop_val = napi->dev->stats.rx_dropped;
			new_stat->last_rx = jiffies;
			break;
		}
	}
	rcu_read_unlock();
}

static int set_all_monitor_traces(int state)
{
	int rc = 0;
	struct dm_hw_stat_delta *new_stat = NULL;
	struct dm_hw_stat_delta *temp;

	mutex_lock(&trace_state_mutex);

	if (state == trace_state) {
		rc = -EAGAIN;
		goto out_unlock;
	}

	switch (state) {
	case TRACE_ON:
		if (!try_module_get(THIS_MODULE)) {
			rc = -ENODEV;
			break;
		}

		rc |= register_trace_kfree_skb(trace_kfree_skb_hit, NULL);
		rc |= register_trace_napi_poll(trace_napi_poll_hit, NULL);
		break;

	case TRACE_OFF:
		rc |= unregister_trace_kfree_skb(trace_kfree_skb_hit, NULL);
		rc |= unregister_trace_napi_poll(trace_napi_poll_hit, NULL);

		tracepoint_synchronize_unregister();

		/*
		 * Clean the device list
		 */
		list_for_each_entry_safe(new_stat, temp, &hw_stats_list, list) {
			if (new_stat->dev == NULL) {
				list_del_rcu(&new_stat->list);
				kfree_rcu(new_stat, rcu);
			}
		}

		module_put(THIS_MODULE);

		break;
	default:
		rc = 1;
		break;
	}

	if (!rc)
		trace_state = state;
	else
		rc = -EINPROGRESS;

out_unlock:
	mutex_unlock(&trace_state_mutex);

	return rc;
}


static int net_dm_cmd_config(struct sk_buff *skb,
			struct genl_info *info)
{
	return -ENOTSUPP;
}

static int net_dm_cmd_trace(struct sk_buff *skb,
			struct genl_info *info)
{
	switch (info->genlhdr->cmd) {
	case NET_DM_CMD_START:
		return set_all_monitor_traces(TRACE_ON);
		break;
	case NET_DM_CMD_STOP:
		return set_all_monitor_traces(TRACE_OFF);
		break;
	}

	return -ENOTSUPP;
}

static int dropmon_net_event(struct notifier_block *ev_block,
			unsigned long event, void *ptr)
{
	struct net_device *dev = ptr;
	struct dm_hw_stat_delta *new_stat = NULL;
	struct dm_hw_stat_delta *tmp;

	switch (event) {
	case NETDEV_REGISTER:
		new_stat = kzalloc(sizeof(struct dm_hw_stat_delta), GFP_KERNEL);

		if (!new_stat)
			goto out;

		new_stat->dev = dev;
		new_stat->last_rx = jiffies;
		mutex_lock(&trace_state_mutex);
		list_add_rcu(&new_stat->list, &hw_stats_list);
		mutex_unlock(&trace_state_mutex);
		break;
	case NETDEV_UNREGISTER:
		mutex_lock(&trace_state_mutex);
		list_for_each_entry_safe(new_stat, tmp, &hw_stats_list, list) {
			if (new_stat->dev == dev) {
				new_stat->dev = NULL;
				if (trace_state == TRACE_OFF) {
					list_del_rcu(&new_stat->list);
					kfree_rcu(new_stat, rcu);
					break;
				}
			}
		}
		mutex_unlock(&trace_state_mutex);
		break;
	}
out:
	return NOTIFY_DONE;
}

static struct genl_ops dropmon_ops[] = {
	{
		.cmd = NET_DM_CMD_CONFIG,
		.doit = net_dm_cmd_config,
	},
	{
		.cmd = NET_DM_CMD_START,
		.doit = net_dm_cmd_trace,
	},
	{
		.cmd = NET_DM_CMD_STOP,
		.doit = net_dm_cmd_trace,
	},
};

static struct notifier_block dropmon_net_notifier = {
	.notifier_call = dropmon_net_event
};

static int __init init_net_drop_monitor(void)
{
	struct per_cpu_dm_data *data;
	int cpu, rc;

	pr_info("Initializing network drop monitor service\n");

	if (sizeof(void *) > 8) {
		pr_err("Unable to store program counters on this arch, Drop monitor failed\n");
		return -ENOSPC;
	}

	rc = genl_register_family_with_ops(&net_drop_monitor_family,
					   dropmon_ops,
					   ARRAY_SIZE(dropmon_ops));
	if (rc) {
		pr_err("Could not create drop monitor netlink family\n");
		return rc;
	}

	rc = register_netdevice_notifier(&dropmon_net_notifier);
	if (rc < 0) {
		pr_crit("Failed to register netdevice notifier\n");
		goto out_unreg;
	}

	rc = 0;

	for_each_possible_cpu(cpu) {
		data = &per_cpu(dm_cpu_data, cpu);
<<<<<<< HEAD
		data->cpu = cpu;
=======
>>>>>>> bd0a521e
		INIT_WORK(&data->dm_alert_work, send_dm_alert);
		init_timer(&data->send_timer);
		data->send_timer.data = (unsigned long)data;
		data->send_timer.function = sched_send_work;
<<<<<<< HEAD
=======
		spin_lock_init(&data->lock);
>>>>>>> bd0a521e
		reset_per_cpu_data(data);
	}


	goto out;

out_unreg:
	genl_unregister_family(&net_drop_monitor_family);
out:
	return rc;
}

static void exit_net_drop_monitor(void)
{
	struct per_cpu_dm_data *data;
	int cpu;

	BUG_ON(unregister_netdevice_notifier(&dropmon_net_notifier));

	/*
	 * Because of the module_get/put we do in the trace state change path
	 * we are guarnateed not to have any current users when we get here
	 * all we need to do is make sure that we don't have any running timers
	 * or pending schedule calls
	 */

	for_each_possible_cpu(cpu) {
		data = &per_cpu(dm_cpu_data, cpu);
		del_timer_sync(&data->send_timer);
		cancel_work_sync(&data->dm_alert_work);
		/*
		 * At this point, we should have exclusive access
		 * to this struct and can free the skb inside it
		 */
		kfree_skb(data->skb);
	}

	BUG_ON(genl_unregister_family(&net_drop_monitor_family));
}

module_init(init_net_drop_monitor);
module_exit(exit_net_drop_monitor);

MODULE_LICENSE("GPL v2");
MODULE_AUTHOR("Neil Horman <nhorman@tuxdriver.com>");
MODULE_ALIAS_GENL_FAMILY("NET_DM");<|MERGE_RESOLUTION|>--- conflicted
+++ resolved
@@ -45,18 +45,10 @@
 static DEFINE_MUTEX(trace_state_mutex);
 
 struct per_cpu_dm_data {
-<<<<<<< HEAD
-	struct work_struct dm_alert_work;
-	struct sk_buff __rcu *skb;
-	atomic_t dm_hit_count;
-	struct timer_list send_timer;
-	int cpu;
-=======
 	spinlock_t		lock;
 	struct sk_buff		*skb;
 	struct work_struct	dm_alert_work;
 	struct timer_list	send_timer;
->>>>>>> bd0a521e
 };
 
 struct dm_hw_stat_delta {
@@ -88,11 +80,7 @@
 	struct net_dm_alert_msg *msg;
 	struct nlattr *nla;
 	struct sk_buff *skb;
-<<<<<<< HEAD
-	struct sk_buff *oskb = rcu_dereference_protected(data->skb, 1);
-=======
 	unsigned long flags;
->>>>>>> bd0a521e
 
 	al = sizeof(struct net_dm_alert_msg);
 	al += dm_hit_limit * sizeof(struct net_dm_drop_point);
@@ -107,26 +95,6 @@
 				  sizeof(struct net_dm_alert_msg));
 		msg = nla_data(nla);
 		memset(msg, 0, al);
-<<<<<<< HEAD
-	} else
-		schedule_work_on(data->cpu, &data->dm_alert_work);
-
-	/*
-	 * Don't need to lock this, since we are guaranteed to only
-	 * run this on a single cpu at a time.
-	 * Note also that we only update data->skb if the old and new skb
-	 * pointers don't match.  This ensures that we don't continually call
-	 * synchornize_rcu if we repeatedly fail to alloc a new netlink message.
-	 */
-	if (skb != oskb) {
-		rcu_assign_pointer(data->skb, skb);
-
-		synchronize_rcu();
-
-		atomic_set(&data->dm_hit_count, dm_hit_limit);
-	}
-
-=======
 	} else {
 		mod_timer(&data->send_timer, jiffies + HZ / 10);
 	}
@@ -136,41 +104,19 @@
 	spin_unlock_irqrestore(&data->lock, flags);
 
 	return skb;
->>>>>>> bd0a521e
 }
 
 static void send_dm_alert(struct work_struct *work)
 {
 	struct sk_buff *skb;
-<<<<<<< HEAD
-	struct per_cpu_dm_data *data = &get_cpu_var(dm_cpu_data);
-
-	WARN_ON_ONCE(data->cpu != smp_processor_id());
-
-	/*
-	 * Grab the skb we're about to send
-	 */
-	skb = rcu_dereference_protected(data->skb, 1);
-=======
 	struct per_cpu_dm_data *data;
->>>>>>> bd0a521e
 
 	data = container_of(work, struct per_cpu_dm_data, dm_alert_work);
 
-<<<<<<< HEAD
-	/*
-	 * Ship it!
-	 */
+	skb = reset_per_cpu_data(data);
+
 	if (skb)
 		genlmsg_multicast(skb, 0, NET_DM_GRP_ALERT, GFP_KERNEL);
-
-	put_cpu_var(dm_cpu_data);
-=======
-	skb = reset_per_cpu_data(data);
-
-	if (skb)
-		genlmsg_multicast(skb, 0, NET_DM_GRP_ALERT, GFP_KERNEL);
->>>>>>> bd0a521e
 }
 
 /*
@@ -180,15 +126,9 @@
  */
 static void sched_send_work(unsigned long _data)
 {
-<<<<<<< HEAD
-	struct per_cpu_dm_data *data =  &get_cpu_var(dm_cpu_data);
-
-	schedule_work_on(smp_processor_id(), &data->dm_alert_work);
-=======
 	struct per_cpu_dm_data *data = (struct per_cpu_dm_data *)_data;
->>>>>>> bd0a521e
-
-	put_cpu_var(dm_cpu_data);
+
+	schedule_work(&data->dm_alert_work);
 }
 
 static void trace_drop_common(struct sk_buff *skb, void *location)
@@ -198,32 +138,15 @@
 	struct nlattr *nla;
 	int i;
 	struct sk_buff *dskb;
-<<<<<<< HEAD
-	struct per_cpu_dm_data *data = &get_cpu_var(dm_cpu_data);
-=======
 	struct per_cpu_dm_data *data;
 	unsigned long flags;
->>>>>>> bd0a521e
 
 	local_irq_save(flags);
 	data = &__get_cpu_var(dm_cpu_data);
 	spin_lock(&data->lock);
 	dskb = data->skb;
 
-<<<<<<< HEAD
-	rcu_read_lock();
-	dskb = rcu_dereference(data->skb);
-
 	if (!dskb)
-		goto out;
-
-	if (!atomic_add_unless(&data->dm_hit_count, -1, 0)) {
-		/*
-		 * we're already at zero, discard this hit
-		 */
-=======
-	if (!dskb)
->>>>>>> bd0a521e
 		goto out;
 
 	nlh = (struct nlmsghdr *)dskb->data;
@@ -232,7 +155,6 @@
 	for (i = 0; i < msg->entries; i++) {
 		if (!memcmp(&location, msg->points[i].pc, sizeof(void *))) {
 			msg->points[i].count++;
-			atomic_inc(&data->dm_hit_count);
 			goto out;
 		}
 	}
@@ -253,13 +175,7 @@
 	}
 
 out:
-<<<<<<< HEAD
-	rcu_read_unlock();
-	put_cpu_var(dm_cpu_data);
-	return;
-=======
 	spin_unlock_irqrestore(&data->lock, flags);
->>>>>>> bd0a521e
 }
 
 static void trace_kfree_skb_hit(void *ignore, struct sk_buff *skb, void *location)
@@ -466,18 +382,11 @@
 
 	for_each_possible_cpu(cpu) {
 		data = &per_cpu(dm_cpu_data, cpu);
-<<<<<<< HEAD
-		data->cpu = cpu;
-=======
->>>>>>> bd0a521e
 		INIT_WORK(&data->dm_alert_work, send_dm_alert);
 		init_timer(&data->send_timer);
 		data->send_timer.data = (unsigned long)data;
 		data->send_timer.function = sched_send_work;
-<<<<<<< HEAD
-=======
 		spin_lock_init(&data->lock);
->>>>>>> bd0a521e
 		reset_per_cpu_data(data);
 	}
 
