--- conflicted
+++ resolved
@@ -602,21 +602,12 @@
 	     fnhe = rcu_dereference(fnhe->fnhe_next)) {
 		if (time_before(fnhe->fnhe_stamp, oldest->fnhe_stamp))
 			oldest = fnhe;
-<<<<<<< HEAD
 	}
 	orig = rcu_dereference(oldest->fnhe_rth);
 	if (orig) {
 		RCU_INIT_POINTER(oldest->fnhe_rth, NULL);
 		rt_free(orig);
 	}
-=======
-	}
-	orig = rcu_dereference(oldest->fnhe_rth);
-	if (orig) {
-		RCU_INIT_POINTER(oldest->fnhe_rth, NULL);
-		rt_free(orig);
-	}
->>>>>>> 4cbe5a55
 	return oldest;
 }
 
@@ -1186,21 +1177,12 @@
 			      __be32 daddr)
 {
 	bool ret = false;
-<<<<<<< HEAD
 
 	spin_lock_bh(&fnhe_lock);
 
 	if (daddr == fnhe->fnhe_daddr) {
 		struct rtable *orig;
 
-=======
-
-	spin_lock_bh(&fnhe_lock);
-
-	if (daddr == fnhe->fnhe_daddr) {
-		struct rtable *orig;
-
->>>>>>> 4cbe5a55
 		if (fnhe->fnhe_pmtu) {
 			unsigned long expires = fnhe->fnhe_expires;
 			unsigned long diff = expires - jiffies;
