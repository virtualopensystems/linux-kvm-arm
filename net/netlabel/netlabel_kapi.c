--- conflicted
+++ resolved
@@ -147,11 +147,7 @@
 				goto cfg_unlbl_map_add_failure;
 			break;
 			}
-<<<<<<< HEAD
-#if defined(CONFIG_IPV6) || defined(CONFIG_IPV6_MODULE)
-=======
 #if IS_ENABLED(CONFIG_IPV6)
->>>>>>> dcd6c922
 		case AF_INET6: {
 			const struct in6_addr *addr6 = addr;
 			const struct in6_addr *mask6 = mask;
@@ -231,11 +227,7 @@
 	case AF_INET:
 		addr_len = sizeof(struct in_addr);
 		break;
-<<<<<<< HEAD
-#if defined(CONFIG_IPV6) || defined(CONFIG_IPV6_MODULE)
-=======
 #if IS_ENABLED(CONFIG_IPV6)
->>>>>>> dcd6c922
 	case AF_INET6:
 		addr_len = sizeof(struct in6_addr);
 		break;
@@ -278,11 +270,7 @@
 	case AF_INET:
 		addr_len = sizeof(struct in_addr);
 		break;
-<<<<<<< HEAD
-#if defined(CONFIG_IPV6) || defined(CONFIG_IPV6_MODULE)
-=======
 #if IS_ENABLED(CONFIG_IPV6)
->>>>>>> dcd6c922
 	case AF_INET6:
 		addr_len = sizeof(struct in6_addr);
 		break;
