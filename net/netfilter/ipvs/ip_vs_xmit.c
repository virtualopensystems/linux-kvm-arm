/*
 * ip_vs_xmit.c: various packet transmitters for IPVS
 *
 * Authors:     Wensong Zhang <wensong@linuxvirtualserver.org>
 *              Julian Anastasov <ja@ssi.bg>
 *
 *              This program is free software; you can redistribute it and/or
 *              modify it under the terms of the GNU General Public License
 *              as published by the Free Software Foundation; either version
 *              2 of the License, or (at your option) any later version.
 *
 * Changes:
 *
 * Description of forwarding methods:
 * - all transmitters are called from LOCAL_IN (remote clients) and
 * LOCAL_OUT (local clients) but for ICMP can be called from FORWARD
 * - not all connections have destination server, for example,
 * connections in backup server when fwmark is used
 * - bypass connections use daddr from packet
 * LOCAL_OUT rules:
 * - skb->dev is NULL, skb->protocol is not set (both are set in POST_ROUTING)
 * - skb->pkt_type is not set yet
 * - the only place where we can see skb->sk != NULL
 */

#define KMSG_COMPONENT "IPVS"
#define pr_fmt(fmt) KMSG_COMPONENT ": " fmt

#include <linux/kernel.h>
#include <linux/slab.h>
#include <linux/tcp.h>                  /* for tcphdr */
#include <net/ip.h>
#include <net/tcp.h>                    /* for csum_tcpudp_magic */
#include <net/udp.h>
#include <net/icmp.h>                   /* for icmp_send */
#include <net/route.h>                  /* for ip_route_output */
#include <net/ipv6.h>
#include <net/ip6_route.h>
#include <net/addrconf.h>
#include <linux/icmpv6.h>
#include <linux/netfilter.h>
#include <linux/netfilter_ipv4.h>

#include <net/ip_vs.h>

enum {
	IP_VS_RT_MODE_LOCAL	= 1, /* Allow local dest */
	IP_VS_RT_MODE_NON_LOCAL	= 2, /* Allow non-local dest */
	IP_VS_RT_MODE_RDR	= 4, /* Allow redirect from remote daddr to
				      * local
				      */
	IP_VS_RT_MODE_CONNECT	= 8, /* Always bind route to saddr */
<<<<<<< HEAD
=======
	IP_VS_RT_MODE_KNOWN_NH	= 16,/* Route via remote addr */
>>>>>>> ddffeb8c
};

/*
 *      Destination cache to speed up outgoing route lookup
 */
static inline void
__ip_vs_dst_set(struct ip_vs_dest *dest, u32 rtos, struct dst_entry *dst,
		u32 dst_cookie)
{
	struct dst_entry *old_dst;

	old_dst = dest->dst_cache;
	dest->dst_cache = dst;
	dest->dst_rtos = rtos;
	dest->dst_cookie = dst_cookie;
	dst_release(old_dst);
}

static inline struct dst_entry *
__ip_vs_dst_check(struct ip_vs_dest *dest, u32 rtos)
{
	struct dst_entry *dst = dest->dst_cache;

	if (!dst)
		return NULL;
	if ((dst->obsolete || rtos != dest->dst_rtos) &&
	    dst->ops->check(dst, dest->dst_cookie) == NULL) {
		dest->dst_cache = NULL;
		dst_release(dst);
		return NULL;
	}
	dst_hold(dst);
	return dst;
}

static inline bool
__mtu_check_toobig_v6(const struct sk_buff *skb, u32 mtu)
{
	if (IP6CB(skb)->frag_max_size) {
		/* frag_max_size tell us that, this packet have been
		 * defragmented by netfilter IPv6 conntrack module.
		 */
		if (IP6CB(skb)->frag_max_size > mtu)
			return true; /* largest fragment violate MTU */
	}
	else if (skb->len > mtu && !skb_is_gso(skb)) {
		return true; /* Packet size violate MTU size */
	}
	return false;
}

/* Get route to daddr, update *saddr, optionally bind route to saddr */
static struct rtable *do_output_route4(struct net *net, __be32 daddr,
				       u32 rtos, int rt_mode, __be32 *saddr)
{
	struct flowi4 fl4;
	struct rtable *rt;
	int loop = 0;

	memset(&fl4, 0, sizeof(fl4));
	fl4.daddr = daddr;
	fl4.saddr = (rt_mode & IP_VS_RT_MODE_CONNECT) ? *saddr : 0;
	fl4.flowi4_tos = rtos;
<<<<<<< HEAD
=======
	fl4.flowi4_flags = (rt_mode & IP_VS_RT_MODE_KNOWN_NH) ?
			   FLOWI_FLAG_KNOWN_NH : 0;
>>>>>>> ddffeb8c

retry:
	rt = ip_route_output_key(net, &fl4);
	if (IS_ERR(rt)) {
		/* Invalid saddr ? */
		if (PTR_ERR(rt) == -EINVAL && *saddr &&
		    rt_mode & IP_VS_RT_MODE_CONNECT && !loop) {
			*saddr = 0;
			flowi4_update_output(&fl4, 0, rtos, daddr, 0);
			goto retry;
		}
		IP_VS_DBG_RL("ip_route_output error, dest: %pI4\n", &daddr);
		return NULL;
	} else if (!*saddr && rt_mode & IP_VS_RT_MODE_CONNECT && fl4.saddr) {
		ip_rt_put(rt);
		*saddr = fl4.saddr;
		flowi4_update_output(&fl4, 0, rtos, daddr, fl4.saddr);
		loop++;
		goto retry;
	}
	*saddr = fl4.saddr;
	return rt;
}

/* Get route to destination or remote server */
static struct rtable *
__ip_vs_get_out_rt(struct sk_buff *skb, struct ip_vs_dest *dest,
		   __be32 daddr, u32 rtos, int rt_mode, __be32 *ret_saddr)
{
	struct net *net = dev_net(skb_dst(skb)->dev);
	struct rtable *rt;			/* Route to the other host */
	struct rtable *ort;			/* Original route */
	int local;

	if (dest) {
		spin_lock(&dest->dst_lock);
		if (!(rt = (struct rtable *)
		      __ip_vs_dst_check(dest, rtos))) {
			rt = do_output_route4(net, dest->addr.ip, rtos,
					      rt_mode, &dest->dst_saddr.ip);
			if (!rt) {
				spin_unlock(&dest->dst_lock);
				return NULL;
			}
			__ip_vs_dst_set(dest, rtos, dst_clone(&rt->dst), 0);
			IP_VS_DBG(10, "new dst %pI4, src %pI4, refcnt=%d, "
				  "rtos=%X\n",
				  &dest->addr.ip, &dest->dst_saddr.ip,
				  atomic_read(&rt->dst.__refcnt), rtos);
		}
		daddr = dest->addr.ip;
		if (ret_saddr)
			*ret_saddr = dest->dst_saddr.ip;
		spin_unlock(&dest->dst_lock);
	} else {
		__be32 saddr = htonl(INADDR_ANY);

		/* For such unconfigured boxes avoid many route lookups
		 * for performance reasons because we do not remember saddr
		 */
		rt_mode &= ~IP_VS_RT_MODE_CONNECT;
		rt = do_output_route4(net, daddr, rtos, rt_mode, &saddr);
		if (!rt)
			return NULL;
		if (ret_saddr)
			*ret_saddr = saddr;
	}

	local = rt->rt_flags & RTCF_LOCAL;
	if (!((local ? IP_VS_RT_MODE_LOCAL : IP_VS_RT_MODE_NON_LOCAL) &
	      rt_mode)) {
		IP_VS_DBG_RL("Stopping traffic to %s address, dest: %pI4\n",
			     (rt->rt_flags & RTCF_LOCAL) ?
			     "local":"non-local", &daddr);
		ip_rt_put(rt);
		return NULL;
	}
	if (local && !(rt_mode & IP_VS_RT_MODE_RDR) &&
	    !((ort = skb_rtable(skb)) && ort->rt_flags & RTCF_LOCAL)) {
		IP_VS_DBG_RL("Redirect from non-local address %pI4 to local "
			     "requires NAT method, dest: %pI4\n",
			     &ip_hdr(skb)->daddr, &daddr);
		ip_rt_put(rt);
		return NULL;
	}
	if (unlikely(!local && ipv4_is_loopback(ip_hdr(skb)->saddr))) {
		IP_VS_DBG_RL("Stopping traffic from loopback address %pI4 "
			     "to non-local address, dest: %pI4\n",
			     &ip_hdr(skb)->saddr, &daddr);
		ip_rt_put(rt);
		return NULL;
	}

	return rt;
}

/* Reroute packet to local IPv4 stack after DNAT */
static int
__ip_vs_reroute_locally(struct sk_buff *skb)
{
	struct rtable *rt = skb_rtable(skb);
	struct net_device *dev = rt->dst.dev;
	struct net *net = dev_net(dev);
	struct iphdr *iph = ip_hdr(skb);

	if (rt_is_input_route(rt)) {
		unsigned long orefdst = skb->_skb_refdst;

		if (ip_route_input(skb, iph->daddr, iph->saddr,
				   iph->tos, skb->dev))
			return 0;
		refdst_drop(orefdst);
	} else {
		struct flowi4 fl4 = {
			.daddr = iph->daddr,
			.saddr = iph->saddr,
			.flowi4_tos = RT_TOS(iph->tos),
			.flowi4_mark = skb->mark,
		};

		rt = ip_route_output_key(net, &fl4);
		if (IS_ERR(rt))
			return 0;
		if (!(rt->rt_flags & RTCF_LOCAL)) {
			ip_rt_put(rt);
			return 0;
		}
		/* Drop old route. */
		skb_dst_drop(skb);
		skb_dst_set(skb, &rt->dst);
	}
	return 1;
}

#ifdef CONFIG_IP_VS_IPV6

static inline int __ip_vs_is_local_route6(struct rt6_info *rt)
{
	return rt->dst.dev && rt->dst.dev->flags & IFF_LOOPBACK;
}

static struct dst_entry *
__ip_vs_route_output_v6(struct net *net, struct in6_addr *daddr,
			struct in6_addr *ret_saddr, int do_xfrm)
{
	struct dst_entry *dst;
	struct flowi6 fl6 = {
		.daddr = *daddr,
	};

	dst = ip6_route_output(net, NULL, &fl6);
	if (dst->error)
		goto out_err;
	if (!ret_saddr)
		return dst;
	if (ipv6_addr_any(&fl6.saddr) &&
	    ipv6_dev_get_saddr(net, ip6_dst_idev(dst)->dev,
			       &fl6.daddr, 0, &fl6.saddr) < 0)
		goto out_err;
	if (do_xfrm) {
		dst = xfrm_lookup(net, dst, flowi6_to_flowi(&fl6), NULL, 0);
		if (IS_ERR(dst)) {
			dst = NULL;
			goto out_err;
		}
	}
	*ret_saddr = fl6.saddr;
	return dst;

out_err:
	dst_release(dst);
	IP_VS_DBG_RL("ip6_route_output error, dest: %pI6\n", daddr);
	return NULL;
}

/*
 * Get route to destination or remote server
 */
static struct rt6_info *
__ip_vs_get_out_rt_v6(struct sk_buff *skb, struct ip_vs_dest *dest,
		      struct in6_addr *daddr, struct in6_addr *ret_saddr,
		      int do_xfrm, int rt_mode)
{
	struct net *net = dev_net(skb_dst(skb)->dev);
	struct rt6_info *rt;			/* Route to the other host */
	struct rt6_info *ort;			/* Original route */
	struct dst_entry *dst;
	int local;

	if (dest) {
		spin_lock(&dest->dst_lock);
		rt = (struct rt6_info *)__ip_vs_dst_check(dest, 0);
		if (!rt) {
			u32 cookie;

			dst = __ip_vs_route_output_v6(net, &dest->addr.in6,
						      &dest->dst_saddr.in6,
						      do_xfrm);
			if (!dst) {
				spin_unlock(&dest->dst_lock);
				return NULL;
			}
			rt = (struct rt6_info *) dst;
			cookie = rt->rt6i_node ? rt->rt6i_node->fn_sernum : 0;
			__ip_vs_dst_set(dest, 0, dst_clone(&rt->dst), cookie);
			IP_VS_DBG(10, "new dst %pI6, src %pI6, refcnt=%d\n",
				  &dest->addr.in6, &dest->dst_saddr.in6,
				  atomic_read(&rt->dst.__refcnt));
		}
		if (ret_saddr)
			*ret_saddr = dest->dst_saddr.in6;
		spin_unlock(&dest->dst_lock);
	} else {
		dst = __ip_vs_route_output_v6(net, daddr, ret_saddr, do_xfrm);
		if (!dst)
			return NULL;
		rt = (struct rt6_info *) dst;
	}

	local = __ip_vs_is_local_route6(rt);
	if (!((local ? IP_VS_RT_MODE_LOCAL : IP_VS_RT_MODE_NON_LOCAL) &
	      rt_mode)) {
		IP_VS_DBG_RL("Stopping traffic to %s address, dest: %pI6\n",
			     local ? "local":"non-local", daddr);
		dst_release(&rt->dst);
		return NULL;
	}
	if (local && !(rt_mode & IP_VS_RT_MODE_RDR) &&
	    !((ort = (struct rt6_info *) skb_dst(skb)) &&
	      __ip_vs_is_local_route6(ort))) {
		IP_VS_DBG_RL("Redirect from non-local address %pI6 to local "
			     "requires NAT method, dest: %pI6\n",
			     &ipv6_hdr(skb)->daddr, daddr);
		dst_release(&rt->dst);
		return NULL;
	}
	if (unlikely(!local && (!skb->dev || skb->dev->flags & IFF_LOOPBACK) &&
		     ipv6_addr_type(&ipv6_hdr(skb)->saddr) &
				    IPV6_ADDR_LOOPBACK)) {
		IP_VS_DBG_RL("Stopping traffic from loopback address %pI6 "
			     "to non-local address, dest: %pI6\n",
			     &ipv6_hdr(skb)->saddr, daddr);
		dst_release(&rt->dst);
		return NULL;
	}

	return rt;
}
#endif


/*
 *	Release dest->dst_cache before a dest is removed
 */
void
ip_vs_dst_reset(struct ip_vs_dest *dest)
{
	struct dst_entry *old_dst;

	old_dst = dest->dst_cache;
	dest->dst_cache = NULL;
	dst_release(old_dst);
	dest->dst_saddr.ip = 0;
}

#define IP_VS_XMIT_TUNNEL(skb, cp)				\
({								\
	int __ret = NF_ACCEPT;					\
								\
	(skb)->ipvs_property = 1;				\
	if (unlikely((cp)->flags & IP_VS_CONN_F_NFCT))		\
		__ret = ip_vs_confirm_conntrack(skb);		\
	if (__ret == NF_ACCEPT) {				\
		nf_reset(skb);					\
		skb_forward_csum(skb);				\
	}							\
	__ret;							\
})

#define IP_VS_XMIT_NAT(pf, skb, cp, local)		\
do {							\
	(skb)->ipvs_property = 1;			\
	if (likely(!((cp)->flags & IP_VS_CONN_F_NFCT)))	\
		ip_vs_notrack(skb);			\
	else						\
		ip_vs_update_conntrack(skb, cp, 1);	\
	if (local)					\
		return NF_ACCEPT;			\
	skb_forward_csum(skb);				\
	NF_HOOK(pf, NF_INET_LOCAL_OUT, (skb), NULL,	\
		skb_dst(skb)->dev, dst_output);		\
} while (0)

#define IP_VS_XMIT(pf, skb, cp, local)			\
do {							\
	(skb)->ipvs_property = 1;			\
	if (likely(!((cp)->flags & IP_VS_CONN_F_NFCT)))	\
		ip_vs_notrack(skb);			\
	if (local)					\
		return NF_ACCEPT;			\
	skb_forward_csum(skb);				\
	NF_HOOK(pf, NF_INET_LOCAL_OUT, (skb), NULL,	\
		skb_dst(skb)->dev, dst_output);		\
} while (0)


/*
 *      NULL transmitter (do nothing except return NF_ACCEPT)
 */
int
ip_vs_null_xmit(struct sk_buff *skb, struct ip_vs_conn *cp,
		struct ip_vs_protocol *pp)
{
	/* we do not touch skb and do not need pskb ptr */
	IP_VS_XMIT(NFPROTO_IPV4, skb, cp, 1);
}


/*
 *      Bypass transmitter
 *      Let packets bypass the destination when the destination is not
 *      available, it may be only used in transparent cache cluster.
 */
int
ip_vs_bypass_xmit(struct sk_buff *skb, struct ip_vs_conn *cp,
		  struct ip_vs_protocol *pp)
{
	struct rtable *rt;			/* Route to the other host */
	struct iphdr  *iph = ip_hdr(skb);
	int    mtu;

	EnterFunction(10);

	if (!(rt = __ip_vs_get_out_rt(skb, NULL, iph->daddr, RT_TOS(iph->tos),
				      IP_VS_RT_MODE_NON_LOCAL, NULL)))
		goto tx_error_icmp;

	/* MTU checking */
	mtu = dst_mtu(&rt->dst);
	if ((skb->len > mtu) && (iph->frag_off & htons(IP_DF)) &&
	    !skb_is_gso(skb)) {
		ip_rt_put(rt);
		icmp_send(skb, ICMP_DEST_UNREACH,ICMP_FRAG_NEEDED, htonl(mtu));
		IP_VS_DBG_RL("%s(): frag needed\n", __func__);
		goto tx_error;
	}

	/*
	 * Call ip_send_check because we are not sure it is called
	 * after ip_defrag. Is copy-on-write needed?
	 */
	if (unlikely((skb = skb_share_check(skb, GFP_ATOMIC)) == NULL)) {
		ip_rt_put(rt);
		return NF_STOLEN;
	}
	ip_send_check(ip_hdr(skb));

	/* drop old route */
	skb_dst_drop(skb);
	skb_dst_set(skb, &rt->dst);

	/* Another hack: avoid icmp_send in ip_fragment */
	skb->local_df = 1;

	IP_VS_XMIT(NFPROTO_IPV4, skb, cp, 0);

	LeaveFunction(10);
	return NF_STOLEN;

 tx_error_icmp:
	dst_link_failure(skb);
 tx_error:
	kfree_skb(skb);
	LeaveFunction(10);
	return NF_STOLEN;
}

#ifdef CONFIG_IP_VS_IPV6
int
ip_vs_bypass_xmit_v6(struct sk_buff *skb, struct ip_vs_conn *cp,
		     struct ip_vs_protocol *pp)
{
	struct rt6_info *rt;			/* Route to the other host */
	struct ipv6hdr  *iph = ipv6_hdr(skb);
	int    mtu;

	EnterFunction(10);

	if (!(rt = __ip_vs_get_out_rt_v6(skb, NULL, &iph->daddr, NULL, 0,
					 IP_VS_RT_MODE_NON_LOCAL)))
		goto tx_error_icmp;

	/* MTU checking */
	mtu = dst_mtu(&rt->dst);
	if (__mtu_check_toobig_v6(skb, mtu)) {
		if (!skb->dev) {
			struct net *net = dev_net(skb_dst(skb)->dev);

			skb->dev = net->loopback_dev;
		}
		icmpv6_send(skb, ICMPV6_PKT_TOOBIG, 0, mtu);
		dst_release(&rt->dst);
		IP_VS_DBG_RL("%s(): frag needed\n", __func__);
		goto tx_error;
	}

	/*
	 * Call ip_send_check because we are not sure it is called
	 * after ip_defrag. Is copy-on-write needed?
	 */
	skb = skb_share_check(skb, GFP_ATOMIC);
	if (unlikely(skb == NULL)) {
		dst_release(&rt->dst);
		return NF_STOLEN;
	}

	/* drop old route */
	skb_dst_drop(skb);
	skb_dst_set(skb, &rt->dst);

	/* Another hack: avoid icmp_send in ip_fragment */
	skb->local_df = 1;

	IP_VS_XMIT(NFPROTO_IPV6, skb, cp, 0);

	LeaveFunction(10);
	return NF_STOLEN;

 tx_error_icmp:
	dst_link_failure(skb);
 tx_error:
	kfree_skb(skb);
	LeaveFunction(10);
	return NF_STOLEN;
}
#endif

/*
 *      NAT transmitter (only for outside-to-inside nat forwarding)
 *      Not used for related ICMP
 */
int
ip_vs_nat_xmit(struct sk_buff *skb, struct ip_vs_conn *cp,
	       struct ip_vs_protocol *pp)
{
	struct rtable *rt;		/* Route to the other host */
	int mtu;
	struct iphdr *iph = ip_hdr(skb);
	int local;

	EnterFunction(10);

	/* check if it is a connection of no-client-port */
	if (unlikely(cp->flags & IP_VS_CONN_F_NO_CPORT)) {
		__be16 _pt, *p;
		p = skb_header_pointer(skb, iph->ihl*4, sizeof(_pt), &_pt);
		if (p == NULL)
			goto tx_error;
		ip_vs_conn_fill_cport(cp, *p);
		IP_VS_DBG(10, "filled cport=%d\n", ntohs(*p));
	}

	if (!(rt = __ip_vs_get_out_rt(skb, cp->dest, cp->daddr.ip,
				      RT_TOS(iph->tos),
				      IP_VS_RT_MODE_LOCAL |
					IP_VS_RT_MODE_NON_LOCAL |
					IP_VS_RT_MODE_RDR, NULL)))
		goto tx_error_icmp;
	local = rt->rt_flags & RTCF_LOCAL;
	/*
	 * Avoid duplicate tuple in reply direction for NAT traffic
	 * to local address when connection is sync-ed
	 */
#if IS_ENABLED(CONFIG_NF_CONNTRACK)
	if (cp->flags & IP_VS_CONN_F_SYNC && local) {
		enum ip_conntrack_info ctinfo;
		struct nf_conn *ct = ct = nf_ct_get(skb, &ctinfo);

		if (ct && !nf_ct_is_untracked(ct)) {
			IP_VS_DBG_RL_PKT(10, AF_INET, pp, skb, 0,
					 "ip_vs_nat_xmit(): "
					 "stopping DNAT to local address");
			goto tx_error_put;
		}
	}
#endif

	/* From world but DNAT to loopback address? */
	if (local && ipv4_is_loopback(cp->daddr.ip) &&
	    rt_is_input_route(skb_rtable(skb))) {
		IP_VS_DBG_RL_PKT(1, AF_INET, pp, skb, 0, "ip_vs_nat_xmit(): "
				 "stopping DNAT to loopback address");
		goto tx_error_put;
	}

	/* MTU checking */
	mtu = dst_mtu(&rt->dst);
	if ((skb->len > mtu) && (iph->frag_off & htons(IP_DF)) &&
	    !skb_is_gso(skb)) {
		icmp_send(skb, ICMP_DEST_UNREACH,ICMP_FRAG_NEEDED, htonl(mtu));
		IP_VS_DBG_RL_PKT(0, AF_INET, pp, skb, 0,
				 "ip_vs_nat_xmit(): frag needed for");
		goto tx_error_put;
	}

	/* copy-on-write the packet before mangling it */
	if (!skb_make_writable(skb, sizeof(struct iphdr)))
		goto tx_error_put;

	if (skb_cow(skb, rt->dst.dev->hard_header_len))
		goto tx_error_put;

	/* mangle the packet */
	if (pp->dnat_handler && !pp->dnat_handler(skb, pp, cp))
		goto tx_error_put;
	ip_hdr(skb)->daddr = cp->daddr.ip;
	ip_send_check(ip_hdr(skb));

	if (!local) {
		/* drop old route */
		skb_dst_drop(skb);
		skb_dst_set(skb, &rt->dst);
	} else {
		ip_rt_put(rt);
		/*
		 * Some IPv4 replies get local address from routes,
		 * not from iph, so while we DNAT after routing
		 * we need this second input/output route.
		 */
		if (!__ip_vs_reroute_locally(skb))
			goto tx_error;
	}

	IP_VS_DBG_PKT(10, AF_INET, pp, skb, 0, "After DNAT");

	/* FIXME: when application helper enlarges the packet and the length
	   is larger than the MTU of outgoing device, there will be still
	   MTU problem. */

	/* Another hack: avoid icmp_send in ip_fragment */
	skb->local_df = 1;

	IP_VS_XMIT_NAT(NFPROTO_IPV4, skb, cp, local);

	LeaveFunction(10);
	return NF_STOLEN;

  tx_error_icmp:
	dst_link_failure(skb);
  tx_error:
	kfree_skb(skb);
	LeaveFunction(10);
	return NF_STOLEN;
  tx_error_put:
	ip_rt_put(rt);
	goto tx_error;
}

#ifdef CONFIG_IP_VS_IPV6
int
ip_vs_nat_xmit_v6(struct sk_buff *skb, struct ip_vs_conn *cp,
		  struct ip_vs_protocol *pp)
{
	struct rt6_info *rt;		/* Route to the other host */
	int mtu;
	int local;

	EnterFunction(10);

	/* check if it is a connection of no-client-port */
	if (unlikely(cp->flags & IP_VS_CONN_F_NO_CPORT)) {
		__be16 _pt, *p;
		p = skb_header_pointer(skb, sizeof(struct ipv6hdr),
				       sizeof(_pt), &_pt);
		if (p == NULL)
			goto tx_error;
		ip_vs_conn_fill_cport(cp, *p);
		IP_VS_DBG(10, "filled cport=%d\n", ntohs(*p));
	}

	if (!(rt = __ip_vs_get_out_rt_v6(skb, cp->dest, &cp->daddr.in6, NULL,
					 0, (IP_VS_RT_MODE_LOCAL |
					     IP_VS_RT_MODE_NON_LOCAL |
					     IP_VS_RT_MODE_RDR))))
		goto tx_error_icmp;
	local = __ip_vs_is_local_route6(rt);
	/*
	 * Avoid duplicate tuple in reply direction for NAT traffic
	 * to local address when connection is sync-ed
	 */
#if IS_ENABLED(CONFIG_NF_CONNTRACK)
	if (cp->flags & IP_VS_CONN_F_SYNC && local) {
		enum ip_conntrack_info ctinfo;
		struct nf_conn *ct = ct = nf_ct_get(skb, &ctinfo);

		if (ct && !nf_ct_is_untracked(ct)) {
			IP_VS_DBG_RL_PKT(10, AF_INET6, pp, skb, 0,
					 "ip_vs_nat_xmit_v6(): "
					 "stopping DNAT to local address");
			goto tx_error_put;
		}
	}
#endif

	/* From world but DNAT to loopback address? */
	if (local && skb->dev && !(skb->dev->flags & IFF_LOOPBACK) &&
	    ipv6_addr_type(&rt->rt6i_dst.addr) & IPV6_ADDR_LOOPBACK) {
		IP_VS_DBG_RL_PKT(1, AF_INET6, pp, skb, 0,
				 "ip_vs_nat_xmit_v6(): "
				 "stopping DNAT to loopback address");
		goto tx_error_put;
	}

	/* MTU checking */
	mtu = dst_mtu(&rt->dst);
	if (__mtu_check_toobig_v6(skb, mtu)) {
		if (!skb->dev) {
			struct net *net = dev_net(skb_dst(skb)->dev);

			skb->dev = net->loopback_dev;
		}
		icmpv6_send(skb, ICMPV6_PKT_TOOBIG, 0, mtu);
		IP_VS_DBG_RL_PKT(0, AF_INET6, pp, skb, 0,
				 "ip_vs_nat_xmit_v6(): frag needed for");
		goto tx_error_put;
	}

	/* copy-on-write the packet before mangling it */
	if (!skb_make_writable(skb, sizeof(struct ipv6hdr)))
		goto tx_error_put;

	if (skb_cow(skb, rt->dst.dev->hard_header_len))
		goto tx_error_put;

	/* mangle the packet */
	if (pp->dnat_handler && !pp->dnat_handler(skb, pp, cp))
		goto tx_error;
	ipv6_hdr(skb)->daddr = cp->daddr.in6;

	if (!local || !skb->dev) {
		/* drop the old route when skb is not shared */
		skb_dst_drop(skb);
		skb_dst_set(skb, &rt->dst);
	} else {
		/* destined to loopback, do we need to change route? */
		dst_release(&rt->dst);
	}

	IP_VS_DBG_PKT(10, AF_INET6, pp, skb, 0, "After DNAT");

	/* FIXME: when application helper enlarges the packet and the length
	   is larger than the MTU of outgoing device, there will be still
	   MTU problem. */

	/* Another hack: avoid icmp_send in ip_fragment */
	skb->local_df = 1;

	IP_VS_XMIT_NAT(NFPROTO_IPV6, skb, cp, local);

	LeaveFunction(10);
	return NF_STOLEN;

tx_error_icmp:
	dst_link_failure(skb);
tx_error:
	LeaveFunction(10);
	kfree_skb(skb);
	return NF_STOLEN;
tx_error_put:
	dst_release(&rt->dst);
	goto tx_error;
}
#endif


/*
 *   IP Tunneling transmitter
 *
 *   This function encapsulates the packet in a new IP packet, its
 *   destination will be set to cp->daddr. Most code of this function
 *   is taken from ipip.c.
 *
 *   It is used in VS/TUN cluster. The load balancer selects a real
 *   server from a cluster based on a scheduling algorithm,
 *   encapsulates the request packet and forwards it to the selected
 *   server. For example, all real servers are configured with
 *   "ifconfig tunl0 <Virtual IP Address> up". When the server receives
 *   the encapsulated packet, it will decapsulate the packet, processe
 *   the request and return the response packets directly to the client
 *   without passing the load balancer. This can greatly increase the
 *   scalability of virtual server.
 *
 *   Used for ANY protocol
 */
int
ip_vs_tunnel_xmit(struct sk_buff *skb, struct ip_vs_conn *cp,
		  struct ip_vs_protocol *pp)
{
	struct netns_ipvs *ipvs = net_ipvs(skb_net(skb));
	struct rtable *rt;			/* Route to the other host */
	__be32 saddr;				/* Source for tunnel */
	struct net_device *tdev;		/* Device to other host */
	struct iphdr  *old_iph = ip_hdr(skb);
	u8     tos = old_iph->tos;
	__be16 df;
	struct iphdr  *iph;			/* Our new IP header */
	unsigned int max_headroom;		/* The extra header space needed */
	int    mtu;
	int ret;

	EnterFunction(10);

	if (!(rt = __ip_vs_get_out_rt(skb, cp->dest, cp->daddr.ip,
				      RT_TOS(tos), IP_VS_RT_MODE_LOCAL |
						   IP_VS_RT_MODE_NON_LOCAL |
						   IP_VS_RT_MODE_CONNECT,
						   &saddr)))
		goto tx_error_icmp;
	if (rt->rt_flags & RTCF_LOCAL) {
		ip_rt_put(rt);
		IP_VS_XMIT(NFPROTO_IPV4, skb, cp, 1);
	}

	tdev = rt->dst.dev;

	mtu = dst_mtu(&rt->dst) - sizeof(struct iphdr);
	if (mtu < 68) {
		IP_VS_DBG_RL("%s(): mtu less than 68\n", __func__);
		goto tx_error_put;
	}
	if (rt_is_output_route(skb_rtable(skb)))
		skb_dst(skb)->ops->update_pmtu(skb_dst(skb), NULL, skb, mtu);

	/* Copy DF, reset fragment offset and MF */
	df = sysctl_pmtu_disc(ipvs) ? old_iph->frag_off & htons(IP_DF) : 0;

	if (df && mtu < ntohs(old_iph->tot_len) && !skb_is_gso(skb)) {
		icmp_send(skb, ICMP_DEST_UNREACH,ICMP_FRAG_NEEDED, htonl(mtu));
		IP_VS_DBG_RL("%s(): frag needed\n", __func__);
		goto tx_error_put;
	}

	/*
	 * Okay, now see if we can stuff it in the buffer as-is.
	 */
	max_headroom = LL_RESERVED_SPACE(tdev) + sizeof(struct iphdr);

	if (skb_headroom(skb) < max_headroom
	    || skb_cloned(skb) || skb_shared(skb)) {
		struct sk_buff *new_skb =
			skb_realloc_headroom(skb, max_headroom);
		if (!new_skb) {
			ip_rt_put(rt);
			kfree_skb(skb);
			IP_VS_ERR_RL("%s(): no memory\n", __func__);
			return NF_STOLEN;
		}
		consume_skb(skb);
		skb = new_skb;
		old_iph = ip_hdr(skb);
	}

	skb->transport_header = skb->network_header;

	/* fix old IP header checksum */
	ip_send_check(old_iph);

	skb_push(skb, sizeof(struct iphdr));
	skb_reset_network_header(skb);
	memset(&(IPCB(skb)->opt), 0, sizeof(IPCB(skb)->opt));

	/* drop old route */
	skb_dst_drop(skb);
	skb_dst_set(skb, &rt->dst);

	/*
	 *	Push down and install the IPIP header.
	 */
	iph			=	ip_hdr(skb);
	iph->version		=	4;
	iph->ihl		=	sizeof(struct iphdr)>>2;
	iph->frag_off		=	df;
	iph->protocol		=	IPPROTO_IPIP;
	iph->tos		=	tos;
	iph->daddr		=	cp->daddr.ip;
	iph->saddr		=	saddr;
	iph->ttl		=	old_iph->ttl;
	ip_select_ident(iph, &rt->dst, NULL);

	/* Another hack: avoid icmp_send in ip_fragment */
	skb->local_df = 1;

	ret = IP_VS_XMIT_TUNNEL(skb, cp);
	if (ret == NF_ACCEPT)
		ip_local_out(skb);
	else if (ret == NF_DROP)
		kfree_skb(skb);

	LeaveFunction(10);

	return NF_STOLEN;

  tx_error_icmp:
	dst_link_failure(skb);
  tx_error:
	kfree_skb(skb);
	LeaveFunction(10);
	return NF_STOLEN;
tx_error_put:
	ip_rt_put(rt);
	goto tx_error;
}

#ifdef CONFIG_IP_VS_IPV6
int
ip_vs_tunnel_xmit_v6(struct sk_buff *skb, struct ip_vs_conn *cp,
		     struct ip_vs_protocol *pp)
{
	struct rt6_info *rt;		/* Route to the other host */
	struct in6_addr saddr;		/* Source for tunnel */
	struct net_device *tdev;	/* Device to other host */
	struct ipv6hdr  *old_iph = ipv6_hdr(skb);
	struct ipv6hdr  *iph;		/* Our new IP header */
	unsigned int max_headroom;	/* The extra header space needed */
	int    mtu;
	int ret;

	EnterFunction(10);

	if (!(rt = __ip_vs_get_out_rt_v6(skb, cp->dest, &cp->daddr.in6,
					 &saddr, 1, (IP_VS_RT_MODE_LOCAL |
						     IP_VS_RT_MODE_NON_LOCAL))))
		goto tx_error_icmp;
	if (__ip_vs_is_local_route6(rt)) {
		dst_release(&rt->dst);
		IP_VS_XMIT(NFPROTO_IPV6, skb, cp, 1);
	}

	tdev = rt->dst.dev;

	mtu = dst_mtu(&rt->dst) - sizeof(struct ipv6hdr);
	if (mtu < IPV6_MIN_MTU) {
		IP_VS_DBG_RL("%s(): mtu less than %d\n", __func__,
			     IPV6_MIN_MTU);
		goto tx_error_put;
	}
	if (skb_dst(skb))
		skb_dst(skb)->ops->update_pmtu(skb_dst(skb), NULL, skb, mtu);

	/* MTU checking: Notice that 'mtu' have been adjusted before hand */
	if (__mtu_check_toobig_v6(skb, mtu)) {
		if (!skb->dev) {
			struct net *net = dev_net(skb_dst(skb)->dev);

			skb->dev = net->loopback_dev;
		}
		icmpv6_send(skb, ICMPV6_PKT_TOOBIG, 0, mtu);
		IP_VS_DBG_RL("%s(): frag needed\n", __func__);
		goto tx_error_put;
	}

	/*
	 * Okay, now see if we can stuff it in the buffer as-is.
	 */
	max_headroom = LL_RESERVED_SPACE(tdev) + sizeof(struct ipv6hdr);

	if (skb_headroom(skb) < max_headroom
	    || skb_cloned(skb) || skb_shared(skb)) {
		struct sk_buff *new_skb =
			skb_realloc_headroom(skb, max_headroom);
		if (!new_skb) {
			dst_release(&rt->dst);
			kfree_skb(skb);
			IP_VS_ERR_RL("%s(): no memory\n", __func__);
			return NF_STOLEN;
		}
		consume_skb(skb);
		skb = new_skb;
		old_iph = ipv6_hdr(skb);
	}

	skb->transport_header = skb->network_header;

	skb_push(skb, sizeof(struct ipv6hdr));
	skb_reset_network_header(skb);
	memset(&(IPCB(skb)->opt), 0, sizeof(IPCB(skb)->opt));

	/* drop old route */
	skb_dst_drop(skb);
	skb_dst_set(skb, &rt->dst);

	/*
	 *	Push down and install the IPIP header.
	 */
	iph			=	ipv6_hdr(skb);
	iph->version		=	6;
	iph->nexthdr		=	IPPROTO_IPV6;
	iph->payload_len	=	old_iph->payload_len;
	be16_add_cpu(&iph->payload_len, sizeof(*old_iph));
	iph->priority		=	old_iph->priority;
	memset(&iph->flow_lbl, 0, sizeof(iph->flow_lbl));
	iph->daddr = cp->daddr.in6;
	iph->saddr = saddr;
	iph->hop_limit		=	old_iph->hop_limit;

	/* Another hack: avoid icmp_send in ip_fragment */
	skb->local_df = 1;

	ret = IP_VS_XMIT_TUNNEL(skb, cp);
	if (ret == NF_ACCEPT)
		ip6_local_out(skb);
	else if (ret == NF_DROP)
		kfree_skb(skb);

	LeaveFunction(10);

	return NF_STOLEN;

tx_error_icmp:
	dst_link_failure(skb);
tx_error:
	kfree_skb(skb);
	LeaveFunction(10);
	return NF_STOLEN;
tx_error_put:
	dst_release(&rt->dst);
	goto tx_error;
}
#endif


/*
 *      Direct Routing transmitter
 *      Used for ANY protocol
 */
int
ip_vs_dr_xmit(struct sk_buff *skb, struct ip_vs_conn *cp,
	      struct ip_vs_protocol *pp)
{
	struct rtable *rt;			/* Route to the other host */
	struct iphdr  *iph = ip_hdr(skb);
	int    mtu;

	EnterFunction(10);

	if (!(rt = __ip_vs_get_out_rt(skb, cp->dest, cp->daddr.ip,
				      RT_TOS(iph->tos),
				      IP_VS_RT_MODE_LOCAL |
				      IP_VS_RT_MODE_NON_LOCAL |
				      IP_VS_RT_MODE_KNOWN_NH, NULL)))
		goto tx_error_icmp;
	if (rt->rt_flags & RTCF_LOCAL) {
		ip_rt_put(rt);
		IP_VS_XMIT(NFPROTO_IPV4, skb, cp, 1);
	}

	/* MTU checking */
	mtu = dst_mtu(&rt->dst);
	if ((iph->frag_off & htons(IP_DF)) && skb->len > mtu &&
	    !skb_is_gso(skb)) {
		icmp_send(skb, ICMP_DEST_UNREACH,ICMP_FRAG_NEEDED, htonl(mtu));
		ip_rt_put(rt);
		IP_VS_DBG_RL("%s(): frag needed\n", __func__);
		goto tx_error;
	}

	/*
	 * Call ip_send_check because we are not sure it is called
	 * after ip_defrag. Is copy-on-write needed?
	 */
	if (unlikely((skb = skb_share_check(skb, GFP_ATOMIC)) == NULL)) {
		ip_rt_put(rt);
		return NF_STOLEN;
	}
	ip_send_check(ip_hdr(skb));

	/* drop old route */
	skb_dst_drop(skb);
	skb_dst_set(skb, &rt->dst);

	/* Another hack: avoid icmp_send in ip_fragment */
	skb->local_df = 1;

	IP_VS_XMIT(NFPROTO_IPV4, skb, cp, 0);

	LeaveFunction(10);
	return NF_STOLEN;

  tx_error_icmp:
	dst_link_failure(skb);
  tx_error:
	kfree_skb(skb);
	LeaveFunction(10);
	return NF_STOLEN;
}

#ifdef CONFIG_IP_VS_IPV6
int
ip_vs_dr_xmit_v6(struct sk_buff *skb, struct ip_vs_conn *cp,
		 struct ip_vs_protocol *pp)
{
	struct rt6_info *rt;			/* Route to the other host */
	int    mtu;

	EnterFunction(10);

	if (!(rt = __ip_vs_get_out_rt_v6(skb, cp->dest, &cp->daddr.in6, NULL,
					 0, (IP_VS_RT_MODE_LOCAL |
					     IP_VS_RT_MODE_NON_LOCAL))))
		goto tx_error_icmp;
	if (__ip_vs_is_local_route6(rt)) {
		dst_release(&rt->dst);
		IP_VS_XMIT(NFPROTO_IPV6, skb, cp, 1);
	}

	/* MTU checking */
	mtu = dst_mtu(&rt->dst);
	if (__mtu_check_toobig_v6(skb, mtu)) {
		if (!skb->dev) {
			struct net *net = dev_net(skb_dst(skb)->dev);

			skb->dev = net->loopback_dev;
		}
		icmpv6_send(skb, ICMPV6_PKT_TOOBIG, 0, mtu);
		dst_release(&rt->dst);
		IP_VS_DBG_RL("%s(): frag needed\n", __func__);
		goto tx_error;
	}

	/*
	 * Call ip_send_check because we are not sure it is called
	 * after ip_defrag. Is copy-on-write needed?
	 */
	skb = skb_share_check(skb, GFP_ATOMIC);
	if (unlikely(skb == NULL)) {
		dst_release(&rt->dst);
		return NF_STOLEN;
	}

	/* drop old route */
	skb_dst_drop(skb);
	skb_dst_set(skb, &rt->dst);

	/* Another hack: avoid icmp_send in ip_fragment */
	skb->local_df = 1;

	IP_VS_XMIT(NFPROTO_IPV6, skb, cp, 0);

	LeaveFunction(10);
	return NF_STOLEN;

tx_error_icmp:
	dst_link_failure(skb);
tx_error:
	kfree_skb(skb);
	LeaveFunction(10);
	return NF_STOLEN;
}
#endif


/*
 *	ICMP packet transmitter
 *	called by the ip_vs_in_icmp
 */
int
ip_vs_icmp_xmit(struct sk_buff *skb, struct ip_vs_conn *cp,
		struct ip_vs_protocol *pp, int offset, unsigned int hooknum)
{
	struct rtable	*rt;	/* Route to the other host */
	int mtu;
	int rc;
	int local;
	int rt_mode;

	EnterFunction(10);

	/* The ICMP packet for VS/TUN, VS/DR and LOCALNODE will be
	   forwarded directly here, because there is no need to
	   translate address/port back */
	if (IP_VS_FWD_METHOD(cp) != IP_VS_CONN_F_MASQ) {
		if (cp->packet_xmit)
			rc = cp->packet_xmit(skb, cp, pp);
		else
			rc = NF_ACCEPT;
		/* do not touch skb anymore */
		atomic_inc(&cp->in_pkts);
		goto out;
	}

	/*
	 * mangle and send the packet here (only for VS/NAT)
	 */

	/* LOCALNODE from FORWARD hook is not supported */
	rt_mode = (hooknum != NF_INET_FORWARD) ?
		  IP_VS_RT_MODE_LOCAL | IP_VS_RT_MODE_NON_LOCAL |
		  IP_VS_RT_MODE_RDR : IP_VS_RT_MODE_NON_LOCAL;
	if (!(rt = __ip_vs_get_out_rt(skb, cp->dest, cp->daddr.ip,
				      RT_TOS(ip_hdr(skb)->tos),
				      rt_mode, NULL)))
		goto tx_error_icmp;
	local = rt->rt_flags & RTCF_LOCAL;

	/*
	 * Avoid duplicate tuple in reply direction for NAT traffic
	 * to local address when connection is sync-ed
	 */
#if IS_ENABLED(CONFIG_NF_CONNTRACK)
	if (cp->flags & IP_VS_CONN_F_SYNC && local) {
		enum ip_conntrack_info ctinfo;
		struct nf_conn *ct = ct = nf_ct_get(skb, &ctinfo);

		if (ct && !nf_ct_is_untracked(ct)) {
			IP_VS_DBG(10, "%s(): "
				  "stopping DNAT to local address %pI4\n",
				  __func__, &cp->daddr.ip);
			goto tx_error_put;
		}
	}
#endif

	/* From world but DNAT to loopback address? */
	if (local && ipv4_is_loopback(cp->daddr.ip) &&
	    rt_is_input_route(skb_rtable(skb))) {
		IP_VS_DBG(1, "%s(): "
			  "stopping DNAT to loopback %pI4\n",
			  __func__, &cp->daddr.ip);
		goto tx_error_put;
	}

	/* MTU checking */
	mtu = dst_mtu(&rt->dst);
	if ((skb->len > mtu) && (ip_hdr(skb)->frag_off & htons(IP_DF)) &&
	    !skb_is_gso(skb)) {
		icmp_send(skb, ICMP_DEST_UNREACH, ICMP_FRAG_NEEDED, htonl(mtu));
		IP_VS_DBG_RL("%s(): frag needed\n", __func__);
		goto tx_error_put;
	}

	/* copy-on-write the packet before mangling it */
	if (!skb_make_writable(skb, offset))
		goto tx_error_put;

	if (skb_cow(skb, rt->dst.dev->hard_header_len))
		goto tx_error_put;

	ip_vs_nat_icmp(skb, pp, cp, 0);

	if (!local) {
		/* drop the old route when skb is not shared */
		skb_dst_drop(skb);
		skb_dst_set(skb, &rt->dst);
	} else {
		ip_rt_put(rt);
		/*
		 * Some IPv4 replies get local address from routes,
		 * not from iph, so while we DNAT after routing
		 * we need this second input/output route.
		 */
		if (!__ip_vs_reroute_locally(skb))
			goto tx_error;
	}

	/* Another hack: avoid icmp_send in ip_fragment */
	skb->local_df = 1;

	IP_VS_XMIT_NAT(NFPROTO_IPV4, skb, cp, local);

	rc = NF_STOLEN;
	goto out;

  tx_error_icmp:
	dst_link_failure(skb);
  tx_error:
	dev_kfree_skb(skb);
	rc = NF_STOLEN;
  out:
	LeaveFunction(10);
	return rc;
  tx_error_put:
	ip_rt_put(rt);
	goto tx_error;
}

#ifdef CONFIG_IP_VS_IPV6
int
ip_vs_icmp_xmit_v6(struct sk_buff *skb, struct ip_vs_conn *cp,
		struct ip_vs_protocol *pp, int offset, unsigned int hooknum)
{
	struct rt6_info	*rt;	/* Route to the other host */
	int mtu;
	int rc;
	int local;
	int rt_mode;

	EnterFunction(10);

	/* The ICMP packet for VS/TUN, VS/DR and LOCALNODE will be
	   forwarded directly here, because there is no need to
	   translate address/port back */
	if (IP_VS_FWD_METHOD(cp) != IP_VS_CONN_F_MASQ) {
		if (cp->packet_xmit)
			rc = cp->packet_xmit(skb, cp, pp);
		else
			rc = NF_ACCEPT;
		/* do not touch skb anymore */
		atomic_inc(&cp->in_pkts);
		goto out;
	}

	/*
	 * mangle and send the packet here (only for VS/NAT)
	 */

	/* LOCALNODE from FORWARD hook is not supported */
	rt_mode = (hooknum != NF_INET_FORWARD) ?
		  IP_VS_RT_MODE_LOCAL | IP_VS_RT_MODE_NON_LOCAL |
		  IP_VS_RT_MODE_RDR : IP_VS_RT_MODE_NON_LOCAL;
	if (!(rt = __ip_vs_get_out_rt_v6(skb, cp->dest, &cp->daddr.in6, NULL,
					 0, rt_mode)))
		goto tx_error_icmp;

	local = __ip_vs_is_local_route6(rt);
	/*
	 * Avoid duplicate tuple in reply direction for NAT traffic
	 * to local address when connection is sync-ed
	 */
#if IS_ENABLED(CONFIG_NF_CONNTRACK)
	if (cp->flags & IP_VS_CONN_F_SYNC && local) {
		enum ip_conntrack_info ctinfo;
		struct nf_conn *ct = ct = nf_ct_get(skb, &ctinfo);

		if (ct && !nf_ct_is_untracked(ct)) {
			IP_VS_DBG(10, "%s(): "
				  "stopping DNAT to local address %pI6\n",
				  __func__, &cp->daddr.in6);
			goto tx_error_put;
		}
	}
#endif

	/* From world but DNAT to loopback address? */
	if (local && skb->dev && !(skb->dev->flags & IFF_LOOPBACK) &&
	    ipv6_addr_type(&rt->rt6i_dst.addr) & IPV6_ADDR_LOOPBACK) {
		IP_VS_DBG(1, "%s(): "
			  "stopping DNAT to loopback %pI6\n",
			  __func__, &cp->daddr.in6);
		goto tx_error_put;
	}

	/* MTU checking */
	mtu = dst_mtu(&rt->dst);
	if (__mtu_check_toobig_v6(skb, mtu)) {
		if (!skb->dev) {
			struct net *net = dev_net(skb_dst(skb)->dev);

			skb->dev = net->loopback_dev;
		}
		icmpv6_send(skb, ICMPV6_PKT_TOOBIG, 0, mtu);
		IP_VS_DBG_RL("%s(): frag needed\n", __func__);
		goto tx_error_put;
	}

	/* copy-on-write the packet before mangling it */
	if (!skb_make_writable(skb, offset))
		goto tx_error_put;

	if (skb_cow(skb, rt->dst.dev->hard_header_len))
		goto tx_error_put;

	ip_vs_nat_icmp_v6(skb, pp, cp, 0);

	if (!local || !skb->dev) {
		/* drop the old route when skb is not shared */
		skb_dst_drop(skb);
		skb_dst_set(skb, &rt->dst);
	} else {
		/* destined to loopback, do we need to change route? */
		dst_release(&rt->dst);
	}

	/* Another hack: avoid icmp_send in ip_fragment */
	skb->local_df = 1;

	IP_VS_XMIT_NAT(NFPROTO_IPV6, skb, cp, local);

	rc = NF_STOLEN;
	goto out;

tx_error_icmp:
	dst_link_failure(skb);
tx_error:
	dev_kfree_skb(skb);
	rc = NF_STOLEN;
out:
	LeaveFunction(10);
	return rc;
tx_error_put:
	dst_release(&rt->dst);
	goto tx_error;
}
#endif<|MERGE_RESOLUTION|>--- conflicted
+++ resolved
@@ -50,10 +50,7 @@
 				      * local
 				      */
 	IP_VS_RT_MODE_CONNECT	= 8, /* Always bind route to saddr */
-<<<<<<< HEAD
-=======
 	IP_VS_RT_MODE_KNOWN_NH	= 16,/* Route via remote addr */
->>>>>>> ddffeb8c
 };
 
 /*
@@ -117,11 +114,8 @@
 	fl4.daddr = daddr;
 	fl4.saddr = (rt_mode & IP_VS_RT_MODE_CONNECT) ? *saddr : 0;
 	fl4.flowi4_tos = rtos;
-<<<<<<< HEAD
-=======
 	fl4.flowi4_flags = (rt_mode & IP_VS_RT_MODE_KNOWN_NH) ?
 			   FLOWI_FLAG_KNOWN_NH : 0;
->>>>>>> ddffeb8c
 
 retry:
 	rt = ip_route_output_key(net, &fl4);
