--- conflicted
+++ resolved
@@ -38,14 +38,8 @@
 #include "bearer.h"
 
 #define MAX_ETH_BEARERS		MAX_BEARERS
-<<<<<<< HEAD
-#define ETH_LINK_PRIORITY	TIPC_DEF_LINK_PRI
-#define ETH_LINK_TOLERANCE	TIPC_DEF_LINK_TOL
-#define ETH_LINK_WINDOW		TIPC_DEF_LINK_WIN
-=======
 
 #define ETH_ADDR_OFFSET	4	/* message header offset of MAC address */
->>>>>>> dcd6c922
 
 /**
  * struct eth_bearer - Ethernet bearer data structure
