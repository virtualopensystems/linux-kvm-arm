/*
 * net/tipc/bearer.h: Include file for TIPC bearer code
 *
 * Copyright (c) 1996-2006, Ericsson AB
 * Copyright (c) 2005, Wind River Systems
 * All rights reserved.
 *
 * Redistribution and use in source and binary forms, with or without
 * modification, are permitted provided that the following conditions are met:
 *
 * 1. Redistributions of source code must retain the above copyright
 *    notice, this list of conditions and the following disclaimer.
 * 2. Redistributions in binary form must reproduce the above copyright
 *    notice, this list of conditions and the following disclaimer in the
 *    documentation and/or other materials provided with the distribution.
 * 3. Neither the names of the copyright holders nor the names of its
 *    contributors may be used to endorse or promote products derived from
 *    this software without specific prior written permission.
 *
 * Alternatively, this software may be distributed under the terms of the
 * GNU General Public License ("GPL") version 2 as published by the Free
 * Software Foundation.
 *
 * THIS SOFTWARE IS PROVIDED BY THE COPYRIGHT HOLDERS AND CONTRIBUTORS "AS IS"
 * AND ANY EXPRESS OR IMPLIED WARRANTIES, INCLUDING, BUT NOT LIMITED TO, THE
 * IMPLIED WARRANTIES OF MERCHANTABILITY AND FITNESS FOR A PARTICULAR PURPOSE
 * ARE DISCLAIMED. IN NO EVENT SHALL THE COPYRIGHT OWNER OR CONTRIBUTORS BE
 * LIABLE FOR ANY DIRECT, INDIRECT, INCIDENTAL, SPECIAL, EXEMPLARY, OR
 * CONSEQUENTIAL DAMAGES (INCLUDING, BUT NOT LIMITED TO, PROCUREMENT OF
 * SUBSTITUTE GOODS OR SERVICES; LOSS OF USE, DATA, OR PROFITS; OR BUSINESS
 * INTERRUPTION) HOWEVER CAUSED AND ON ANY THEORY OF LIABILITY, WHETHER IN
 * CONTRACT, STRICT LIABILITY, OR TORT (INCLUDING NEGLIGENCE OR OTHERWISE)
 * ARISING IN ANY WAY OUT OF THE USE OF THIS SOFTWARE, EVEN IF ADVISED OF THE
 * POSSIBILITY OF SUCH DAMAGE.
 */

#ifndef _TIPC_BEARER_H
#define _TIPC_BEARER_H

#include "bcast.h"

#define MAX_BEARERS 8
#define MAX_MEDIA 4

/*
 * Identifiers of supported TIPC media types
 */
#define TIPC_MEDIA_TYPE_ETH	1

/*
 * Destination address structure used by TIPC bearers when sending messages
 *
 * IMPORTANT: The fields of this structure MUST be stored using the specified
 * byte order indicated below, as the structure is exchanged between nodes
 * as part of a link setup process.
 */
struct tipc_media_addr {
	__be32  type;			/* bearer type (network byte order) */
	union {
		__u8   eth_addr[6];	/* 48 bit Ethernet addr (byte array) */
	} dev_addr;
};

/**
 * struct tipc_bearer - TIPC bearer info available to media code
 * @usr_handle: pointer to additional media-specific information about bearer
 * @mtu: max packet size bearer can support
 * @blocked: non-zero if bearer is blocked
 * @lock: spinlock for controlling access to bearer
 * @addr: media-specific address associated with bearer
 * @name: bearer name (format = media:interface)
 *
 * Note: TIPC initializes "name" and "lock" fields; media code is responsible
 * for initialization all other fields when a bearer is enabled.
 */
struct tipc_bearer {
	void *usr_handle;
	u32 mtu;
	int blocked;
	spinlock_t lock;
	struct tipc_media_addr addr;
	char name[TIPC_MAX_BEARER_NAME];
};

/**
 * struct media - TIPC media information available to internal users
 * @send_msg: routine which handles buffer transmission
 * @enable_bearer: routine which enables a bearer
 * @disable_bearer: routine which disables a bearer
 * @addr2str: routine which converts bearer's address to string form
 * @bcast_addr: media address used in broadcasting
 * @bcast: non-zero if media supports broadcasting [currently mandatory]
 * @priority: default link (and bearer) priority
 * @tolerance: default time (in ms) before declaring link failure
 * @window: default window (in packets) before declaring link congestion
 * @type_id: TIPC media identifier
 * @name: media name
 */

struct media {
	int (*send_msg)(struct sk_buff *buf,
			struct tipc_bearer *b_ptr,
			struct tipc_media_addr *dest);
	int (*enable_bearer)(struct tipc_bearer *b_ptr);
	void (*disable_bearer)(struct tipc_bearer *b_ptr);
	char *(*addr2str)(struct tipc_media_addr *a,
			  char *str_buf, int str_size);
	struct tipc_media_addr bcast_addr;
	int bcast;
	u32 priority;
	u32 tolerance;
	u32 window;
	u32 type_id;
	char name[TIPC_MAX_MEDIA_NAME];
};

/**
 * struct bearer - TIPC bearer information available to internal users
 * @publ: bearer information available to privileged users
 * @media: ptr to media structure associated with bearer
 * @priority: default link priority for bearer
 * @detect_scope: network address mask used during automatic link creation
 * @identity: array index of this bearer within TIPC bearer array
 * @link_req: ptr to (optional) structure making periodic link setup requests
 * @links: list of non-congested links associated with bearer
 * @cong_links: list of congested links associated with bearer
 * @continue_count: # of times bearer has resumed after congestion or blocking
 * @active: non-zero if bearer structure is represents a bearer
 * @net_plane: network plane ('A' through 'H') currently associated with bearer
 * @nodes: indicates which nodes in cluster can be reached through bearer
 */

struct bearer {
	struct tipc_bearer publ;
	struct media *media;
	u32 priority;
	u32 detect_scope;
	u32 identity;
	struct link_req *link_req;
	struct list_head links;
	struct list_head cong_links;
	u32 continue_count;
	int active;
	char net_plane;
	struct tipc_node_map nodes;
};

struct bearer_name {
	char media_name[TIPC_MAX_MEDIA_NAME];
	char if_name[TIPC_MAX_IF_NAME];
};

struct link;

extern struct bearer tipc_bearers[];
<<<<<<< HEAD
=======

/*
 * TIPC routines available to supported media types
 */
int tipc_register_media(u32 media_type,
		 char *media_name, int (*enable)(struct tipc_bearer *),
		 void (*disable)(struct tipc_bearer *),
		 int (*send_msg)(struct sk_buff *,
			struct tipc_bearer *, struct tipc_media_addr *),
		 char *(*addr2str)(struct tipc_media_addr *a,
			char *str_buf, int str_size),
		 struct tipc_media_addr *bcast_addr, const u32 bearer_priority,
		 const u32 link_tolerance,  /* [ms] */
		 const u32 send_window_limit);

void tipc_recv_msg(struct sk_buff *buf, struct tipc_bearer *tb_ptr);

int  tipc_block_bearer(const char *name);
void tipc_continue(struct tipc_bearer *tb_ptr);

int tipc_enable_bearer(const char *bearer_name, u32 bcast_scope, u32 priority);
int tipc_disable_bearer(const char *name);

/*
 * Routines made available to TIPC by supported media types
 */
int  tipc_eth_media_start(void);
void tipc_eth_media_stop(void);
>>>>>>> 3cbea436

void tipc_media_addr_printf(struct print_buf *pb, struct tipc_media_addr *a);
struct sk_buff *tipc_media_get_names(void);

struct sk_buff *tipc_bearer_get_names(void);
void tipc_bearer_add_dest(struct bearer *b_ptr, u32 dest);
void tipc_bearer_remove_dest(struct bearer *b_ptr, u32 dest);
void tipc_bearer_schedule(struct bearer *b_ptr, struct link *l_ptr);
struct bearer *tipc_bearer_find_interface(const char *if_name);
int tipc_bearer_resolve_congestion(struct bearer *b_ptr, struct link *l_ptr);
int tipc_bearer_congested(struct bearer *b_ptr, struct link *l_ptr);
<<<<<<< HEAD
int tipc_bearer_init(void);
=======
>>>>>>> 3cbea436
void tipc_bearer_stop(void);
void tipc_bearer_lock_push(struct bearer *b_ptr);


/**
 * tipc_bearer_send- sends buffer to destination over bearer
 *
 * Returns true (1) if successful, or false (0) if unable to send
 *
 * IMPORTANT:
 * The media send routine must not alter the buffer being passed in
 * as it may be needed for later retransmission!
 *
 * If the media send routine returns a non-zero value (indicating that
 * it was unable to send the buffer), it must:
 *   1) mark the bearer as blocked,
 *   2) call tipc_continue() once the bearer is able to send again.
 * Media types that are unable to meet these two critera must ensure their
 * send routine always returns success -- even if the buffer was not sent --
 * and let TIPC's link code deal with the undelivered message.
 */

static inline int tipc_bearer_send(struct bearer *b_ptr, struct sk_buff *buf,
				   struct tipc_media_addr *dest)
{
	return !b_ptr->media->send_msg(buf, &b_ptr->publ, dest);
}

#endif	/* _TIPC_BEARER_H */<|MERGE_RESOLUTION|>--- conflicted
+++ resolved
@@ -153,8 +153,6 @@
 struct link;
 
 extern struct bearer tipc_bearers[];
-<<<<<<< HEAD
-=======
 
 /*
  * TIPC routines available to supported media types
@@ -183,7 +181,6 @@
  */
 int  tipc_eth_media_start(void);
 void tipc_eth_media_stop(void);
->>>>>>> 3cbea436
 
 void tipc_media_addr_printf(struct print_buf *pb, struct tipc_media_addr *a);
 struct sk_buff *tipc_media_get_names(void);
@@ -195,10 +192,6 @@
 struct bearer *tipc_bearer_find_interface(const char *if_name);
 int tipc_bearer_resolve_congestion(struct bearer *b_ptr, struct link *l_ptr);
 int tipc_bearer_congested(struct bearer *b_ptr, struct link *l_ptr);
-<<<<<<< HEAD
-int tipc_bearer_init(void);
-=======
->>>>>>> 3cbea436
 void tipc_bearer_stop(void);
 void tipc_bearer_lock_push(struct bearer *b_ptr);
 
