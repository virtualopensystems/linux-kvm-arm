--- conflicted
+++ resolved
@@ -4637,11 +4637,7 @@
 	if (err < 0) {
 		printk(KERN_CRIT "IPv6 Addrconf:"
 		       " cannot initialize default policy table: %d.\n", err);
-<<<<<<< HEAD
-		return err;
-=======
 		goto out;
->>>>>>> 062c1825
 	}
 
 	err = register_pernet_subsys(&addrconf_ops);
