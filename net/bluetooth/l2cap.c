--- conflicted
+++ resolved
@@ -57,11 +57,7 @@
 
 #define VERSION "2.15"
 
-<<<<<<< HEAD
-static int disable_ertm = 0;
-=======
 static int disable_ertm;
->>>>>>> 3cbea436
 
 static u32 l2cap_feat_mask = L2CAP_FEAT_FIXED_CHAN;
 static u8 l2cap_fixed_chan[8] = { 0x02, };
@@ -1587,72 +1583,12 @@
 	}
 
 	return nsent;
-<<<<<<< HEAD
 }
 
 static int l2cap_retransmit_frames(struct sock *sk)
 {
 	struct l2cap_pinfo *pi = l2cap_pi(sk);
 	int ret;
-
-	if (!skb_queue_empty(TX_QUEUE(sk)))
-		sk->sk_send_head = TX_QUEUE(sk)->next;
-
-	pi->next_tx_seq = pi->expected_ack_seq;
-	ret = l2cap_ertm_send(sk);
-	return ret;
-}
-
-static void l2cap_send_ack(struct l2cap_pinfo *pi)
-{
-	struct sock *sk = (struct sock *)pi;
-	u16 control = 0;
-
-	control |= pi->buffer_seq << L2CAP_CTRL_REQSEQ_SHIFT;
-
-	if (pi->conn_state & L2CAP_CONN_LOCAL_BUSY) {
-		control |= L2CAP_SUPER_RCV_NOT_READY;
-		pi->conn_state |= L2CAP_CONN_RNR_SENT;
-		l2cap_send_sframe(pi, control);
-		return;
-	}
-
-	if (l2cap_ertm_send(sk) > 0)
-		return;
-
-	control |= L2CAP_SUPER_RCV_READY;
-	l2cap_send_sframe(pi, control);
-}
-
-static void l2cap_send_srejtail(struct sock *sk)
-{
-	struct srej_list *tail;
-	u16 control;
-
-	control = L2CAP_SUPER_SELECT_REJECT;
-	control |= L2CAP_CTRL_FINAL;
-
-	tail = list_entry(SREJ_LIST(sk)->prev, struct srej_list, list);
-	control |= tail->tx_seq << L2CAP_CTRL_REQSEQ_SHIFT;
-
-	l2cap_send_sframe(l2cap_pi(sk), control);
-=======
->>>>>>> 3cbea436
-}
-
-static int l2cap_retransmit_frames(struct sock *sk)
-{
-<<<<<<< HEAD
-	struct l2cap_conn *conn = l2cap_pi(sk)->conn;
-	struct sk_buff **frag;
-	int err, sent = 0;
-
-	if (memcpy_fromiovec(skb_put(skb, count), msg->msg_iov, count))
-		return -EFAULT;
-=======
-	struct l2cap_pinfo *pi = l2cap_pi(sk);
-	int ret;
->>>>>>> 3cbea436
 
 	if (!skb_queue_empty(TX_QUEUE(sk)))
 		sk->sk_send_head = TX_QUEUE(sk)->next;
@@ -3363,8 +3299,6 @@
 
 	sk->sk_shutdown = SHUTDOWN_MASK;
 
-<<<<<<< HEAD
-=======
 	/* don't delete l2cap channel if sk is owned by user */
 	if (sock_owned_by_user(sk)) {
 		sk->sk_state = BT_DISCONN;
@@ -3374,7 +3308,6 @@
 		return 0;
 	}
 
->>>>>>> 3cbea436
 	l2cap_chan_del(sk, ECONNRESET);
 	bh_unlock_sock(sk);
 
@@ -3397,8 +3330,6 @@
 	if (!sk)
 		return 0;
 
-<<<<<<< HEAD
-=======
 	/* don't delete l2cap channel if sk is owned by user */
 	if (sock_owned_by_user(sk)) {
 		sk->sk_state = BT_DISCONN;
@@ -3408,7 +3339,6 @@
 		return 0;
 	}
 
->>>>>>> 3cbea436
 	l2cap_chan_del(sk, 0);
 	bh_unlock_sock(sk);
 
@@ -3611,7 +3541,6 @@
 }
 
 static inline void l2cap_send_i_or_rr_or_rnr(struct sock *sk)
-<<<<<<< HEAD
 {
 	struct l2cap_pinfo *pi = l2cap_pi(sk);
 	u16 control = 0;
@@ -3643,15 +3572,10 @@
 	struct sk_buff *next_skb;
 	struct l2cap_pinfo *pi = l2cap_pi(sk);
 	int tx_seq_offset, next_tx_seq_offset;
-=======
-{
-	struct l2cap_pinfo *pi = l2cap_pi(sk);
-	u16 control = 0;
->>>>>>> 3cbea436
-
-	pi->frames_sent = 0;
-
-<<<<<<< HEAD
+
+	bt_cb(skb)->tx_seq = tx_seq;
+	bt_cb(skb)->sar = sar;
+
 	next_skb = skb_peek(SREJ_QUEUE(sk));
 	if (!next_skb) {
 		__skb_queue_tail(SREJ_QUEUE(sk), skb);
@@ -3675,60 +3599,6 @@
 			__skb_queue_before(SREJ_QUEUE(sk), next_skb, skb);
 			return 0;
 		}
-=======
-	control |= pi->buffer_seq << L2CAP_CTRL_REQSEQ_SHIFT;
-
-	if (pi->conn_state & L2CAP_CONN_LOCAL_BUSY) {
-		control |= L2CAP_SUPER_RCV_NOT_READY;
-		l2cap_send_sframe(pi, control);
-		pi->conn_state |= L2CAP_CONN_RNR_SENT;
-	}
-
-	if (pi->conn_state & L2CAP_CONN_REMOTE_BUSY)
-		l2cap_retransmit_frames(sk);
->>>>>>> 3cbea436
-
-	l2cap_ertm_send(sk);
-
-	if (!(pi->conn_state & L2CAP_CONN_LOCAL_BUSY) &&
-			pi->frames_sent == 0) {
-		control |= L2CAP_SUPER_RCV_READY;
-		l2cap_send_sframe(pi, control);
-	}
-}
-
-static int l2cap_add_to_srej_queue(struct sock *sk, struct sk_buff *skb, u8 tx_seq, u8 sar)
-{
-	struct sk_buff *next_skb;
-	struct l2cap_pinfo *pi = l2cap_pi(sk);
-	int tx_seq_offset, next_tx_seq_offset;
-
-	bt_cb(skb)->tx_seq = tx_seq;
-	bt_cb(skb)->sar = sar;
-
-	next_skb = skb_peek(SREJ_QUEUE(sk));
-	if (!next_skb) {
-		__skb_queue_tail(SREJ_QUEUE(sk), skb);
-		return 0;
-	}
-
-	tx_seq_offset = (tx_seq - pi->buffer_seq) % 64;
-	if (tx_seq_offset < 0)
-		tx_seq_offset += 64;
-
-	do {
-		if (bt_cb(next_skb)->tx_seq == tx_seq)
-			return -EINVAL;
-
-		next_tx_seq_offset = (bt_cb(next_skb)->tx_seq -
-						pi->buffer_seq) % 64;
-		if (next_tx_seq_offset < 0)
-			next_tx_seq_offset += 64;
-
-		if (next_tx_seq_offset > tx_seq_offset) {
-			__skb_queue_before(SREJ_QUEUE(sk), next_skb, skb);
-			return 0;
-		}
 
 		if (skb_queue_is_last(SREJ_QUEUE(sk), next_skb))
 			break;
@@ -3738,11 +3608,6 @@
 	__skb_queue_tail(SREJ_QUEUE(sk), skb);
 
 	return 0;
-<<<<<<< HEAD
-}
-
-static int l2cap_ertm_reassembly_sdu(struct sock *sk, struct sk_buff *skb, u16 control)
-=======
 }
 
 static int l2cap_ertm_reassembly_sdu(struct sock *sk, struct sk_buff *skb, u16 control)
@@ -3980,11 +3845,10 @@
 }
 
 static int l2cap_streaming_reassembly_sdu(struct sock *sk, struct sk_buff *skb, u16 control)
->>>>>>> 3cbea436
 {
 	struct l2cap_pinfo *pi = l2cap_pi(sk);
 	struct sk_buff *_skb;
-	int err;
+	int err = -EINVAL;
 
 	/*
 	 * TODO: We have to notify the userland if some data is lost with the
@@ -3993,23 +3857,25 @@
 
 	switch (control & L2CAP_CTRL_SAR) {
 	case L2CAP_SDU_UNSEGMENTED:
-		if (pi->conn_state & L2CAP_CONN_SAR_SDU)
-			goto drop;
+		if (pi->conn_state & L2CAP_CONN_SAR_SDU) {
+			kfree_skb(pi->sdu);
+			break;
+		}
 
 		err = sock_queue_rcv_skb(sk, skb);
 		if (!err)
-			return err;
+			return 0;
 
 		break;
 
 	case L2CAP_SDU_START:
-		if (pi->conn_state & L2CAP_CONN_SAR_SDU)
-			goto drop;
+		if (pi->conn_state & L2CAP_CONN_SAR_SDU) {
+			kfree_skb(pi->sdu);
+			break;
+		}
 
 		pi->sdu_len = get_unaligned_le16(skb->data);
-
-		if (pi->sdu_len > pi->imtu)
-			goto disconnect;
+		skb_pull(skb, 2);
 
 		if (pi->sdu_len > pi->imtu) {
 			err = -EMSGSIZE;
@@ -4017,72 +3883,41 @@
 		}
 
 		pi->sdu = bt_skb_alloc(pi->sdu_len, GFP_ATOMIC);
-		if (!pi->sdu)
-			return -ENOMEM;
-
-		/* pull sdu_len bytes only after alloc, because of Local Busy
-		 * condition we have to be sure that this will be executed
-		 * only once, i.e., when alloc does not fail */
-		skb_pull(skb, 2);
+		if (!pi->sdu) {
+			err = -ENOMEM;
+			break;
+		}
 
 		memcpy(skb_put(pi->sdu, skb->len), skb->data, skb->len);
 
 		pi->conn_state |= L2CAP_CONN_SAR_SDU;
 		pi->partial_sdu_len = skb->len;
+		err = 0;
 		break;
 
 	case L2CAP_SDU_CONTINUE:
 		if (!(pi->conn_state & L2CAP_CONN_SAR_SDU))
-			goto disconnect;
-
-		if (!pi->sdu)
-			goto disconnect;
+			break;
+
+		memcpy(skb_put(pi->sdu, skb->len), skb->data, skb->len);
 
 		pi->partial_sdu_len += skb->len;
 		if (pi->partial_sdu_len > pi->sdu_len)
-			goto drop;
-
-		memcpy(skb_put(pi->sdu, skb->len), skb->data, skb->len);
+			kfree_skb(pi->sdu);
+		else
+			err = 0;
 
 		break;
 
 	case L2CAP_SDU_END:
 		if (!(pi->conn_state & L2CAP_CONN_SAR_SDU))
-			goto disconnect;
-
-		if (!pi->sdu)
-			goto disconnect;
-
-		if (!(pi->conn_state & L2CAP_CONN_SAR_RETRY)) {
-			pi->partial_sdu_len += skb->len;
-
-<<<<<<< HEAD
-			if (pi->partial_sdu_len > pi->imtu)
-				goto drop;
-
-			if (pi->partial_sdu_len != pi->sdu_len)
-				goto drop;
-
-			memcpy(skb_put(pi->sdu, skb->len), skb->data, skb->len);
-		}
-
-		_skb = skb_clone(pi->sdu, GFP_ATOMIC);
-		if (!_skb) {
-			pi->conn_state |= L2CAP_CONN_SAR_RETRY;
-			return -ENOMEM;
-		}
-
-		err = sock_queue_rcv_skb(sk, _skb);
-		if (err < 0) {
-			kfree_skb(_skb);
-			pi->conn_state |= L2CAP_CONN_SAR_RETRY;
-			return err;
-		}
-
-		pi->conn_state &= ~L2CAP_CONN_SAR_RETRY;
+			break;
+
+		memcpy(skb_put(pi->sdu, skb->len), skb->data, skb->len);
+
 		pi->conn_state &= ~L2CAP_CONN_SAR_SDU;
-
-=======
+		pi->partial_sdu_len += skb->len;
+
 		if (pi->partial_sdu_len > pi->imtu)
 			goto drop;
 
@@ -4095,251 +3930,18 @@
 		err = 0;
 
 drop:
->>>>>>> 3cbea436
 		kfree_skb(pi->sdu);
 		break;
 	}
 
 	kfree_skb(skb);
-	return 0;
-
-drop:
-	kfree_skb(pi->sdu);
-	pi->sdu = NULL;
-
-disconnect:
-	l2cap_send_disconn_req(pi->conn, sk, ECONNRESET);
-	kfree_skb(skb);
-	return 0;
-}
-
-static int l2cap_try_push_rx_skb(struct sock *sk)
-{
-	struct l2cap_pinfo *pi = l2cap_pi(sk);
+	return err;
+}
+
+static void l2cap_check_srej_gap(struct sock *sk, u8 tx_seq)
+{
 	struct sk_buff *skb;
 	u16 control;
-<<<<<<< HEAD
-	int err;
-
-	while ((skb = skb_dequeue(BUSY_QUEUE(sk)))) {
-		control = bt_cb(skb)->sar << L2CAP_CTRL_SAR_SHIFT;
-		err = l2cap_ertm_reassembly_sdu(sk, skb, control);
-		if (err < 0) {
-			skb_queue_head(BUSY_QUEUE(sk), skb);
-			return -EBUSY;
-		}
-
-		pi->buffer_seq = (pi->buffer_seq + 1) % 64;
-	}
-
-	if (!(pi->conn_state & L2CAP_CONN_RNR_SENT))
-		goto done;
-
-	control = pi->buffer_seq << L2CAP_CTRL_REQSEQ_SHIFT;
-	control |= L2CAP_SUPER_RCV_READY | L2CAP_CTRL_POLL;
-	l2cap_send_sframe(pi, control);
-	l2cap_pi(sk)->retry_count = 1;
-
-	del_timer(&pi->retrans_timer);
-	__mod_monitor_timer();
-
-	l2cap_pi(sk)->conn_state |= L2CAP_CONN_WAIT_F;
-
-done:
-	pi->conn_state &= ~L2CAP_CONN_LOCAL_BUSY;
-	pi->conn_state &= ~L2CAP_CONN_RNR_SENT;
-
-	BT_DBG("sk %p, Exit local busy", sk);
-
-	return 0;
-}
-
-static void l2cap_busy_work(struct work_struct *work)
-{
-	DECLARE_WAITQUEUE(wait, current);
-	struct l2cap_pinfo *pi =
-		container_of(work, struct l2cap_pinfo, busy_work);
-	struct sock *sk = (struct sock *)pi;
-	int n_tries = 0, timeo = HZ/5, err;
-	struct sk_buff *skb;
-
-	lock_sock(sk);
-
-	add_wait_queue(sk_sleep(sk), &wait);
-	while ((skb = skb_peek(BUSY_QUEUE(sk)))) {
-		set_current_state(TASK_INTERRUPTIBLE);
-
-		if (n_tries++ > L2CAP_LOCAL_BUSY_TRIES) {
-			err = -EBUSY;
-			l2cap_send_disconn_req(pi->conn, sk, EBUSY);
-			break;
-		}
-
-		if (!timeo)
-			timeo = HZ/5;
-
-		if (signal_pending(current)) {
-			err = sock_intr_errno(timeo);
-			break;
-		}
-
-		release_sock(sk);
-		timeo = schedule_timeout(timeo);
-		lock_sock(sk);
-
-		err = sock_error(sk);
-		if (err)
-			break;
-
-		if (l2cap_try_push_rx_skb(sk) == 0)
-			break;
-	}
-
-	set_current_state(TASK_RUNNING);
-	remove_wait_queue(sk_sleep(sk), &wait);
-
-	release_sock(sk);
-}
-
-static int l2cap_push_rx_skb(struct sock *sk, struct sk_buff *skb, u16 control)
-{
-	struct l2cap_pinfo *pi = l2cap_pi(sk);
-	int sctrl, err;
-
-	if (pi->conn_state & L2CAP_CONN_LOCAL_BUSY) {
-		bt_cb(skb)->sar = control >> L2CAP_CTRL_SAR_SHIFT;
-		__skb_queue_tail(BUSY_QUEUE(sk), skb);
-		return l2cap_try_push_rx_skb(sk);
-
-
-	}
-
-	err = l2cap_ertm_reassembly_sdu(sk, skb, control);
-	if (err >= 0) {
-		pi->buffer_seq = (pi->buffer_seq + 1) % 64;
-		return err;
-	}
-
-	/* Busy Condition */
-	BT_DBG("sk %p, Enter local busy", sk);
-
-	pi->conn_state |= L2CAP_CONN_LOCAL_BUSY;
-	bt_cb(skb)->sar = control >> L2CAP_CTRL_SAR_SHIFT;
-	__skb_queue_tail(BUSY_QUEUE(sk), skb);
-
-	sctrl = pi->buffer_seq << L2CAP_CTRL_REQSEQ_SHIFT;
-	sctrl |= L2CAP_SUPER_RCV_NOT_READY;
-	l2cap_send_sframe(pi, sctrl);
-
-	pi->conn_state |= L2CAP_CONN_RNR_SENT;
-
-	del_timer(&pi->ack_timer);
-
-	queue_work(_busy_wq, &pi->busy_work);
-
-	return err;
-}
-
-static int l2cap_streaming_reassembly_sdu(struct sock *sk, struct sk_buff *skb, u16 control)
-{
-	struct l2cap_pinfo *pi = l2cap_pi(sk);
-	struct sk_buff *_skb;
-	int err = -EINVAL;
-
-	/*
-	 * TODO: We have to notify the userland if some data is lost with the
-	 * Streaming Mode.
-	 */
-
-	switch (control & L2CAP_CTRL_SAR) {
-	case L2CAP_SDU_UNSEGMENTED:
-		if (pi->conn_state & L2CAP_CONN_SAR_SDU) {
-			kfree_skb(pi->sdu);
-			break;
-		}
-
-		err = sock_queue_rcv_skb(sk, skb);
-		if (!err)
-			return 0;
-
-		break;
-
-	case L2CAP_SDU_START:
-		if (pi->conn_state & L2CAP_CONN_SAR_SDU) {
-			kfree_skb(pi->sdu);
-			break;
-		}
-
-		pi->sdu_len = get_unaligned_le16(skb->data);
-		skb_pull(skb, 2);
-
-		if (pi->sdu_len > pi->imtu) {
-			err = -EMSGSIZE;
-			break;
-		}
-
-		pi->sdu = bt_skb_alloc(pi->sdu_len, GFP_ATOMIC);
-		if (!pi->sdu) {
-			err = -ENOMEM;
-			break;
-		}
-
-		memcpy(skb_put(pi->sdu, skb->len), skb->data, skb->len);
-
-		pi->conn_state |= L2CAP_CONN_SAR_SDU;
-		pi->partial_sdu_len = skb->len;
-		err = 0;
-		break;
-
-	case L2CAP_SDU_CONTINUE:
-		if (!(pi->conn_state & L2CAP_CONN_SAR_SDU))
-			break;
-
-		memcpy(skb_put(pi->sdu, skb->len), skb->data, skb->len);
-
-		pi->partial_sdu_len += skb->len;
-		if (pi->partial_sdu_len > pi->sdu_len)
-			kfree_skb(pi->sdu);
-		else
-			err = 0;
-
-		break;
-
-	case L2CAP_SDU_END:
-		if (!(pi->conn_state & L2CAP_CONN_SAR_SDU))
-			break;
-
-		memcpy(skb_put(pi->sdu, skb->len), skb->data, skb->len);
-
-		pi->conn_state &= ~L2CAP_CONN_SAR_SDU;
-		pi->partial_sdu_len += skb->len;
-
-		if (pi->partial_sdu_len > pi->imtu)
-			goto drop;
-
-		if (pi->partial_sdu_len == pi->sdu_len) {
-			_skb = skb_clone(pi->sdu, GFP_ATOMIC);
-			err = sock_queue_rcv_skb(sk, _skb);
-			if (err < 0)
-				kfree_skb(_skb);
-		}
-		err = 0;
-
-drop:
-		kfree_skb(pi->sdu);
-		break;
-	}
-
-	kfree_skb(skb);
-	return err;
-}
-
-static void l2cap_check_srej_gap(struct sock *sk, u8 tx_seq)
-{
-	struct sk_buff *skb;
-	u16 control;
-=======
->>>>>>> 3cbea436
 
 	while ((skb = skb_peek(SREJ_QUEUE(sk)))) {
 		if (bt_cb(skb)->tx_seq != tx_seq)
@@ -4566,25 +4168,6 @@
 			__mod_retrans_timer();
 
 		pi->conn_state &= ~L2CAP_CONN_REMOTE_BUSY;
-<<<<<<< HEAD
-		if (pi->conn_state & L2CAP_CONN_SREJ_SENT) {
-			l2cap_send_ack(pi);
-		} else {
-			l2cap_ertm_send(sk);
-		}
-	}
-}
-
-static inline void l2cap_data_channel_rejframe(struct sock *sk, u16 rx_control)
-{
-	struct l2cap_pinfo *pi = l2cap_pi(sk);
-	u8 tx_seq = __get_reqseq(rx_control);
-
-	BT_DBG("sk %p, req_seq %d ctrl 0x%4.4x", sk, tx_seq, rx_control);
-
-	pi->conn_state &= ~L2CAP_CONN_REMOTE_BUSY;
-
-=======
 		if (pi->conn_state & L2CAP_CONN_SREJ_SENT)
 			l2cap_send_ack(pi);
 		else
@@ -4601,7 +4184,6 @@
 
 	pi->conn_state &= ~L2CAP_CONN_REMOTE_BUSY;
 
->>>>>>> 3cbea436
 	pi->expected_ack_seq = tx_seq;
 	l2cap_drop_acked_frames(sk);
 
@@ -5232,7 +4814,6 @@
 	read_unlock_bh(&l2cap_sk_list.lock);
 
 	return 0;
-<<<<<<< HEAD
 }
 
 static int l2cap_debugfs_open(struct inode *inode, struct file *file)
@@ -5240,15 +4821,6 @@
 	return single_open(file, l2cap_debugfs_show, inode->i_private);
 }
 
-=======
-}
-
-static int l2cap_debugfs_open(struct inode *inode, struct file *file)
-{
-	return single_open(file, l2cap_debugfs_show, inode->i_private);
-}
-
->>>>>>> 3cbea436
 static const struct file_operations l2cap_debugfs_fops = {
 	.open		= l2cap_debugfs_open,
 	.read		= seq_read,
@@ -5304,15 +4876,10 @@
 		return err;
 
 	_busy_wq = create_singlethread_workqueue("l2cap");
-<<<<<<< HEAD
-	if (!_busy_wq)
-		goto error;
-=======
 	if (!_busy_wq) {
 		proto_unregister(&l2cap_proto);
 		return -ENOMEM;
 	}
->>>>>>> 3cbea436
 
 	err = bt_sock_register(BTPROTO_L2CAP, &l2cap_sock_family_ops);
 	if (err < 0) {
