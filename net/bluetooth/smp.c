/*
   BlueZ - Bluetooth protocol stack for Linux
   Copyright (C) 2011 Nokia Corporation and/or its subsidiary(-ies).

   This program is free software; you can redistribute it and/or modify
   it under the terms of the GNU General Public License version 2 as
   published by the Free Software Foundation;

   THE SOFTWARE IS PROVIDED "AS IS", WITHOUT WARRANTY OF ANY KIND, EXPRESS
   OR IMPLIED, INCLUDING BUT NOT LIMITED TO THE WARRANTIES OF MERCHANTABILITY,
   FITNESS FOR A PARTICULAR PURPOSE AND NONINFRINGEMENT OF THIRD PARTY RIGHTS.
   IN NO EVENT SHALL THE COPYRIGHT HOLDER(S) AND AUTHOR(S) BE LIABLE FOR ANY
   CLAIM, OR ANY SPECIAL INDIRECT OR CONSEQUENTIAL DAMAGES, OR ANY DAMAGES
   WHATSOEVER RESULTING FROM LOSS OF USE, DATA OR PROFITS, WHETHER IN AN
   ACTION OF CONTRACT, NEGLIGENCE OR OTHER TORTIOUS ACTION, ARISING OUT OF
   OR IN CONNECTION WITH THE USE OR PERFORMANCE OF THIS SOFTWARE.

   ALL LIABILITY, INCLUDING LIABILITY FOR INFRINGEMENT OF ANY PATENTS,
   COPYRIGHTS, TRADEMARKS OR OTHER RIGHTS, RELATING TO USE OF THIS
   SOFTWARE IS DISCLAIMED.
*/

#include <net/bluetooth/bluetooth.h>
#include <net/bluetooth/hci_core.h>
#include <net/bluetooth/l2cap.h>
#include <net/bluetooth/mgmt.h>
#include <net/bluetooth/smp.h>
#include <linux/crypto.h>
#include <linux/scatterlist.h>
#include <crypto/b128ops.h>

#define SMP_TIMEOUT 30000 /* 30 seconds */

static inline void swap128(u8 src[16], u8 dst[16])
{
	int i;
	for (i = 0; i < 16; i++)
		dst[15 - i] = src[i];
}

static inline void swap56(u8 src[7], u8 dst[7])
{
	int i;
	for (i = 0; i < 7; i++)
		dst[6 - i] = src[i];
}

static int smp_e(struct crypto_blkcipher *tfm, const u8 *k, u8 *r)
{
	struct blkcipher_desc desc;
	struct scatterlist sg;
	int err, iv_len;
	unsigned char iv[128];

	if (tfm == NULL) {
		BT_ERR("tfm %p", tfm);
		return -EINVAL;
	}

	desc.tfm = tfm;
	desc.flags = 0;

	err = crypto_blkcipher_setkey(tfm, k, 16);
	if (err) {
		BT_ERR("cipher setkey failed: %d", err);
		return err;
	}

	sg_init_one(&sg, r, 16);

	iv_len = crypto_blkcipher_ivsize(tfm);
	if (iv_len) {
		memset(&iv, 0xff, iv_len);
		crypto_blkcipher_set_iv(tfm, iv, iv_len);
	}

	err = crypto_blkcipher_encrypt(&desc, &sg, &sg, 16);
	if (err)
		BT_ERR("Encrypt data error %d", err);

	return err;
}

static int smp_c1(struct crypto_blkcipher *tfm, u8 k[16], u8 r[16],
		u8 preq[7], u8 pres[7], u8 _iat, bdaddr_t *ia,
		u8 _rat, bdaddr_t *ra, u8 res[16])
{
	u8 p1[16], p2[16];
	int err;

	memset(p1, 0, 16);

	/* p1 = pres || preq || _rat || _iat */
	swap56(pres, p1);
	swap56(preq, p1 + 7);
	p1[14] = _rat;
	p1[15] = _iat;

	memset(p2, 0, 16);

	/* p2 = padding || ia || ra */
	baswap((bdaddr_t *) (p2 + 4), ia);
	baswap((bdaddr_t *) (p2 + 10), ra);

	/* res = r XOR p1 */
	u128_xor((u128 *) res, (u128 *) r, (u128 *) p1);

	/* res = e(k, res) */
	err = smp_e(tfm, k, res);
	if (err) {
		BT_ERR("Encrypt data error");
		return err;
	}

	/* res = res XOR p2 */
	u128_xor((u128 *) res, (u128 *) res, (u128 *) p2);

	/* res = e(k, res) */
	err = smp_e(tfm, k, res);
	if (err)
		BT_ERR("Encrypt data error");

	return err;
}

static int smp_s1(struct crypto_blkcipher *tfm, u8 k[16],
			u8 r1[16], u8 r2[16], u8 _r[16])
{
	int err;

	/* Just least significant octets from r1 and r2 are considered */
	memcpy(_r, r1 + 8, 8);
	memcpy(_r + 8, r2 + 8, 8);

	err = smp_e(tfm, k, _r);
	if (err)
		BT_ERR("Encrypt data error");

	return err;
}

static int smp_rand(u8 *buf)
{
	get_random_bytes(buf, 16);

	return 0;
}

static struct sk_buff *smp_build_cmd(struct l2cap_conn *conn, u8 code,
						u16 dlen, void *data)
{
	struct sk_buff *skb;
	struct l2cap_hdr *lh;
	int len;

	len = L2CAP_HDR_SIZE + sizeof(code) + dlen;

	if (len > conn->mtu)
		return NULL;

	skb = bt_skb_alloc(len, GFP_ATOMIC);
	if (!skb)
		return NULL;

	lh = (struct l2cap_hdr *) skb_put(skb, L2CAP_HDR_SIZE);
	lh->len = cpu_to_le16(sizeof(code) + dlen);
	lh->cid = cpu_to_le16(L2CAP_CID_SMP);

	memcpy(skb_put(skb, sizeof(code)), &code, sizeof(code));

	memcpy(skb_put(skb, dlen), data, dlen);

	return skb;
}

static void smp_send_cmd(struct l2cap_conn *conn, u8 code, u16 len, void *data)
{
	struct sk_buff *skb = smp_build_cmd(conn, code, len, data);

	BT_DBG("code 0x%2.2x", code);

	if (!skb)
		return;

<<<<<<< HEAD
	hci_send_acl(conn->hcon, skb, 0);

	mod_timer(&conn->security_timer, jiffies +
					msecs_to_jiffies(SMP_TIMEOUT));
=======
	skb->priority = HCI_PRIO_MAX;
	hci_send_acl(conn->hchan, skb, 0);

	cancel_delayed_work_sync(&conn->security_timer);
	schedule_delayed_work(&conn->security_timer,
					msecs_to_jiffies(SMP_TIMEOUT));
}

static __u8 authreq_to_seclevel(__u8 authreq)
{
	if (authreq & SMP_AUTH_MITM)
		return BT_SECURITY_HIGH;
	else
		return BT_SECURITY_MEDIUM;
}

static __u8 seclevel_to_authreq(__u8 sec_level)
{
	switch (sec_level) {
	case BT_SECURITY_HIGH:
		return SMP_AUTH_MITM | SMP_AUTH_BONDING;
	case BT_SECURITY_MEDIUM:
		return SMP_AUTH_BONDING;
	default:
		return SMP_AUTH_NONE;
	}
>>>>>>> dcd6c922
}

static void build_pairing_cmd(struct l2cap_conn *conn,
				struct smp_cmd_pairing *req,
				struct smp_cmd_pairing *rsp,
				__u8 authreq)
{
	u8 dist_keys = 0;

	if (test_bit(HCI_PAIRABLE, &conn->hcon->hdev->flags)) {
		dist_keys = SMP_DIST_ENC_KEY;
		authreq |= SMP_AUTH_BONDING;
	} else {
		authreq &= ~SMP_AUTH_BONDING;
	}

	if (rsp == NULL) {
		req->io_capability = conn->hcon->io_capability;
		req->oob_flag = SMP_OOB_NOT_PRESENT;
		req->max_key_size = SMP_MAX_ENC_KEY_SIZE;
		req->init_key_dist = 0;
		req->resp_key_dist = dist_keys;
		req->auth_req = authreq;
		return;
	}

	rsp->io_capability = conn->hcon->io_capability;
	rsp->oob_flag = SMP_OOB_NOT_PRESENT;
	rsp->max_key_size = SMP_MAX_ENC_KEY_SIZE;
	rsp->init_key_dist = 0;
	rsp->resp_key_dist = req->resp_key_dist & dist_keys;
	rsp->auth_req = authreq;
}

static u8 check_enc_key_size(struct l2cap_conn *conn, __u8 max_key_size)
{
	struct smp_chan *smp = conn->smp_chan;

	if ((max_key_size > SMP_MAX_ENC_KEY_SIZE) ||
			(max_key_size < SMP_MIN_ENC_KEY_SIZE))
		return SMP_ENC_KEY_SIZE;

	smp->smp_key_size = max_key_size;
<<<<<<< HEAD
=======

	return 0;
}

static void smp_failure(struct l2cap_conn *conn, u8 reason, u8 send)
{
	if (send)
		smp_send_cmd(conn, SMP_CMD_PAIRING_FAIL, sizeof(reason),
								&reason);

	clear_bit(HCI_CONN_ENCRYPT_PEND, &conn->hcon->pend);
	mgmt_auth_failed(conn->hcon->hdev, conn->dst, reason);
	cancel_delayed_work_sync(&conn->security_timer);
	smp_chan_destroy(conn);
}

#define JUST_WORKS	0x00
#define JUST_CFM	0x01
#define REQ_PASSKEY	0x02
#define CFM_PASSKEY	0x03
#define REQ_OOB		0x04
#define OVERLAP		0xFF

static const u8 gen_method[5][5] = {
	{ JUST_WORKS,  JUST_CFM,    REQ_PASSKEY, JUST_WORKS, REQ_PASSKEY },
	{ JUST_WORKS,  JUST_CFM,    REQ_PASSKEY, JUST_WORKS, REQ_PASSKEY },
	{ CFM_PASSKEY, CFM_PASSKEY, REQ_PASSKEY, JUST_WORKS, CFM_PASSKEY },
	{ JUST_WORKS,  JUST_CFM,    JUST_WORKS,  JUST_WORKS, JUST_CFM    },
	{ CFM_PASSKEY, CFM_PASSKEY, REQ_PASSKEY, JUST_WORKS, OVERLAP     },
};

static int tk_request(struct l2cap_conn *conn, u8 remote_oob, u8 auth,
						u8 local_io, u8 remote_io)
{
	struct hci_conn *hcon = conn->hcon;
	struct smp_chan *smp = conn->smp_chan;
	u8 method;
	u32 passkey = 0;
	int ret = 0;

	/* Initialize key for JUST WORKS */
	memset(smp->tk, 0, sizeof(smp->tk));
	clear_bit(SMP_FLAG_TK_VALID, &smp->smp_flags);

	BT_DBG("tk_request: auth:%d lcl:%d rem:%d", auth, local_io, remote_io);

	/* If neither side wants MITM, use JUST WORKS */
	/* If either side has unknown io_caps, use JUST WORKS */
	/* Otherwise, look up method from the table */
	if (!(auth & SMP_AUTH_MITM) ||
			local_io > SMP_IO_KEYBOARD_DISPLAY ||
			remote_io > SMP_IO_KEYBOARD_DISPLAY)
		method = JUST_WORKS;
	else
		method = gen_method[local_io][remote_io];

	/* If not bonding, don't ask user to confirm a Zero TK */
	if (!(auth & SMP_AUTH_BONDING) && method == JUST_CFM)
		method = JUST_WORKS;

	/* If Just Works, Continue with Zero TK */
	if (method == JUST_WORKS) {
		set_bit(SMP_FLAG_TK_VALID, &smp->smp_flags);
		return 0;
	}

	/* Not Just Works/Confirm results in MITM Authentication */
	if (method != JUST_CFM)
		set_bit(SMP_FLAG_MITM_AUTH, &smp->smp_flags);

	/* If both devices have Keyoard-Display I/O, the master
	 * Confirms and the slave Enters the passkey.
	 */
	if (method == OVERLAP) {
		if (hcon->link_mode & HCI_LM_MASTER)
			method = CFM_PASSKEY;
		else
			method = REQ_PASSKEY;
	}

	/* Generate random passkey. Not valid until confirmed. */
	if (method == CFM_PASSKEY) {
		u8 key[16];

		memset(key, 0, sizeof(key));
		get_random_bytes(&passkey, sizeof(passkey));
		passkey %= 1000000;
		put_unaligned_le32(passkey, key);
		swap128(key, smp->tk);
		BT_DBG("PassKey: %d", passkey);
	}

	hci_dev_lock(hcon->hdev);

	if (method == REQ_PASSKEY)
		ret = mgmt_user_passkey_request(hcon->hdev, conn->dst);
	else
		ret = mgmt_user_confirm_request(hcon->hdev, conn->dst,
						cpu_to_le32(passkey), 0);

	hci_dev_unlock(hcon->hdev);

	return ret;
}

static void confirm_work(struct work_struct *work)
{
	struct smp_chan *smp = container_of(work, struct smp_chan, confirm);
	struct l2cap_conn *conn = smp->conn;
	struct crypto_blkcipher *tfm;
	struct smp_cmd_pairing_confirm cp;
	int ret;
	u8 res[16], reason;

	BT_DBG("conn %p", conn);

	tfm = crypto_alloc_blkcipher("ecb(aes)", 0, CRYPTO_ALG_ASYNC);
	if (IS_ERR(tfm)) {
		reason = SMP_UNSPECIFIED;
		goto error;
	}

	smp->tfm = tfm;

	if (conn->hcon->out)
		ret = smp_c1(tfm, smp->tk, smp->prnd, smp->preq, smp->prsp, 0,
				conn->src, conn->hcon->dst_type, conn->dst,
				res);
	else
		ret = smp_c1(tfm, smp->tk, smp->prnd, smp->preq, smp->prsp,
				conn->hcon->dst_type, conn->dst, 0, conn->src,
				res);
	if (ret) {
		reason = SMP_UNSPECIFIED;
		goto error;
	}

	clear_bit(SMP_FLAG_CFM_PENDING, &smp->smp_flags);

	swap128(res, cp.confirm_val);
	smp_send_cmd(smp->conn, SMP_CMD_PAIRING_CONFIRM, sizeof(cp), &cp);

	return;

error:
	smp_failure(conn, reason, 1);
}

static void random_work(struct work_struct *work)
{
	struct smp_chan *smp = container_of(work, struct smp_chan, random);
	struct l2cap_conn *conn = smp->conn;
	struct hci_conn *hcon = conn->hcon;
	struct crypto_blkcipher *tfm = smp->tfm;
	u8 reason, confirm[16], res[16], key[16];
	int ret;

	if (IS_ERR_OR_NULL(tfm)) {
		reason = SMP_UNSPECIFIED;
		goto error;
	}

	BT_DBG("conn %p %s", conn, conn->hcon->out ? "master" : "slave");

	if (hcon->out)
		ret = smp_c1(tfm, smp->tk, smp->rrnd, smp->preq, smp->prsp, 0,
				conn->src, hcon->dst_type, conn->dst,
				res);
	else
		ret = smp_c1(tfm, smp->tk, smp->rrnd, smp->preq, smp->prsp,
				hcon->dst_type, conn->dst, 0, conn->src,
				res);
	if (ret) {
		reason = SMP_UNSPECIFIED;
		goto error;
	}

	swap128(res, confirm);

	if (memcmp(smp->pcnf, confirm, sizeof(smp->pcnf)) != 0) {
		BT_ERR("Pairing failed (confirmation values mismatch)");
		reason = SMP_CONFIRM_FAILED;
		goto error;
	}

	if (hcon->out) {
		u8 stk[16], rand[8];
		__le16 ediv;

		memset(rand, 0, sizeof(rand));
		ediv = 0;

		smp_s1(tfm, smp->tk, smp->rrnd, smp->prnd, key);
		swap128(key, stk);

		memset(stk + smp->smp_key_size, 0,
				SMP_MAX_ENC_KEY_SIZE - smp->smp_key_size);

		if (test_and_set_bit(HCI_CONN_ENCRYPT_PEND, &hcon->pend)) {
			reason = SMP_UNSPECIFIED;
			goto error;
		}

		hci_le_start_enc(hcon, ediv, rand, stk);
		hcon->enc_key_size = smp->smp_key_size;
	} else {
		u8 stk[16], r[16], rand[8];
		__le16 ediv;

		memset(rand, 0, sizeof(rand));
		ediv = 0;

		swap128(smp->prnd, r);
		smp_send_cmd(conn, SMP_CMD_PAIRING_RANDOM, sizeof(r), r);

		smp_s1(tfm, smp->tk, smp->prnd, smp->rrnd, key);
		swap128(key, stk);

		memset(stk + smp->smp_key_size, 0,
				SMP_MAX_ENC_KEY_SIZE - smp->smp_key_size);

		hci_add_ltk(hcon->hdev, 0, conn->dst, smp->smp_key_size,
							ediv, rand, stk);
	}

	return;

error:
	smp_failure(conn, reason, 1);
}

static struct smp_chan *smp_chan_create(struct l2cap_conn *conn)
{
	struct smp_chan *smp;

	smp = kzalloc(sizeof(struct smp_chan), GFP_ATOMIC);
	if (!smp)
		return NULL;

	INIT_WORK(&smp->confirm, confirm_work);
	INIT_WORK(&smp->random, random_work);

	smp->conn = conn;
	conn->smp_chan = smp;
	conn->hcon->smp_conn = conn;

	hci_conn_hold(conn->hcon);

	return smp;
}

void smp_chan_destroy(struct l2cap_conn *conn)
{
	struct smp_chan *smp = conn->smp_chan;

	clear_bit(HCI_CONN_LE_SMP_PEND, &conn->hcon->pend);

	if (smp->tfm)
		crypto_free_blkcipher(smp->tfm);

	kfree(smp);
	conn->smp_chan = NULL;
	conn->hcon->smp_conn = NULL;
	hci_conn_put(conn->hcon);
}

int smp_user_confirm_reply(struct hci_conn *hcon, u16 mgmt_op, __le32 passkey)
{
	struct l2cap_conn *conn = hcon->smp_conn;
	struct smp_chan *smp;
	u32 value;
	u8 key[16];

	BT_DBG("");

	if (!conn)
		return -ENOTCONN;

	smp = conn->smp_chan;

	switch (mgmt_op) {
	case MGMT_OP_USER_PASSKEY_REPLY:
		value = le32_to_cpu(passkey);
		memset(key, 0, sizeof(key));
		BT_DBG("PassKey: %d", value);
		put_unaligned_le32(value, key);
		swap128(key, smp->tk);
		/* Fall Through */
	case MGMT_OP_USER_CONFIRM_REPLY:
		set_bit(SMP_FLAG_TK_VALID, &smp->smp_flags);
		break;
	case MGMT_OP_USER_PASSKEY_NEG_REPLY:
	case MGMT_OP_USER_CONFIRM_NEG_REPLY:
		smp_failure(conn, SMP_PASSKEY_ENTRY_FAILED, 1);
		return 0;
	default:
		smp_failure(conn, SMP_PASSKEY_ENTRY_FAILED, 1);
		return -EOPNOTSUPP;
	}

	/* If it is our turn to send Pairing Confirm, do so now */
	if (test_bit(SMP_FLAG_CFM_PENDING, &smp->smp_flags))
		queue_work(hcon->hdev->workqueue, &smp->confirm);
>>>>>>> dcd6c922

	return 0;
}

static void confirm_work(struct work_struct *work)
{
	struct smp_chan *smp = container_of(work, struct smp_chan, confirm);
	struct l2cap_conn *conn = smp->conn;
	struct crypto_blkcipher *tfm;
	struct smp_cmd_pairing_confirm cp;
	int ret;
	u8 res[16], reason;

	BT_DBG("conn %p", conn);

	tfm = crypto_alloc_blkcipher("ecb(aes)", 0, CRYPTO_ALG_ASYNC);
	if (IS_ERR(tfm)) {
		reason = SMP_UNSPECIFIED;
		goto error;
	}

	smp->tfm = tfm;

	if (conn->hcon->out)
		ret = smp_c1(tfm, smp->tk, smp->prnd, smp->preq, smp->prsp, 0,
				conn->src, conn->hcon->dst_type, conn->dst,
				res);
	else
		ret = smp_c1(tfm, smp->tk, smp->prnd, smp->preq, smp->prsp,
				conn->hcon->dst_type, conn->dst, 0, conn->src,
				res);
	if (ret) {
		reason = SMP_UNSPECIFIED;
		goto error;
	}

	swap128(res, cp.confirm_val);
	smp_send_cmd(smp->conn, SMP_CMD_PAIRING_CONFIRM, sizeof(cp), &cp);

	return;

error:
	smp_send_cmd(conn, SMP_CMD_PAIRING_FAIL, sizeof(reason), &reason);
	smp_chan_destroy(conn);
}

static void random_work(struct work_struct *work)
{
	struct smp_chan *smp = container_of(work, struct smp_chan, random);
	struct l2cap_conn *conn = smp->conn;
	struct hci_conn *hcon = conn->hcon;
	struct crypto_blkcipher *tfm = smp->tfm;
	u8 reason, confirm[16], res[16], key[16];
	int ret;

	if (IS_ERR_OR_NULL(tfm)) {
		reason = SMP_UNSPECIFIED;
		goto error;
	}

	BT_DBG("conn %p %s", conn, conn->hcon->out ? "master" : "slave");

	if (hcon->out)
		ret = smp_c1(tfm, smp->tk, smp->rrnd, smp->preq, smp->prsp, 0,
				conn->src, hcon->dst_type, conn->dst,
				res);
	else
		ret = smp_c1(tfm, smp->tk, smp->rrnd, smp->preq, smp->prsp,
				hcon->dst_type, conn->dst, 0, conn->src,
				res);
	if (ret) {
		reason = SMP_UNSPECIFIED;
		goto error;
	}

	swap128(res, confirm);

	if (memcmp(smp->pcnf, confirm, sizeof(smp->pcnf)) != 0) {
		BT_ERR("Pairing failed (confirmation values mismatch)");
		reason = SMP_CONFIRM_FAILED;
		goto error;
	}

	if (hcon->out) {
		u8 stk[16], rand[8];
		__le16 ediv;

		memset(rand, 0, sizeof(rand));
		ediv = 0;

		smp_s1(tfm, smp->tk, smp->rrnd, smp->prnd, key);
		swap128(key, stk);

		memset(stk + smp->smp_key_size, 0,
				SMP_MAX_ENC_KEY_SIZE - smp->smp_key_size);

		if (test_and_set_bit(HCI_CONN_ENCRYPT_PEND, &hcon->pend)) {
			reason = SMP_UNSPECIFIED;
			goto error;
		}

		hci_le_start_enc(hcon, ediv, rand, stk);
		hcon->enc_key_size = smp->smp_key_size;
	} else {
		u8 stk[16], r[16], rand[8];
		__le16 ediv;

		memset(rand, 0, sizeof(rand));
		ediv = 0;

		swap128(smp->prnd, r);
		smp_send_cmd(conn, SMP_CMD_PAIRING_RANDOM, sizeof(r), r);

		smp_s1(tfm, smp->tk, smp->prnd, smp->rrnd, key);
		swap128(key, stk);

		memset(stk + smp->smp_key_size, 0,
				SMP_MAX_ENC_KEY_SIZE - smp->smp_key_size);

		hci_add_ltk(hcon->hdev, 0, conn->dst, smp->smp_key_size,
							ediv, rand, stk);
	}

	return;

error:
	smp_send_cmd(conn, SMP_CMD_PAIRING_FAIL, sizeof(reason), &reason);
	smp_chan_destroy(conn);
}

static struct smp_chan *smp_chan_create(struct l2cap_conn *conn)
{
	struct smp_chan *smp;

	smp = kzalloc(sizeof(struct smp_chan), GFP_ATOMIC);
	if (!smp)
		return NULL;

	INIT_WORK(&smp->confirm, confirm_work);
	INIT_WORK(&smp->random, random_work);

	smp->conn = conn;
	conn->smp_chan = smp;

	hci_conn_hold(conn->hcon);

	return smp;
}

void smp_chan_destroy(struct l2cap_conn *conn)
{
	kfree(conn->smp_chan);
	hci_conn_put(conn->hcon);
}

static u8 smp_cmd_pairing_req(struct l2cap_conn *conn, struct sk_buff *skb)
{
	struct smp_cmd_pairing rsp, *req = (void *) skb->data;
	struct smp_chan *smp;
	u8 key_size;
<<<<<<< HEAD
=======
	u8 auth = SMP_AUTH_NONE;
>>>>>>> dcd6c922
	int ret;

	BT_DBG("conn %p", conn);

<<<<<<< HEAD
=======
	if (conn->hcon->link_mode & HCI_LM_MASTER)
		return SMP_CMD_NOTSUPP;

>>>>>>> dcd6c922
	if (!test_and_set_bit(HCI_CONN_LE_SMP_PEND, &conn->hcon->pend))
		smp = smp_chan_create(conn);

	smp = conn->smp_chan;

	smp->preq[0] = SMP_CMD_PAIRING_REQ;
	memcpy(&smp->preq[1], req, sizeof(*req));
	skb_pull(skb, sizeof(*req));

	/* We didn't start the pairing, so match remote */
	if (req->auth_req & SMP_AUTH_BONDING)
		auth = req->auth_req;

	build_pairing_cmd(conn, req, &rsp, auth);

	key_size = min(req->max_key_size, rsp.max_key_size);
	if (check_enc_key_size(conn, key_size))
		return SMP_ENC_KEY_SIZE;

<<<<<<< HEAD
	/* Just works */
	memset(smp->tk, 0, sizeof(smp->tk));

=======
>>>>>>> dcd6c922
	ret = smp_rand(smp->prnd);
	if (ret)
		return SMP_UNSPECIFIED;

	smp->prsp[0] = SMP_CMD_PAIRING_RSP;
	memcpy(&smp->prsp[1], &rsp, sizeof(rsp));

	smp_send_cmd(conn, SMP_CMD_PAIRING_RSP, sizeof(rsp), &rsp);

<<<<<<< HEAD
=======
	/* Request setup of TK */
	ret = tk_request(conn, 0, auth, rsp.io_capability, req->io_capability);
	if (ret)
		return SMP_UNSPECIFIED;

>>>>>>> dcd6c922
	return 0;
}

static u8 smp_cmd_pairing_rsp(struct l2cap_conn *conn, struct sk_buff *skb)
{
	struct smp_cmd_pairing *req, *rsp = (void *) skb->data;
	struct smp_chan *smp = conn->smp_chan;
	struct hci_dev *hdev = conn->hcon->hdev;
<<<<<<< HEAD
	u8 key_size;
=======
	u8 key_size, auth = SMP_AUTH_NONE;
>>>>>>> dcd6c922
	int ret;

	BT_DBG("conn %p", conn);

	if (!(conn->hcon->link_mode & HCI_LM_MASTER))
		return SMP_CMD_NOTSUPP;

	skb_pull(skb, sizeof(*rsp));

	req = (void *) &smp->preq[1];

	key_size = min(req->max_key_size, rsp->max_key_size);
	if (check_enc_key_size(conn, key_size))
		return SMP_ENC_KEY_SIZE;

	ret = smp_rand(smp->prnd);
	if (ret)
		return SMP_UNSPECIFIED;

<<<<<<< HEAD
	/* Just works */
	memset(smp->tk, 0, sizeof(smp->tk));

	ret = smp_rand(smp->prnd);
	if (ret)
		return SMP_UNSPECIFIED;

	smp->prsp[0] = SMP_CMD_PAIRING_RSP;
	memcpy(&smp->prsp[1], rsp, sizeof(*rsp));
=======
	smp->prsp[0] = SMP_CMD_PAIRING_RSP;
	memcpy(&smp->prsp[1], rsp, sizeof(*rsp));

	if ((req->auth_req & SMP_AUTH_BONDING) &&
			(rsp->auth_req & SMP_AUTH_BONDING))
		auth = SMP_AUTH_BONDING;

	auth |= (req->auth_req | rsp->auth_req) & SMP_AUTH_MITM;

	ret = tk_request(conn, 0, auth, rsp->io_capability, req->io_capability);
	if (ret)
		return SMP_UNSPECIFIED;

	set_bit(SMP_FLAG_CFM_PENDING, &smp->smp_flags);

	/* Can't compose response until we have been confirmed */
	if (!test_bit(SMP_FLAG_TK_VALID, &smp->smp_flags))
		return 0;
>>>>>>> dcd6c922

	queue_work(hdev->workqueue, &smp->confirm);

	return 0;
}

static u8 smp_cmd_pairing_confirm(struct l2cap_conn *conn, struct sk_buff *skb)
{
	struct smp_chan *smp = conn->smp_chan;
	struct hci_dev *hdev = conn->hcon->hdev;

	BT_DBG("conn %p %s", conn, conn->hcon->out ? "master" : "slave");

	memcpy(smp->pcnf, skb->data, sizeof(smp->pcnf));
	skb_pull(skb, sizeof(smp->pcnf));

	if (conn->hcon->out) {
		u8 random[16];

		swap128(smp->prnd, random);
		smp_send_cmd(conn, SMP_CMD_PAIRING_RANDOM, sizeof(random),
								random);
	} else if (test_bit(SMP_FLAG_TK_VALID, &smp->smp_flags)) {
		queue_work(hdev->workqueue, &smp->confirm);
	} else {
<<<<<<< HEAD
		queue_work(hdev->workqueue, &smp->confirm);
=======
		set_bit(SMP_FLAG_CFM_PENDING, &smp->smp_flags);
>>>>>>> dcd6c922
	}

	return 0;
}

static u8 smp_cmd_pairing_random(struct l2cap_conn *conn, struct sk_buff *skb)
{
	struct smp_chan *smp = conn->smp_chan;
	struct hci_dev *hdev = conn->hcon->hdev;

	BT_DBG("conn %p", conn);

	swap128(skb->data, smp->rrnd);
	skb_pull(skb, sizeof(smp->rrnd));

	queue_work(hdev->workqueue, &smp->random);

	return 0;
}

static u8 smp_ltk_encrypt(struct l2cap_conn *conn)
{
	struct link_key *key;
	struct key_master_id *master;
	struct hci_conn *hcon = conn->hcon;

	key = hci_find_link_key_type(hcon->hdev, conn->dst,
						HCI_LK_SMP_LTK);
	if (!key)
		return 0;

	if (test_and_set_bit(HCI_CONN_ENCRYPT_PEND,
					&hcon->pend))
		return 1;

	master = (void *) key->data;
	hci_le_start_enc(hcon, master->ediv, master->rand,
						key->val);
	hcon->enc_key_size = key->pin_len;

	return 1;

}
static u8 smp_cmd_security_req(struct l2cap_conn *conn, struct sk_buff *skb)
{
	struct smp_cmd_security_req *rp = (void *) skb->data;
	struct smp_cmd_pairing cp;
	struct hci_conn *hcon = conn->hcon;
	struct smp_chan *smp;

	BT_DBG("conn %p", conn);

<<<<<<< HEAD
	hcon->pending_sec_level = BT_SECURITY_MEDIUM;
=======
	hcon->pending_sec_level = authreq_to_seclevel(rp->auth_req);
>>>>>>> dcd6c922

	if (smp_ltk_encrypt(conn))
		return 0;

	if (test_and_set_bit(HCI_CONN_LE_SMP_PEND, &hcon->pend))
		return 0;

	smp = smp_chan_create(conn);

	skb_pull(skb, sizeof(*rp));

	memset(&cp, 0, sizeof(cp));
	build_pairing_cmd(conn, &cp, NULL, rp->auth_req);

	smp->preq[0] = SMP_CMD_PAIRING_REQ;
	memcpy(&smp->preq[1], &cp, sizeof(cp));

	smp_send_cmd(conn, SMP_CMD_PAIRING_REQ, sizeof(cp), &cp);

	return 0;
}

int smp_conn_security(struct l2cap_conn *conn, __u8 sec_level)
{
	struct hci_conn *hcon = conn->hcon;
	struct smp_chan *smp = conn->smp_chan;
<<<<<<< HEAD
=======
	__u8 authreq;
>>>>>>> dcd6c922

	BT_DBG("conn %p hcon %p level 0x%2.2x", conn, hcon, sec_level);

	if (!lmp_host_le_capable(hcon->hdev))
		return 1;

	if (sec_level == BT_SECURITY_LOW)
		return 1;

	if (hcon->sec_level >= sec_level)
		return 1;

	if (hcon->link_mode & HCI_LM_MASTER)
		if (smp_ltk_encrypt(conn))
			goto done;
<<<<<<< HEAD

	if (test_and_set_bit(HCI_CONN_LE_SMP_PEND, &hcon->pend))
		return 0;

	smp = smp_chan_create(conn);
=======

	if (test_and_set_bit(HCI_CONN_LE_SMP_PEND, &hcon->pend))
		return 0;

	smp = smp_chan_create(conn);
	if (!smp)
		return 1;

	authreq = seclevel_to_authreq(sec_level);
>>>>>>> dcd6c922

	if (hcon->link_mode & HCI_LM_MASTER) {
		struct smp_cmd_pairing cp;

<<<<<<< HEAD
		build_pairing_cmd(conn, &cp, NULL, SMP_AUTH_NONE);
=======
		build_pairing_cmd(conn, &cp, NULL, authreq);
>>>>>>> dcd6c922
		smp->preq[0] = SMP_CMD_PAIRING_REQ;
		memcpy(&smp->preq[1], &cp, sizeof(cp));

		smp_send_cmd(conn, SMP_CMD_PAIRING_REQ, sizeof(cp), &cp);
	} else {
		struct smp_cmd_security_req cp;
		cp.auth_req = SMP_AUTH_NONE;
		smp_send_cmd(conn, SMP_CMD_SECURITY_REQ, sizeof(cp), &cp);
	}

done:
	hcon->pending_sec_level = sec_level;

	return 0;
}

static int smp_cmd_encrypt_info(struct l2cap_conn *conn, struct sk_buff *skb)
{
	struct smp_cmd_encrypt_info *rp = (void *) skb->data;
	struct smp_chan *smp = conn->smp_chan;

	skb_pull(skb, sizeof(*rp));

	memcpy(smp->tk, rp->ltk, sizeof(smp->tk));

	return 0;
}

static int smp_cmd_master_ident(struct l2cap_conn *conn, struct sk_buff *skb)
{
	struct smp_cmd_master_ident *rp = (void *) skb->data;
	struct smp_chan *smp = conn->smp_chan;

	skb_pull(skb, sizeof(*rp));

<<<<<<< HEAD
	hci_add_ltk(conn->hcon->hdev, 1, conn->src, smp->smp_key_size,
=======
	hci_add_ltk(conn->hcon->hdev, 1, conn->dst, smp->smp_key_size,
>>>>>>> dcd6c922
						rp->ediv, rp->rand, smp->tk);

	smp_distribute_keys(conn, 1);

	return 0;
}

int smp_sig_channel(struct l2cap_conn *conn, struct sk_buff *skb)
{
	__u8 code = skb->data[0];
	__u8 reason;
	int err = 0;

	if (!lmp_host_le_capable(conn->hcon->hdev)) {
		err = -ENOTSUPP;
		reason = SMP_PAIRING_NOTSUPP;
		goto done;
	}

	skb_pull(skb, sizeof(code));

	switch (code) {
	case SMP_CMD_PAIRING_REQ:
		reason = smp_cmd_pairing_req(conn, skb);
		break;

	case SMP_CMD_PAIRING_FAIL:
		smp_failure(conn, skb->data[0], 0);
		reason = 0;
		err = -EPERM;
		break;

	case SMP_CMD_PAIRING_RSP:
		reason = smp_cmd_pairing_rsp(conn, skb);
		break;

	case SMP_CMD_SECURITY_REQ:
		reason = smp_cmd_security_req(conn, skb);
		break;

	case SMP_CMD_PAIRING_CONFIRM:
		reason = smp_cmd_pairing_confirm(conn, skb);
		break;

	case SMP_CMD_PAIRING_RANDOM:
		reason = smp_cmd_pairing_random(conn, skb);
		break;

	case SMP_CMD_ENCRYPT_INFO:
		reason = smp_cmd_encrypt_info(conn, skb);
		break;

	case SMP_CMD_MASTER_IDENT:
		reason = smp_cmd_master_ident(conn, skb);
		break;

	case SMP_CMD_IDENT_INFO:
	case SMP_CMD_IDENT_ADDR_INFO:
	case SMP_CMD_SIGN_INFO:
		/* Just ignored */
		reason = 0;
		break;

	default:
		BT_DBG("Unknown command code 0x%2.2x", code);

		reason = SMP_CMD_NOTSUPP;
		err = -EOPNOTSUPP;
		goto done;
	}

done:
	if (reason)
		smp_failure(conn, reason, 1);

	kfree_skb(skb);
	return err;
}

int smp_distribute_keys(struct l2cap_conn *conn, __u8 force)
{
	struct smp_cmd_pairing *req, *rsp;
	struct smp_chan *smp = conn->smp_chan;
	__u8 *keydist;

	BT_DBG("conn %p force %d", conn, force);

	if (!test_bit(HCI_CONN_LE_SMP_PEND, &conn->hcon->pend))
		return 0;

	rsp = (void *) &smp->prsp[1];

	/* The responder sends its keys first */
	if (!force && conn->hcon->out && (rsp->resp_key_dist & 0x07))
		return 0;

	req = (void *) &smp->preq[1];

	if (conn->hcon->out) {
		keydist = &rsp->init_key_dist;
		*keydist &= req->init_key_dist;
	} else {
		keydist = &rsp->resp_key_dist;
		*keydist &= req->resp_key_dist;
	}


	BT_DBG("keydist 0x%x", *keydist);

	if (*keydist & SMP_DIST_ENC_KEY) {
		struct smp_cmd_encrypt_info enc;
		struct smp_cmd_master_ident ident;
		__le16 ediv;

		get_random_bytes(enc.ltk, sizeof(enc.ltk));
		get_random_bytes(&ediv, sizeof(ediv));
		get_random_bytes(ident.rand, sizeof(ident.rand));

		smp_send_cmd(conn, SMP_CMD_ENCRYPT_INFO, sizeof(enc), &enc);

		hci_add_ltk(conn->hcon->hdev, 1, conn->dst, smp->smp_key_size,
						ediv, ident.rand, enc.ltk);

		ident.ediv = cpu_to_le16(ediv);

		smp_send_cmd(conn, SMP_CMD_MASTER_IDENT, sizeof(ident), &ident);

		*keydist &= ~SMP_DIST_ENC_KEY;
	}

	if (*keydist & SMP_DIST_ID_KEY) {
		struct smp_cmd_ident_addr_info addrinfo;
		struct smp_cmd_ident_info idinfo;

		/* Send a dummy key */
		get_random_bytes(idinfo.irk, sizeof(idinfo.irk));

		smp_send_cmd(conn, SMP_CMD_IDENT_INFO, sizeof(idinfo), &idinfo);

		/* Just public address */
		memset(&addrinfo, 0, sizeof(addrinfo));
		bacpy(&addrinfo.bdaddr, conn->src);

		smp_send_cmd(conn, SMP_CMD_IDENT_ADDR_INFO, sizeof(addrinfo),
								&addrinfo);

		*keydist &= ~SMP_DIST_ID_KEY;
	}

	if (*keydist & SMP_DIST_SIGN) {
		struct smp_cmd_sign_info sign;

		/* Send a dummy key */
		get_random_bytes(sign.csrk, sizeof(sign.csrk));

		smp_send_cmd(conn, SMP_CMD_SIGN_INFO, sizeof(sign), &sign);

		*keydist &= ~SMP_DIST_SIGN;
	}

	if (conn->hcon->out || force) {
		clear_bit(HCI_CONN_LE_SMP_PEND, &conn->hcon->pend);
<<<<<<< HEAD
		del_timer(&conn->security_timer);
=======
		cancel_delayed_work_sync(&conn->security_timer);
>>>>>>> dcd6c922
		smp_chan_destroy(conn);
	}

	return 0;
}<|MERGE_RESOLUTION|>--- conflicted
+++ resolved
@@ -182,12 +182,6 @@
 	if (!skb)
 		return;
 
-<<<<<<< HEAD
-	hci_send_acl(conn->hcon, skb, 0);
-
-	mod_timer(&conn->security_timer, jiffies +
-					msecs_to_jiffies(SMP_TIMEOUT));
-=======
 	skb->priority = HCI_PRIO_MAX;
 	hci_send_acl(conn->hchan, skb, 0);
 
@@ -214,7 +208,6 @@
 	default:
 		return SMP_AUTH_NONE;
 	}
->>>>>>> dcd6c922
 }
 
 static void build_pairing_cmd(struct l2cap_conn *conn,
@@ -258,8 +251,6 @@
 		return SMP_ENC_KEY_SIZE;
 
 	smp->smp_key_size = max_key_size;
-<<<<<<< HEAD
-=======
 
 	return 0;
 }
@@ -563,160 +554,8 @@
 	/* If it is our turn to send Pairing Confirm, do so now */
 	if (test_bit(SMP_FLAG_CFM_PENDING, &smp->smp_flags))
 		queue_work(hcon->hdev->workqueue, &smp->confirm);
->>>>>>> dcd6c922
-
-	return 0;
-}
-
-static void confirm_work(struct work_struct *work)
-{
-	struct smp_chan *smp = container_of(work, struct smp_chan, confirm);
-	struct l2cap_conn *conn = smp->conn;
-	struct crypto_blkcipher *tfm;
-	struct smp_cmd_pairing_confirm cp;
-	int ret;
-	u8 res[16], reason;
-
-	BT_DBG("conn %p", conn);
-
-	tfm = crypto_alloc_blkcipher("ecb(aes)", 0, CRYPTO_ALG_ASYNC);
-	if (IS_ERR(tfm)) {
-		reason = SMP_UNSPECIFIED;
-		goto error;
-	}
-
-	smp->tfm = tfm;
-
-	if (conn->hcon->out)
-		ret = smp_c1(tfm, smp->tk, smp->prnd, smp->preq, smp->prsp, 0,
-				conn->src, conn->hcon->dst_type, conn->dst,
-				res);
-	else
-		ret = smp_c1(tfm, smp->tk, smp->prnd, smp->preq, smp->prsp,
-				conn->hcon->dst_type, conn->dst, 0, conn->src,
-				res);
-	if (ret) {
-		reason = SMP_UNSPECIFIED;
-		goto error;
-	}
-
-	swap128(res, cp.confirm_val);
-	smp_send_cmd(smp->conn, SMP_CMD_PAIRING_CONFIRM, sizeof(cp), &cp);
-
-	return;
-
-error:
-	smp_send_cmd(conn, SMP_CMD_PAIRING_FAIL, sizeof(reason), &reason);
-	smp_chan_destroy(conn);
-}
-
-static void random_work(struct work_struct *work)
-{
-	struct smp_chan *smp = container_of(work, struct smp_chan, random);
-	struct l2cap_conn *conn = smp->conn;
-	struct hci_conn *hcon = conn->hcon;
-	struct crypto_blkcipher *tfm = smp->tfm;
-	u8 reason, confirm[16], res[16], key[16];
-	int ret;
-
-	if (IS_ERR_OR_NULL(tfm)) {
-		reason = SMP_UNSPECIFIED;
-		goto error;
-	}
-
-	BT_DBG("conn %p %s", conn, conn->hcon->out ? "master" : "slave");
-
-	if (hcon->out)
-		ret = smp_c1(tfm, smp->tk, smp->rrnd, smp->preq, smp->prsp, 0,
-				conn->src, hcon->dst_type, conn->dst,
-				res);
-	else
-		ret = smp_c1(tfm, smp->tk, smp->rrnd, smp->preq, smp->prsp,
-				hcon->dst_type, conn->dst, 0, conn->src,
-				res);
-	if (ret) {
-		reason = SMP_UNSPECIFIED;
-		goto error;
-	}
-
-	swap128(res, confirm);
-
-	if (memcmp(smp->pcnf, confirm, sizeof(smp->pcnf)) != 0) {
-		BT_ERR("Pairing failed (confirmation values mismatch)");
-		reason = SMP_CONFIRM_FAILED;
-		goto error;
-	}
-
-	if (hcon->out) {
-		u8 stk[16], rand[8];
-		__le16 ediv;
-
-		memset(rand, 0, sizeof(rand));
-		ediv = 0;
-
-		smp_s1(tfm, smp->tk, smp->rrnd, smp->prnd, key);
-		swap128(key, stk);
-
-		memset(stk + smp->smp_key_size, 0,
-				SMP_MAX_ENC_KEY_SIZE - smp->smp_key_size);
-
-		if (test_and_set_bit(HCI_CONN_ENCRYPT_PEND, &hcon->pend)) {
-			reason = SMP_UNSPECIFIED;
-			goto error;
-		}
-
-		hci_le_start_enc(hcon, ediv, rand, stk);
-		hcon->enc_key_size = smp->smp_key_size;
-	} else {
-		u8 stk[16], r[16], rand[8];
-		__le16 ediv;
-
-		memset(rand, 0, sizeof(rand));
-		ediv = 0;
-
-		swap128(smp->prnd, r);
-		smp_send_cmd(conn, SMP_CMD_PAIRING_RANDOM, sizeof(r), r);
-
-		smp_s1(tfm, smp->tk, smp->prnd, smp->rrnd, key);
-		swap128(key, stk);
-
-		memset(stk + smp->smp_key_size, 0,
-				SMP_MAX_ENC_KEY_SIZE - smp->smp_key_size);
-
-		hci_add_ltk(hcon->hdev, 0, conn->dst, smp->smp_key_size,
-							ediv, rand, stk);
-	}
-
-	return;
-
-error:
-	smp_send_cmd(conn, SMP_CMD_PAIRING_FAIL, sizeof(reason), &reason);
-	smp_chan_destroy(conn);
-}
-
-static struct smp_chan *smp_chan_create(struct l2cap_conn *conn)
-{
-	struct smp_chan *smp;
-
-	smp = kzalloc(sizeof(struct smp_chan), GFP_ATOMIC);
-	if (!smp)
-		return NULL;
-
-	INIT_WORK(&smp->confirm, confirm_work);
-	INIT_WORK(&smp->random, random_work);
-
-	smp->conn = conn;
-	conn->smp_chan = smp;
-
-	hci_conn_hold(conn->hcon);
-
-	return smp;
-}
-
-void smp_chan_destroy(struct l2cap_conn *conn)
-{
-	kfree(conn->smp_chan);
-	hci_conn_put(conn->hcon);
+
+	return 0;
 }
 
 static u8 smp_cmd_pairing_req(struct l2cap_conn *conn, struct sk_buff *skb)
@@ -724,20 +563,14 @@
 	struct smp_cmd_pairing rsp, *req = (void *) skb->data;
 	struct smp_chan *smp;
 	u8 key_size;
-<<<<<<< HEAD
-=======
 	u8 auth = SMP_AUTH_NONE;
->>>>>>> dcd6c922
 	int ret;
 
 	BT_DBG("conn %p", conn);
 
-<<<<<<< HEAD
-=======
 	if (conn->hcon->link_mode & HCI_LM_MASTER)
 		return SMP_CMD_NOTSUPP;
 
->>>>>>> dcd6c922
 	if (!test_and_set_bit(HCI_CONN_LE_SMP_PEND, &conn->hcon->pend))
 		smp = smp_chan_create(conn);
 
@@ -757,12 +590,6 @@
 	if (check_enc_key_size(conn, key_size))
 		return SMP_ENC_KEY_SIZE;
 
-<<<<<<< HEAD
-	/* Just works */
-	memset(smp->tk, 0, sizeof(smp->tk));
-
-=======
->>>>>>> dcd6c922
 	ret = smp_rand(smp->prnd);
 	if (ret)
 		return SMP_UNSPECIFIED;
@@ -772,14 +599,11 @@
 
 	smp_send_cmd(conn, SMP_CMD_PAIRING_RSP, sizeof(rsp), &rsp);
 
-<<<<<<< HEAD
-=======
 	/* Request setup of TK */
 	ret = tk_request(conn, 0, auth, rsp.io_capability, req->io_capability);
 	if (ret)
 		return SMP_UNSPECIFIED;
 
->>>>>>> dcd6c922
 	return 0;
 }
 
@@ -788,11 +612,7 @@
 	struct smp_cmd_pairing *req, *rsp = (void *) skb->data;
 	struct smp_chan *smp = conn->smp_chan;
 	struct hci_dev *hdev = conn->hcon->hdev;
-<<<<<<< HEAD
-	u8 key_size;
-=======
 	u8 key_size, auth = SMP_AUTH_NONE;
->>>>>>> dcd6c922
 	int ret;
 
 	BT_DBG("conn %p", conn);
@@ -812,17 +632,6 @@
 	if (ret)
 		return SMP_UNSPECIFIED;
 
-<<<<<<< HEAD
-	/* Just works */
-	memset(smp->tk, 0, sizeof(smp->tk));
-
-	ret = smp_rand(smp->prnd);
-	if (ret)
-		return SMP_UNSPECIFIED;
-
-	smp->prsp[0] = SMP_CMD_PAIRING_RSP;
-	memcpy(&smp->prsp[1], rsp, sizeof(*rsp));
-=======
 	smp->prsp[0] = SMP_CMD_PAIRING_RSP;
 	memcpy(&smp->prsp[1], rsp, sizeof(*rsp));
 
@@ -841,7 +650,6 @@
 	/* Can't compose response until we have been confirmed */
 	if (!test_bit(SMP_FLAG_TK_VALID, &smp->smp_flags))
 		return 0;
->>>>>>> dcd6c922
 
 	queue_work(hdev->workqueue, &smp->confirm);
 
@@ -867,11 +675,7 @@
 	} else if (test_bit(SMP_FLAG_TK_VALID, &smp->smp_flags)) {
 		queue_work(hdev->workqueue, &smp->confirm);
 	} else {
-<<<<<<< HEAD
-		queue_work(hdev->workqueue, &smp->confirm);
-=======
 		set_bit(SMP_FLAG_CFM_PENDING, &smp->smp_flags);
->>>>>>> dcd6c922
 	}
 
 	return 0;
@@ -924,11 +728,7 @@
 
 	BT_DBG("conn %p", conn);
 
-<<<<<<< HEAD
-	hcon->pending_sec_level = BT_SECURITY_MEDIUM;
-=======
 	hcon->pending_sec_level = authreq_to_seclevel(rp->auth_req);
->>>>>>> dcd6c922
 
 	if (smp_ltk_encrypt(conn))
 		return 0;
@@ -955,10 +755,7 @@
 {
 	struct hci_conn *hcon = conn->hcon;
 	struct smp_chan *smp = conn->smp_chan;
-<<<<<<< HEAD
-=======
 	__u8 authreq;
->>>>>>> dcd6c922
 
 	BT_DBG("conn %p hcon %p level 0x%2.2x", conn, hcon, sec_level);
 
@@ -974,13 +771,6 @@
 	if (hcon->link_mode & HCI_LM_MASTER)
 		if (smp_ltk_encrypt(conn))
 			goto done;
-<<<<<<< HEAD
-
-	if (test_and_set_bit(HCI_CONN_LE_SMP_PEND, &hcon->pend))
-		return 0;
-
-	smp = smp_chan_create(conn);
-=======
 
 	if (test_and_set_bit(HCI_CONN_LE_SMP_PEND, &hcon->pend))
 		return 0;
@@ -990,23 +780,18 @@
 		return 1;
 
 	authreq = seclevel_to_authreq(sec_level);
->>>>>>> dcd6c922
 
 	if (hcon->link_mode & HCI_LM_MASTER) {
 		struct smp_cmd_pairing cp;
 
-<<<<<<< HEAD
-		build_pairing_cmd(conn, &cp, NULL, SMP_AUTH_NONE);
-=======
 		build_pairing_cmd(conn, &cp, NULL, authreq);
->>>>>>> dcd6c922
 		smp->preq[0] = SMP_CMD_PAIRING_REQ;
 		memcpy(&smp->preq[1], &cp, sizeof(cp));
 
 		smp_send_cmd(conn, SMP_CMD_PAIRING_REQ, sizeof(cp), &cp);
 	} else {
 		struct smp_cmd_security_req cp;
-		cp.auth_req = SMP_AUTH_NONE;
+		cp.auth_req = authreq;
 		smp_send_cmd(conn, SMP_CMD_SECURITY_REQ, sizeof(cp), &cp);
 	}
 
@@ -1035,11 +820,7 @@
 
 	skb_pull(skb, sizeof(*rp));
 
-<<<<<<< HEAD
-	hci_add_ltk(conn->hcon->hdev, 1, conn->src, smp->smp_key_size,
-=======
 	hci_add_ltk(conn->hcon->hdev, 1, conn->dst, smp->smp_key_size,
->>>>>>> dcd6c922
 						rp->ediv, rp->rand, smp->tk);
 
 	smp_distribute_keys(conn, 1);
@@ -1202,11 +983,7 @@
 
 	if (conn->hcon->out || force) {
 		clear_bit(HCI_CONN_LE_SMP_PEND, &conn->hcon->pend);
-<<<<<<< HEAD
-		del_timer(&conn->security_timer);
-=======
 		cancel_delayed_work_sync(&conn->security_timer);
->>>>>>> dcd6c922
 		smp_chan_destroy(conn);
 	}
 
