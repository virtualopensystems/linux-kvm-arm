/*
 * cfg80211 MLME SAP interface
 *
 * Copyright (c) 2009, Jouni Malinen <j@w1.fi>
 */

#include <linux/kernel.h>
#include <linux/module.h>
#include <linux/netdevice.h>
#include <linux/nl80211.h>
#include <linux/slab.h>
#include <linux/wireless.h>
#include <net/cfg80211.h>
#include <net/iw_handler.h>
#include "core.h"
#include "nl80211.h"

void cfg80211_send_rx_auth(struct net_device *dev, const u8 *buf, size_t len)
{
	struct wireless_dev *wdev = dev->ieee80211_ptr;
	struct wiphy *wiphy = wdev->wiphy;
	struct cfg80211_registered_device *rdev = wiphy_to_dev(wiphy);
	struct ieee80211_mgmt *mgmt = (struct ieee80211_mgmt *)buf;
	u8 *bssid = mgmt->bssid;
	int i;
	u16 status = le16_to_cpu(mgmt->u.auth.status_code);
	bool done = false;

	wdev_lock(wdev);

	for (i = 0; i < MAX_AUTH_BSSES; i++) {
		if (wdev->authtry_bsses[i] &&
		    memcmp(wdev->authtry_bsses[i]->pub.bssid, bssid,
							ETH_ALEN) == 0) {
			if (status == WLAN_STATUS_SUCCESS) {
				wdev->auth_bsses[i] = wdev->authtry_bsses[i];
			} else {
				cfg80211_unhold_bss(wdev->authtry_bsses[i]);
				cfg80211_put_bss(&wdev->authtry_bsses[i]->pub);
			}
			wdev->authtry_bsses[i] = NULL;
			done = true;
			break;
		}
	}

	if (done) {
		nl80211_send_rx_auth(rdev, dev, buf, len, GFP_KERNEL);
		cfg80211_sme_rx_auth(dev, buf, len);
	}

	wdev_unlock(wdev);
}
EXPORT_SYMBOL(cfg80211_send_rx_auth);

void cfg80211_send_rx_assoc(struct net_device *dev, const u8 *buf, size_t len)
{
	u16 status_code;
	struct wireless_dev *wdev = dev->ieee80211_ptr;
	struct wiphy *wiphy = wdev->wiphy;
	struct cfg80211_registered_device *rdev = wiphy_to_dev(wiphy);
	struct ieee80211_mgmt *mgmt = (struct ieee80211_mgmt *)buf;
	u8 *ie = mgmt->u.assoc_resp.variable;
	int i, ieoffs = offsetof(struct ieee80211_mgmt, u.assoc_resp.variable);
	struct cfg80211_internal_bss *bss = NULL;

	wdev_lock(wdev);

	status_code = le16_to_cpu(mgmt->u.assoc_resp.status_code);

	/*
	 * This is a bit of a hack, we don't notify userspace of
	 * a (re-)association reply if we tried to send a reassoc
	 * and got a reject -- we only try again with an assoc
	 * frame instead of reassoc.
	 */
	if (status_code != WLAN_STATUS_SUCCESS && wdev->conn &&
	    cfg80211_sme_failed_reassoc(wdev))
		goto out;

	nl80211_send_rx_assoc(rdev, dev, buf, len, GFP_KERNEL);

	if (status_code == WLAN_STATUS_SUCCESS) {
		for (i = 0; i < MAX_AUTH_BSSES; i++) {
			if (!wdev->auth_bsses[i])
				continue;
			if (memcmp(wdev->auth_bsses[i]->pub.bssid, mgmt->bssid,
				   ETH_ALEN) == 0) {
				bss = wdev->auth_bsses[i];
				wdev->auth_bsses[i] = NULL;
				/* additional reference to drop hold */
				cfg80211_ref_bss(bss);
				break;
			}
		}

		/*
		 * We might be coming here because the driver reported
		 * a successful association at the same time as the
		 * user requested a deauth. In that case, we will have
		 * removed the BSS from the auth_bsses list due to the
		 * deauth request when the assoc response makes it. If
		 * the two code paths acquire the lock the other way
		 * around, that's just the standard situation of a
		 * deauth being requested while connected.
		 */
		if (!bss)
			goto out;
	} else if (wdev->conn) {
		cfg80211_sme_failed_assoc(wdev);
		/*
		 * do not call connect_result() now because the
		 * sme will schedule work that does it later.
		 */
		goto out;
	}

	if (!wdev->conn && wdev->sme_state == CFG80211_SME_IDLE) {
		/*
		 * This is for the userspace SME, the CONNECTING
		 * state will be changed to CONNECTED by
		 * __cfg80211_connect_result() below.
		 */
		wdev->sme_state = CFG80211_SME_CONNECTING;
	}

	/* this consumes one bss reference (unless bss is NULL) */
	__cfg80211_connect_result(dev, mgmt->bssid, NULL, 0, ie, len - ieoffs,
				  status_code,
				  status_code == WLAN_STATUS_SUCCESS,
				  bss ? &bss->pub : NULL);
	/* drop hold now, and also reference acquired above */
	if (bss) {
		cfg80211_unhold_bss(bss);
		cfg80211_put_bss(&bss->pub);
	}

 out:
	wdev_unlock(wdev);
}
EXPORT_SYMBOL(cfg80211_send_rx_assoc);

void __cfg80211_send_deauth(struct net_device *dev,
				   const u8 *buf, size_t len)
{
	struct wireless_dev *wdev = dev->ieee80211_ptr;
	struct wiphy *wiphy = wdev->wiphy;
	struct cfg80211_registered_device *rdev = wiphy_to_dev(wiphy);
	struct ieee80211_mgmt *mgmt = (struct ieee80211_mgmt *)buf;
	const u8 *bssid = mgmt->bssid;
	int i;
	bool found = false, was_current = false;

	ASSERT_WDEV_LOCK(wdev);

	if (wdev->current_bss &&
	    memcmp(wdev->current_bss->pub.bssid, bssid, ETH_ALEN) == 0) {
		cfg80211_unhold_bss(wdev->current_bss);
		cfg80211_put_bss(&wdev->current_bss->pub);
		wdev->current_bss = NULL;
		found = true;
		was_current = true;
	} else for (i = 0; i < MAX_AUTH_BSSES; i++) {
		if (wdev->auth_bsses[i] &&
		    memcmp(wdev->auth_bsses[i]->pub.bssid, bssid, ETH_ALEN) == 0) {
			cfg80211_unhold_bss(wdev->auth_bsses[i]);
			cfg80211_put_bss(&wdev->auth_bsses[i]->pub);
			wdev->auth_bsses[i] = NULL;
			found = true;
			break;
		}
		if (wdev->authtry_bsses[i] &&
		    memcmp(wdev->authtry_bsses[i]->pub.bssid, bssid, ETH_ALEN) == 0) {
			cfg80211_unhold_bss(wdev->authtry_bsses[i]);
			cfg80211_put_bss(&wdev->authtry_bsses[i]->pub);
			wdev->authtry_bsses[i] = NULL;
			found = true;
			break;
		}
	}

	if (!found)
		return;

	nl80211_send_deauth(rdev, dev, buf, len, GFP_KERNEL);

	if (wdev->sme_state == CFG80211_SME_CONNECTED && was_current) {
		u16 reason_code;
		bool from_ap;

		reason_code = le16_to_cpu(mgmt->u.deauth.reason_code);

		from_ap = memcmp(mgmt->sa, dev->dev_addr, ETH_ALEN) != 0;
		__cfg80211_disconnected(dev, NULL, 0, reason_code, from_ap);
	} else if (wdev->sme_state == CFG80211_SME_CONNECTING) {
		__cfg80211_connect_result(dev, mgmt->bssid, NULL, 0, NULL, 0,
					  WLAN_STATUS_UNSPECIFIED_FAILURE,
					  false, NULL);
	}
}
EXPORT_SYMBOL(__cfg80211_send_deauth);

void cfg80211_send_deauth(struct net_device *dev, const u8 *buf, size_t len)
{
	struct wireless_dev *wdev = dev->ieee80211_ptr;

	wdev_lock(wdev);
	__cfg80211_send_deauth(dev, buf, len);
	wdev_unlock(wdev);
}
EXPORT_SYMBOL(cfg80211_send_deauth);

void __cfg80211_send_disassoc(struct net_device *dev,
				     const u8 *buf, size_t len)
{
	struct wireless_dev *wdev = dev->ieee80211_ptr;
	struct wiphy *wiphy = wdev->wiphy;
	struct cfg80211_registered_device *rdev = wiphy_to_dev(wiphy);
	struct ieee80211_mgmt *mgmt = (struct ieee80211_mgmt *)buf;
	const u8 *bssid = mgmt->bssid;
	int i;
	u16 reason_code;
	bool from_ap;
	bool done = false;

	ASSERT_WDEV_LOCK(wdev);

	nl80211_send_disassoc(rdev, dev, buf, len, GFP_KERNEL);

	if (wdev->sme_state != CFG80211_SME_CONNECTED)
		return;

	if (wdev->current_bss &&
	    memcmp(wdev->current_bss->pub.bssid, bssid, ETH_ALEN) == 0) {
		for (i = 0; i < MAX_AUTH_BSSES; i++) {
			if (wdev->authtry_bsses[i] || wdev->auth_bsses[i])
				continue;
			wdev->auth_bsses[i] = wdev->current_bss;
			wdev->current_bss = NULL;
			done = true;
			cfg80211_sme_disassoc(dev, i);
			break;
		}
		WARN_ON(!done);
	} else
		WARN_ON(1);


	reason_code = le16_to_cpu(mgmt->u.disassoc.reason_code);

	from_ap = memcmp(mgmt->sa, dev->dev_addr, ETH_ALEN) != 0;
	__cfg80211_disconnected(dev, NULL, 0, reason_code, from_ap);
}
EXPORT_SYMBOL(__cfg80211_send_disassoc);

void cfg80211_send_disassoc(struct net_device *dev, const u8 *buf, size_t len)
{
	struct wireless_dev *wdev = dev->ieee80211_ptr;

	wdev_lock(wdev);
	__cfg80211_send_disassoc(dev, buf, len);
	wdev_unlock(wdev);
}
EXPORT_SYMBOL(cfg80211_send_disassoc);

void cfg80211_send_unprot_deauth(struct net_device *dev, const u8 *buf,
				 size_t len)
{
	struct wireless_dev *wdev = dev->ieee80211_ptr;
	struct wiphy *wiphy = wdev->wiphy;
	struct cfg80211_registered_device *rdev = wiphy_to_dev(wiphy);

	nl80211_send_unprot_deauth(rdev, dev, buf, len, GFP_ATOMIC);
}
EXPORT_SYMBOL(cfg80211_send_unprot_deauth);

void cfg80211_send_unprot_disassoc(struct net_device *dev, const u8 *buf,
				   size_t len)
{
	struct wireless_dev *wdev = dev->ieee80211_ptr;
	struct wiphy *wiphy = wdev->wiphy;
	struct cfg80211_registered_device *rdev = wiphy_to_dev(wiphy);

	nl80211_send_unprot_disassoc(rdev, dev, buf, len, GFP_ATOMIC);
}
EXPORT_SYMBOL(cfg80211_send_unprot_disassoc);

static void __cfg80211_auth_remove(struct wireless_dev *wdev, const u8 *addr)
{
	int i;
	bool done = false;

	ASSERT_WDEV_LOCK(wdev);

	for (i = 0; addr && i < MAX_AUTH_BSSES; i++) {
		if (wdev->authtry_bsses[i] &&
		    memcmp(wdev->authtry_bsses[i]->pub.bssid,
			   addr, ETH_ALEN) == 0) {
			cfg80211_unhold_bss(wdev->authtry_bsses[i]);
			cfg80211_put_bss(&wdev->authtry_bsses[i]->pub);
			wdev->authtry_bsses[i] = NULL;
			done = true;
			break;
		}
	}

	WARN_ON(!done);
}

void __cfg80211_auth_canceled(struct net_device *dev, const u8 *addr)
{
	__cfg80211_auth_remove(dev->ieee80211_ptr, addr);
}
EXPORT_SYMBOL(__cfg80211_auth_canceled);

void cfg80211_send_auth_timeout(struct net_device *dev, const u8 *addr)
{
	struct wireless_dev *wdev = dev->ieee80211_ptr;
	struct wiphy *wiphy = wdev->wiphy;
	struct cfg80211_registered_device *rdev = wiphy_to_dev(wiphy);

	wdev_lock(wdev);

	nl80211_send_auth_timeout(rdev, dev, addr, GFP_KERNEL);
	if (wdev->sme_state == CFG80211_SME_CONNECTING)
		__cfg80211_connect_result(dev, addr, NULL, 0, NULL, 0,
					  WLAN_STATUS_UNSPECIFIED_FAILURE,
					  false, NULL);

	__cfg80211_auth_remove(wdev, addr);

	wdev_unlock(wdev);
}
EXPORT_SYMBOL(cfg80211_send_auth_timeout);

void cfg80211_send_assoc_timeout(struct net_device *dev, const u8 *addr)
{
	struct wireless_dev *wdev = dev->ieee80211_ptr;
	struct wiphy *wiphy = wdev->wiphy;
	struct cfg80211_registered_device *rdev = wiphy_to_dev(wiphy);
	int i;
	bool done = false;

	wdev_lock(wdev);

	nl80211_send_assoc_timeout(rdev, dev, addr, GFP_KERNEL);
	if (wdev->sme_state == CFG80211_SME_CONNECTING)
		__cfg80211_connect_result(dev, addr, NULL, 0, NULL, 0,
					  WLAN_STATUS_UNSPECIFIED_FAILURE,
					  false, NULL);

	for (i = 0; addr && i < MAX_AUTH_BSSES; i++) {
		if (wdev->auth_bsses[i] &&
		    memcmp(wdev->auth_bsses[i]->pub.bssid,
			   addr, ETH_ALEN) == 0) {
			cfg80211_unhold_bss(wdev->auth_bsses[i]);
			cfg80211_put_bss(&wdev->auth_bsses[i]->pub);
			wdev->auth_bsses[i] = NULL;
			done = true;
			break;
		}
	}

	WARN_ON(!done);

	wdev_unlock(wdev);
}
EXPORT_SYMBOL(cfg80211_send_assoc_timeout);

void cfg80211_michael_mic_failure(struct net_device *dev, const u8 *addr,
				  enum nl80211_key_type key_type, int key_id,
				  const u8 *tsc, gfp_t gfp)
{
	struct wiphy *wiphy = dev->ieee80211_ptr->wiphy;
	struct cfg80211_registered_device *rdev = wiphy_to_dev(wiphy);
#ifdef CONFIG_CFG80211_WEXT
	union iwreq_data wrqu;
	char *buf = kmalloc(128, gfp);

	if (buf) {
		sprintf(buf, "MLME-MICHAELMICFAILURE.indication("
			"keyid=%d %scast addr=%pM)", key_id,
			key_type == NL80211_KEYTYPE_GROUP ? "broad" : "uni",
			addr);
		memset(&wrqu, 0, sizeof(wrqu));
		wrqu.data.length = strlen(buf);
		wireless_send_event(dev, IWEVCUSTOM, &wrqu, buf);
		kfree(buf);
	}
#endif

	nl80211_michael_mic_failure(rdev, dev, addr, key_type, key_id, tsc, gfp);
}
EXPORT_SYMBOL(cfg80211_michael_mic_failure);

/* some MLME handling for userspace SME */
int __cfg80211_mlme_auth(struct cfg80211_registered_device *rdev,
			 struct net_device *dev,
			 struct ieee80211_channel *chan,
			 enum nl80211_auth_type auth_type,
			 const u8 *bssid,
			 const u8 *ssid, int ssid_len,
			 const u8 *ie, int ie_len,
			 const u8 *key, int key_len, int key_idx,
			 bool local_state_change)
{
	struct wireless_dev *wdev = dev->ieee80211_ptr;
	struct cfg80211_auth_request req;
	struct cfg80211_internal_bss *bss;
	int i, err, slot = -1, nfree = 0;

	ASSERT_WDEV_LOCK(wdev);

	if (auth_type == NL80211_AUTHTYPE_SHARED_KEY)
		if (!key || !key_len || key_idx < 0 || key_idx > 4)
			return -EINVAL;

	if (wdev->current_bss &&
	    memcmp(bssid, wdev->current_bss->pub.bssid, ETH_ALEN) == 0)
		return -EALREADY;

	for (i = 0; i < MAX_AUTH_BSSES; i++) {
		if (wdev->authtry_bsses[i] &&
		    memcmp(bssid, wdev->authtry_bsses[i]->pub.bssid,
						ETH_ALEN) == 0)
			return -EALREADY;
		if (wdev->auth_bsses[i] &&
		    memcmp(bssid, wdev->auth_bsses[i]->pub.bssid,
						ETH_ALEN) == 0)
			return -EALREADY;
	}

	memset(&req, 0, sizeof(req));

	req.local_state_change = local_state_change;
	req.ie = ie;
	req.ie_len = ie_len;
	req.auth_type = auth_type;
	req.bss = cfg80211_get_bss(&rdev->wiphy, chan, bssid, ssid, ssid_len,
				   WLAN_CAPABILITY_ESS, WLAN_CAPABILITY_ESS);
	req.key = key;
	req.key_len = key_len;
	req.key_idx = key_idx;
	if (!req.bss)
		return -ENOENT;

	bss = bss_from_pub(req.bss);

	for (i = 0; i < MAX_AUTH_BSSES; i++) {
		if (!wdev->auth_bsses[i] && !wdev->authtry_bsses[i]) {
			slot = i;
			nfree++;
		}
	}

	/* we need one free slot for disassoc and one for this auth */
	if (nfree < 2) {
		err = -ENOSPC;
		goto out;
	}

	if (local_state_change)
		wdev->auth_bsses[slot] = bss;
	else
		wdev->authtry_bsses[slot] = bss;
	cfg80211_hold_bss(bss);

	err = rdev->ops->auth(&rdev->wiphy, dev, &req);
	if (err) {
		if (local_state_change)
			wdev->auth_bsses[slot] = NULL;
		else
			wdev->authtry_bsses[slot] = NULL;
		cfg80211_unhold_bss(bss);
	}

 out:
	if (err)
		cfg80211_put_bss(req.bss);
	return err;
}

int cfg80211_mlme_auth(struct cfg80211_registered_device *rdev,
		       struct net_device *dev, struct ieee80211_channel *chan,
		       enum nl80211_auth_type auth_type, const u8 *bssid,
		       const u8 *ssid, int ssid_len,
		       const u8 *ie, int ie_len,
		       const u8 *key, int key_len, int key_idx,
		       bool local_state_change)
{
	int err;

	wdev_lock(dev->ieee80211_ptr);
	err = __cfg80211_mlme_auth(rdev, dev, chan, auth_type, bssid,
				   ssid, ssid_len, ie, ie_len,
				   key, key_len, key_idx, local_state_change);
	wdev_unlock(dev->ieee80211_ptr);

	return err;
}

int __cfg80211_mlme_assoc(struct cfg80211_registered_device *rdev,
			  struct net_device *dev,
			  struct ieee80211_channel *chan,
			  const u8 *bssid, const u8 *prev_bssid,
			  const u8 *ssid, int ssid_len,
			  const u8 *ie, int ie_len, bool use_mfp,
			  struct cfg80211_crypto_settings *crypt)
{
	struct wireless_dev *wdev = dev->ieee80211_ptr;
	struct cfg80211_assoc_request req;
	struct cfg80211_internal_bss *bss;
	int i, err, slot = -1;
	bool was_connected = false;

	ASSERT_WDEV_LOCK(wdev);

	memset(&req, 0, sizeof(req));

	if (wdev->current_bss && prev_bssid &&
	    memcmp(wdev->current_bss->pub.bssid, prev_bssid, ETH_ALEN) == 0) {
		/*
		 * Trying to reassociate: Allow this to proceed and let the old
		 * association to be dropped when the new one is completed.
		 */
		if (wdev->sme_state == CFG80211_SME_CONNECTED) {
			was_connected = true;
			wdev->sme_state = CFG80211_SME_CONNECTING;
		}
	} else if (wdev->current_bss)
		return -EALREADY;

	req.ie = ie;
	req.ie_len = ie_len;
	memcpy(&req.crypto, crypt, sizeof(req.crypto));
	req.use_mfp = use_mfp;
	req.prev_bssid = prev_bssid;
	req.bss = cfg80211_get_bss(&rdev->wiphy, chan, bssid, ssid, ssid_len,
				   WLAN_CAPABILITY_ESS, WLAN_CAPABILITY_ESS);
	if (!req.bss) {
		if (was_connected)
			wdev->sme_state = CFG80211_SME_CONNECTED;
		return -ENOENT;
	}

	bss = bss_from_pub(req.bss);

	for (i = 0; i < MAX_AUTH_BSSES; i++) {
		if (bss == wdev->auth_bsses[i]) {
			slot = i;
			break;
		}
	}

	if (slot < 0) {
		err = -ENOTCONN;
		goto out;
	}

	err = rdev->ops->assoc(&rdev->wiphy, dev, &req);
 out:
	if (err && was_connected)
		wdev->sme_state = CFG80211_SME_CONNECTED;
	/* still a reference in wdev->auth_bsses[slot] */
	cfg80211_put_bss(req.bss);
	return err;
}

int cfg80211_mlme_assoc(struct cfg80211_registered_device *rdev,
			struct net_device *dev,
			struct ieee80211_channel *chan,
			const u8 *bssid, const u8 *prev_bssid,
			const u8 *ssid, int ssid_len,
			const u8 *ie, int ie_len, bool use_mfp,
			struct cfg80211_crypto_settings *crypt)
{
	struct wireless_dev *wdev = dev->ieee80211_ptr;
	int err;

	wdev_lock(wdev);
	err = __cfg80211_mlme_assoc(rdev, dev, chan, bssid, prev_bssid,
				    ssid, ssid_len, ie, ie_len, use_mfp, crypt);
	wdev_unlock(wdev);

	return err;
}

int __cfg80211_mlme_deauth(struct cfg80211_registered_device *rdev,
			   struct net_device *dev, const u8 *bssid,
			   const u8 *ie, int ie_len, u16 reason,
			   bool local_state_change)
{
	struct wireless_dev *wdev = dev->ieee80211_ptr;
	struct cfg80211_deauth_request req;
	int i;

	ASSERT_WDEV_LOCK(wdev);

	memset(&req, 0, sizeof(req));
	req.reason_code = reason;
	req.local_state_change = local_state_change;
	req.ie = ie;
	req.ie_len = ie_len;
	if (wdev->current_bss &&
	    memcmp(wdev->current_bss->pub.bssid, bssid, ETH_ALEN) == 0) {
		req.bss = &wdev->current_bss->pub;
	} else for (i = 0; i < MAX_AUTH_BSSES; i++) {
		if (wdev->auth_bsses[i] &&
		    memcmp(bssid, wdev->auth_bsses[i]->pub.bssid, ETH_ALEN) == 0) {
			req.bss = &wdev->auth_bsses[i]->pub;
			break;
		}
		if (wdev->authtry_bsses[i] &&
		    memcmp(bssid, wdev->authtry_bsses[i]->pub.bssid, ETH_ALEN) == 0) {
			req.bss = &wdev->authtry_bsses[i]->pub;
			break;
		}
	}

	if (!req.bss)
		return -ENOTCONN;

	return rdev->ops->deauth(&rdev->wiphy, dev, &req, wdev);
}

int cfg80211_mlme_deauth(struct cfg80211_registered_device *rdev,
			 struct net_device *dev, const u8 *bssid,
			 const u8 *ie, int ie_len, u16 reason,
			 bool local_state_change)
{
	struct wireless_dev *wdev = dev->ieee80211_ptr;
	int err;

	wdev_lock(wdev);
	err = __cfg80211_mlme_deauth(rdev, dev, bssid, ie, ie_len, reason,
				     local_state_change);
	wdev_unlock(wdev);

	return err;
}

static int __cfg80211_mlme_disassoc(struct cfg80211_registered_device *rdev,
				    struct net_device *dev, const u8 *bssid,
				    const u8 *ie, int ie_len, u16 reason,
				    bool local_state_change)
{
	struct wireless_dev *wdev = dev->ieee80211_ptr;
	struct cfg80211_disassoc_request req;

	ASSERT_WDEV_LOCK(wdev);

	if (wdev->sme_state != CFG80211_SME_CONNECTED)
		return -ENOTCONN;

	if (WARN_ON(!wdev->current_bss))
		return -ENOTCONN;

	memset(&req, 0, sizeof(req));
	req.reason_code = reason;
	req.local_state_change = local_state_change;
	req.ie = ie;
	req.ie_len = ie_len;
	if (memcmp(wdev->current_bss->pub.bssid, bssid, ETH_ALEN) == 0)
		req.bss = &wdev->current_bss->pub;
	else
		return -ENOTCONN;

	return rdev->ops->disassoc(&rdev->wiphy, dev, &req, wdev);
}

int cfg80211_mlme_disassoc(struct cfg80211_registered_device *rdev,
			   struct net_device *dev, const u8 *bssid,
			   const u8 *ie, int ie_len, u16 reason,
			   bool local_state_change)
{
	struct wireless_dev *wdev = dev->ieee80211_ptr;
	int err;

	wdev_lock(wdev);
	err = __cfg80211_mlme_disassoc(rdev, dev, bssid, ie, ie_len, reason,
				       local_state_change);
	wdev_unlock(wdev);

	return err;
}

void cfg80211_mlme_down(struct cfg80211_registered_device *rdev,
			struct net_device *dev)
{
	struct wireless_dev *wdev = dev->ieee80211_ptr;
	struct cfg80211_deauth_request req;
	int i;

	ASSERT_WDEV_LOCK(wdev);

	if (!rdev->ops->deauth)
		return;

	memset(&req, 0, sizeof(req));
	req.reason_code = WLAN_REASON_DEAUTH_LEAVING;
	req.ie = NULL;
	req.ie_len = 0;

	if (wdev->current_bss) {
		req.bss = &wdev->current_bss->pub;
		rdev->ops->deauth(&rdev->wiphy, dev, &req, wdev);
		if (wdev->current_bss) {
			cfg80211_unhold_bss(wdev->current_bss);
			cfg80211_put_bss(&wdev->current_bss->pub);
			wdev->current_bss = NULL;
		}
	}

	for (i = 0; i < MAX_AUTH_BSSES; i++) {
		if (wdev->auth_bsses[i]) {
			req.bss = &wdev->auth_bsses[i]->pub;
			rdev->ops->deauth(&rdev->wiphy, dev, &req, wdev);
			if (wdev->auth_bsses[i]) {
				cfg80211_unhold_bss(wdev->auth_bsses[i]);
				cfg80211_put_bss(&wdev->auth_bsses[i]->pub);
				wdev->auth_bsses[i] = NULL;
			}
		}
		if (wdev->authtry_bsses[i]) {
			req.bss = &wdev->authtry_bsses[i]->pub;
			rdev->ops->deauth(&rdev->wiphy, dev, &req, wdev);
			if (wdev->authtry_bsses[i]) {
				cfg80211_unhold_bss(wdev->authtry_bsses[i]);
				cfg80211_put_bss(&wdev->authtry_bsses[i]->pub);
				wdev->authtry_bsses[i] = NULL;
			}
		}
	}
}

void cfg80211_ready_on_channel(struct net_device *dev, u64 cookie,
			       struct ieee80211_channel *chan,
			       enum nl80211_channel_type channel_type,
			       unsigned int duration, gfp_t gfp)
{
	struct wiphy *wiphy = dev->ieee80211_ptr->wiphy;
	struct cfg80211_registered_device *rdev = wiphy_to_dev(wiphy);

	nl80211_send_remain_on_channel(rdev, dev, cookie, chan, channel_type,
				       duration, gfp);
}
EXPORT_SYMBOL(cfg80211_ready_on_channel);

void cfg80211_remain_on_channel_expired(struct net_device *dev,
					u64 cookie,
					struct ieee80211_channel *chan,
					enum nl80211_channel_type channel_type,
					gfp_t gfp)
{
	struct wiphy *wiphy = dev->ieee80211_ptr->wiphy;
	struct cfg80211_registered_device *rdev = wiphy_to_dev(wiphy);

	nl80211_send_remain_on_channel_cancel(rdev, dev, cookie, chan,
					      channel_type, gfp);
}
EXPORT_SYMBOL(cfg80211_remain_on_channel_expired);

void cfg80211_new_sta(struct net_device *dev, const u8 *mac_addr,
		      struct station_info *sinfo, gfp_t gfp)
{
	struct wiphy *wiphy = dev->ieee80211_ptr->wiphy;
	struct cfg80211_registered_device *rdev = wiphy_to_dev(wiphy);

	nl80211_send_sta_event(rdev, dev, mac_addr, sinfo, gfp);
}
EXPORT_SYMBOL(cfg80211_new_sta);

struct cfg80211_mgmt_registration {
	struct list_head list;

	u32 nlpid;

	int match_len;

	__le16 frame_type;

	u8 match[];
};

int cfg80211_mlme_register_mgmt(struct wireless_dev *wdev, u32 snd_pid,
				u16 frame_type, const u8 *match_data,
				int match_len)
{
	struct wiphy *wiphy = wdev->wiphy;
	struct cfg80211_registered_device *rdev = wiphy_to_dev(wiphy);
	struct cfg80211_mgmt_registration *reg, *nreg;
	int err = 0;
	u16 mgmt_type;

	if (!wdev->wiphy->mgmt_stypes)
		return -EOPNOTSUPP;

	if ((frame_type & IEEE80211_FCTL_FTYPE) != IEEE80211_FTYPE_MGMT)
		return -EINVAL;

	if (frame_type & ~(IEEE80211_FCTL_FTYPE | IEEE80211_FCTL_STYPE))
		return -EINVAL;

	mgmt_type = (frame_type & IEEE80211_FCTL_STYPE) >> 4;
	if (!(wdev->wiphy->mgmt_stypes[wdev->iftype].rx & BIT(mgmt_type)))
		return -EINVAL;

	nreg = kzalloc(sizeof(*reg) + match_len, GFP_KERNEL);
	if (!nreg)
		return -ENOMEM;

	spin_lock_bh(&wdev->mgmt_registrations_lock);

	list_for_each_entry(reg, &wdev->mgmt_registrations, list) {
		int mlen = min(match_len, reg->match_len);

		if (frame_type != le16_to_cpu(reg->frame_type))
			continue;

		if (memcmp(reg->match, match_data, mlen) == 0) {
			err = -EALREADY;
			break;
		}
	}

	if (err) {
		kfree(nreg);
		goto out;
	}

	memcpy(nreg->match, match_data, match_len);
	nreg->match_len = match_len;
	nreg->nlpid = snd_pid;
	nreg->frame_type = cpu_to_le16(frame_type);
	list_add(&nreg->list, &wdev->mgmt_registrations);

	if (rdev->ops->mgmt_frame_register)
		rdev->ops->mgmt_frame_register(wiphy, wdev->netdev,
					       frame_type, true);

 out:
	spin_unlock_bh(&wdev->mgmt_registrations_lock);

	return err;
}

void cfg80211_mlme_unregister_socket(struct wireless_dev *wdev, u32 nlpid)
{
	struct wiphy *wiphy = wdev->wiphy;
	struct cfg80211_registered_device *rdev = wiphy_to_dev(wiphy);
	struct cfg80211_mgmt_registration *reg, *tmp;

	spin_lock_bh(&wdev->mgmt_registrations_lock);

	list_for_each_entry_safe(reg, tmp, &wdev->mgmt_registrations, list) {
		if (reg->nlpid != nlpid)
			continue;

		if (rdev->ops->mgmt_frame_register) {
			u16 frame_type = le16_to_cpu(reg->frame_type);

			rdev->ops->mgmt_frame_register(wiphy, wdev->netdev,
						       frame_type, false);
		}

		list_del(&reg->list);
		kfree(reg);
	}

	spin_unlock_bh(&wdev->mgmt_registrations_lock);
}

void cfg80211_mlme_purge_registrations(struct wireless_dev *wdev)
{
	struct cfg80211_mgmt_registration *reg, *tmp;

	spin_lock_bh(&wdev->mgmt_registrations_lock);

	list_for_each_entry_safe(reg, tmp, &wdev->mgmt_registrations, list) {
		list_del(&reg->list);
		kfree(reg);
	}

	spin_unlock_bh(&wdev->mgmt_registrations_lock);
}

int cfg80211_mlme_mgmt_tx(struct cfg80211_registered_device *rdev,
			  struct net_device *dev,
<<<<<<< HEAD
			  struct ieee80211_channel *chan,
			  enum nl80211_channel_type channel_type,
			  bool channel_type_valid,
=======
			  struct ieee80211_channel *chan, bool offchan,
			  enum nl80211_channel_type channel_type,
			  bool channel_type_valid, unsigned int wait,
>>>>>>> 3cbea436
			  const u8 *buf, size_t len, u64 *cookie)
{
	struct wireless_dev *wdev = dev->ieee80211_ptr;
	const struct ieee80211_mgmt *mgmt;
	u16 stype;

	if (!wdev->wiphy->mgmt_stypes)
		return -EOPNOTSUPP;

	if (!rdev->ops->mgmt_tx)
		return -EOPNOTSUPP;

	if (len < 24 + 1)
		return -EINVAL;

	mgmt = (const struct ieee80211_mgmt *) buf;

	if (!ieee80211_is_mgmt(mgmt->frame_control))
		return -EINVAL;

	stype = le16_to_cpu(mgmt->frame_control) & IEEE80211_FCTL_STYPE;
	if (!(wdev->wiphy->mgmt_stypes[wdev->iftype].tx & BIT(stype >> 4)))
		return -EINVAL;

	if (ieee80211_is_action(mgmt->frame_control) &&
	    mgmt->u.action.category != WLAN_CATEGORY_PUBLIC) {
		int err = 0;

		wdev_lock(wdev);

		switch (wdev->iftype) {
		case NL80211_IFTYPE_ADHOC:
		case NL80211_IFTYPE_STATION:
		case NL80211_IFTYPE_P2P_CLIENT:
			if (!wdev->current_bss) {
				err = -ENOTCONN;
				break;
			}

			if (memcmp(wdev->current_bss->pub.bssid,
				   mgmt->bssid, ETH_ALEN)) {
				err = -ENOTCONN;
				break;
			}

			/*
			 * check for IBSS DA must be done by driver as
			 * cfg80211 doesn't track the stations
			 */
			if (wdev->iftype == NL80211_IFTYPE_ADHOC)
				break;

			/* for station, check that DA is the AP */
			if (memcmp(wdev->current_bss->pub.bssid,
				   mgmt->da, ETH_ALEN)) {
				err = -ENOTCONN;
				break;
			}
			break;
		case NL80211_IFTYPE_AP:
		case NL80211_IFTYPE_P2P_GO:
		case NL80211_IFTYPE_AP_VLAN:
			if (memcmp(mgmt->bssid, dev->dev_addr, ETH_ALEN))
				err = -EINVAL;
			break;
		default:
			err = -EOPNOTSUPP;
			break;
		}
		wdev_unlock(wdev);

		if (err)
			return err;
	}

	if (memcmp(mgmt->sa, dev->dev_addr, ETH_ALEN) != 0)
		return -EINVAL;

	/* Transmit the Action frame as requested by user space */
<<<<<<< HEAD
	return rdev->ops->mgmt_tx(&rdev->wiphy, dev, chan, channel_type,
				  channel_type_valid, buf, len, cookie);
=======
	return rdev->ops->mgmt_tx(&rdev->wiphy, dev, chan, offchan,
				  channel_type, channel_type_valid,
				  wait, buf, len, cookie);
>>>>>>> 3cbea436
}

bool cfg80211_rx_mgmt(struct net_device *dev, int freq, const u8 *buf,
		      size_t len, gfp_t gfp)
{
	struct wireless_dev *wdev = dev->ieee80211_ptr;
	struct wiphy *wiphy = wdev->wiphy;
	struct cfg80211_registered_device *rdev = wiphy_to_dev(wiphy);
	struct cfg80211_mgmt_registration *reg;
	const struct ieee80211_txrx_stypes *stypes =
		&wiphy->mgmt_stypes[wdev->iftype];
	struct ieee80211_mgmt *mgmt = (void *)buf;
	const u8 *data;
	int data_len;
	bool result = false;
	__le16 ftype = mgmt->frame_control &
		cpu_to_le16(IEEE80211_FCTL_FTYPE | IEEE80211_FCTL_STYPE);
	u16 stype;

	stype = (le16_to_cpu(mgmt->frame_control) & IEEE80211_FCTL_STYPE) >> 4;

	if (!(stypes->rx & BIT(stype)))
		return false;

	data = buf + ieee80211_hdrlen(mgmt->frame_control);
	data_len = len - ieee80211_hdrlen(mgmt->frame_control);

	spin_lock_bh(&wdev->mgmt_registrations_lock);

	list_for_each_entry(reg, &wdev->mgmt_registrations, list) {
		if (reg->frame_type != ftype)
			continue;

		if (reg->match_len > data_len)
			continue;

		if (memcmp(reg->match, data, reg->match_len))
			continue;

		/* found match! */

		/* Indicate the received Action frame to user space */
		if (nl80211_send_mgmt(rdev, dev, reg->nlpid, freq,
				      buf, len, gfp))
			continue;

		result = true;
		break;
	}

	spin_unlock_bh(&wdev->mgmt_registrations_lock);

	return result;
}
EXPORT_SYMBOL(cfg80211_rx_mgmt);

void cfg80211_mgmt_tx_status(struct net_device *dev, u64 cookie,
			     const u8 *buf, size_t len, bool ack, gfp_t gfp)
{
	struct wireless_dev *wdev = dev->ieee80211_ptr;
	struct wiphy *wiphy = wdev->wiphy;
	struct cfg80211_registered_device *rdev = wiphy_to_dev(wiphy);

	/* Indicate TX status of the Action frame to user space */
	nl80211_send_mgmt_tx_status(rdev, dev, cookie, buf, len, ack, gfp);
}
EXPORT_SYMBOL(cfg80211_mgmt_tx_status);

void cfg80211_cqm_rssi_notify(struct net_device *dev,
			      enum nl80211_cqm_rssi_threshold_event rssi_event,
			      gfp_t gfp)
{
	struct wireless_dev *wdev = dev->ieee80211_ptr;
	struct wiphy *wiphy = wdev->wiphy;
	struct cfg80211_registered_device *rdev = wiphy_to_dev(wiphy);

	/* Indicate roaming trigger event to user space */
	nl80211_send_cqm_rssi_notify(rdev, dev, rssi_event, gfp);
}
<<<<<<< HEAD
EXPORT_SYMBOL(cfg80211_cqm_rssi_notify);
=======
EXPORT_SYMBOL(cfg80211_cqm_rssi_notify);

void cfg80211_cqm_pktloss_notify(struct net_device *dev,
				 const u8 *peer, u32 num_packets, gfp_t gfp)
{
	struct wireless_dev *wdev = dev->ieee80211_ptr;
	struct wiphy *wiphy = wdev->wiphy;
	struct cfg80211_registered_device *rdev = wiphy_to_dev(wiphy);

	/* Indicate roaming trigger event to user space */
	nl80211_send_cqm_pktloss_notify(rdev, dev, peer, num_packets, gfp);
}
EXPORT_SYMBOL(cfg80211_cqm_pktloss_notify);
>>>>>>> 3cbea436
<|MERGE_RESOLUTION|>--- conflicted
+++ resolved
@@ -886,15 +886,9 @@
 
 int cfg80211_mlme_mgmt_tx(struct cfg80211_registered_device *rdev,
 			  struct net_device *dev,
-<<<<<<< HEAD
-			  struct ieee80211_channel *chan,
-			  enum nl80211_channel_type channel_type,
-			  bool channel_type_valid,
-=======
 			  struct ieee80211_channel *chan, bool offchan,
 			  enum nl80211_channel_type channel_type,
 			  bool channel_type_valid, unsigned int wait,
->>>>>>> 3cbea436
 			  const u8 *buf, size_t len, u64 *cookie)
 {
 	struct wireless_dev *wdev = dev->ieee80211_ptr;
@@ -974,14 +968,9 @@
 		return -EINVAL;
 
 	/* Transmit the Action frame as requested by user space */
-<<<<<<< HEAD
-	return rdev->ops->mgmt_tx(&rdev->wiphy, dev, chan, channel_type,
-				  channel_type_valid, buf, len, cookie);
-=======
 	return rdev->ops->mgmt_tx(&rdev->wiphy, dev, chan, offchan,
 				  channel_type, channel_type_valid,
 				  wait, buf, len, cookie);
->>>>>>> 3cbea436
 }
 
 bool cfg80211_rx_mgmt(struct net_device *dev, int freq, const u8 *buf,
@@ -1061,9 +1050,6 @@
 	/* Indicate roaming trigger event to user space */
 	nl80211_send_cqm_rssi_notify(rdev, dev, rssi_event, gfp);
 }
-<<<<<<< HEAD
-EXPORT_SYMBOL(cfg80211_cqm_rssi_notify);
-=======
 EXPORT_SYMBOL(cfg80211_cqm_rssi_notify);
 
 void cfg80211_cqm_pktloss_notify(struct net_device *dev,
@@ -1076,5 +1062,4 @@
 	/* Indicate roaming trigger event to user space */
 	nl80211_send_cqm_pktloss_notify(rdev, dev, peer, num_packets, gfp);
 }
-EXPORT_SYMBOL(cfg80211_cqm_pktloss_notify);
->>>>>>> 3cbea436
+EXPORT_SYMBOL(cfg80211_cqm_pktloss_notify);