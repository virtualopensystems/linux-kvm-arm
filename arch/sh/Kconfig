--- conflicted
+++ resolved
@@ -32,11 +32,8 @@
 	select GENERIC_SMP_IDLE_THREAD
 	select GENERIC_CLOCKEVENTS
 	select GENERIC_CMOS_UPDATE if SH_SH03 || SH_DREAMCAST
-<<<<<<< HEAD
-=======
 	select GENERIC_STRNCPY_FROM_USER
 	select GENERIC_STRNLEN_USER
->>>>>>> bd0a521e
 	help
 	  The SuperH is a RISC processor targeted for use in embedded systems
 	  and consumer electronics; it was also used in the Sega Dreamcast
