/*
 * arch/xtensa/kernel/process.c
 *
 * Xtensa Processor version.
 *
 * This file is subject to the terms and conditions of the GNU General Public
 * License.  See the file "COPYING" in the main directory of this archive
 * for more details.
 *
 * Copyright (C) 2001 - 2005 Tensilica Inc.
 *
 * Joe Taylor <joe@tensilica.com, joetylr@yahoo.com>
 * Chris Zankel <chris@zankel.net>
 * Marc Gauthier <marc@tensilica.com, marc@alumni.uwaterloo.ca>
 * Kevin Chea
 */

#include <linux/errno.h>
#include <linux/sched.h>
#include <linux/kernel.h>
#include <linux/mm.h>
#include <linux/smp.h>
#include <linux/stddef.h>
#include <linux/unistd.h>
#include <linux/ptrace.h>
#include <linux/elf.h>
#include <linux/init.h>
#include <linux/prctl.h>
#include <linux/init_task.h>
#include <linux/module.h>
#include <linux/mqueue.h>
#include <linux/fs.h>
#include <linux/slab.h>
#include <linux/rcupdate.h>

#include <asm/pgtable.h>
#include <asm/uaccess.h>
#include <asm/io.h>
#include <asm/processor.h>
#include <asm/platform.h>
#include <asm/mmu.h>
#include <asm/irq.h>
#include <linux/atomic.h>
#include <asm/asm-offsets.h>
#include <asm/regs.h>

extern void ret_from_fork(void);
extern void ret_from_kernel_thread(void);

struct task_struct *current_set[NR_CPUS] = {&init_task, };

void (*pm_power_off)(void) = NULL;
EXPORT_SYMBOL(pm_power_off);


#if XTENSA_HAVE_COPROCESSORS

void coprocessor_release_all(struct thread_info *ti)
{
	unsigned long cpenable;
	int i;

	/* Make sure we don't switch tasks during this operation. */

	preempt_disable();

	/* Walk through all cp owners and release it for the requested one. */

	cpenable = ti->cpenable;

	for (i = 0; i < XCHAL_CP_MAX; i++) {
		if (coprocessor_owner[i] == ti) {
			coprocessor_owner[i] = 0;
			cpenable &= ~(1 << i);
		}
	}

	ti->cpenable = cpenable;
	coprocessor_clear_cpenable();

	preempt_enable();
}

void coprocessor_flush_all(struct thread_info *ti)
{
	unsigned long cpenable;
	int i;

	preempt_disable();

	cpenable = ti->cpenable;

	for (i = 0; i < XCHAL_CP_MAX; i++) {
		if ((cpenable & 1) != 0 && coprocessor_owner[i] == ti)
			coprocessor_flush(ti, i);
		cpenable >>= 1;
	}

	preempt_enable();
}

#endif


/*
 * Powermanagement idle function, if any is provided by the platform.
 */

void cpu_idle(void)
{
  	local_irq_enable();

	/* endless idle loop with no priority at all */
	while (1) {
		rcu_idle_enter();
		while (!need_resched())
			platform_idle();
		rcu_idle_exit();
		schedule_preempt_disabled();
	}
}

/*
 * This is called when the thread calls exit().
 */
void exit_thread(void)
{
#if XTENSA_HAVE_COPROCESSORS
	coprocessor_release_all(current_thread_info());
#endif
}

/*
 * Flush thread state. This is called when a thread does an execve()
 * Note that we flush coprocessor registers for the case execve fails.
 */
void flush_thread(void)
{
#if XTENSA_HAVE_COPROCESSORS
	struct thread_info *ti = current_thread_info();
	coprocessor_flush_all(ti);
	coprocessor_release_all(ti);
#endif
}

/*
 * this gets called so that we can store coprocessor state into memory and
 * copy the current task into the new thread.
 */
int arch_dup_task_struct(struct task_struct *dst, struct task_struct *src)
{
#if XTENSA_HAVE_COPROCESSORS
	coprocessor_flush_all(task_thread_info(src));
#endif
	*dst = *src;
	return 0;
}

/*
 * Copy thread.
 *
 * There are two modes in which this function is called:
 * 1) Userspace thread creation,
 *    regs != NULL, usp_thread_fn is userspace stack pointer.
 *    It is expected to copy parent regs (in case CLONE_VM is not set
 *    in the clone_flags) and set up passed usp in the childregs.
 * 2) Kernel thread creation,
 *    regs == NULL, usp_thread_fn is the function to run in the new thread
 *    and thread_fn_arg is its parameter.
 *    childregs are not used for the kernel threads.
 *
 * The stack layout for the new thread looks like this:
 *
 *	+------------------------+
 *	|       childregs        |
 *	+------------------------+ <- thread.sp = sp in dummy-frame
 *	|      dummy-frame       |    (saved in dummy-frame spill-area)
 *	+------------------------+
 *
 * We create a dummy frame to return to either ret_from_fork or
 *   ret_from_kernel_thread:
 *   a0 points to ret_from_fork/ret_from_kernel_thread (simulating a call4)
 *   sp points to itself (thread.sp)
 *   a2, a3 are unused for userspace threads,
 *   a2 points to thread_fn, a3 holds thread_fn arg for kernel threads.
 *
 * Note: This is a pristine frame, so we don't need any spill region on top of
 *       childregs.
 *
 * The fun part:  if we're keeping the same VM (i.e. cloning a thread,
 * not an entire process), we're normally given a new usp, and we CANNOT share
 * any live address register windows.  If we just copy those live frames over,
 * the two threads (parent and child) will overflow the same frames onto the
 * parent stack at different times, likely corrupting the parent stack (esp.
 * if the parent returns from functions that called clone() and calls new
 * ones, before the child overflows its now old copies of its parent windows).
 * One solution is to spill windows to the parent stack, but that's fairly
 * involved.  Much simpler to just not copy those live frames across.
 */

int copy_thread(unsigned long clone_flags, unsigned long usp_thread_fn,
		unsigned long thread_fn_arg,
		struct task_struct *p, struct pt_regs *unused)
{
<<<<<<< HEAD
	struct pt_regs *childregs;
	unsigned long tos;
	int user_mode = user_mode(regs);

#if (XTENSA_HAVE_COPROCESSORS || XTENSA_HAVE_IO_PORTS)
	struct thread_info *ti;
#endif

	/* Set up new TSS. */
	tos = (unsigned long)task_stack_page(p) + THREAD_SIZE;
	if (user_mode)
		childregs = (struct pt_regs*)(tos - PT_USER_SIZE);
	else
		childregs = (struct pt_regs*)tos - 1;

	/* This does not copy all the regs.  In a bout of brilliance or madness,
	   ARs beyond a0-a15 exist past the end of the struct. */
	*childregs = *regs;
=======
	struct pt_regs *childregs = task_pt_regs(p);

#if (XTENSA_HAVE_COPROCESSORS || XTENSA_HAVE_IO_PORTS)
	struct thread_info *ti;
#endif
>>>>>>> 3d70f8c6

	/* Create a call4 dummy-frame: a0 = 0, a1 = childregs. */
	*((int*)childregs - 3) = (unsigned long)childregs;
	*((int*)childregs - 4) = 0;

<<<<<<< HEAD
	childregs->areg[2] = 0;
	p->set_child_tid = p->clear_child_tid = NULL;
	p->thread.ra = MAKE_RA_FOR_CALL((unsigned long)ret_from_fork, 0x1);
=======
>>>>>>> 3d70f8c6
	p->thread.sp = (unsigned long)childregs;

	if (!(p->flags & PF_KTHREAD)) {
		struct pt_regs *regs = current_pt_regs();
		unsigned long usp = usp_thread_fn ?
			usp_thread_fn : regs->areg[1];

<<<<<<< HEAD
		childregs->areg[1] = usp;
		if (clone_flags & CLONE_VM) {
			childregs->wmask = 1;	/* can't share live windows */
=======
		p->thread.ra = MAKE_RA_FOR_CALL(
				(unsigned long)ret_from_fork, 0x1);

		/* This does not copy all the regs.
		 * In a bout of brilliance or madness,
		 * ARs beyond a0-a15 exist past the end of the struct.
		 */
		*childregs = *regs;
		childregs->areg[1] = usp;
		childregs->areg[2] = 0;

		/* When sharing memory with the parent thread, the child
		   usually starts on a pristine stack, so we have to reset
		   windowbase, windowstart and wmask.
		   (Note that such a new thread is required to always create
		   an initial call4 frame)
		   The exception is vfork, where the new thread continues to
		   run on the parent's stack until it calls execve. This could
		   be a call8 or call12, which requires a legal stack frame
		   of the previous caller for the overflow handlers to work.
		   (Note that it's always legal to overflow live registers).
		   In this case, ensure to spill at least the stack pointer
		   of that frame. */

		if (clone_flags & CLONE_VM) {
			/* check that caller window is live and same stack */
			int len = childregs->wmask & ~0xf;
			if (regs->areg[1] == usp && len != 0) {
				int callinc = (regs->areg[0] >> 30) & 3;
				int caller_ars = XCHAL_NUM_AREGS - callinc * 4;
				put_user(regs->areg[caller_ars+1],
					 (unsigned __user*)(usp - 12));
			}
			childregs->wmask = 1;
			childregs->windowstart = 1;
			childregs->windowbase = 0;
>>>>>>> 3d70f8c6
		} else {
			int len = childregs->wmask & ~0xf;
			memcpy(&childregs->areg[XCHAL_NUM_AREGS - len/4],
			       &regs->areg[XCHAL_NUM_AREGS - len/4], len);
		}
// FIXME: we need to set THREADPTR in thread_info...
		if (clone_flags & CLONE_SETTLS)
			childregs->areg[2] = childregs->areg[6];
	} else {
<<<<<<< HEAD
		/* In kernel space, we start a new thread with a new stack. */
		childregs->wmask = 1;
		childregs->areg[1] = tos;
=======
		p->thread.ra = MAKE_RA_FOR_CALL(
				(unsigned long)ret_from_kernel_thread, 1);

		/* pass parameters to ret_from_kernel_thread:
		 * a2 = thread_fn, a3 = thread_fn arg
		 */
		*((int *)childregs - 1) = thread_fn_arg;
		*((int *)childregs - 2) = usp_thread_fn;

		/* Childregs are only used when we're going to userspace
		 * in which case start_thread will set them up.
		 */
>>>>>>> 3d70f8c6
	}

#if (XTENSA_HAVE_COPROCESSORS || XTENSA_HAVE_IO_PORTS)
	ti = task_thread_info(p);
	ti->cpenable = 0;
#endif

	return 0;
}


/*
 * These bracket the sleeping functions..
 */

unsigned long get_wchan(struct task_struct *p)
{
	unsigned long sp, pc;
	unsigned long stack_page = (unsigned long) task_stack_page(p);
	int count = 0;

	if (!p || p == current || p->state == TASK_RUNNING)
		return 0;

	sp = p->thread.sp;
	pc = MAKE_PC_FROM_RA(p->thread.ra, p->thread.sp);

	do {
		if (sp < stack_page + sizeof(struct task_struct) ||
		    sp >= (stack_page + THREAD_SIZE) ||
		    pc == 0)
			return 0;
		if (!in_sched_functions(pc))
			return pc;

		/* Stack layout: sp-4: ra, sp-3: sp' */

		pc = MAKE_PC_FROM_RA(*(unsigned long*)sp - 4, sp);
		sp = *(unsigned long *)sp - 3;
	} while (count++ < 16);
	return 0;
}

/*
 * xtensa_gregset_t and 'struct pt_regs' are vastly different formats
 * of processor registers.  Besides different ordering,
 * xtensa_gregset_t contains non-live register information that
 * 'struct pt_regs' does not.  Exception handling (primarily) uses
 * 'struct pt_regs'.  Core files and ptrace use xtensa_gregset_t.
 *
 */

void xtensa_elf_core_copy_regs (xtensa_gregset_t *elfregs, struct pt_regs *regs)
{
	unsigned long wb, ws, wm;
	int live, last;

	wb = regs->windowbase;
	ws = regs->windowstart;
	wm = regs->wmask;
	ws = ((ws >> wb) | (ws << (WSBITS - wb))) & ((1 << WSBITS) - 1);

	/* Don't leak any random bits. */

	memset(elfregs, 0, sizeof(*elfregs));

	/* Note:  PS.EXCM is not set while user task is running; its
	 * being set in regs->ps is for exception handling convenience.
	 */

	elfregs->pc		= regs->pc;
	elfregs->ps		= (regs->ps & ~(1 << PS_EXCM_BIT));
	elfregs->lbeg		= regs->lbeg;
	elfregs->lend		= regs->lend;
	elfregs->lcount		= regs->lcount;
	elfregs->sar		= regs->sar;
	elfregs->windowstart	= ws;

	live = (wm & 2) ? 4 : (wm & 4) ? 8 : (wm & 8) ? 12 : 16;
	last = XCHAL_NUM_AREGS - (wm >> 4) * 4;
	memcpy(elfregs->a, regs->areg, live * 4);
	memcpy(elfregs->a + last, regs->areg + last, (wm >> 4) * 16);
}

int dump_fpu(void)
{
	return 0;
}

asmlinkage
long xtensa_clone(unsigned long clone_flags, unsigned long newsp,
                  void __user *parent_tid, void *child_tls,
                  void __user *child_tid, long a5,
                  struct pt_regs *regs)
{
        return do_fork(clone_flags, newsp, regs, 0, parent_tid, child_tid);
}<|MERGE_RESOLUTION|>--- conflicted
+++ resolved
@@ -202,43 +202,16 @@
 		unsigned long thread_fn_arg,
 		struct task_struct *p, struct pt_regs *unused)
 {
-<<<<<<< HEAD
-	struct pt_regs *childregs;
-	unsigned long tos;
-	int user_mode = user_mode(regs);
+	struct pt_regs *childregs = task_pt_regs(p);
 
 #if (XTENSA_HAVE_COPROCESSORS || XTENSA_HAVE_IO_PORTS)
 	struct thread_info *ti;
 #endif
-
-	/* Set up new TSS. */
-	tos = (unsigned long)task_stack_page(p) + THREAD_SIZE;
-	if (user_mode)
-		childregs = (struct pt_regs*)(tos - PT_USER_SIZE);
-	else
-		childregs = (struct pt_regs*)tos - 1;
-
-	/* This does not copy all the regs.  In a bout of brilliance or madness,
-	   ARs beyond a0-a15 exist past the end of the struct. */
-	*childregs = *regs;
-=======
-	struct pt_regs *childregs = task_pt_regs(p);
-
-#if (XTENSA_HAVE_COPROCESSORS || XTENSA_HAVE_IO_PORTS)
-	struct thread_info *ti;
-#endif
->>>>>>> 3d70f8c6
 
 	/* Create a call4 dummy-frame: a0 = 0, a1 = childregs. */
 	*((int*)childregs - 3) = (unsigned long)childregs;
 	*((int*)childregs - 4) = 0;
 
-<<<<<<< HEAD
-	childregs->areg[2] = 0;
-	p->set_child_tid = p->clear_child_tid = NULL;
-	p->thread.ra = MAKE_RA_FOR_CALL((unsigned long)ret_from_fork, 0x1);
-=======
->>>>>>> 3d70f8c6
 	p->thread.sp = (unsigned long)childregs;
 
 	if (!(p->flags & PF_KTHREAD)) {
@@ -246,11 +219,6 @@
 		unsigned long usp = usp_thread_fn ?
 			usp_thread_fn : regs->areg[1];
 
-<<<<<<< HEAD
-		childregs->areg[1] = usp;
-		if (clone_flags & CLONE_VM) {
-			childregs->wmask = 1;	/* can't share live windows */
-=======
 		p->thread.ra = MAKE_RA_FOR_CALL(
 				(unsigned long)ret_from_fork, 0x1);
 
@@ -287,7 +255,6 @@
 			childregs->wmask = 1;
 			childregs->windowstart = 1;
 			childregs->windowbase = 0;
->>>>>>> 3d70f8c6
 		} else {
 			int len = childregs->wmask & ~0xf;
 			memcpy(&childregs->areg[XCHAL_NUM_AREGS - len/4],
@@ -297,11 +264,6 @@
 		if (clone_flags & CLONE_SETTLS)
 			childregs->areg[2] = childregs->areg[6];
 	} else {
-<<<<<<< HEAD
-		/* In kernel space, we start a new thread with a new stack. */
-		childregs->wmask = 1;
-		childregs->areg[1] = tos;
-=======
 		p->thread.ra = MAKE_RA_FOR_CALL(
 				(unsigned long)ret_from_kernel_thread, 1);
 
@@ -314,7 +276,6 @@
 		/* Childregs are only used when we're going to userspace
 		 * in which case start_thread will set them up.
 		 */
->>>>>>> 3d70f8c6
 	}
 
 #if (XTENSA_HAVE_COPROCESSORS || XTENSA_HAVE_IO_PORTS)
