--- conflicted
+++ resolved
@@ -143,11 +143,7 @@
 	asm volatile("tlbpr %0,gr0,#4,#1" : : "r"(vaddr) : "memory");	\
 } while(0)
 
-<<<<<<< HEAD
-static inline void kunmap_atomic_notypecheck(void *kvaddr, enum km_type type)
-=======
 static inline void kunmap_atomic_primary(void *kvaddr, enum km_type type)
->>>>>>> 45f53cc9
 {
 	switch (type) {
         case 0:		__kunmap_atomic_primary(0, 2);	break;
