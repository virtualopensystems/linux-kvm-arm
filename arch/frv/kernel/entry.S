/* entry.S: FR-V entry
 *
 * Copyright (C) 2003 Red Hat, Inc. All Rights Reserved.
 * Written by David Howells (dhowells@redhat.com)
 *
 * This program is free software; you can redistribute it and/or
 * modify it under the terms of the GNU General Public License
 * as published by the Free Software Foundation; either version
 * 2 of the License, or (at your option) any later version.
 *
 *
 * Entry to the kernel is "interesting":
 *  (1) There are no stack pointers, not even for the kernel
 *  (2) General Registers should not be clobbered
 *  (3) There are no kernel-only data registers
 *  (4) Since all addressing modes are wrt to a General Register, no global
 *      variables can be reached
 *
 * We deal with this by declaring that we shall kill GR28 on entering the
 * kernel from userspace
 *
 * However, since break interrupts can interrupt the CPU even when PSR.ET==0,
 * they can't rely on GR28 to be anything useful, and so need to clobber a
 * separate register (GR31). Break interrupts are managed in break.S
 *
 * GR29 _is_ saved, and holds the current task pointer globally
 *
 */

#include <linux/linkage.h>
#include <asm/thread_info.h>
#include <asm/setup.h>
#include <asm/segment.h>
#include <asm/ptrace.h>
#include <asm/errno.h>
#include <asm/cache.h>
#include <asm/spr-regs.h>

#define nr_syscalls ((syscall_table_size)/4)

	.section	.text..entry
	.balign		4

.macro LEDS val
#	sethi.p		%hi(0xe1200004),gr30
#	setlo		%lo(0xe1200004),gr30
#	setlos		#~\val,gr31
#	st		gr31,@(gr30,gr0)
#	sethi.p		%hi(0xffc00100),gr30
#	setlo		%lo(0xffc00100),gr30
#	sth		gr0,@(gr30,gr0)
#	membar
.endm

.macro LEDS32
#	not		gr31,gr31
#	sethi.p		%hi(0xe1200004),gr30
#	setlo		%lo(0xe1200004),gr30
#	st.p		gr31,@(gr30,gr0)
#	srli		gr31,#16,gr31
#	sethi.p		%hi(0xffc00100),gr30
#	setlo		%lo(0xffc00100),gr30
#	sth		gr31,@(gr30,gr0)
#	membar
.endm

###############################################################################
#
# entry point for External interrupts received whilst executing userspace code
#
###############################################################################
	.globl		__entry_uspace_external_interrupt
        .type		__entry_uspace_external_interrupt,@function
__entry_uspace_external_interrupt:
	LEDS		0x6200
	sethi.p		%hi(__kernel_frame0_ptr),gr28
	setlo		%lo(__kernel_frame0_ptr),gr28
	ldi		@(gr28,#0),gr28

	# handle h/w single-step through exceptions
	sti		gr0,@(gr28,#REG__STATUS)

	.globl		__entry_uspace_external_interrupt_reentry
__entry_uspace_external_interrupt_reentry:
	LEDS		0x6201

	setlos		#REG__END,gr30
	dcpl		gr28,gr30,#0

	# finish building the exception frame
	sti		sp,  @(gr28,#REG_SP)
	stdi		gr2, @(gr28,#REG_GR(2))
	stdi		gr4, @(gr28,#REG_GR(4))
	stdi		gr6, @(gr28,#REG_GR(6))
	stdi		gr8, @(gr28,#REG_GR(8))
	stdi		gr10,@(gr28,#REG_GR(10))
	stdi		gr12,@(gr28,#REG_GR(12))
	stdi		gr14,@(gr28,#REG_GR(14))
	stdi		gr16,@(gr28,#REG_GR(16))
	stdi		gr18,@(gr28,#REG_GR(18))
	stdi		gr20,@(gr28,#REG_GR(20))
	stdi		gr22,@(gr28,#REG_GR(22))
	stdi		gr24,@(gr28,#REG_GR(24))
	stdi		gr26,@(gr28,#REG_GR(26))
	sti		gr0, @(gr28,#REG_GR(28))
	sti		gr29,@(gr28,#REG_GR(29))
	stdi.p		gr30,@(gr28,#REG_GR(30))

	# set up the kernel stack pointer
	ori		gr28,0,sp

	movsg		tbr ,gr20
	movsg		psr ,gr22
	movsg		pcsr,gr21
	movsg		isr ,gr23
	movsg		ccr ,gr24
	movsg		cccr,gr25
	movsg		lr  ,gr26
	movsg		lcr ,gr27

	setlos.p	#-1,gr4
	andi		gr22,#PSR_PS,gr5		/* try to rebuild original PSR value */
	andi.p		gr22,#~(PSR_PS|PSR_S),gr6
	slli		gr5,#1,gr5
	or		gr6,gr5,gr5
	andi		gr5,#~PSR_ET,gr5

	sti		gr20,@(gr28,#REG_TBR)
	sti		gr21,@(gr28,#REG_PC)
	sti		gr5 ,@(gr28,#REG_PSR)
	sti		gr23,@(gr28,#REG_ISR)
	stdi		gr24,@(gr28,#REG_CCR)
	stdi		gr26,@(gr28,#REG_LR)
	sti		gr4 ,@(gr28,#REG_SYSCALLNO)

	movsg		iacc0h,gr4
	movsg		iacc0l,gr5
	stdi		gr4,@(gr28,#REG_IACC0)

	movsg		gner0,gr4
	movsg		gner1,gr5
	stdi.p		gr4,@(gr28,#REG_GNER0)

	# interrupts start off fully disabled in the interrupt handler
	subcc		gr0,gr0,gr0,icc2		/* set Z and clear C */

	# set up kernel global registers
	sethi.p		%hi(__kernel_current_task),gr5
	setlo		%lo(__kernel_current_task),gr5
	sethi.p		%hi(_gp),gr16
	setlo		%lo(_gp),gr16
	ldi		@(gr5,#0),gr29
	ldi.p		@(gr29,#4),gr15		; __current_thread_info = current->thread_info

	# make sure we (the kernel) get div-zero and misalignment exceptions
	setlos		#ISR_EDE|ISR_DTT_DIVBYZERO|ISR_EMAM_EXCEPTION,gr5
	movgs		gr5,isr

	# switch to the kernel trap table
	sethi.p		%hi(__entry_kerneltrap_table),gr6
	setlo		%lo(__entry_kerneltrap_table),gr6
	movgs		gr6,tbr

	# set the return address
	sethi.p		%hi(__entry_return_from_user_interrupt),gr4
	setlo		%lo(__entry_return_from_user_interrupt),gr4
	movgs		gr4,lr

	# raise the minimum interrupt priority to 15 (NMI only) and enable exceptions
	movsg		psr,gr4

	ori		gr4,#PSR_PIL_14,gr4
	movgs		gr4,psr
	ori		gr4,#PSR_PIL_14|PSR_ET,gr4
	movgs		gr4,psr

	LEDS		0x6202
	bra		do_IRQ

	.size		__entry_uspace_external_interrupt,.-__entry_uspace_external_interrupt

###############################################################################
#
# entry point for External interrupts received whilst executing kernel code
# - on arriving here, the following registers should already be set up:
#	GR15	- current thread_info struct pointer
#	GR16	- kernel GP-REL pointer
#	GR29	- current task struct pointer
#	TBR	- kernel trap vector table
#	ISR	- kernel's preferred integer controls
#
###############################################################################
	.globl		__entry_kernel_external_interrupt
        .type		__entry_kernel_external_interrupt,@function
__entry_kernel_external_interrupt:
	LEDS		0x6210
//	sub		sp,gr15,gr31
//	LEDS32

	# set up the stack pointer
	or.p		sp,gr0,gr30
	subi		sp,#REG__END,sp
	sti		gr30,@(sp,#REG_SP)

	# handle h/w single-step through exceptions
	sti		gr0,@(sp,#REG__STATUS)

	.globl		__entry_kernel_external_interrupt_reentry
__entry_kernel_external_interrupt_reentry:
	LEDS		0x6211

	# set up the exception frame
	setlos		#REG__END,gr30
	dcpl		sp,gr30,#0

	sti.p		gr28,@(sp,#REG_GR(28))
	ori		sp,0,gr28

	# finish building the exception frame
	stdi		gr2,@(gr28,#REG_GR(2))
	stdi		gr4,@(gr28,#REG_GR(4))
	stdi		gr6,@(gr28,#REG_GR(6))
	stdi		gr8,@(gr28,#REG_GR(8))
	stdi		gr10,@(gr28,#REG_GR(10))
	stdi		gr12,@(gr28,#REG_GR(12))
	stdi		gr14,@(gr28,#REG_GR(14))
	stdi		gr16,@(gr28,#REG_GR(16))
	stdi		gr18,@(gr28,#REG_GR(18))
	stdi		gr20,@(gr28,#REG_GR(20))
	stdi		gr22,@(gr28,#REG_GR(22))
	stdi		gr24,@(gr28,#REG_GR(24))
	stdi		gr26,@(gr28,#REG_GR(26))
	sti		gr29,@(gr28,#REG_GR(29))
	stdi.p		gr30,@(gr28,#REG_GR(30))

	# note virtual interrupts will be fully enabled upon return
	subicc		gr0,#1,gr0,icc2			/* clear Z, set C */

	movsg		tbr ,gr20
	movsg		psr ,gr22
	movsg		pcsr,gr21
	movsg		isr ,gr23
	movsg		ccr ,gr24
	movsg		cccr,gr25
	movsg		lr  ,gr26
	movsg		lcr ,gr27

	setlos.p	#-1,gr4
	andi		gr22,#PSR_PS,gr5		/* try to rebuild original PSR value */
	andi.p		gr22,#~(PSR_PS|PSR_S),gr6
	slli		gr5,#1,gr5
	or		gr6,gr5,gr5
	andi.p		gr5,#~PSR_ET,gr5

	# set CCCR.CC3 to Undefined to abort atomic-modify completion inside the kernel
	# - for an explanation of how it works, see: Documentation/frv/atomic-ops.txt
	andi		gr25,#~0xc0,gr25

	sti		gr20,@(gr28,#REG_TBR)
	sti		gr21,@(gr28,#REG_PC)
	sti		gr5 ,@(gr28,#REG_PSR)
	sti		gr23,@(gr28,#REG_ISR)
	stdi		gr24,@(gr28,#REG_CCR)
	stdi		gr26,@(gr28,#REG_LR)
	sti		gr4 ,@(gr28,#REG_SYSCALLNO)

	movsg		iacc0h,gr4
	movsg		iacc0l,gr5
	stdi		gr4,@(gr28,#REG_IACC0)

	movsg		gner0,gr4
	movsg		gner1,gr5
	stdi.p		gr4,@(gr28,#REG_GNER0)

	# interrupts start off fully disabled in the interrupt handler
	subcc		gr0,gr0,gr0,icc2			/* set Z and clear C */

	# set the return address
	sethi.p		%hi(__entry_return_from_kernel_interrupt),gr4
	setlo		%lo(__entry_return_from_kernel_interrupt),gr4
	movgs		gr4,lr

	# clear power-saving mode flags
	movsg		hsr0,gr4
	andi		gr4,#~HSR0_PDM,gr4
	movgs		gr4,hsr0

	# raise the minimum interrupt priority to 15 (NMI only) and enable exceptions
	movsg		psr,gr4
	ori		gr4,#PSR_PIL_14,gr4
	movgs		gr4,psr
	ori		gr4,#PSR_ET,gr4
	movgs		gr4,psr

	LEDS		0x6212
	bra		do_IRQ

	.size		__entry_kernel_external_interrupt,.-__entry_kernel_external_interrupt

###############################################################################
#
# deal with interrupts that were actually virtually disabled
# - we need to really disable them, flag the fact and return immediately
# - if you change this, you must alter break.S also
#
###############################################################################
	.balign		L1_CACHE_BYTES
	.globl		__entry_kernel_external_interrupt_virtually_disabled
	.type		__entry_kernel_external_interrupt_virtually_disabled,@function
__entry_kernel_external_interrupt_virtually_disabled:
	movsg		psr,gr30
	andi		gr30,#~PSR_PIL,gr30
	ori		gr30,#PSR_PIL_14,gr30		; debugging interrupts only
	movgs		gr30,psr
	subcc		gr0,gr0,gr0,icc2		; leave Z set, clear C
	rett		#0

	.size		__entry_kernel_external_interrupt_virtually_disabled,.-__entry_kernel_external_interrupt_virtually_disabled

###############################################################################
#
# deal with re-enablement of interrupts that were pending when virtually re-enabled
# - set ICC2.C, re-enable the real interrupts and return
# - we can clear ICC2.Z because we shouldn't be here if it's not 0 [due to TIHI]
# - if you change this, you must alter break.S also
#
###############################################################################
	.balign		L1_CACHE_BYTES
	.globl		__entry_kernel_external_interrupt_virtual_reenable
	.type		__entry_kernel_external_interrupt_virtual_reenable,@function
__entry_kernel_external_interrupt_virtual_reenable:
	movsg		psr,gr30
	andi		gr30,#~PSR_PIL,gr30		; re-enable interrupts
	movgs		gr30,psr
	subicc		gr0,#1,gr0,icc2			; clear Z, set C
	rett		#0

	.size		__entry_kernel_external_interrupt_virtual_reenable,.-__entry_kernel_external_interrupt_virtual_reenable

###############################################################################
#
# entry point for Software and Progam interrupts generated whilst executing userspace code
#
###############################################################################
	.globl		__entry_uspace_softprog_interrupt
        .type		__entry_uspace_softprog_interrupt,@function
	.globl		__entry_uspace_handle_mmu_fault
__entry_uspace_softprog_interrupt:
	LEDS		0x6000
#ifdef CONFIG_MMU
	movsg		ear0,gr28
__entry_uspace_handle_mmu_fault:
	movgs		gr28,scr2
#endif
	sethi.p		%hi(__kernel_frame0_ptr),gr28
	setlo		%lo(__kernel_frame0_ptr),gr28
	ldi		@(gr28,#0),gr28

	# handle h/w single-step through exceptions
	sti		gr0,@(gr28,#REG__STATUS)

	.globl		__entry_uspace_softprog_interrupt_reentry
__entry_uspace_softprog_interrupt_reentry:
	LEDS		0x6001

	setlos		#REG__END,gr30
	dcpl		gr28,gr30,#0

	# set up the kernel stack pointer
	sti.p		sp,@(gr28,#REG_SP)
	ori		gr28,0,sp
	sti		gr0,@(gr28,#REG_GR(28))

	stdi		gr20,@(gr28,#REG_GR(20))
	stdi		gr22,@(gr28,#REG_GR(22))

	movsg		tbr,gr20
	movsg		pcsr,gr21
	movsg		psr,gr22

	sethi.p		%hi(__entry_return_from_user_exception),gr23
	setlo		%lo(__entry_return_from_user_exception),gr23

	bra		__entry_common

	.size		__entry_uspace_softprog_interrupt,.-__entry_uspace_softprog_interrupt

	# single-stepping was disabled on entry to a TLB handler that then faulted
#ifdef CONFIG_MMU
	.globl		__entry_uspace_handle_mmu_fault_sstep
__entry_uspace_handle_mmu_fault_sstep:
	movgs		gr28,scr2
	sethi.p		%hi(__kernel_frame0_ptr),gr28
	setlo		%lo(__kernel_frame0_ptr),gr28
	ldi		@(gr28,#0),gr28

	# flag single-step re-enablement
	sti		gr0,@(gr28,#REG__STATUS)
	bra		__entry_uspace_softprog_interrupt_reentry
#endif


###############################################################################
#
# entry point for Software and Progam interrupts generated whilst executing kernel code
#
###############################################################################
	.globl		__entry_kernel_softprog_interrupt
        .type		__entry_kernel_softprog_interrupt,@function
__entry_kernel_softprog_interrupt:
	LEDS		0x6004

#ifdef CONFIG_MMU
	movsg		ear0,gr30
	movgs		gr30,scr2
#endif

	.globl		__entry_kernel_handle_mmu_fault
__entry_kernel_handle_mmu_fault:
	# set up the stack pointer
	subi		sp,#REG__END,sp
	sti		sp,@(sp,#REG_SP)
	sti		sp,@(sp,#REG_SP-4)
	andi		sp,#~7,sp

	# handle h/w single-step through exceptions
	sti		gr0,@(sp,#REG__STATUS)

	.globl		__entry_kernel_softprog_interrupt_reentry
__entry_kernel_softprog_interrupt_reentry:
	LEDS		0x6005

	setlos		#REG__END,gr30
	dcpl		sp,gr30,#0

	# set up the exception frame
	sti.p		gr28,@(sp,#REG_GR(28))
	ori		sp,0,gr28

	stdi		gr20,@(gr28,#REG_GR(20))
	stdi		gr22,@(gr28,#REG_GR(22))

	ldi		@(sp,#REG_SP),gr22		/* reconstruct the old SP */
	addi		gr22,#REG__END,gr22
	sti		gr22,@(sp,#REG_SP)

	# set CCCR.CC3 to Undefined to abort atomic-modify completion inside the kernel
	# - for an explanation of how it works, see: Documentation/frv/atomic-ops.txt
	movsg		cccr,gr20
	andi		gr20,#~0xc0,gr20
	movgs		gr20,cccr

	movsg		tbr,gr20
	movsg		pcsr,gr21
	movsg		psr,gr22

	sethi.p		%hi(__entry_return_from_kernel_exception),gr23
	setlo		%lo(__entry_return_from_kernel_exception),gr23
	bra		__entry_common

	.size		__entry_kernel_softprog_interrupt,.-__entry_kernel_softprog_interrupt

	# single-stepping was disabled on entry to a TLB handler that then faulted
#ifdef CONFIG_MMU
	.globl		__entry_kernel_handle_mmu_fault_sstep
__entry_kernel_handle_mmu_fault_sstep:
	# set up the stack pointer
	subi		sp,#REG__END,sp
	sti		sp,@(sp,#REG_SP)
	sti		sp,@(sp,#REG_SP-4)
	andi		sp,#~7,sp

	# flag single-step re-enablement
	sethi		#REG__STATUS_STEP,gr30
	sti		gr30,@(sp,#REG__STATUS)
	bra		__entry_kernel_softprog_interrupt_reentry
#endif


###############################################################################
#
# the rest of the kernel entry point code
# - on arriving here, the following registers should be set up:
#	GR1	- kernel stack pointer
#	GR7	- syscall number (trap 0 only)
#	GR8-13	- syscall args (trap 0 only)
#	GR20	- saved TBR
#	GR21	- saved PC
#	GR22	- saved PSR
#	GR23	- return handler address
#	GR28	- exception frame on stack
#	SCR2	- saved EAR0 where applicable (clobbered by ICI & ICEF insns on FR451)
#	PSR	- PSR.S 1, PSR.ET 0
#
###############################################################################
	.globl		__entry_common
        .type		__entry_common,@function
__entry_common:
	LEDS		0x6008

	# finish building the exception frame
	stdi		gr2,@(gr28,#REG_GR(2))
	stdi		gr4,@(gr28,#REG_GR(4))
	stdi		gr6,@(gr28,#REG_GR(6))
	stdi		gr8,@(gr28,#REG_GR(8))
	stdi		gr10,@(gr28,#REG_GR(10))
	stdi		gr12,@(gr28,#REG_GR(12))
	stdi		gr14,@(gr28,#REG_GR(14))
	stdi		gr16,@(gr28,#REG_GR(16))
	stdi		gr18,@(gr28,#REG_GR(18))
	stdi		gr24,@(gr28,#REG_GR(24))
	stdi		gr26,@(gr28,#REG_GR(26))
	sti		gr29,@(gr28,#REG_GR(29))
	stdi		gr30,@(gr28,#REG_GR(30))

	movsg		lcr ,gr27
	movsg		lr  ,gr26
	movgs		gr23,lr
	movsg		cccr,gr25
	movsg		ccr ,gr24
	movsg		isr ,gr23

	setlos.p	#-1,gr4
	andi		gr22,#PSR_PS,gr5		/* try to rebuild original PSR value */
	andi.p		gr22,#~(PSR_PS|PSR_S),gr6
	slli		gr5,#1,gr5
	or		gr6,gr5,gr5
	andi		gr5,#~PSR_ET,gr5

	sti		gr20,@(gr28,#REG_TBR)
	sti		gr21,@(gr28,#REG_PC)
	sti		gr5 ,@(gr28,#REG_PSR)
	sti		gr23,@(gr28,#REG_ISR)
	stdi		gr24,@(gr28,#REG_CCR)
	stdi		gr26,@(gr28,#REG_LR)
	sti		gr4 ,@(gr28,#REG_SYSCALLNO)

	movsg		iacc0h,gr4
	movsg		iacc0l,gr5
	stdi		gr4,@(gr28,#REG_IACC0)

	movsg		gner0,gr4
	movsg		gner1,gr5
	stdi.p		gr4,@(gr28,#REG_GNER0)

	# set up virtual interrupt disablement
	subicc		gr0,#1,gr0,icc2			/* clear Z flag, set C flag */

	# set up kernel global registers
	sethi.p		%hi(__kernel_current_task),gr5
	setlo		%lo(__kernel_current_task),gr5
	sethi.p		%hi(_gp),gr16
	setlo		%lo(_gp),gr16
	ldi		@(gr5,#0),gr29
	ldi		@(gr29,#4),gr15		; __current_thread_info = current->thread_info

	# switch to the kernel trap table
	sethi.p		%hi(__entry_kerneltrap_table),gr6
	setlo		%lo(__entry_kerneltrap_table),gr6
	movgs		gr6,tbr

	# make sure we (the kernel) get div-zero and misalignment exceptions
	setlos		#ISR_EDE|ISR_DTT_DIVBYZERO|ISR_EMAM_EXCEPTION,gr5
	movgs		gr5,isr

	# clear power-saving mode flags
	movsg		hsr0,gr4
	andi		gr4,#~HSR0_PDM,gr4
	movgs		gr4,hsr0

	# multiplex again using old TBR as a guide
	setlos.p	#TBR_TT,gr3
	sethi		%hi(__entry_vector_table),gr6
	and.p		gr20,gr3,gr5
	setlo		%lo(__entry_vector_table),gr6
	srli		gr5,#2,gr5
	ld		@(gr5,gr6),gr5

	LEDS		0x6009
	jmpl		@(gr5,gr0)


	.size		__entry_common,.-__entry_common

###############################################################################
#
# handle instruction MMU fault
#
###############################################################################
#ifdef CONFIG_MMU
	.globl		__entry_insn_mmu_fault
__entry_insn_mmu_fault:
	LEDS		0x6010
	setlos		#0,gr8
	movsg		esr0,gr9
	movsg		scr2,gr10

	# now that we've accessed the exception regs, we can enable exceptions
	movsg		psr,gr4
	ori		gr4,#PSR_ET,gr4
	movgs		gr4,psr

	sethi.p		%hi(do_page_fault),gr5
	setlo		%lo(do_page_fault),gr5
	jmpl		@(gr5,gr0)	; call do_page_fault(0,esr0,ear0)
#endif


###############################################################################
#
# handle instruction access error
#
###############################################################################
	.globl		__entry_insn_access_error
__entry_insn_access_error:
	LEDS		0x6011
	sethi.p		%hi(insn_access_error),gr5
	setlo		%lo(insn_access_error),gr5
	movsg		esfr1,gr8
	movsg		epcr0,gr9
	movsg		esr0,gr10

	# now that we've accessed the exception regs, we can enable exceptions
	movsg		psr,gr4
	ori		gr4,#PSR_ET,gr4
	movgs		gr4,psr
	jmpl		@(gr5,gr0)	; call insn_access_error(esfr1,epcr0,esr0)

###############################################################################
#
# handle various instructions of dubious legality
#
###############################################################################
	.globl		__entry_unsupported_trap
	.globl		__entry_illegal_instruction
	.globl		__entry_privileged_instruction
	.globl		__entry_debug_exception
__entry_unsupported_trap:
	subi		gr21,#4,gr21
	sti		gr21,@(gr28,#REG_PC)
__entry_illegal_instruction:
__entry_privileged_instruction:
__entry_debug_exception:
	LEDS		0x6012
	sethi.p		%hi(illegal_instruction),gr5
	setlo		%lo(illegal_instruction),gr5
	movsg		esfr1,gr8
	movsg		epcr0,gr9
	movsg		esr0,gr10

	# now that we've accessed the exception regs, we can enable exceptions
	movsg		psr,gr4
	ori		gr4,#PSR_ET,gr4
	movgs		gr4,psr
	jmpl		@(gr5,gr0)	; call ill_insn(esfr1,epcr0,esr0)

###############################################################################
#
# handle atomic operation emulation for userspace
#
###############################################################################
	.globl		__entry_atomic_op
__entry_atomic_op:
	LEDS		0x6012
	sethi.p		%hi(atomic_operation),gr5
	setlo		%lo(atomic_operation),gr5
	movsg		esfr1,gr8
	movsg		epcr0,gr9
	movsg		esr0,gr10

	# now that we've accessed the exception regs, we can enable exceptions
	movsg		psr,gr4
	ori		gr4,#PSR_ET,gr4
	movgs		gr4,psr
	jmpl		@(gr5,gr0)	; call atomic_operation(esfr1,epcr0,esr0)

###############################################################################
#
# handle media exception
#
###############################################################################
	.globl		__entry_media_exception
__entry_media_exception:
	LEDS		0x6013
	sethi.p		%hi(media_exception),gr5
	setlo		%lo(media_exception),gr5
	movsg		msr0,gr8
	movsg		msr1,gr9

	# now that we've accessed the exception regs, we can enable exceptions
	movsg		psr,gr4
	ori		gr4,#PSR_ET,gr4
	movgs		gr4,psr
	jmpl		@(gr5,gr0)	; call media_excep(msr0,msr1)

###############################################################################
#
# handle data MMU fault
# handle data DAT fault (write-protect exception)
#
###############################################################################
#ifdef CONFIG_MMU
	.globl		__entry_data_mmu_fault
__entry_data_mmu_fault:
	.globl		__entry_data_dat_fault
__entry_data_dat_fault:
	LEDS		0x6014
	setlos		#1,gr8
	movsg		esr0,gr9
	movsg		scr2,gr10	; saved EAR0

	# now that we've accessed the exception regs, we can enable exceptions
	movsg		psr,gr4
	ori		gr4,#PSR_ET,gr4
	movgs		gr4,psr

	sethi.p		%hi(do_page_fault),gr5
	setlo		%lo(do_page_fault),gr5
	jmpl		@(gr5,gr0)	; call do_page_fault(1,esr0,ear0)
#endif

###############################################################################
#
# handle data and instruction access exceptions
#
###############################################################################
	.globl		__entry_insn_access_exception
	.globl		__entry_data_access_exception
__entry_insn_access_exception:
__entry_data_access_exception:
	LEDS		0x6016
	sethi.p		%hi(memory_access_exception),gr5
	setlo		%lo(memory_access_exception),gr5
	movsg		esr0,gr8
	movsg		scr2,gr9	; saved EAR0
	movsg		epcr0,gr10

	# now that we've accessed the exception regs, we can enable exceptions
	movsg		psr,gr4
	ori		gr4,#PSR_ET,gr4
	movgs		gr4,psr
	jmpl		@(gr5,gr0)	; call memory_access_error(esr0,ear0,epcr0)

###############################################################################
#
# handle data access error
#
###############################################################################
	.globl		__entry_data_access_error
__entry_data_access_error:
	LEDS		0x6016
	sethi.p		%hi(data_access_error),gr5
	setlo		%lo(data_access_error),gr5
	movsg		esfr1,gr8
	movsg		esr15,gr9
	movsg		ear15,gr10

	# now that we've accessed the exception regs, we can enable exceptions
	movsg		psr,gr4
	ori		gr4,#PSR_ET,gr4
	movgs		gr4,psr
	jmpl		@(gr5,gr0)	; call data_access_error(esfr1,esr15,ear15)

###############################################################################
#
# handle data store error
#
###############################################################################
	.globl		__entry_data_store_error
__entry_data_store_error:
	LEDS		0x6017
	sethi.p		%hi(data_store_error),gr5
	setlo		%lo(data_store_error),gr5
	movsg		esfr1,gr8
	movsg		esr14,gr9

	# now that we've accessed the exception regs, we can enable exceptions
	movsg		psr,gr4
	ori		gr4,#PSR_ET,gr4
	movgs		gr4,psr
	jmpl		@(gr5,gr0)	; call data_store_error(esfr1,esr14)

###############################################################################
#
# handle division exception
#
###############################################################################
	.globl		__entry_division_exception
__entry_division_exception:
	LEDS		0x6018
	sethi.p		%hi(division_exception),gr5
	setlo		%lo(division_exception),gr5
	movsg		esfr1,gr8
	movsg		esr0,gr9
	movsg		isr,gr10

	# now that we've accessed the exception regs, we can enable exceptions
	movsg		psr,gr4
	ori		gr4,#PSR_ET,gr4
	movgs		gr4,psr
	jmpl		@(gr5,gr0)	; call div_excep(esfr1,esr0,isr)

###############################################################################
#
# handle compound exception
#
###############################################################################
	.globl		__entry_compound_exception
__entry_compound_exception:
	LEDS		0x6019
	sethi.p		%hi(compound_exception),gr5
	setlo		%lo(compound_exception),gr5
	movsg		esfr1,gr8
	movsg		esr0,gr9
	movsg		esr14,gr10
	movsg		esr15,gr11
	movsg		msr0,gr12
	movsg		msr1,gr13

	# now that we've accessed the exception regs, we can enable exceptions
	movsg		psr,gr4
	ori		gr4,#PSR_ET,gr4
	movgs		gr4,psr
	jmpl		@(gr5,gr0)	; call comp_excep(esfr1,esr0,esr14,esr15,msr0,msr1)

###############################################################################
#
# handle interrupts and NMIs
#
###############################################################################
	.globl		__entry_do_IRQ
__entry_do_IRQ:
	LEDS		0x6020

	# we can enable exceptions
	movsg		psr,gr4
	ori		gr4,#PSR_ET,gr4
	movgs		gr4,psr
	bra		do_IRQ

	.globl		__entry_do_NMI
__entry_do_NMI:
	LEDS		0x6021

	# we can enable exceptions
	movsg		psr,gr4
	ori		gr4,#PSR_ET,gr4
	movgs		gr4,psr
	bra		do_NMI

###############################################################################
#
# the return path for a newly forked child process
# - __switch_to() saved the old current pointer in GR8 for us
#
###############################################################################
	.globl		ret_from_fork
ret_from_fork:
	LEDS		0x6100
	call		schedule_tail

	# fork & co. return 0 to child
	setlos.p	#0,gr8
	bra		__syscall_exit

	.globl		ret_from_kernel_thread
ret_from_kernel_thread:
	lddi.p		@(gr28,#REG_GR(8)),gr20
	call		schedule_tail
	calll.p		@(gr21,gr0)
	or		gr20,gr20,gr8
<<<<<<< HEAD
	bra		sys_exit

	.globl		ret_from_kernel_execve
ret_from_kernel_execve:
	ori		gr28,0,sp
=======
>>>>>>> 3d70f8c6
	bra		__syscall_exit

###################################################################################################
#
# Return to user mode is not as complex as all this looks,
# but we want the default path for a system call return to
# go as quickly as possible which is why some of this is
# less clear than it otherwise should be.
#
###################################################################################################
	.balign		L1_CACHE_BYTES
	.globl		system_call
system_call:
	LEDS		0x6101
	movsg		psr,gr4			; enable exceptions
	ori		gr4,#PSR_ET,gr4
	movgs		gr4,psr

	sti		gr7,@(gr28,#REG_SYSCALLNO)
	sti.p		gr8,@(gr28,#REG_ORIG_GR8)

	subicc		gr7,#nr_syscalls,gr0,icc0
	bnc		icc0,#0,__syscall_badsys

	ldi		@(gr15,#TI_FLAGS),gr4
	andicc		gr4,#_TIF_SYSCALL_TRACE,gr0,icc0
	bne		icc0,#0,__syscall_trace_entry

__syscall_call:
	slli.p		gr7,#2,gr7
	sethi		%hi(sys_call_table),gr5
	setlo		%lo(sys_call_table),gr5
	ld		@(gr5,gr7),gr4
	calll		@(gr4,gr0)


###############################################################################
#
# return to interrupted process
#
###############################################################################
__syscall_exit:
	LEDS		0x6300

	# keep current PSR in GR23
	movsg		psr,gr23

	ldi		@(gr28,#REG_PSR),gr22

	sti.p		gr8,@(gr28,#REG_GR(8))	; save return value

	# rebuild saved psr - execve will change it for init/main.c
	srli		gr22,#1,gr5
	andi.p		gr22,#~PSR_PS,gr22
	andi		gr5,#PSR_PS,gr5
	or		gr5,gr22,gr22
	ori.p		gr22,#PSR_S,gr22

	# make sure we don't miss an interrupt setting need_resched or sigpending between
	# sampling and the RETT
	ori		gr23,#PSR_PIL_14,gr23
	movgs		gr23,psr

	ldi		@(gr15,#TI_FLAGS),gr4
	andicc		gr4,#_TIF_ALLWORK_MASK,gr0,icc0
	bne		icc0,#0,__syscall_exit_work

	# restore all registers and return
__entry_return_direct:
	LEDS		0x6301

	andi		gr22,#~PSR_ET,gr22
	movgs		gr22,psr

	ldi		@(gr28,#REG_ISR),gr23
	lddi		@(gr28,#REG_CCR),gr24
	lddi		@(gr28,#REG_LR) ,gr26
	ldi		@(gr28,#REG_PC) ,gr21
	ldi		@(gr28,#REG_TBR),gr20

	movgs		gr20,tbr
	movgs		gr21,pcsr
	movgs		gr23,isr
	movgs		gr24,ccr
	movgs		gr25,cccr
	movgs		gr26,lr
	movgs		gr27,lcr

	lddi		@(gr28,#REG_GNER0),gr4
	movgs		gr4,gner0
	movgs		gr5,gner1

	lddi		@(gr28,#REG_IACC0),gr4
	movgs		gr4,iacc0h
	movgs		gr5,iacc0l

	lddi		@(gr28,#REG_GR(4)) ,gr4
	lddi		@(gr28,#REG_GR(6)) ,gr6
	lddi		@(gr28,#REG_GR(8)) ,gr8
	lddi		@(gr28,#REG_GR(10)),gr10
	lddi		@(gr28,#REG_GR(12)),gr12
	lddi		@(gr28,#REG_GR(14)),gr14
	lddi		@(gr28,#REG_GR(16)),gr16
	lddi		@(gr28,#REG_GR(18)),gr18
	lddi		@(gr28,#REG_GR(20)),gr20
	lddi		@(gr28,#REG_GR(22)),gr22
	lddi		@(gr28,#REG_GR(24)),gr24
	lddi		@(gr28,#REG_GR(26)),gr26
	ldi		@(gr28,#REG_GR(29)),gr29
	lddi		@(gr28,#REG_GR(30)),gr30

	# check to see if a debugging return is required
	LEDS		0x67f0
	movsg		ccr,gr2
	ldi		@(gr28,#REG__STATUS),gr3
	andicc		gr3,#REG__STATUS_STEP,gr0,icc0
	bne		icc0,#0,__entry_return_singlestep
	movgs		gr2,ccr

	ldi		@(gr28,#REG_SP)    ,sp
	lddi		@(gr28,#REG_GR(2)) ,gr2
	ldi		@(gr28,#REG_GR(28)),gr28

	LEDS		0x67fe
//	movsg		pcsr,gr31
//	LEDS32

#if 0
	# store the current frame in the workram on the FR451
	movgs		gr28,scr2
	sethi.p		%hi(0xfe800000),gr28
	setlo		%lo(0xfe800000),gr28

	stdi		gr2,@(gr28,#REG_GR(2))
	stdi		gr4,@(gr28,#REG_GR(4))
	stdi		gr6,@(gr28,#REG_GR(6))
	stdi		gr8,@(gr28,#REG_GR(8))
	stdi		gr10,@(gr28,#REG_GR(10))
	stdi		gr12,@(gr28,#REG_GR(12))
	stdi		gr14,@(gr28,#REG_GR(14))
	stdi		gr16,@(gr28,#REG_GR(16))
	stdi		gr18,@(gr28,#REG_GR(18))
	stdi		gr24,@(gr28,#REG_GR(24))
	stdi		gr26,@(gr28,#REG_GR(26))
	sti		gr29,@(gr28,#REG_GR(29))
	stdi		gr30,@(gr28,#REG_GR(30))

	movsg		tbr ,gr30
	sti		gr30,@(gr28,#REG_TBR)
	movsg		pcsr,gr30
	sti		gr30,@(gr28,#REG_PC)
	movsg		psr ,gr30
	sti		gr30,@(gr28,#REG_PSR)
	movsg		isr ,gr30
	sti		gr30,@(gr28,#REG_ISR)
	movsg		ccr ,gr30
	movsg		cccr,gr31
	stdi		gr30,@(gr28,#REG_CCR)
	movsg		lr  ,gr30
	movsg		lcr ,gr31
	stdi		gr30,@(gr28,#REG_LR)
	sti		gr0 ,@(gr28,#REG_SYSCALLNO)
	movsg		scr2,gr28
#endif

	rett		#0

	# return via break.S
__entry_return_singlestep:
	movgs		gr2,ccr
	lddi		@(gr28,#REG_GR(2)) ,gr2
	ldi		@(gr28,#REG_SP)    ,sp
	ldi		@(gr28,#REG_GR(28)),gr28
	LEDS		0x67ff
	break
	.globl		__entry_return_singlestep_breaks_here
__entry_return_singlestep_breaks_here:
	nop


###############################################################################
#
# return to a process interrupted in kernel space
# - we need to consider preemption if that is enabled
#
###############################################################################
	.balign		L1_CACHE_BYTES
__entry_return_from_kernel_exception:
	LEDS		0x6302
	movsg		psr,gr23
	ori		gr23,#PSR_PIL_14,gr23
	movgs		gr23,psr
	bra		__entry_return_direct

	.balign		L1_CACHE_BYTES
__entry_return_from_kernel_interrupt:
	LEDS		0x6303
	movsg		psr,gr23
	ori		gr23,#PSR_PIL_14,gr23
	movgs		gr23,psr

#ifdef CONFIG_PREEMPT
	ldi		@(gr15,#TI_PRE_COUNT),gr5
	subicc		gr5,#0,gr0,icc0
	beq		icc0,#0,__entry_return_direct

	subcc		gr0,gr0,gr0,icc2		/* set Z and clear C */
	call		preempt_schedule_irq
#endif
	bra		__entry_return_direct


###############################################################################
#
# perform work that needs to be done immediately before resumption
#
###############################################################################
	.globl		__entry_return_from_user_exception
	.balign		L1_CACHE_BYTES
__entry_return_from_user_exception:
	LEDS		0x6501

__entry_resume_userspace:
	# make sure we don't miss an interrupt setting need_resched or sigpending between
	# sampling and the RETT
	movsg		psr,gr23
	ori		gr23,#PSR_PIL_14,gr23
	movgs		gr23,psr

__entry_return_from_user_interrupt:
	LEDS		0x6402
	ldi		@(gr15,#TI_FLAGS),gr4
	andicc		gr4,#_TIF_WORK_MASK,gr0,icc0
	beq		icc0,#1,__entry_return_direct

__entry_work_pending:
	LEDS		0x6404
	andicc		gr4,#_TIF_NEED_RESCHED,gr0,icc0
	beq		icc0,#1,__entry_work_notifysig

__entry_work_resched:
	LEDS		0x6408
	movsg		psr,gr23
	andi		gr23,#~PSR_PIL,gr23
	movgs		gr23,psr
	call		schedule
	movsg		psr,gr23
	ori		gr23,#PSR_PIL_14,gr23
	movgs		gr23,psr

	LEDS		0x6401
	ldi		@(gr15,#TI_FLAGS),gr4
	andicc		gr4,#_TIF_WORK_MASK,gr0,icc0
	beq		icc0,#1,__entry_return_direct
	andicc		gr4,#_TIF_NEED_RESCHED,gr0,icc0
	bne		icc0,#1,__entry_work_resched

__entry_work_notifysig:
	LEDS		0x6410
	ori.p		gr4,#0,gr8
	call		do_notify_resume
	bra		__entry_resume_userspace

	# perform syscall entry tracing
__syscall_trace_entry:
	LEDS		0x6320
	call		syscall_trace_entry

	lddi.p		@(gr28,#REG_GR(8)) ,gr8
	ori		gr8,#0,gr7		; syscall_trace_entry() returned new syscallno
	lddi		@(gr28,#REG_GR(10)),gr10
	lddi.p		@(gr28,#REG_GR(12)),gr12

	subicc		gr7,#nr_syscalls,gr0,icc0
	bnc		icc0,#0,__syscall_badsys
	bra		__syscall_call

	# perform syscall exit tracing
__syscall_exit_work:
	LEDS		0x6340
	andicc		gr22,#PSR_PS,gr0,icc1	; don't handle on return to kernel mode
	andicc.p	gr4,#_TIF_SYSCALL_TRACE,gr0,icc0
	bne		icc1,#0,__entry_return_direct
	beq		icc0,#1,__entry_work_pending

	movsg		psr,gr23
	andi		gr23,#~PSR_PIL,gr23	; could let syscall_trace_exit() call schedule()
	movgs		gr23,psr

	call		syscall_trace_exit
	bra		__entry_resume_userspace

__syscall_badsys:
	LEDS		0x6380
	setlos		#-ENOSYS,gr8
	sti		gr8,@(gr28,#REG_GR(8))	; save return value
	bra		__entry_resume_userspace


###############################################################################
#
# syscall vector table
#
###############################################################################
	.section .rodata
ALIGN
	.globl		sys_call_table
sys_call_table:
	.long sys_restart_syscall	/* 0 - old "setup()" system call, used for restarting */
	.long sys_exit
	.long sys_fork
	.long sys_read
	.long sys_write
	.long sys_open		/* 5 */
	.long sys_close
	.long sys_waitpid
	.long sys_creat
	.long sys_link
	.long sys_unlink		/* 10 */
	.long sys_execve
	.long sys_chdir
	.long sys_time
	.long sys_mknod
	.long sys_chmod		/* 15 */
	.long sys_lchown16
	.long sys_ni_syscall			/* old break syscall holder */
	.long sys_stat
	.long sys_lseek
	.long sys_getpid		/* 20 */
	.long sys_mount
	.long sys_oldumount
	.long sys_setuid16
	.long sys_getuid16
	.long sys_ni_syscall // sys_stime		/* 25 */
	.long sys_ptrace
	.long sys_alarm
	.long sys_fstat
	.long sys_pause
	.long sys_utime		/* 30 */
	.long sys_ni_syscall			/* old stty syscall holder */
	.long sys_ni_syscall			/* old gtty syscall holder */
	.long sys_access
	.long sys_nice
	.long sys_ni_syscall	/* 35 */	/* old ftime syscall holder */
	.long sys_sync
	.long sys_kill
	.long sys_rename
	.long sys_mkdir
	.long sys_rmdir		/* 40 */
	.long sys_dup
	.long sys_pipe
	.long sys_times
	.long sys_ni_syscall			/* old prof syscall holder */
	.long sys_brk		/* 45 */
	.long sys_setgid16
	.long sys_getgid16
	.long sys_ni_syscall // sys_signal
	.long sys_geteuid16
	.long sys_getegid16	/* 50 */
	.long sys_acct
	.long sys_umount				/* recycled never used phys( */
	.long sys_ni_syscall			/* old lock syscall holder */
	.long sys_ioctl
	.long sys_fcntl		/* 55 */
	.long sys_ni_syscall			/* old mpx syscall holder */
	.long sys_setpgid
	.long sys_ni_syscall			/* old ulimit syscall holder */
	.long sys_ni_syscall			/* old old uname syscall */
	.long sys_umask		/* 60 */
	.long sys_chroot
	.long sys_ustat
	.long sys_dup2
	.long sys_getppid
	.long sys_getpgrp	/* 65 */
	.long sys_setsid
	.long sys_sigaction
	.long sys_ni_syscall // sys_sgetmask
	.long sys_ni_syscall // sys_ssetmask
	.long sys_setreuid16	/* 70 */
	.long sys_setregid16
	.long sys_sigsuspend
	.long sys_ni_syscall // sys_sigpending
	.long sys_sethostname
	.long sys_setrlimit	/* 75 */
	.long sys_ni_syscall // sys_old_getrlimit
	.long sys_getrusage
	.long sys_gettimeofday
	.long sys_settimeofday
	.long sys_getgroups16	/* 80 */
	.long sys_setgroups16
	.long sys_ni_syscall			/* old_select slot */
	.long sys_symlink
	.long sys_lstat
	.long sys_readlink		/* 85 */
	.long sys_uselib
	.long sys_swapon
	.long sys_reboot
	.long sys_ni_syscall // old_readdir
	.long sys_ni_syscall	/* 90 */	/* old_mmap slot */
	.long sys_munmap
	.long sys_truncate
	.long sys_ftruncate
	.long sys_fchmod
	.long sys_fchown16		/* 95 */
	.long sys_getpriority
	.long sys_setpriority
	.long sys_ni_syscall			/* old profil syscall holder */
	.long sys_statfs
	.long sys_fstatfs		/* 100 */
	.long sys_ni_syscall			/* ioperm for i386 */
	.long sys_socketcall
	.long sys_syslog
	.long sys_setitimer
	.long sys_getitimer	/* 105 */
	.long sys_newstat
	.long sys_newlstat
	.long sys_newfstat
	.long sys_ni_syscall	/* obsolete olduname( syscall */
	.long sys_ni_syscall	/* iopl for i386 */ /* 110 */
	.long sys_vhangup
	.long sys_ni_syscall	/* obsolete idle( syscall */
	.long sys_ni_syscall	/* vm86old for i386 */
	.long sys_wait4
	.long sys_swapoff		/* 115 */
	.long sys_sysinfo
	.long sys_ipc
	.long sys_fsync
	.long sys_sigreturn
	.long sys_clone		/* 120 */
	.long sys_setdomainname
	.long sys_newuname
	.long sys_ni_syscall	/* old "cacheflush" */
	.long sys_adjtimex
	.long sys_mprotect	/* 125 */
	.long sys_sigprocmask
	.long sys_ni_syscall	/* old "create_module" */
	.long sys_init_module
	.long sys_delete_module
	.long sys_ni_syscall	/* old "get_kernel_syms" */
	.long sys_quotactl
	.long sys_getpgid
	.long sys_fchdir
	.long sys_bdflush
	.long sys_sysfs		/* 135 */
	.long sys_personality
	.long sys_ni_syscall	/* for afs_syscall */
	.long sys_setfsuid16
	.long sys_setfsgid16
	.long sys_llseek		/* 140 */
	.long sys_getdents
	.long sys_select
	.long sys_flock
	.long sys_msync
	.long sys_readv		/* 145 */
	.long sys_writev
	.long sys_getsid
	.long sys_fdatasync
	.long sys_sysctl
	.long sys_mlock		/* 150 */
	.long sys_munlock
	.long sys_mlockall
	.long sys_munlockall
	.long sys_sched_setparam
	.long sys_sched_getparam   /* 155 */
	.long sys_sched_setscheduler
	.long sys_sched_getscheduler
	.long sys_sched_yield
	.long sys_sched_get_priority_max
	.long sys_sched_get_priority_min  /* 160 */
	.long sys_sched_rr_get_interval
	.long sys_nanosleep
	.long sys_mremap
	.long sys_setresuid16
	.long sys_getresuid16	/* 165 */
	.long sys_ni_syscall	/* for vm86 */
	.long sys_ni_syscall	/* Old sys_query_module */
	.long sys_poll
	.long sys_ni_syscall	/* Old nfsservctl */
	.long sys_setresgid16	/* 170 */
	.long sys_getresgid16
	.long sys_prctl
	.long sys_rt_sigreturn
	.long sys_rt_sigaction
	.long sys_rt_sigprocmask	/* 175 */
	.long sys_rt_sigpending
	.long sys_rt_sigtimedwait
	.long sys_rt_sigqueueinfo
	.long sys_rt_sigsuspend
	.long sys_pread64		/* 180 */
	.long sys_pwrite64
	.long sys_chown16
	.long sys_getcwd
	.long sys_capget
	.long sys_capset           /* 185 */
	.long sys_sigaltstack
	.long sys_sendfile
	.long sys_ni_syscall		/* streams1 */
	.long sys_ni_syscall		/* streams2 */
	.long sys_vfork            /* 190 */
	.long sys_getrlimit
	.long sys_mmap2
	.long sys_truncate64
	.long sys_ftruncate64
	.long sys_stat64		/* 195 */
	.long sys_lstat64
	.long sys_fstat64
	.long sys_lchown
	.long sys_getuid
	.long sys_getgid		/* 200 */
	.long sys_geteuid
	.long sys_getegid
	.long sys_setreuid
	.long sys_setregid
	.long sys_getgroups	/* 205 */
	.long sys_setgroups
	.long sys_fchown
	.long sys_setresuid
	.long sys_getresuid
	.long sys_setresgid	/* 210 */
	.long sys_getresgid
	.long sys_chown
	.long sys_setuid
	.long sys_setgid
	.long sys_setfsuid		/* 215 */
	.long sys_setfsgid
	.long sys_pivot_root
	.long sys_mincore
	.long sys_madvise
	.long sys_getdents64	/* 220 */
	.long sys_fcntl64
	.long sys_ni_syscall	/* reserved for TUX */
	.long sys_ni_syscall	/* Reserved for Security */
	.long sys_gettid
	.long sys_readahead	/* 225 */
	.long sys_setxattr
	.long sys_lsetxattr
	.long sys_fsetxattr
	.long sys_getxattr
	.long sys_lgetxattr	/* 230 */
	.long sys_fgetxattr
	.long sys_listxattr
	.long sys_llistxattr
	.long sys_flistxattr
	.long sys_removexattr	/* 235 */
	.long sys_lremovexattr
	.long sys_fremovexattr
 	.long sys_tkill
	.long sys_sendfile64
	.long sys_futex		/* 240 */
	.long sys_sched_setaffinity
	.long sys_sched_getaffinity
	.long sys_ni_syscall	//sys_set_thread_area
	.long sys_ni_syscall	//sys_get_thread_area
	.long sys_io_setup	/* 245 */
	.long sys_io_destroy
	.long sys_io_getevents
	.long sys_io_submit
	.long sys_io_cancel
	.long sys_fadvise64	/* 250 */
	.long sys_ni_syscall
	.long sys_exit_group
	.long sys_lookup_dcookie
	.long sys_epoll_create
	.long sys_epoll_ctl	/* 255 */
	.long sys_epoll_wait
 	.long sys_remap_file_pages
 	.long sys_set_tid_address
 	.long sys_timer_create
 	.long sys_timer_settime		/* 260 */
 	.long sys_timer_gettime
 	.long sys_timer_getoverrun
 	.long sys_timer_delete
 	.long sys_clock_settime
 	.long sys_clock_gettime		/* 265 */
 	.long sys_clock_getres
 	.long sys_clock_nanosleep
	.long sys_statfs64
	.long sys_fstatfs64
	.long sys_tgkill	/* 270 */
	.long sys_utimes
 	.long sys_fadvise64_64
	.long sys_ni_syscall	/* sys_vserver */
	.long sys_mbind
	.long sys_get_mempolicy
	.long sys_set_mempolicy
	.long sys_mq_open
	.long sys_mq_unlink
	.long sys_mq_timedsend
	.long sys_mq_timedreceive	/* 280 */
	.long sys_mq_notify
	.long sys_mq_getsetattr
	.long sys_ni_syscall		/* reserved for kexec */
	.long sys_waitid
	.long sys_ni_syscall		/* 285 */ /* available */
	.long sys_add_key
	.long sys_request_key
	.long sys_keyctl
	.long sys_ioprio_set
	.long sys_ioprio_get		/* 290 */
	.long sys_inotify_init
	.long sys_inotify_add_watch
	.long sys_inotify_rm_watch
	.long sys_migrate_pages
	.long sys_openat		/* 295 */
	.long sys_mkdirat
	.long sys_mknodat
	.long sys_fchownat
	.long sys_futimesat
	.long sys_fstatat64		/* 300 */
	.long sys_unlinkat
	.long sys_renameat
	.long sys_linkat
	.long sys_symlinkat
	.long sys_readlinkat		/* 305 */
	.long sys_fchmodat
	.long sys_faccessat
	.long sys_pselect6
	.long sys_ppoll
	.long sys_unshare		/* 310 */
	.long sys_set_robust_list
	.long sys_get_robust_list
	.long sys_splice
	.long sys_sync_file_range
	.long sys_tee			/* 315 */
	.long sys_vmsplice
	.long sys_move_pages
	.long sys_getcpu
	.long sys_epoll_pwait
	.long sys_utimensat		/* 320 */
	.long sys_signalfd
	.long sys_timerfd_create
	.long sys_eventfd
	.long sys_fallocate
	.long sys_timerfd_settime	/* 325 */
	.long sys_timerfd_gettime
	.long sys_signalfd4
	.long sys_eventfd2
	.long sys_epoll_create1
	.long sys_dup3			/* 330 */
	.long sys_pipe2
	.long sys_inotify_init1
	.long sys_preadv
	.long sys_pwritev
	.long sys_rt_tgsigqueueinfo	/* 335 */
	.long sys_perf_event_open
	.long sys_setns

syscall_table_size = (. - sys_call_table)<|MERGE_RESOLUTION|>--- conflicted
+++ resolved
@@ -869,14 +869,6 @@
 	call		schedule_tail
 	calll.p		@(gr21,gr0)
 	or		gr20,gr20,gr8
-<<<<<<< HEAD
-	bra		sys_exit
-
-	.globl		ret_from_kernel_execve
-ret_from_kernel_execve:
-	ori		gr28,0,sp
-=======
->>>>>>> 3d70f8c6
 	bra		__syscall_exit
 
 ###################################################################################################
