--- conflicted
+++ resolved
@@ -26,11 +26,7 @@
  * BAU_SB_DESCRIPTOR_BASE register, set 1 is located at BASE + 512,
  * set 2 is at BASE + 2*512, set 3 at BASE + 3*512, and so on.
  *
-<<<<<<< HEAD
- * We will use 31 sets, one for sending BAU messages from each of the 32
-=======
  * We will use one set for sending BAU messages from each of the
->>>>>>> 3cbea436
  * cpu's on the uvhub.
  *
  * TLB shootdown will use the first of the 8 descriptors of each set.
@@ -44,10 +40,6 @@
 #define UV_ITEMS_PER_DESCRIPTOR		8
 /* the 'throttle' to prevent the hardware stay-busy bug */
 #define MAX_BAU_CONCURRENT		3
-<<<<<<< HEAD
-#define UV_CPUS_PER_ACT_STATUS		32
-=======
->>>>>>> 3cbea436
 #define UV_ACT_STATUS_MASK		0x3
 #define UV_ACT_STATUS_SIZE		2
 #define UV_DISTRIBUTION_SIZE		256
