--- conflicted
+++ resolved
@@ -1,15 +1,12 @@
 #include <asm/ia32.h>
 
 #define __SYSCALL_64(nr, sym, compat) [nr] = 1,
-<<<<<<< HEAD
-=======
 #define __SYSCALL_COMMON(nr, sym, compat) [nr] = 1,
 #ifdef CONFIG_X86_X32_ABI
 # define __SYSCALL_X32(nr, sym, compat) [nr] = 1,
 #else
 # define __SYSCALL_X32(nr, sym, compat) /* nothing */
 #endif
->>>>>>> e816b57a
 static char syscalls_64[] = {
 #include <asm/syscalls_64.h>
 };
