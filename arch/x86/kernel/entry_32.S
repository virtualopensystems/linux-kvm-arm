/*
 *
 *  Copyright (C) 1991, 1992  Linus Torvalds
 */

/*
 * entry.S contains the system-call and fault low-level handling routines.
 * This also contains the timer-interrupt handler, as well as all interrupts
 * and faults that can result in a task-switch.
 *
 * NOTE: This code handles signal-recognition, which happens every time
 * after a timer-interrupt and after each system call.
 *
 * I changed all the .align's to 4 (16 byte alignment), as that's faster
 * on a 486.
 *
 * Stack layout in 'syscall_exit':
 * 	ptrace needs to have all regs on the stack.
 *	if the order here is changed, it needs to be
 *	updated in fork.c:copy_process, signal.c:do_signal,
 *	ptrace.c and ptrace.h
 *
 *	 0(%esp) - %ebx
 *	 4(%esp) - %ecx
 *	 8(%esp) - %edx
 *       C(%esp) - %esi
 *	10(%esp) - %edi
 *	14(%esp) - %ebp
 *	18(%esp) - %eax
 *	1C(%esp) - %ds
 *	20(%esp) - %es
 *	24(%esp) - %fs
 *	28(%esp) - %gs		saved iff !CONFIG_X86_32_LAZY_GS
 *	2C(%esp) - orig_eax
 *	30(%esp) - %eip
 *	34(%esp) - %cs
 *	38(%esp) - %eflags
 *	3C(%esp) - %oldesp
 *	40(%esp) - %oldss
 *
 * "current" is in register %ebx during any slow entries.
 */

#include <linux/linkage.h>
#include <asm/thread_info.h>
#include <asm/irqflags.h>
#include <asm/errno.h>
#include <asm/segment.h>
#include <asm/smp.h>
#include <asm/page_types.h>
#include <asm/percpu.h>
#include <asm/dwarf2.h>
#include <asm/processor-flags.h>
#include <asm/ftrace.h>
#include <asm/irq_vectors.h>
#include <asm/cpufeature.h>

/* Avoid __ASSEMBLER__'ifying <linux/audit.h> just for this.  */
#include <linux/elf-em.h>
#define AUDIT_ARCH_I386		(EM_386|__AUDIT_ARCH_LE)
#define __AUDIT_ARCH_LE	   0x40000000

#ifndef CONFIG_AUDITSYSCALL
#define sysenter_audit	syscall_trace_entry
#define sysexit_audit	syscall_exit_work
#endif

/*
 * We use macros for low-level operations which need to be overridden
 * for paravirtualization.  The following will never clobber any registers:
 *   INTERRUPT_RETURN (aka. "iret")
 *   GET_CR0_INTO_EAX (aka. "movl %cr0, %eax")
 *   ENABLE_INTERRUPTS_SYSEXIT (aka "sti; sysexit").
 *
 * For DISABLE_INTERRUPTS/ENABLE_INTERRUPTS (aka "cli"/"sti"), you must
 * specify what registers can be overwritten (CLBR_NONE, CLBR_EAX/EDX/ECX/ANY).
 * Allowing a register to be clobbered can shrink the paravirt replacement
 * enough to patch inline, increasing performance.
 */

#define nr_syscalls ((syscall_table_size)/4)

#ifdef CONFIG_PREEMPT
#define preempt_stop(clobbers)	DISABLE_INTERRUPTS(clobbers); TRACE_IRQS_OFF
#else
#define preempt_stop(clobbers)
#define resume_kernel		restore_all
#endif

.macro TRACE_IRQS_IRET
#ifdef CONFIG_TRACE_IRQFLAGS
	testl $X86_EFLAGS_IF,PT_EFLAGS(%esp)     # interrupts off?
	jz 1f
	TRACE_IRQS_ON
1:
#endif
.endm

#ifdef CONFIG_VM86
#define resume_userspace_sig	check_userspace
#else
#define resume_userspace_sig	resume_userspace
#endif

/*
 * User gs save/restore
 *
 * %gs is used for userland TLS and kernel only uses it for stack
 * canary which is required to be at %gs:20 by gcc.  Read the comment
 * at the top of stackprotector.h for more info.
 *
 * Local labels 98 and 99 are used.
 */
#ifdef CONFIG_X86_32_LAZY_GS

 /* unfortunately push/pop can't be no-op */
.macro PUSH_GS
	pushl_cfi $0
.endm
.macro POP_GS pop=0
	addl $(4 + \pop), %esp
	CFI_ADJUST_CFA_OFFSET -(4 + \pop)
.endm
.macro POP_GS_EX
.endm

 /* all the rest are no-op */
.macro PTGS_TO_GS
.endm
.macro PTGS_TO_GS_EX
.endm
.macro GS_TO_REG reg
.endm
.macro REG_TO_PTGS reg
.endm
.macro SET_KERNEL_GS reg
.endm

#else	/* CONFIG_X86_32_LAZY_GS */

.macro PUSH_GS
	pushl_cfi %gs
	/*CFI_REL_OFFSET gs, 0*/
.endm

.macro POP_GS pop=0
98:	popl_cfi %gs
	/*CFI_RESTORE gs*/
  .if \pop <> 0
	add $\pop, %esp
	CFI_ADJUST_CFA_OFFSET -\pop
  .endif
.endm
.macro POP_GS_EX
.pushsection .fixup, "ax"
99:	movl $0, (%esp)
	jmp 98b
.section __ex_table, "a"
	.align 4
	.long 98b, 99b
.popsection
.endm

.macro PTGS_TO_GS
98:	mov PT_GS(%esp), %gs
.endm
.macro PTGS_TO_GS_EX
.pushsection .fixup, "ax"
99:	movl $0, PT_GS(%esp)
	jmp 98b
.section __ex_table, "a"
	.align 4
	.long 98b, 99b
.popsection
.endm

.macro GS_TO_REG reg
	movl %gs, \reg
	/*CFI_REGISTER gs, \reg*/
.endm
.macro REG_TO_PTGS reg
	movl \reg, PT_GS(%esp)
	/*CFI_REL_OFFSET gs, PT_GS*/
.endm
.macro SET_KERNEL_GS reg
	movl $(__KERNEL_STACK_CANARY), \reg
	movl \reg, %gs
.endm

#endif	/* CONFIG_X86_32_LAZY_GS */

.macro SAVE_ALL
	cld
	PUSH_GS
	pushl_cfi %fs
	/*CFI_REL_OFFSET fs, 0;*/
	pushl_cfi %es
	/*CFI_REL_OFFSET es, 0;*/
	pushl_cfi %ds
	/*CFI_REL_OFFSET ds, 0;*/
	pushl_cfi %eax
	CFI_REL_OFFSET eax, 0
	pushl_cfi %ebp
	CFI_REL_OFFSET ebp, 0
	pushl_cfi %edi
	CFI_REL_OFFSET edi, 0
	pushl_cfi %esi
	CFI_REL_OFFSET esi, 0
	pushl_cfi %edx
	CFI_REL_OFFSET edx, 0
	pushl_cfi %ecx
	CFI_REL_OFFSET ecx, 0
	pushl_cfi %ebx
	CFI_REL_OFFSET ebx, 0
	movl $(__USER_DS), %edx
	movl %edx, %ds
	movl %edx, %es
	movl $(__KERNEL_PERCPU), %edx
	movl %edx, %fs
	SET_KERNEL_GS %edx
.endm

.macro RESTORE_INT_REGS
	popl_cfi %ebx
	CFI_RESTORE ebx
	popl_cfi %ecx
	CFI_RESTORE ecx
	popl_cfi %edx
	CFI_RESTORE edx
	popl_cfi %esi
	CFI_RESTORE esi
	popl_cfi %edi
	CFI_RESTORE edi
	popl_cfi %ebp
	CFI_RESTORE ebp
	popl_cfi %eax
	CFI_RESTORE eax
.endm

.macro RESTORE_REGS pop=0
	RESTORE_INT_REGS
1:	popl_cfi %ds
	/*CFI_RESTORE ds;*/
2:	popl_cfi %es
	/*CFI_RESTORE es;*/
3:	popl_cfi %fs
	/*CFI_RESTORE fs;*/
	POP_GS \pop
.pushsection .fixup, "ax"
4:	movl $0, (%esp)
	jmp 1b
5:	movl $0, (%esp)
	jmp 2b
6:	movl $0, (%esp)
	jmp 3b
.section __ex_table, "a"
	.align 4
	.long 1b, 4b
	.long 2b, 5b
	.long 3b, 6b
.popsection
	POP_GS_EX
.endm

.macro RING0_INT_FRAME
	CFI_STARTPROC simple
	CFI_SIGNAL_FRAME
	CFI_DEF_CFA esp, 3*4
	/*CFI_OFFSET cs, -2*4;*/
	CFI_OFFSET eip, -3*4
.endm

.macro RING0_EC_FRAME
	CFI_STARTPROC simple
	CFI_SIGNAL_FRAME
	CFI_DEF_CFA esp, 4*4
	/*CFI_OFFSET cs, -2*4;*/
	CFI_OFFSET eip, -3*4
.endm

.macro RING0_PTREGS_FRAME
	CFI_STARTPROC simple
	CFI_SIGNAL_FRAME
	CFI_DEF_CFA esp, PT_OLDESP-PT_EBX
	/*CFI_OFFSET cs, PT_CS-PT_OLDESP;*/
	CFI_OFFSET eip, PT_EIP-PT_OLDESP
	/*CFI_OFFSET es, PT_ES-PT_OLDESP;*/
	/*CFI_OFFSET ds, PT_DS-PT_OLDESP;*/
	CFI_OFFSET eax, PT_EAX-PT_OLDESP
	CFI_OFFSET ebp, PT_EBP-PT_OLDESP
	CFI_OFFSET edi, PT_EDI-PT_OLDESP
	CFI_OFFSET esi, PT_ESI-PT_OLDESP
	CFI_OFFSET edx, PT_EDX-PT_OLDESP
	CFI_OFFSET ecx, PT_ECX-PT_OLDESP
	CFI_OFFSET ebx, PT_EBX-PT_OLDESP
.endm

ENTRY(ret_from_fork)
	CFI_STARTPROC
	pushl_cfi %eax
	call schedule_tail
	GET_THREAD_INFO(%ebp)
	popl_cfi %eax
	pushl_cfi $0x0202		# Reset kernel eflags
	popfl_cfi
	jmp syscall_exit
	CFI_ENDPROC
END(ret_from_fork)

/*
 * Interrupt exit functions should be protected against kprobes
 */
	.pushsection .kprobes.text, "ax"
/*
 * Return to user mode is not as complex as all this looks,
 * but we want the default path for a system call return to
 * go as quickly as possible which is why some of this is
 * less clear than it otherwise should be.
 */

	# userspace resumption stub bypassing syscall exit tracing
	ALIGN
	RING0_PTREGS_FRAME
ret_from_exception:
	preempt_stop(CLBR_ANY)
ret_from_intr:
	GET_THREAD_INFO(%ebp)
check_userspace:
	movl PT_EFLAGS(%esp), %eax	# mix EFLAGS and CS
	movb PT_CS(%esp), %al
	andl $(X86_EFLAGS_VM | SEGMENT_RPL_MASK), %eax
	cmpl $USER_RPL, %eax
	jb resume_kernel		# not returning to v8086 or userspace

ENTRY(resume_userspace)
	LOCKDEP_SYS_EXIT
 	DISABLE_INTERRUPTS(CLBR_ANY)	# make sure we don't miss an interrupt
					# setting need_resched or sigpending
					# between sampling and the iret
	TRACE_IRQS_OFF
	movl TI_flags(%ebp), %ecx
	andl $_TIF_WORK_MASK, %ecx	# is there any work to be done on
					# int/exception return?
	jne work_pending
	jmp restore_all
END(ret_from_exception)

#ifdef CONFIG_PREEMPT
ENTRY(resume_kernel)
	DISABLE_INTERRUPTS(CLBR_ANY)
	cmpl $0,TI_preempt_count(%ebp)	# non-zero preempt_count ?
	jnz restore_all
need_resched:
	movl TI_flags(%ebp), %ecx	# need_resched set ?
	testb $_TIF_NEED_RESCHED, %cl
	jz restore_all
	testl $X86_EFLAGS_IF,PT_EFLAGS(%esp)	# interrupts off (exception path) ?
	jz restore_all
	call preempt_schedule_irq
	jmp need_resched
END(resume_kernel)
#endif
	CFI_ENDPROC
/*
 * End of kprobes section
 */
	.popsection

/* SYSENTER_RETURN points to after the "sysenter" instruction in
   the vsyscall page.  See vsyscall-sysentry.S, which defines the symbol.  */

	# sysenter call handler stub
ENTRY(ia32_sysenter_target)
	CFI_STARTPROC simple
	CFI_SIGNAL_FRAME
	CFI_DEF_CFA esp, 0
	CFI_REGISTER esp, ebp
	movl TSS_sysenter_sp0(%esp),%esp
sysenter_past_esp:
	/*
	 * Interrupts are disabled here, but we can't trace it until
	 * enough kernel state to call TRACE_IRQS_OFF can be called - but
	 * we immediately enable interrupts at that point anyway.
	 */
	pushl_cfi $__USER_DS
	/*CFI_REL_OFFSET ss, 0*/
	pushl_cfi %ebp
	CFI_REL_OFFSET esp, 0
	pushfl_cfi
	orl $X86_EFLAGS_IF, (%esp)
	pushl_cfi $__USER_CS
	/*CFI_REL_OFFSET cs, 0*/
	/*
	 * Push current_thread_info()->sysenter_return to the stack.
	 * A tiny bit of offset fixup is necessary - 4*4 means the 4 words
	 * pushed above; +8 corresponds to copy_thread's esp0 setting.
	 */
<<<<<<< HEAD
	pushl_cfi (TI_sysenter_return-THREAD_SIZE_asm+8+4*4)(%esp)
=======
	pushl_cfi ((TI_sysenter_return)-THREAD_SIZE_asm+8+4*4)(%esp)
>>>>>>> 3cbea436
	CFI_REL_OFFSET eip, 0

	pushl_cfi %eax
	SAVE_ALL
	ENABLE_INTERRUPTS(CLBR_NONE)

/*
 * Load the potential sixth argument from user stack.
 * Careful about security.
 */
	cmpl $__PAGE_OFFSET-3,%ebp
	jae syscall_fault
1:	movl (%ebp),%ebp
	movl %ebp,PT_EBP(%esp)
.section __ex_table,"a"
	.align 4
	.long 1b,syscall_fault
.previous

	GET_THREAD_INFO(%ebp)

	testl $_TIF_WORK_SYSCALL_ENTRY,TI_flags(%ebp)
	jnz sysenter_audit
sysenter_do_call:
	cmpl $(nr_syscalls), %eax
	jae syscall_badsys
	call *sys_call_table(,%eax,4)
	movl %eax,PT_EAX(%esp)
	LOCKDEP_SYS_EXIT
	DISABLE_INTERRUPTS(CLBR_ANY)
	TRACE_IRQS_OFF
	movl TI_flags(%ebp), %ecx
	testl $_TIF_ALLWORK_MASK, %ecx
	jne sysexit_audit
sysenter_exit:
/* if something modifies registers it must also disable sysexit */
	movl PT_EIP(%esp), %edx
	movl PT_OLDESP(%esp), %ecx
	xorl %ebp,%ebp
	TRACE_IRQS_ON
1:	mov  PT_FS(%esp), %fs
	PTGS_TO_GS
	ENABLE_INTERRUPTS_SYSEXIT

#ifdef CONFIG_AUDITSYSCALL
sysenter_audit:
	testl $(_TIF_WORK_SYSCALL_ENTRY & ~_TIF_SYSCALL_AUDIT),TI_flags(%ebp)
	jnz syscall_trace_entry
	addl $4,%esp
	CFI_ADJUST_CFA_OFFSET -4
	/* %esi already in 8(%esp)	   6th arg: 4th syscall arg */
	/* %edx already in 4(%esp)	   5th arg: 3rd syscall arg */
	/* %ecx already in 0(%esp)	   4th arg: 2nd syscall arg */
	movl %ebx,%ecx			/* 3rd arg: 1st syscall arg */
	movl %eax,%edx			/* 2nd arg: syscall number */
	movl $AUDIT_ARCH_I386,%eax	/* 1st arg: audit arch */
	call audit_syscall_entry
	pushl_cfi %ebx
	movl PT_EAX(%esp),%eax		/* reload syscall number */
	jmp sysenter_do_call

sysexit_audit:
	testl $(_TIF_ALLWORK_MASK & ~_TIF_SYSCALL_AUDIT), %ecx
	jne syscall_exit_work
	TRACE_IRQS_ON
	ENABLE_INTERRUPTS(CLBR_ANY)
	movl %eax,%edx		/* second arg, syscall return value */
	cmpl $0,%eax		/* is it < 0? */
	setl %al		/* 1 if so, 0 if not */
	movzbl %al,%eax		/* zero-extend that */
	inc %eax /* first arg, 0->1(AUDITSC_SUCCESS), 1->2(AUDITSC_FAILURE) */
	call audit_syscall_exit
	DISABLE_INTERRUPTS(CLBR_ANY)
	TRACE_IRQS_OFF
	movl TI_flags(%ebp), %ecx
	testl $(_TIF_ALLWORK_MASK & ~_TIF_SYSCALL_AUDIT), %ecx
	jne syscall_exit_work
	movl PT_EAX(%esp),%eax	/* reload syscall return value */
	jmp sysenter_exit
#endif

	CFI_ENDPROC
.pushsection .fixup,"ax"
2:	movl $0,PT_FS(%esp)
	jmp 1b
.section __ex_table,"a"
	.align 4
	.long 1b,2b
.popsection
	PTGS_TO_GS_EX
ENDPROC(ia32_sysenter_target)

/*
 * syscall stub including irq exit should be protected against kprobes
 */
	.pushsection .kprobes.text, "ax"
	# system call handler stub
ENTRY(system_call)
	RING0_INT_FRAME			# can't unwind into user space anyway
	pushl_cfi %eax			# save orig_eax
	SAVE_ALL
	GET_THREAD_INFO(%ebp)
					# system call tracing in operation / emulation
	testl $_TIF_WORK_SYSCALL_ENTRY,TI_flags(%ebp)
	jnz syscall_trace_entry
	cmpl $(nr_syscalls), %eax
	jae syscall_badsys
syscall_call:
	call *sys_call_table(,%eax,4)
	movl %eax,PT_EAX(%esp)		# store the return value
syscall_exit:
	LOCKDEP_SYS_EXIT
	DISABLE_INTERRUPTS(CLBR_ANY)	# make sure we don't miss an interrupt
					# setting need_resched or sigpending
					# between sampling and the iret
	TRACE_IRQS_OFF
	movl TI_flags(%ebp), %ecx
	testl $_TIF_ALLWORK_MASK, %ecx	# current->work
	jne syscall_exit_work

restore_all:
	TRACE_IRQS_IRET
restore_all_notrace:
	movl PT_EFLAGS(%esp), %eax	# mix EFLAGS, SS and CS
	# Warning: PT_OLDSS(%esp) contains the wrong/random values if we
	# are returning to the kernel.
	# See comments in process.c:copy_thread() for details.
	movb PT_OLDSS(%esp), %ah
	movb PT_CS(%esp), %al
	andl $(X86_EFLAGS_VM | (SEGMENT_TI_MASK << 8) | SEGMENT_RPL_MASK), %eax
	cmpl $((SEGMENT_LDT << 8) | USER_RPL), %eax
	CFI_REMEMBER_STATE
	je ldt_ss			# returning to user-space with LDT SS
restore_nocheck:
	RESTORE_REGS 4			# skip orig_eax/error_code
irq_return:
	INTERRUPT_RETURN
.section .fixup,"ax"
ENTRY(iret_exc)
	pushl $0			# no error code
	pushl $do_iret_error
	jmp error_code
.previous
.section __ex_table,"a"
	.align 4
	.long irq_return,iret_exc
.previous

	CFI_RESTORE_STATE
ldt_ss:
	larl PT_OLDSS(%esp), %eax
	jnz restore_nocheck
	testl $0x00400000, %eax		# returning to 32bit stack?
	jnz restore_nocheck		# allright, normal return

#ifdef CONFIG_PARAVIRT
	/*
	 * The kernel can't run on a non-flat stack if paravirt mode
	 * is active.  Rather than try to fixup the high bits of
	 * ESP, bypass this code entirely.  This may break DOSemu
	 * and/or Wine support in a paravirt VM, although the option
	 * is still available to implement the setting of the high
	 * 16-bits in the INTERRUPT_RETURN paravirt-op.
	 */
	cmpl $0, pv_info+PARAVIRT_enabled
	jne restore_nocheck
#endif

/*
 * Setup and switch to ESPFIX stack
 *
 * We're returning to userspace with a 16 bit stack. The CPU will not
 * restore the high word of ESP for us on executing iret... This is an
 * "official" bug of all the x86-compatible CPUs, which we can work
 * around to make dosemu and wine happy. We do this by preloading the
 * high word of ESP with the high word of the userspace ESP while
 * compensating for the offset by changing to the ESPFIX segment with
 * a base address that matches for the difference.
 */
#define GDT_ESPFIX_SS PER_CPU_VAR(gdt_page) + (GDT_ENTRY_ESPFIX_SS * 8)
	mov %esp, %edx			/* load kernel esp */
	mov PT_OLDESP(%esp), %eax	/* load userspace esp */
	mov %dx, %ax			/* eax: new kernel esp */
	sub %eax, %edx			/* offset (low word is 0) */
	shr $16, %edx
	mov %dl, GDT_ESPFIX_SS + 4 /* bits 16..23 */
	mov %dh, GDT_ESPFIX_SS + 7 /* bits 24..31 */
	pushl_cfi $__ESPFIX_SS
	pushl_cfi %eax			/* new kernel esp */
	/* Disable interrupts, but do not irqtrace this section: we
	 * will soon execute iret and the tracer was already set to
	 * the irqstate after the iret */
	DISABLE_INTERRUPTS(CLBR_EAX)
	lss (%esp), %esp		/* switch to espfix segment */
	CFI_ADJUST_CFA_OFFSET -8
	jmp restore_nocheck
	CFI_ENDPROC
ENDPROC(system_call)

	# perform work that needs to be done immediately before resumption
	ALIGN
	RING0_PTREGS_FRAME		# can't unwind into user space anyway
work_pending:
	testb $_TIF_NEED_RESCHED, %cl
	jz work_notifysig
work_resched:
	call schedule
	LOCKDEP_SYS_EXIT
	DISABLE_INTERRUPTS(CLBR_ANY)	# make sure we don't miss an interrupt
					# setting need_resched or sigpending
					# between sampling and the iret
	TRACE_IRQS_OFF
	movl TI_flags(%ebp), %ecx
	andl $_TIF_WORK_MASK, %ecx	# is there any work to be done other
					# than syscall tracing?
	jz restore_all
	testb $_TIF_NEED_RESCHED, %cl
	jnz work_resched

work_notifysig:				# deal with pending signals and
					# notify-resume requests
#ifdef CONFIG_VM86
	testl $X86_EFLAGS_VM, PT_EFLAGS(%esp)
	movl %esp, %eax
	jne work_notifysig_v86		# returning to kernel-space or
					# vm86-space
	xorl %edx, %edx
	call do_notify_resume
	jmp resume_userspace_sig

	ALIGN
work_notifysig_v86:
	pushl_cfi %ecx			# save ti_flags for do_notify_resume
	call save_v86_state		# %eax contains pt_regs pointer
	popl_cfi %ecx
	movl %eax, %esp
#else
	movl %esp, %eax
#endif
	xorl %edx, %edx
	call do_notify_resume
	jmp resume_userspace_sig
END(work_pending)

	# perform syscall exit tracing
	ALIGN
syscall_trace_entry:
	movl $-ENOSYS,PT_EAX(%esp)
	movl %esp, %eax
	call syscall_trace_enter
	/* What it returned is what we'll actually use.  */
	cmpl $(nr_syscalls), %eax
	jnae syscall_call
	jmp syscall_exit
END(syscall_trace_entry)

	# perform syscall exit tracing
	ALIGN
syscall_exit_work:
	testl $_TIF_WORK_SYSCALL_EXIT, %ecx
	jz work_pending
	TRACE_IRQS_ON
	ENABLE_INTERRUPTS(CLBR_ANY)	# could let syscall_trace_leave() call
					# schedule() instead
	movl %esp, %eax
	call syscall_trace_leave
	jmp resume_userspace
END(syscall_exit_work)
	CFI_ENDPROC

	RING0_INT_FRAME			# can't unwind into user space anyway
syscall_fault:
	GET_THREAD_INFO(%ebp)
	movl $-EFAULT,PT_EAX(%esp)
	jmp resume_userspace
END(syscall_fault)

syscall_badsys:
	movl $-ENOSYS,PT_EAX(%esp)
	jmp resume_userspace
END(syscall_badsys)
	CFI_ENDPROC
/*
 * End of kprobes section
 */
	.popsection

/*
 * System calls that need a pt_regs pointer.
 */
#define PTREGSCALL0(name) \
	ALIGN; \
ptregs_##name: \
	leal 4(%esp),%eax; \
	jmp sys_##name;

#define PTREGSCALL1(name) \
	ALIGN; \
ptregs_##name: \
	leal 4(%esp),%edx; \
	movl (PT_EBX+4)(%esp),%eax; \
	jmp sys_##name;

#define PTREGSCALL2(name) \
	ALIGN; \
ptregs_##name: \
	leal 4(%esp),%ecx; \
	movl (PT_ECX+4)(%esp),%edx; \
	movl (PT_EBX+4)(%esp),%eax; \
	jmp sys_##name;

#define PTREGSCALL3(name) \
	ALIGN; \
ptregs_##name: \
	CFI_STARTPROC; \
	leal 4(%esp),%eax; \
	pushl_cfi %eax; \
	movl PT_EDX(%eax),%ecx; \
	movl PT_ECX(%eax),%edx; \
	movl PT_EBX(%eax),%eax; \
	call sys_##name; \
	addl $4,%esp; \
	CFI_ADJUST_CFA_OFFSET -4; \
	ret; \
	CFI_ENDPROC; \
ENDPROC(ptregs_##name)

PTREGSCALL1(iopl)
PTREGSCALL0(fork)
PTREGSCALL0(vfork)
PTREGSCALL3(execve)
PTREGSCALL2(sigaltstack)
PTREGSCALL0(sigreturn)
PTREGSCALL0(rt_sigreturn)
PTREGSCALL2(vm86)
PTREGSCALL1(vm86old)

/* Clone is an oddball.  The 4th arg is in %edi */
	ALIGN;
ptregs_clone:
	CFI_STARTPROC
	leal 4(%esp),%eax
	pushl_cfi %eax
	pushl_cfi PT_EDI(%eax)
	movl PT_EDX(%eax),%ecx
	movl PT_ECX(%eax),%edx
	movl PT_EBX(%eax),%eax
	call sys_clone
	addl $8,%esp
	CFI_ADJUST_CFA_OFFSET -8
	ret
	CFI_ENDPROC
ENDPROC(ptregs_clone)

.macro FIXUP_ESPFIX_STACK
/*
 * Switch back for ESPFIX stack to the normal zerobased stack
 *
 * We can't call C functions using the ESPFIX stack. This code reads
 * the high word of the segment base from the GDT and swiches to the
 * normal stack and adjusts ESP with the matching offset.
 */
	/* fixup the stack */
	mov GDT_ESPFIX_SS + 4, %al /* bits 16..23 */
	mov GDT_ESPFIX_SS + 7, %ah /* bits 24..31 */
	shl $16, %eax
	addl %esp, %eax			/* the adjusted stack pointer */
	pushl_cfi $__KERNEL_DS
	pushl_cfi %eax
	lss (%esp), %esp		/* switch to the normal stack segment */
	CFI_ADJUST_CFA_OFFSET -8
.endm
.macro UNWIND_ESPFIX_STACK
	movl %ss, %eax
	/* see if on espfix stack */
	cmpw $__ESPFIX_SS, %ax
	jne 27f
	movl $__KERNEL_DS, %eax
	movl %eax, %ds
	movl %eax, %es
	/* switch to normal stack */
	FIXUP_ESPFIX_STACK
27:
.endm

/*
 * Build the entry stubs and pointer table with some assembler magic.
 * We pack 7 stubs into a single 32-byte chunk, which will fit in a
 * single cache line on all modern x86 implementations.
 */
.section .init.rodata,"a"
ENTRY(interrupt)
.text
	.p2align 5
	.p2align CONFIG_X86_L1_CACHE_SHIFT
ENTRY(irq_entries_start)
	RING0_INT_FRAME
vector=FIRST_EXTERNAL_VECTOR
.rept (NR_VECTORS-FIRST_EXTERNAL_VECTOR+6)/7
	.balign 32
  .rept	7
    .if vector < NR_VECTORS
      .if vector <> FIRST_EXTERNAL_VECTOR
	CFI_ADJUST_CFA_OFFSET -4
      .endif
1:	pushl_cfi $(~vector+0x80)	/* Note: always in signed byte range */
      .if ((vector-FIRST_EXTERNAL_VECTOR)%7) <> 6
	jmp 2f
      .endif
      .previous
	.long 1b
      .text
vector=vector+1
    .endif
  .endr
2:	jmp common_interrupt
.endr
END(irq_entries_start)

.previous
END(interrupt)
.previous

/*
 * the CPU automatically disables interrupts when executing an IRQ vector,
 * so IRQ-flags tracing has to follow that:
 */
	.p2align CONFIG_X86_L1_CACHE_SHIFT
common_interrupt:
	addl $-0x80,(%esp)	/* Adjust vector into the [-256,-1] range */
	SAVE_ALL
	TRACE_IRQS_OFF
	movl %esp,%eax
	call do_IRQ
	jmp ret_from_intr
ENDPROC(common_interrupt)
	CFI_ENDPROC

/*
 *  Irq entries should be protected against kprobes
 */
	.pushsection .kprobes.text, "ax"
#define BUILD_INTERRUPT3(name, nr, fn)	\
ENTRY(name)				\
	RING0_INT_FRAME;		\
	pushl_cfi $~(nr);		\
	SAVE_ALL;			\
	TRACE_IRQS_OFF			\
	movl %esp,%eax;			\
	call fn;			\
	jmp ret_from_intr;		\
	CFI_ENDPROC;			\
ENDPROC(name)

#define BUILD_INTERRUPT(name, nr)	BUILD_INTERRUPT3(name, nr, smp_##name)

/* The include is where all of the SMP etc. interrupts come from */
#include <asm/entry_arch.h>

ENTRY(coprocessor_error)
	RING0_INT_FRAME
	pushl_cfi $0
	pushl_cfi $do_coprocessor_error
	jmp error_code
	CFI_ENDPROC
END(coprocessor_error)

ENTRY(simd_coprocessor_error)
	RING0_INT_FRAME
	pushl_cfi $0
#ifdef CONFIG_X86_INVD_BUG
	/* AMD 486 bug: invd from userspace calls exception 19 instead of #GP */
661:	pushl_cfi $do_general_protection
662:
.section .altinstructions,"a"
	.balign 4
	.long 661b
	.long 663f
	.word X86_FEATURE_XMM
	.byte 662b-661b
	.byte 664f-663f
.previous
.section .altinstr_replacement,"ax"
663:	pushl $do_simd_coprocessor_error
664:
.previous
#else
	pushl_cfi $do_simd_coprocessor_error
#endif
	jmp error_code
	CFI_ENDPROC
END(simd_coprocessor_error)

ENTRY(device_not_available)
	RING0_INT_FRAME
	pushl_cfi $-1			# mark this as an int
	pushl_cfi $do_device_not_available
	jmp error_code
	CFI_ENDPROC
END(device_not_available)

#ifdef CONFIG_PARAVIRT
ENTRY(native_iret)
	iret
.section __ex_table,"a"
	.align 4
	.long native_iret, iret_exc
.previous
END(native_iret)

ENTRY(native_irq_enable_sysexit)
	sti
	sysexit
END(native_irq_enable_sysexit)
#endif

ENTRY(overflow)
	RING0_INT_FRAME
	pushl_cfi $0
	pushl_cfi $do_overflow
	jmp error_code
	CFI_ENDPROC
END(overflow)

ENTRY(bounds)
	RING0_INT_FRAME
	pushl_cfi $0
	pushl_cfi $do_bounds
	jmp error_code
	CFI_ENDPROC
END(bounds)

ENTRY(invalid_op)
	RING0_INT_FRAME
	pushl_cfi $0
	pushl_cfi $do_invalid_op
	jmp error_code
	CFI_ENDPROC
END(invalid_op)

ENTRY(coprocessor_segment_overrun)
	RING0_INT_FRAME
	pushl_cfi $0
	pushl_cfi $do_coprocessor_segment_overrun
	jmp error_code
	CFI_ENDPROC
END(coprocessor_segment_overrun)

ENTRY(invalid_TSS)
	RING0_EC_FRAME
	pushl_cfi $do_invalid_TSS
	jmp error_code
	CFI_ENDPROC
END(invalid_TSS)

ENTRY(segment_not_present)
	RING0_EC_FRAME
	pushl_cfi $do_segment_not_present
	jmp error_code
	CFI_ENDPROC
END(segment_not_present)

ENTRY(stack_segment)
	RING0_EC_FRAME
	pushl_cfi $do_stack_segment
	jmp error_code
	CFI_ENDPROC
END(stack_segment)

ENTRY(alignment_check)
	RING0_EC_FRAME
	pushl_cfi $do_alignment_check
	jmp error_code
	CFI_ENDPROC
END(alignment_check)

ENTRY(divide_error)
	RING0_INT_FRAME
	pushl_cfi $0			# no error code
	pushl_cfi $do_divide_error
	jmp error_code
	CFI_ENDPROC
END(divide_error)

#ifdef CONFIG_X86_MCE
ENTRY(machine_check)
	RING0_INT_FRAME
	pushl_cfi $0
	pushl_cfi machine_check_vector
	jmp error_code
	CFI_ENDPROC
END(machine_check)
#endif

ENTRY(spurious_interrupt_bug)
	RING0_INT_FRAME
	pushl_cfi $0
	pushl_cfi $do_spurious_interrupt_bug
	jmp error_code
	CFI_ENDPROC
END(spurious_interrupt_bug)
/*
 * End of kprobes section
 */
	.popsection

ENTRY(kernel_thread_helper)
	pushl $0		# fake return address for unwinder
	CFI_STARTPROC
	movl %edi,%eax
	call *%esi
	call do_exit
	ud2			# padding for call trace
	CFI_ENDPROC
ENDPROC(kernel_thread_helper)

#ifdef CONFIG_XEN
/* Xen doesn't set %esp to be precisely what the normal sysenter
   entrypoint expects, so fix it up before using the normal path. */
ENTRY(xen_sysenter_target)
	RING0_INT_FRAME
	addl $5*4, %esp		/* remove xen-provided frame */
	CFI_ADJUST_CFA_OFFSET -5*4
	jmp sysenter_past_esp
	CFI_ENDPROC

ENTRY(xen_hypervisor_callback)
	CFI_STARTPROC
	pushl_cfi $0
	SAVE_ALL
	TRACE_IRQS_OFF

	/* Check to see if we got the event in the critical
	   region in xen_iret_direct, after we've reenabled
	   events and checked for pending events.  This simulates
	   iret instruction's behaviour where it delivers a
	   pending interrupt when enabling interrupts. */
	movl PT_EIP(%esp),%eax
	cmpl $xen_iret_start_crit,%eax
	jb   1f
	cmpl $xen_iret_end_crit,%eax
	jae  1f

	jmp  xen_iret_crit_fixup

ENTRY(xen_do_upcall)
1:	mov %esp, %eax
	call xen_evtchn_do_upcall
	jmp  ret_from_intr
	CFI_ENDPROC
ENDPROC(xen_hypervisor_callback)

# Hypervisor uses this for application faults while it executes.
# We get here for two reasons:
#  1. Fault while reloading DS, ES, FS or GS
#  2. Fault while executing IRET
# Category 1 we fix up by reattempting the load, and zeroing the segment
# register if the load fails.
# Category 2 we fix up by jumping to do_iret_error. We cannot use the
# normal Linux return path in this case because if we use the IRET hypercall
# to pop the stack frame we end up in an infinite loop of failsafe callbacks.
# We distinguish between categories by maintaining a status value in EAX.
ENTRY(xen_failsafe_callback)
	CFI_STARTPROC
	pushl_cfi %eax
	movl $1,%eax
1:	mov 4(%esp),%ds
2:	mov 8(%esp),%es
3:	mov 12(%esp),%fs
4:	mov 16(%esp),%gs
	testl %eax,%eax
	popl_cfi %eax
	lea 16(%esp),%esp
	CFI_ADJUST_CFA_OFFSET -16
	jz 5f
	addl $16,%esp
	jmp iret_exc		# EAX != 0 => Category 2 (Bad IRET)
5:	pushl_cfi $0		# EAX == 0 => Category 1 (Bad segment)
	SAVE_ALL
	jmp ret_from_exception
	CFI_ENDPROC

.section .fixup,"ax"
6:	xorl %eax,%eax
	movl %eax,4(%esp)
	jmp 1b
7:	xorl %eax,%eax
	movl %eax,8(%esp)
	jmp 2b
8:	xorl %eax,%eax
	movl %eax,12(%esp)
	jmp 3b
9:	xorl %eax,%eax
	movl %eax,16(%esp)
	jmp 4b
.previous
.section __ex_table,"a"
	.align 4
	.long 1b,6b
	.long 2b,7b
	.long 3b,8b
	.long 4b,9b
.previous
ENDPROC(xen_failsafe_callback)

BUILD_INTERRUPT3(xen_hvm_callback_vector, XEN_HVM_EVTCHN_CALLBACK,
		xen_evtchn_do_upcall)

#endif	/* CONFIG_XEN */

#ifdef CONFIG_FUNCTION_TRACER
#ifdef CONFIG_DYNAMIC_FTRACE

ENTRY(mcount)
	ret
END(mcount)

ENTRY(ftrace_caller)
	cmpl $0, function_trace_stop
	jne  ftrace_stub

	pushl %eax
	pushl %ecx
	pushl %edx
	movl 0xc(%esp), %eax
	movl 0x4(%ebp), %edx
	subl $MCOUNT_INSN_SIZE, %eax

.globl ftrace_call
ftrace_call:
	call ftrace_stub

	popl %edx
	popl %ecx
	popl %eax
#ifdef CONFIG_FUNCTION_GRAPH_TRACER
.globl ftrace_graph_call
ftrace_graph_call:
	jmp ftrace_stub
#endif

.globl ftrace_stub
ftrace_stub:
	ret
END(ftrace_caller)

#else /* ! CONFIG_DYNAMIC_FTRACE */

ENTRY(mcount)
	cmpl $0, function_trace_stop
	jne  ftrace_stub

	cmpl $ftrace_stub, ftrace_trace_function
	jnz trace
#ifdef CONFIG_FUNCTION_GRAPH_TRACER
	cmpl $ftrace_stub, ftrace_graph_return
	jnz ftrace_graph_caller

	cmpl $ftrace_graph_entry_stub, ftrace_graph_entry
	jnz ftrace_graph_caller
#endif
.globl ftrace_stub
ftrace_stub:
	ret

	/* taken from glibc */
trace:
	pushl %eax
	pushl %ecx
	pushl %edx
	movl 0xc(%esp), %eax
	movl 0x4(%ebp), %edx
	subl $MCOUNT_INSN_SIZE, %eax

	call *ftrace_trace_function

	popl %edx
	popl %ecx
	popl %eax
	jmp ftrace_stub
END(mcount)
#endif /* CONFIG_DYNAMIC_FTRACE */
#endif /* CONFIG_FUNCTION_TRACER */

#ifdef CONFIG_FUNCTION_GRAPH_TRACER
ENTRY(ftrace_graph_caller)
	cmpl $0, function_trace_stop
	jne ftrace_stub

	pushl %eax
	pushl %ecx
	pushl %edx
	movl 0xc(%esp), %edx
	lea 0x4(%ebp), %eax
	movl (%ebp), %ecx
	subl $MCOUNT_INSN_SIZE, %edx
	call prepare_ftrace_return
	popl %edx
	popl %ecx
	popl %eax
	ret
END(ftrace_graph_caller)

.globl return_to_handler
return_to_handler:
	pushl %eax
	pushl %edx
	movl %ebp, %eax
	call ftrace_return_to_handler
	movl %eax, %ecx
	popl %edx
	popl %eax
	jmp *%ecx
#endif

.section .rodata,"a"
#include "syscall_table_32.S"

syscall_table_size=(.-sys_call_table)

/*
 * Some functions should be protected against kprobes
 */
	.pushsection .kprobes.text, "ax"

ENTRY(page_fault)
	RING0_EC_FRAME
	pushl_cfi $do_page_fault
	ALIGN
error_code:
	/* the function address is in %gs's slot on the stack */
	pushl_cfi %fs
	/*CFI_REL_OFFSET fs, 0*/
	pushl_cfi %es
	/*CFI_REL_OFFSET es, 0*/
	pushl_cfi %ds
	/*CFI_REL_OFFSET ds, 0*/
	pushl_cfi %eax
	CFI_REL_OFFSET eax, 0
	pushl_cfi %ebp
	CFI_REL_OFFSET ebp, 0
	pushl_cfi %edi
	CFI_REL_OFFSET edi, 0
	pushl_cfi %esi
	CFI_REL_OFFSET esi, 0
	pushl_cfi %edx
	CFI_REL_OFFSET edx, 0
	pushl_cfi %ecx
	CFI_REL_OFFSET ecx, 0
	pushl_cfi %ebx
	CFI_REL_OFFSET ebx, 0
	cld
	movl $(__KERNEL_PERCPU), %ecx
	movl %ecx, %fs
	UNWIND_ESPFIX_STACK
	GS_TO_REG %ecx
	movl PT_GS(%esp), %edi		# get the function address
	movl PT_ORIG_EAX(%esp), %edx	# get the error code
	movl $-1, PT_ORIG_EAX(%esp)	# no syscall to restart
	REG_TO_PTGS %ecx
	SET_KERNEL_GS %ecx
	movl $(__USER_DS), %ecx
	movl %ecx, %ds
	movl %ecx, %es
	TRACE_IRQS_OFF
	movl %esp,%eax			# pt_regs pointer
	call *%edi
	jmp ret_from_exception
	CFI_ENDPROC
END(page_fault)

/*
 * Debug traps and NMI can happen at the one SYSENTER instruction
 * that sets up the real kernel stack. Check here, since we can't
 * allow the wrong stack to be used.
 *
 * "TSS_sysenter_sp0+12" is because the NMI/debug handler will have
 * already pushed 3 words if it hits on the sysenter instruction:
 * eflags, cs and eip.
 *
 * We just load the right stack, and push the three (known) values
 * by hand onto the new stack - while updating the return eip past
 * the instruction that would have done it for sysenter.
 */
.macro FIX_STACK offset ok label
	cmpw $__KERNEL_CS, 4(%esp)
	jne \ok
\label:
	movl TSS_sysenter_sp0 + \offset(%esp), %esp
	CFI_DEF_CFA esp, 0
	CFI_UNDEFINED eip
	pushfl_cfi
	pushl_cfi $__KERNEL_CS
	pushl_cfi $sysenter_past_esp
	CFI_REL_OFFSET eip, 0
.endm

ENTRY(debug)
	RING0_INT_FRAME
	cmpl $ia32_sysenter_target,(%esp)
	jne debug_stack_correct
	FIX_STACK 12, debug_stack_correct, debug_esp_fix_insn
debug_stack_correct:
	pushl_cfi $-1			# mark this as an int
	SAVE_ALL
	TRACE_IRQS_OFF
	xorl %edx,%edx			# error code 0
	movl %esp,%eax			# pt_regs pointer
	call do_debug
	jmp ret_from_exception
	CFI_ENDPROC
END(debug)

/*
 * NMI is doubly nasty. It can happen _while_ we're handling
 * a debug fault, and the debug fault hasn't yet been able to
 * clear up the stack. So we first check whether we got  an
 * NMI on the sysenter entry path, but after that we need to
 * check whether we got an NMI on the debug path where the debug
 * fault happened on the sysenter path.
 */
ENTRY(nmi)
	RING0_INT_FRAME
	pushl_cfi %eax
	movl %ss, %eax
	cmpw $__ESPFIX_SS, %ax
	popl_cfi %eax
	je nmi_espfix_stack
	cmpl $ia32_sysenter_target,(%esp)
	je nmi_stack_fixup
	pushl_cfi %eax
	movl %esp,%eax
	/* Do not access memory above the end of our stack page,
	 * it might not exist.
	 */
	andl $(THREAD_SIZE-1),%eax
	cmpl $(THREAD_SIZE-20),%eax
	popl_cfi %eax
	jae nmi_stack_correct
	cmpl $ia32_sysenter_target,12(%esp)
	je nmi_debug_stack_check
nmi_stack_correct:
	/* We have a RING0_INT_FRAME here */
	pushl_cfi %eax
	SAVE_ALL
	xorl %edx,%edx		# zero error code
	movl %esp,%eax		# pt_regs pointer
	call do_nmi
	jmp restore_all_notrace
	CFI_ENDPROC

nmi_stack_fixup:
	RING0_INT_FRAME
	FIX_STACK 12, nmi_stack_correct, 1
	jmp nmi_stack_correct

nmi_debug_stack_check:
	/* We have a RING0_INT_FRAME here */
	cmpw $__KERNEL_CS,16(%esp)
	jne nmi_stack_correct
	cmpl $debug,(%esp)
	jb nmi_stack_correct
	cmpl $debug_esp_fix_insn,(%esp)
	ja nmi_stack_correct
	FIX_STACK 24, nmi_stack_correct, 1
	jmp nmi_stack_correct

nmi_espfix_stack:
	/* We have a RING0_INT_FRAME here.
	 *
	 * create the pointer to lss back
	 */
	pushl_cfi %ss
	pushl_cfi %esp
	addl $4, (%esp)
	/* copy the iret frame of 12 bytes */
	.rept 3
	pushl_cfi 16(%esp)
	.endr
	pushl_cfi %eax
	SAVE_ALL
	FIXUP_ESPFIX_STACK		# %eax == %esp
	xorl %edx,%edx			# zero error code
	call do_nmi
	RESTORE_REGS
	lss 12+4(%esp), %esp		# back to espfix stack
	CFI_ADJUST_CFA_OFFSET -24
	jmp irq_return
	CFI_ENDPROC
END(nmi)

ENTRY(int3)
	RING0_INT_FRAME
	pushl_cfi $-1			# mark this as an int
	SAVE_ALL
	TRACE_IRQS_OFF
	xorl %edx,%edx		# zero error code
	movl %esp,%eax		# pt_regs pointer
	call do_int3
	jmp ret_from_exception
	CFI_ENDPROC
END(int3)

ENTRY(general_protection)
	RING0_EC_FRAME
	pushl_cfi $do_general_protection
	jmp error_code
	CFI_ENDPROC
END(general_protection)

#ifdef CONFIG_KVM_GUEST
ENTRY(async_page_fault)
	RING0_EC_FRAME
	pushl $do_async_page_fault
	CFI_ADJUST_CFA_OFFSET 4
	jmp error_code
	CFI_ENDPROC
END(apf_page_fault)
#endif

/*
 * End of kprobes section
 */
	.popsection<|MERGE_RESOLUTION|>--- conflicted
+++ resolved
@@ -395,11 +395,7 @@
 	 * A tiny bit of offset fixup is necessary - 4*4 means the 4 words
 	 * pushed above; +8 corresponds to copy_thread's esp0 setting.
 	 */
-<<<<<<< HEAD
-	pushl_cfi (TI_sysenter_return-THREAD_SIZE_asm+8+4*4)(%esp)
-=======
 	pushl_cfi ((TI_sysenter_return)-THREAD_SIZE_asm+8+4*4)(%esp)
->>>>>>> 3cbea436
 	CFI_REL_OFFSET eip, 0
 
 	pushl_cfi %eax
