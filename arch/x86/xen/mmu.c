--- conflicted
+++ resolved
@@ -2528,17 +2528,10 @@
 	};
 	xen_ulong_t idx = fgmfn;
 	xen_pfn_t gpfn = lpfn;
-<<<<<<< HEAD
 
 	set_xen_guest_handle(xatp.idxs, &idx);
 	set_xen_guest_handle(xatp.gpfns, &gpfn);
 
-=======
-
-	set_xen_guest_handle(xatp.idxs, &idx);
-	set_xen_guest_handle(xatp.gpfns, &gpfn);
-
->>>>>>> cc8737dd
 	rc = HYPERVISOR_memory_op(XENMEM_add_to_physmap_range, &xatp);
 	if (rc)
 		pr_warn("d0: Failed to map pfn (0x%lx) to mfn (0x%lx) rc:%d\n",
