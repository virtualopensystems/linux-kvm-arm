# Select 32 or 64 bit
config 64BIT
	bool "64-bit kernel" if ARCH = "x86"
	default ARCH = "x86_64"
	---help---
	  Say yes to build a 64-bit kernel - formerly known as x86_64
	  Say no to build a 32-bit kernel - formerly known as i386

config X86_32
	def_bool !64BIT

config X86_64
	def_bool 64BIT

### Arch settings
config X86
	def_bool y
	select HAVE_AOUT if X86_32
	select HAVE_READQ
	select HAVE_WRITEQ
	select HAVE_UNSTABLE_SCHED_CLOCK
	select HAVE_IDE
	select HAVE_OPROFILE
<<<<<<< HEAD
	select HAVE_PERF_EVENTS if (!M386 && !M486)
=======
	select HAVE_PERF_EVENTS
>>>>>>> 3cbea436
	select HAVE_IRQ_WORK
	select HAVE_IOREMAP_PROT
	select HAVE_KPROBES
	select HAVE_MEMBLOCK
	select ARCH_WANT_OPTIONAL_GPIOLIB
	select ARCH_WANT_FRAME_POINTERS
	select HAVE_DMA_ATTRS
	select HAVE_KRETPROBES
	select HAVE_OPTPROBES
	select HAVE_FTRACE_MCOUNT_RECORD
	select HAVE_C_RECORDMCOUNT
	select HAVE_DYNAMIC_FTRACE
	select HAVE_FUNCTION_TRACER
	select HAVE_FUNCTION_GRAPH_TRACER
	select HAVE_FUNCTION_GRAPH_FP_TEST
	select HAVE_FUNCTION_TRACE_MCOUNT_TEST
	select HAVE_FTRACE_NMI_ENTER if DYNAMIC_FTRACE
	select HAVE_SYSCALL_TRACEPOINTS
	select HAVE_KVM
	select HAVE_ARCH_KGDB
	select HAVE_ARCH_TRACEHOOK
	select HAVE_GENERIC_DMA_COHERENT if X86_32
	select HAVE_EFFICIENT_UNALIGNED_ACCESS
	select USER_STACKTRACE_SUPPORT
	select HAVE_REGS_AND_STACK_ACCESS_API
	select HAVE_DMA_API_DEBUG
	select HAVE_KERNEL_GZIP
	select HAVE_KERNEL_BZIP2
	select HAVE_KERNEL_LZMA
	select HAVE_KERNEL_XZ
	select HAVE_KERNEL_LZO
	select HAVE_HW_BREAKPOINT
	select HAVE_MIXED_BREAKPOINTS_REGS
	select PERF_EVENTS
	select HAVE_PERF_EVENTS_NMI
	select ANON_INODES
	select HAVE_ARCH_KMEMCHECK
	select HAVE_USER_RETURN_NOTIFIER
	select HAVE_ARCH_JUMP_LABEL
	select HAVE_TEXT_POKE_SMP
	select HAVE_GENERIC_HARDIRQS
	select HAVE_SPARSE_IRQ
	select GENERIC_IRQ_PROBE
	select GENERIC_PENDING_IRQ if SMP
<<<<<<< HEAD
=======
	select USE_GENERIC_SMP_HELPERS if SMP
>>>>>>> 3cbea436

config INSTRUCTION_DECODER
	def_bool (KPROBES || PERF_EVENTS)

config OUTPUT_FORMAT
	string
	default "elf32-i386" if X86_32
	default "elf64-x86-64" if X86_64

config ARCH_DEFCONFIG
	string
	default "arch/x86/configs/i386_defconfig" if X86_32
	default "arch/x86/configs/x86_64_defconfig" if X86_64

config GENERIC_CMOS_UPDATE
	def_bool y

config CLOCKSOURCE_WATCHDOG
	def_bool y

config GENERIC_CLOCKEVENTS
	def_bool y

config GENERIC_CLOCKEVENTS_BROADCAST
	def_bool y
	depends on X86_64 || (X86_32 && X86_LOCAL_APIC)

config LOCKDEP_SUPPORT
	def_bool y

config STACKTRACE_SUPPORT
	def_bool y

config HAVE_LATENCYTOP_SUPPORT
	def_bool y

config MMU
	def_bool y

config ZONE_DMA
	def_bool y

config SBUS
	bool

config NEED_DMA_MAP_STATE
       def_bool (X86_64 || DMAR || DMA_API_DEBUG)

config NEED_SG_DMA_LENGTH
	def_bool y

config GENERIC_ISA_DMA
	def_bool y

config GENERIC_IOMAP
	def_bool y

config GENERIC_BUG
	def_bool y
	depends on BUG
	select GENERIC_BUG_RELATIVE_POINTERS if X86_64

config GENERIC_BUG_RELATIVE_POINTERS
	bool

config GENERIC_HWEIGHT
	def_bool y

config GENERIC_GPIO
	bool

config ARCH_MAY_HAVE_PC_FDC
	def_bool y

config RWSEM_GENERIC_SPINLOCK
	def_bool !X86_XADD

config RWSEM_XCHGADD_ALGORITHM
	def_bool X86_XADD

config ARCH_HAS_CPU_IDLE_WAIT
	def_bool y

config GENERIC_CALIBRATE_DELAY
	def_bool y

config GENERIC_TIME_VSYSCALL
	bool
	default X86_64

config ARCH_HAS_CPU_RELAX
	def_bool y

config ARCH_HAS_DEFAULT_IDLE
	def_bool y

config ARCH_HAS_CACHE_LINE_SIZE
	def_bool y

config HAVE_SETUP_PER_CPU_AREA
	def_bool y

config NEED_PER_CPU_EMBED_FIRST_CHUNK
	def_bool y

config NEED_PER_CPU_PAGE_FIRST_CHUNK
	def_bool y

config HAVE_CPUMASK_OF_CPU_MAP
	def_bool X86_64_SMP

config ARCH_HIBERNATION_POSSIBLE
	def_bool y

config ARCH_SUSPEND_POSSIBLE
	def_bool y

config ZONE_DMA32
	bool
	default X86_64

config ARCH_POPULATES_NODE_MAP
	def_bool y

config AUDIT_ARCH
	bool
	default X86_64

config ARCH_SUPPORTS_OPTIMIZED_INLINING
	def_bool y

config ARCH_SUPPORTS_DEBUG_PAGEALLOC
	def_bool y

config HAVE_INTEL_TXT
	def_bool y
	depends on EXPERIMENTAL && DMAR && ACPI

<<<<<<< HEAD
config USE_GENERIC_SMP_HELPERS
	def_bool y
	depends on SMP

=======
>>>>>>> 3cbea436
config X86_32_SMP
	def_bool y
	depends on X86_32 && SMP

config X86_64_SMP
	def_bool y
	depends on X86_64 && SMP

config X86_HT
	def_bool y
	depends on SMP

config X86_TRAMPOLINE
	def_bool y
	depends on SMP || (64BIT && ACPI_SLEEP)

config X86_32_LAZY_GS
	def_bool y
	depends on X86_32 && !CC_STACKPROTECTOR

config ARCH_HWEIGHT_CFLAGS
	string
	default "-fcall-saved-ecx -fcall-saved-edx" if X86_32
	default "-fcall-saved-rdi -fcall-saved-rsi -fcall-saved-rdx -fcall-saved-rcx -fcall-saved-r8 -fcall-saved-r9 -fcall-saved-r10 -fcall-saved-r11" if X86_64

config KTIME_SCALAR
	def_bool X86_32

config ARCH_CPU_PROBE_RELEASE
	def_bool y
	depends on HOTPLUG_CPU

source "init/Kconfig"
source "kernel/Kconfig.freezer"

menu "Processor type and features"

source "kernel/time/Kconfig"

config SMP
	bool "Symmetric multi-processing support"
	---help---
	  This enables support for systems with more than one CPU. If you have
	  a system with only one CPU, like most personal computers, say N. If
	  you have a system with more than one CPU, say Y.

	  If you say N here, the kernel will run on single and multiprocessor
	  machines, but will use only one CPU of a multiprocessor machine. If
	  you say Y here, the kernel will run on many, but not all,
	  singleprocessor machines. On a singleprocessor machine, the kernel
	  will run faster if you say N here.

	  Note that if you say Y here and choose architecture "586" or
	  "Pentium" under "Processor family", the kernel will not work on 486
	  architectures. Similarly, multiprocessor kernels for the "PPro"
	  architecture may not work on all Pentium based boards.

	  People using multiprocessor machines who say Y here should also say
	  Y to "Enhanced Real Time Clock Support", below. The "Advanced Power
	  Management" code will be disabled if you say Y here.

	  See also <file:Documentation/i386/IO-APIC.txt>,
	  <file:Documentation/nmi_watchdog.txt> and the SMP-HOWTO available at
	  <http://www.tldp.org/docs.html#howto>.

	  If you don't know what to do here, say N.

config X86_X2APIC
	bool "Support x2apic"
	depends on X86_LOCAL_APIC && X86_64 && INTR_REMAP
	---help---
	  This enables x2apic support on CPUs that have this feature.

	  This allows 32-bit apic IDs (so it can support very large systems),
	  and accesses the local apic via MSRs not via mmio.

	  If you don't know what to do here, say N.

config X86_MPPARSE
	bool "Enable MPS table" if ACPI
	default y
	depends on X86_LOCAL_APIC
	---help---
	  For old smp systems that do not have proper acpi support. Newer systems
	  (esp with 64bit cpus) with acpi support, MADT and DSDT will override it

config X86_BIGSMP
	bool "Support for big SMP systems with more than 8 CPUs"
	depends on X86_32 && SMP
	---help---
	  This option is needed for the systems that have more than 8 CPUs

if X86_32
config X86_EXTENDED_PLATFORM
	bool "Support for extended (non-PC) x86 platforms"
	default y
	---help---
	  If you disable this option then the kernel will only support
	  standard PC platforms. (which covers the vast majority of
	  systems out there.)

	  If you enable this option then you'll be able to select support
	  for the following (non-PC) 32 bit x86 platforms:
		AMD Elan
		NUMAQ (IBM/Sequent)
		RDC R-321x SoC
		SGI 320/540 (Visual Workstation)
		Summit/EXA (IBM x440)
		Unisys ES7000 IA32 series
		Moorestown MID devices

	  If you have one of these systems, or if you want to build a
	  generic distribution kernel, say Y here - otherwise say N.
endif

if X86_64
config X86_EXTENDED_PLATFORM
	bool "Support for extended (non-PC) x86 platforms"
	default y
	---help---
	  If you disable this option then the kernel will only support
	  standard PC platforms. (which covers the vast majority of
	  systems out there.)

	  If you enable this option then you'll be able to select support
	  for the following (non-PC) 64 bit x86 platforms:
		ScaleMP vSMP
		SGI Ultraviolet

	  If you have one of these systems, or if you want to build a
	  generic distribution kernel, say Y here - otherwise say N.
endif
# This is an alphabetically sorted list of 64 bit extended platforms
# Please maintain the alphabetic order if and when there are additions

config X86_VSMP
	bool "ScaleMP vSMP"
	select PARAVIRT_GUEST
	select PARAVIRT
	depends on X86_64 && PCI
	depends on X86_EXTENDED_PLATFORM
	---help---
	  Support for ScaleMP vSMP systems.  Say 'Y' here if this kernel is
	  supposed to run on these EM64T-based machines.  Only choose this option
	  if you have one of these machines.

config X86_UV
	bool "SGI Ultraviolet"
	depends on X86_64
	depends on X86_EXTENDED_PLATFORM
	depends on NUMA
	depends on X86_X2APIC
	---help---
	  This option is needed in order to support SGI Ultraviolet systems.
	  If you don't have one of these, you should say N here.

# Following is an alphabetically sorted list of 32 bit extended platforms
# Please maintain the alphabetic order if and when there are additions

config X86_ELAN
	bool "AMD Elan"
	depends on X86_32
	depends on X86_EXTENDED_PLATFORM
	---help---
	  Select this for an AMD Elan processor.

	  Do not use this option for K6/Athlon/Opteron processors!

	  If unsure, choose "PC-compatible" instead.

config X86_INTEL_CE
	bool "CE4100 TV platform"
	depends on PCI
	depends on PCI_GODIRECT
	depends on X86_32
	depends on X86_EXTENDED_PLATFORM
	select X86_REBOOTFIXUPS
	---help---
	  Select for the Intel CE media processor (CE4100) SOC.
	  This option compiles in support for the CE4100 SOC for settop
	  boxes and media devices.

config X86_MRST
       bool "Moorestown MID platform"
	depends on PCI
	depends on PCI_GOANY
	depends on X86_32
	depends on X86_EXTENDED_PLATFORM
	depends on X86_IO_APIC
	select APB_TIMER
<<<<<<< HEAD
=======
	select I2C
	select SPI
	select INTEL_SCU_IPC
	select X86_PLATFORM_DEVICES
>>>>>>> 3cbea436
	---help---
	  Moorestown is Intel's Low Power Intel Architecture (LPIA) based Moblin
	  Internet Device(MID) platform. Moorestown consists of two chips:
	  Lincroft (CPU core, graphics, and memory controller) and Langwell IOH.
	  Unlike standard x86 PCs, Moorestown does not have many legacy devices
	  nor standard legacy replacement devices/features. e.g. Moorestown does
	  not contain i8259, i8254, HPET, legacy BIOS, most of the io ports.

config X86_RDC321X
	bool "RDC R-321x SoC"
	depends on X86_32
	depends on X86_EXTENDED_PLATFORM
	select M486
	select X86_REBOOTFIXUPS
	---help---
	  This option is needed for RDC R-321x system-on-chip, also known
	  as R-8610-(G).
	  If you don't have one of these chips, you should say N here.

config X86_32_NON_STANDARD
	bool "Support non-standard 32-bit SMP architectures"
	depends on X86_32 && SMP
	depends on X86_EXTENDED_PLATFORM
	---help---
	  This option compiles in the NUMAQ, Summit, bigsmp, ES7000, default
	  subarchitectures.  It is intended for a generic binary kernel.
	  if you select them all, kernel will probe it one by one. and will
	  fallback to default.

# Alphabetically sorted list of Non standard 32 bit platforms

config X86_NUMAQ
	bool "NUMAQ (IBM/Sequent)"
	depends on X86_32_NON_STANDARD
	depends on PCI
	select NUMA
	select X86_MPPARSE
	---help---
	  This option is used for getting Linux to run on a NUMAQ (IBM/Sequent)
	  NUMA multiquad box. This changes the way that processors are
	  bootstrapped, and uses Clustered Logical APIC addressing mode instead
	  of Flat Logical.  You will need a new lynxer.elf file to flash your
	  firmware with - send email to <Martin.Bligh@us.ibm.com>.

config X86_SUPPORTS_MEMORY_FAILURE
	def_bool y
	# MCE code calls memory_failure():
	depends on X86_MCE
	# On 32-bit this adds too big of NODES_SHIFT and we run out of page flags:
	depends on !X86_NUMAQ
	# On 32-bit SPARSEMEM adds too big of SECTIONS_WIDTH:
	depends on X86_64 || !SPARSEMEM
	select ARCH_SUPPORTS_MEMORY_FAILURE

config X86_VISWS
	bool "SGI 320/540 (Visual Workstation)"
	depends on X86_32 && PCI && X86_MPPARSE && PCI_GODIRECT
	depends on X86_32_NON_STANDARD
	---help---
	  The SGI Visual Workstation series is an IA32-based workstation
	  based on SGI systems chips with some legacy PC hardware attached.

	  Say Y here to create a kernel to run on the SGI 320 or 540.

	  A kernel compiled for the Visual Workstation will run on general
	  PCs as well. See <file:Documentation/sgi-visws.txt> for details.

config X86_SUMMIT
	bool "Summit/EXA (IBM x440)"
	depends on X86_32_NON_STANDARD
	---help---
	  This option is needed for IBM systems that use the Summit/EXA chipset.
	  In particular, it is needed for the x440.

config X86_ES7000
	bool "Unisys ES7000 IA32 series"
	depends on X86_32_NON_STANDARD && X86_BIGSMP
	---help---
	  Support for Unisys ES7000 systems.  Say 'Y' here if this kernel is
	  supposed to run on an IA32-based Unisys ES7000 system.

config X86_32_IRIS
	tristate "Eurobraille/Iris poweroff module"
	depends on X86_32
	---help---
	  The Iris machines from EuroBraille do not have APM or ACPI support
	  to shut themselves down properly.  A special I/O sequence is
	  needed to do so, which is what this module does at
	  kernel shutdown.

	  This is only for Iris machines from EuroBraille.

	  If unused, say N.

config SCHED_OMIT_FRAME_POINTER
	def_bool y
	prompt "Single-depth WCHAN output"
	depends on X86
	---help---
	  Calculate simpler /proc/<PID>/wchan values. If this option
	  is disabled then wchan values will recurse back to the
	  caller function. This provides more accurate wchan values,
	  at the expense of slightly more scheduling overhead.

	  If in doubt, say "Y".

menuconfig PARAVIRT_GUEST
	bool "Paravirtualized guest support"
	---help---
	  Say Y here to get to see options related to running Linux under
	  various hypervisors.  This option alone does not add any kernel code.

	  If you say N, all options in this submenu will be skipped and disabled.

if PARAVIRT_GUEST

source "arch/x86/xen/Kconfig"

config KVM_CLOCK
	bool "KVM paravirtualized clock"
	select PARAVIRT
	select PARAVIRT_CLOCK
	---help---
	  Turning on this option will allow you to run a paravirtualized clock
	  when running over the KVM hypervisor. Instead of relying on a PIT
	  (or probably other) emulation by the underlying device model, the host
	  provides the guest with timing infrastructure such as time of day, and
	  system time

config KVM_GUEST
	bool "KVM Guest support"
	select PARAVIRT
	---help---
	  This option enables various optimizations for running under the KVM
	  hypervisor.

source "arch/x86/lguest/Kconfig"

config PARAVIRT
	bool "Enable paravirtualization code"
	---help---
	  This changes the kernel so it can modify itself when it is run
	  under a hypervisor, potentially improving performance significantly
	  over full virtualization.  However, when run without a hypervisor
	  the kernel is theoretically slower and slightly larger.

config PARAVIRT_SPINLOCKS
	bool "Paravirtualization layer for spinlocks"
	depends on PARAVIRT && SMP && EXPERIMENTAL
	---help---
	  Paravirtualized spinlocks allow a pvops backend to replace the
	  spinlock implementation with something virtualization-friendly
	  (for example, block the virtual CPU rather than spinning).

	  Unfortunately the downside is an up to 5% performance hit on
	  native kernels, with various workloads.

	  If you are unsure how to answer this question, answer N.

config PARAVIRT_CLOCK
	bool

endif

config PARAVIRT_DEBUG
	bool "paravirt-ops debugging"
	depends on PARAVIRT && DEBUG_KERNEL
	---help---
	  Enable to debug paravirt_ops internals.  Specifically, BUG if
	  a paravirt_op is missing when it is called.

config NO_BOOTMEM
	def_bool y

config MEMTEST
	bool "Memtest"
	---help---
	  This option adds a kernel parameter 'memtest', which allows memtest
	  to be set.
	        memtest=0, mean disabled; -- default
	        memtest=1, mean do 1 test pattern;
	        ...
	        memtest=4, mean do 4 test patterns.
	  If you are unsure how to answer this question, answer N.

config X86_SUMMIT_NUMA
	def_bool y
	depends on X86_32 && NUMA && X86_32_NON_STANDARD

config X86_CYCLONE_TIMER
	def_bool y
	depends on X86_32_NON_STANDARD

source "arch/x86/Kconfig.cpu"

config HPET_TIMER
	def_bool X86_64
	prompt "HPET Timer Support" if X86_32
	---help---
	  Use the IA-PC HPET (High Precision Event Timer) to manage
	  time in preference to the PIT and RTC, if a HPET is
	  present.
	  HPET is the next generation timer replacing legacy 8254s.
	  The HPET provides a stable time base on SMP
	  systems, unlike the TSC, but it is more expensive to access,
	  as it is off-chip.  You can find the HPET spec at
	  <http://www.intel.com/hardwaredesign/hpetspec_1.pdf>.

	  You can safely choose Y here.  However, HPET will only be
	  activated if the platform and the BIOS support this feature.
	  Otherwise the 8254 will be used for timing services.

	  Choose N to continue using the legacy 8254 timer.

config HPET_EMULATE_RTC
	def_bool y
	depends on HPET_TIMER && (RTC=y || RTC=m || RTC_DRV_CMOS=m || RTC_DRV_CMOS=y)

config APB_TIMER
       def_bool y if MRST
       prompt "Langwell APB Timer Support" if X86_MRST
       help
         APB timer is the replacement for 8254, HPET on X86 MID platforms.
         The APBT provides a stable time base on SMP
         systems, unlike the TSC, but it is more expensive to access,
         as it is off-chip. APB timers are always running regardless of CPU
         C states, they are used as per CPU clockevent device when possible.

# Mark as embedded because too many people got it wrong.
# The code disables itself when not needed.
config DMI
	default y
	bool "Enable DMI scanning" if EMBEDDED
	---help---
	  Enabled scanning of DMI to identify machine quirks. Say Y
	  here unless you have verified that your setup is not
	  affected by entries in the DMI blacklist. Required by PNP
	  BIOS code.

config GART_IOMMU
	bool "GART IOMMU support" if EMBEDDED
	default y
	select SWIOTLB
	depends on X86_64 && PCI && AMD_NB
	---help---
	  Support for full DMA access of devices with 32bit memory access only
	  on systems with more than 3GB. This is usually needed for USB,
	  sound, many IDE/SATA chipsets and some other devices.
	  Provides a driver for the AMD Athlon64/Opteron/Turion/Sempron GART
	  based hardware IOMMU and a software bounce buffer based IOMMU used
	  on Intel systems and as fallback.
	  The code is only active when needed (enough memory and limited
	  device) unless CONFIG_IOMMU_DEBUG or iommu=force is specified
	  too.

config CALGARY_IOMMU
	bool "IBM Calgary IOMMU support"
	select SWIOTLB
	depends on X86_64 && PCI && EXPERIMENTAL
	---help---
	  Support for hardware IOMMUs in IBM's xSeries x366 and x460
	  systems. Needed to run systems with more than 3GB of memory
	  properly with 32-bit PCI devices that do not support DAC
	  (Double Address Cycle). Calgary also supports bus level
	  isolation, where all DMAs pass through the IOMMU.  This
	  prevents them from going anywhere except their intended
	  destination. This catches hard-to-find kernel bugs and
	  mis-behaving drivers and devices that do not use the DMA-API
	  properly to set up their DMA buffers.  The IOMMU can be
	  turned off at boot time with the iommu=off parameter.
	  Normally the kernel will make the right choice by itself.
	  If unsure, say Y.

config CALGARY_IOMMU_ENABLED_BY_DEFAULT
	def_bool y
	prompt "Should Calgary be enabled by default?"
	depends on CALGARY_IOMMU
	---help---
	  Should Calgary be enabled by default? if you choose 'y', Calgary
	  will be used (if it exists). If you choose 'n', Calgary will not be
	  used even if it exists. If you choose 'n' and would like to use
	  Calgary anyway, pass 'iommu=calgary' on the kernel command line.
	  If unsure, say Y.

config AMD_IOMMU
	bool "AMD IOMMU support"
	select SWIOTLB
	select PCI_MSI
	depends on X86_64 && PCI && ACPI
	---help---
	  With this option you can enable support for AMD IOMMU hardware in
	  your system. An IOMMU is a hardware component which provides
	  remapping of DMA memory accesses from devices. With an AMD IOMMU you
	  can isolate the the DMA memory of different devices and protect the
	  system from misbehaving device drivers or hardware.

	  You can find out if your system has an AMD IOMMU if you look into
	  your BIOS for an option to enable it or if you have an IVRS ACPI
	  table.

config AMD_IOMMU_STATS
	bool "Export AMD IOMMU statistics to debugfs"
	depends on AMD_IOMMU
	select DEBUG_FS
	---help---
	  This option enables code in the AMD IOMMU driver to collect various
	  statistics about whats happening in the driver and exports that
	  information to userspace via debugfs.
	  If unsure, say N.

# need this always selected by IOMMU for the VIA workaround
config SWIOTLB
	def_bool y if X86_64
	---help---
	  Support for software bounce buffers used on x86-64 systems
	  which don't have a hardware IOMMU (e.g. the current generation
	  of Intel's x86-64 CPUs). Using this PCI devices which can only
	  access 32-bits of memory can be used on systems with more than
	  3 GB of memory. If unsure, say Y.

config IOMMU_HELPER
	def_bool (CALGARY_IOMMU || GART_IOMMU || SWIOTLB || AMD_IOMMU)

config IOMMU_API
	def_bool (AMD_IOMMU || DMAR)

config MAXSMP
	bool "Enable Maximum number of SMP Processors and NUMA Nodes"
	depends on X86_64 && SMP && DEBUG_KERNEL && EXPERIMENTAL
	select CPUMASK_OFFSTACK
	---help---
	  Enable maximum number of CPUS and NUMA Nodes for this architecture.
	  If unsure, say N.

config NR_CPUS
	int "Maximum number of CPUs" if SMP && !MAXSMP
	range 2 8 if SMP && X86_32 && !X86_BIGSMP
	range 2 512 if SMP && !MAXSMP
	default "1" if !SMP
	default "4096" if MAXSMP
	default "32" if SMP && (X86_NUMAQ || X86_SUMMIT || X86_BIGSMP || X86_ES7000)
	default "8" if SMP
	---help---
	  This allows you to specify the maximum number of CPUs which this
	  kernel will support.  The maximum supported value is 512 and the
	  minimum value which makes sense is 2.

	  This is purely to save memory - each supported CPU adds
	  approximately eight kilobytes to the kernel image.

config SCHED_SMT
	bool "SMT (Hyperthreading) scheduler support"
	depends on X86_HT
	---help---
	  SMT scheduler support improves the CPU scheduler's decision making
	  when dealing with Intel Pentium 4 chips with HyperThreading at a
	  cost of slightly increased overhead in some places. If unsure say
	  N here.

config SCHED_MC
	def_bool y
	prompt "Multi-core scheduler support"
	depends on X86_HT
	---help---
	  Multi-core scheduler support improves the CPU scheduler's decision
	  making when dealing with multi-core CPU chips at a cost of slightly
	  increased overhead in some places. If unsure say N here.

config IRQ_TIME_ACCOUNTING
	bool "Fine granularity task level IRQ time accounting"
	default n
	---help---
	  Select this option to enable fine granularity task irq time
	  accounting. This is done by reading a timestamp on each
	  transitions between softirq and hardirq state, so there can be a
	  small performance impact.

	  If in doubt, say N here.

source "kernel/Kconfig.preempt"

config X86_UP_APIC
	bool "Local APIC support on uniprocessors"
	depends on X86_32 && !SMP && !X86_32_NON_STANDARD
	---help---
	  A local APIC (Advanced Programmable Interrupt Controller) is an
	  integrated interrupt controller in the CPU. If you have a single-CPU
	  system which has a processor with a local APIC, you can say Y here to
	  enable and use it. If you say Y here even though your machine doesn't
	  have a local APIC, then the kernel will still run with no slowdown at
	  all. The local APIC supports CPU-generated self-interrupts (timer,
	  performance counters), and the NMI watchdog which detects hard
	  lockups.

config X86_UP_IOAPIC
	bool "IO-APIC support on uniprocessors"
	depends on X86_UP_APIC
	---help---
	  An IO-APIC (I/O Advanced Programmable Interrupt Controller) is an
	  SMP-capable replacement for PC-style interrupt controllers. Most
	  SMP systems and many recent uniprocessor systems have one.

	  If you have a single-CPU system with an IO-APIC, you can say Y here
	  to use it. If you say Y here even though your machine doesn't have
	  an IO-APIC, then the kernel will still run with no slowdown at all.

config X86_LOCAL_APIC
	def_bool y
	depends on X86_64 || SMP || X86_32_NON_STANDARD || X86_UP_APIC

config X86_IO_APIC
	def_bool y
	depends on X86_64 || SMP || X86_32_NON_STANDARD || X86_UP_APIC

config X86_VISWS_APIC
	def_bool y
	depends on X86_32 && X86_VISWS

config X86_REROUTE_FOR_BROKEN_BOOT_IRQS
	bool "Reroute for broken boot IRQs"
	depends on X86_IO_APIC
	---help---
	  This option enables a workaround that fixes a source of
	  spurious interrupts. This is recommended when threaded
	  interrupt handling is used on systems where the generation of
	  superfluous "boot interrupts" cannot be disabled.

	  Some chipsets generate a legacy INTx "boot IRQ" when the IRQ
	  entry in the chipset's IO-APIC is masked (as, e.g. the RT
	  kernel does during interrupt handling). On chipsets where this
	  boot IRQ generation cannot be disabled, this workaround keeps
	  the original IRQ line masked so that only the equivalent "boot
	  IRQ" is delivered to the CPUs. The workaround also tells the
	  kernel to set up the IRQ handler on the boot IRQ line. In this
	  way only one interrupt is delivered to the kernel. Otherwise
	  the spurious second interrupt may cause the kernel to bring
	  down (vital) interrupt lines.

	  Only affects "broken" chipsets. Interrupt sharing may be
	  increased on these systems.

config X86_MCE
	bool "Machine Check / overheating reporting"
	---help---
	  Machine Check support allows the processor to notify the
	  kernel if it detects a problem (e.g. overheating, data corruption).
	  The action the kernel takes depends on the severity of the problem,
	  ranging from warning messages to halting the machine.

config X86_MCE_INTEL
	def_bool y
	prompt "Intel MCE features"
	depends on X86_MCE && X86_LOCAL_APIC
	---help---
	   Additional support for intel specific MCE features such as
	   the thermal monitor.

config X86_MCE_AMD
	def_bool y
	prompt "AMD MCE features"
	depends on X86_MCE && X86_LOCAL_APIC
	---help---
	   Additional support for AMD specific MCE features such as
	   the DRAM Error Threshold.

config X86_ANCIENT_MCE
	bool "Support for old Pentium 5 / WinChip machine checks"
	depends on X86_32 && X86_MCE
	---help---
	  Include support for machine check handling on old Pentium 5 or WinChip
	  systems. These typically need to be enabled explicitely on the command
	  line.

config X86_MCE_THRESHOLD
	depends on X86_MCE_AMD || X86_MCE_INTEL
	def_bool y

config X86_MCE_INJECT
	depends on X86_MCE
	tristate "Machine check injector support"
	---help---
	  Provide support for injecting machine checks for testing purposes.
	  If you don't know what a machine check is and you don't do kernel
	  QA it is safe to say n.

config X86_THERMAL_VECTOR
	def_bool y
	depends on X86_MCE_INTEL

config VM86
	bool "Enable VM86 support" if EMBEDDED
	default y
	depends on X86_32
	---help---
	  This option is required by programs like DOSEMU to run 16-bit legacy
	  code on X86 processors. It also may be needed by software like
	  XFree86 to initialize some video cards via BIOS. Disabling this
	  option saves about 6k.

config TOSHIBA
	tristate "Toshiba Laptop support"
	depends on X86_32
	---help---
	  This adds a driver to safely access the System Management Mode of
	  the CPU on Toshiba portables with a genuine Toshiba BIOS. It does
	  not work on models with a Phoenix BIOS. The System Management Mode
	  is used to set the BIOS and power saving options on Toshiba portables.

	  For information on utilities to make use of this driver see the
	  Toshiba Linux utilities web site at:
	  <http://www.buzzard.org.uk/toshiba/>.

	  Say Y if you intend to run this kernel on a Toshiba portable.
	  Say N otherwise.

config I8K
	tristate "Dell laptop support"
	---help---
	  This adds a driver to safely access the System Management Mode
	  of the CPU on the Dell Inspiron 8000. The System Management Mode
	  is used to read cpu temperature and cooling fan status and to
	  control the fans on the I8K portables.

	  This driver has been tested only on the Inspiron 8000 but it may
	  also work with other Dell laptops. You can force loading on other
	  models by passing the parameter `force=1' to the module. Use at
	  your own risk.

	  For information on utilities to make use of this driver see the
	  I8K Linux utilities web site at:
	  <http://people.debian.org/~dz/i8k/>

	  Say Y if you intend to run this kernel on a Dell Inspiron 8000.
	  Say N otherwise.

config X86_REBOOTFIXUPS
	bool "Enable X86 board specific fixups for reboot"
	depends on X86_32
	---help---
	  This enables chipset and/or board specific fixups to be done
	  in order to get reboot to work correctly. This is only needed on
	  some combinations of hardware and BIOS. The symptom, for which
	  this config is intended, is when reboot ends with a stalled/hung
	  system.

	  Currently, the only fixup is for the Geode machines using
	  CS5530A and CS5536 chipsets and the RDC R-321x SoC.

	  Say Y if you want to enable the fixup. Currently, it's safe to
	  enable this option even if you don't need it.
	  Say N otherwise.

config MICROCODE
	tristate "/dev/cpu/microcode - microcode support"
	select FW_LOADER
	---help---
	  If you say Y here, you will be able to update the microcode on
	  certain Intel and AMD processors. The Intel support is for the
	  IA32 family, e.g. Pentium Pro, Pentium II, Pentium III,
	  Pentium 4, Xeon etc. The AMD support is for family 0x10 and
	  0x11 processors, e.g. Opteron, Phenom and Turion 64 Ultra.
	  You will obviously need the actual microcode binary data itself
	  which is not shipped with the Linux kernel.

	  This option selects the general module only, you need to select
	  at least one vendor specific module as well.

	  To compile this driver as a module, choose M here: the
	  module will be called microcode.

config MICROCODE_INTEL
	bool "Intel microcode patch loading support"
	depends on MICROCODE
	default MICROCODE
	select FW_LOADER
	---help---
	  This options enables microcode patch loading support for Intel
	  processors.

	  For latest news and information on obtaining all the required
	  Intel ingredients for this driver, check:
	  <http://www.urbanmyth.org/microcode/>.

config MICROCODE_AMD
	bool "AMD microcode patch loading support"
	depends on MICROCODE
	select FW_LOADER
	---help---
	  If you select this option, microcode patch loading support for AMD
	  processors will be enabled.

config MICROCODE_OLD_INTERFACE
	def_bool y
	depends on MICROCODE

config X86_MSR
	tristate "/dev/cpu/*/msr - Model-specific register support"
	---help---
	  This device gives privileged processes access to the x86
	  Model-Specific Registers (MSRs).  It is a character device with
	  major 202 and minors 0 to 31 for /dev/cpu/0/msr to /dev/cpu/31/msr.
	  MSR accesses are directed to a specific CPU on multi-processor
	  systems.

config X86_CPUID
	tristate "/dev/cpu/*/cpuid - CPU information support"
	---help---
	  This device gives processes access to the x86 CPUID instruction to
	  be executed on a specific processor.  It is a character device
	  with major 203 and minors 0 to 31 for /dev/cpu/0/cpuid to
	  /dev/cpu/31/cpuid.

choice
	prompt "High Memory Support"
	default HIGHMEM64G if X86_NUMAQ
	default HIGHMEM4G
	depends on X86_32

config NOHIGHMEM
	bool "off"
	depends on !X86_NUMAQ
	---help---
	  Linux can use up to 64 Gigabytes of physical memory on x86 systems.
	  However, the address space of 32-bit x86 processors is only 4
	  Gigabytes large. That means that, if you have a large amount of
	  physical memory, not all of it can be "permanently mapped" by the
	  kernel. The physical memory that's not permanently mapped is called
	  "high memory".

	  If you are compiling a kernel which will never run on a machine with
	  more than 1 Gigabyte total physical RAM, answer "off" here (default
	  choice and suitable for most users). This will result in a "3GB/1GB"
	  split: 3GB are mapped so that each process sees a 3GB virtual memory
	  space and the remaining part of the 4GB virtual memory space is used
	  by the kernel to permanently map as much physical memory as
	  possible.

	  If the machine has between 1 and 4 Gigabytes physical RAM, then
	  answer "4GB" here.

	  If more than 4 Gigabytes is used then answer "64GB" here. This
	  selection turns Intel PAE (Physical Address Extension) mode on.
	  PAE implements 3-level paging on IA32 processors. PAE is fully
	  supported by Linux, PAE mode is implemented on all recent Intel
	  processors (Pentium Pro and better). NOTE: If you say "64GB" here,
	  then the kernel will not boot on CPUs that don't support PAE!

	  The actual amount of total physical memory will either be
	  auto detected or can be forced by using a kernel command line option
	  such as "mem=256M". (Try "man bootparam" or see the documentation of
	  your boot loader (lilo or loadlin) about how to pass options to the
	  kernel at boot time.)

	  If unsure, say "off".

config HIGHMEM4G
	bool "4GB"
	depends on !X86_NUMAQ
	---help---
	  Select this if you have a 32-bit processor and between 1 and 4
	  gigabytes of physical RAM.

config HIGHMEM64G
	bool "64GB"
	depends on !M386 && !M486
	select X86_PAE
	---help---
	  Select this if you have a 32-bit processor and more than 4
	  gigabytes of physical RAM.

endchoice

choice
	depends on EXPERIMENTAL
	prompt "Memory split" if EMBEDDED
	default VMSPLIT_3G
	depends on X86_32
	---help---
	  Select the desired split between kernel and user memory.

	  If the address range available to the kernel is less than the
	  physical memory installed, the remaining memory will be available
	  as "high memory". Accessing high memory is a little more costly
	  than low memory, as it needs to be mapped into the kernel first.
	  Note that increasing the kernel address space limits the range
	  available to user programs, making the address space there
	  tighter.  Selecting anything other than the default 3G/1G split
	  will also likely make your kernel incompatible with binary-only
	  kernel modules.

	  If you are not absolutely sure what you are doing, leave this
	  option alone!

	config VMSPLIT_3G
		bool "3G/1G user/kernel split"
	config VMSPLIT_3G_OPT
		depends on !X86_PAE
		bool "3G/1G user/kernel split (for full 1G low memory)"
	config VMSPLIT_2G
		bool "2G/2G user/kernel split"
	config VMSPLIT_2G_OPT
		depends on !X86_PAE
		bool "2G/2G user/kernel split (for full 2G low memory)"
	config VMSPLIT_1G
		bool "1G/3G user/kernel split"
endchoice

config PAGE_OFFSET
	hex
	default 0xB0000000 if VMSPLIT_3G_OPT
	default 0x80000000 if VMSPLIT_2G
	default 0x78000000 if VMSPLIT_2G_OPT
	default 0x40000000 if VMSPLIT_1G
	default 0xC0000000
	depends on X86_32

config HIGHMEM
	def_bool y
	depends on X86_32 && (HIGHMEM64G || HIGHMEM4G)

config X86_PAE
	bool "PAE (Physical Address Extension) Support"
	depends on X86_32 && !HIGHMEM4G
	---help---
	  PAE is required for NX support, and furthermore enables
	  larger swapspace support for non-overcommit purposes. It
	  has the cost of more pagetable lookup overhead, and also
	  consumes more pagetable space per process.

config ARCH_PHYS_ADDR_T_64BIT
	def_bool X86_64 || X86_PAE

config ARCH_DMA_ADDR_T_64BIT
	def_bool X86_64 || HIGHMEM64G

config DIRECT_GBPAGES
	bool "Enable 1GB pages for kernel pagetables" if EMBEDDED
	default y
	depends on X86_64
	---help---
	  Allow the kernel linear mapping to use 1GB pages on CPUs that
	  support it. This can improve the kernel's performance a tiny bit by
	  reducing TLB pressure. If in doubt, say "Y".

# Common NUMA Features
config NUMA
	bool "Numa Memory Allocation and Scheduler Support"
	depends on SMP
	depends on X86_64 || (X86_32 && HIGHMEM64G && (X86_NUMAQ || X86_BIGSMP || X86_SUMMIT && ACPI) && EXPERIMENTAL)
	default y if (X86_NUMAQ || X86_SUMMIT || X86_BIGSMP)
	---help---
	  Enable NUMA (Non Uniform Memory Access) support.

	  The kernel will try to allocate memory used by a CPU on the
	  local memory controller of the CPU and add some more
	  NUMA awareness to the kernel.

	  For 64-bit this is recommended if the system is Intel Core i7
	  (or later), AMD Opteron, or EM64T NUMA.

	  For 32-bit this is only needed on (rare) 32-bit-only platforms
	  that support NUMA topologies, such as NUMAQ / Summit, or if you
	  boot a 32-bit kernel on a 64-bit NUMA platform.

	  Otherwise, you should say N.

comment "NUMA (Summit) requires SMP, 64GB highmem support, ACPI"
	depends on X86_32 && X86_SUMMIT && (!HIGHMEM64G || !ACPI)

config AMD_NUMA
	def_bool y
	prompt "Old style AMD Opteron NUMA detection"
	depends on X86_64 && NUMA && PCI
	---help---
	  Enable AMD NUMA node topology detection.  You should say Y here if
	  you have a multi processor AMD system. This uses an old method to
	  read the NUMA configuration directly from the builtin Northbridge
	  of Opteron. It is recommended to use X86_64_ACPI_NUMA instead,
	  which also takes priority if both are compiled in.

config X86_64_ACPI_NUMA
	def_bool y
	prompt "ACPI NUMA detection"
	depends on X86_64 && NUMA && ACPI && PCI
	select ACPI_NUMA
	---help---
	  Enable ACPI SRAT based node topology detection.

# Some NUMA nodes have memory ranges that span
# other nodes.  Even though a pfn is valid and
# between a node's start and end pfns, it may not
# reside on that node.  See memmap_init_zone()
# for details.
config NODES_SPAN_OTHER_NODES
	def_bool y
	depends on X86_64_ACPI_NUMA

config NUMA_EMU
	bool "NUMA emulation"
	depends on X86_64 && NUMA
	---help---
	  Enable NUMA emulation. A flat machine will be split
	  into virtual nodes when booted with "numa=fake=N", where N is the
	  number of nodes. This is only useful for debugging.

config NODES_SHIFT
	int "Maximum NUMA Nodes (as a power of 2)" if !MAXSMP
	range 1 10
	default "10" if MAXSMP
	default "6" if X86_64
	default "4" if X86_NUMAQ
	default "3"
	depends on NEED_MULTIPLE_NODES
	---help---
	  Specify the maximum number of NUMA Nodes available on the target
	  system.  Increases memory reserved to accommodate various tables.

config HAVE_ARCH_BOOTMEM
	def_bool y
	depends on X86_32 && NUMA

config ARCH_HAVE_MEMORY_PRESENT
	def_bool y
	depends on X86_32 && DISCONTIGMEM

config NEED_NODE_MEMMAP_SIZE
	def_bool y
	depends on X86_32 && (DISCONTIGMEM || SPARSEMEM)

config HAVE_ARCH_ALLOC_REMAP
	def_bool y
	depends on X86_32 && NUMA

config ARCH_FLATMEM_ENABLE
	def_bool y
	depends on X86_32 && ARCH_SELECT_MEMORY_MODEL && !NUMA

config ARCH_DISCONTIGMEM_ENABLE
	def_bool y
	depends on NUMA && X86_32

config ARCH_DISCONTIGMEM_DEFAULT
	def_bool y
	depends on NUMA && X86_32

config ARCH_PROC_KCORE_TEXT
	def_bool y
	depends on X86_64 && PROC_KCORE

config ARCH_SPARSEMEM_DEFAULT
	def_bool y
	depends on X86_64

config ARCH_SPARSEMEM_ENABLE
	def_bool y
	depends on X86_64 || NUMA || (EXPERIMENTAL && X86_32) || X86_32_NON_STANDARD
	select SPARSEMEM_STATIC if X86_32
	select SPARSEMEM_VMEMMAP_ENABLE if X86_64

config ARCH_SELECT_MEMORY_MODEL
	def_bool y
	depends on ARCH_SPARSEMEM_ENABLE

config ARCH_MEMORY_PROBE
	def_bool X86_64
	depends on MEMORY_HOTPLUG

config ILLEGAL_POINTER_VALUE
       hex
       default 0 if X86_32
       default 0xdead000000000000 if X86_64

source "mm/Kconfig"

config HIGHPTE
	bool "Allocate 3rd-level pagetables from highmem"
	depends on HIGHMEM
	---help---
	  The VM uses one page table entry for each page of physical memory.
	  For systems with a lot of RAM, this can be wasteful of precious
	  low memory.  Setting this option will put user-space page table
	  entries in high memory.

config X86_CHECK_BIOS_CORRUPTION
	bool "Check for low memory corruption"
	---help---
	  Periodically check for memory corruption in low memory, which
	  is suspected to be caused by BIOS.  Even when enabled in the
	  configuration, it is disabled at runtime.  Enable it by
	  setting "memory_corruption_check=1" on the kernel command
	  line.  By default it scans the low 64k of memory every 60
	  seconds; see the memory_corruption_check_size and
	  memory_corruption_check_period parameters in
	  Documentation/kernel-parameters.txt to adjust this.

	  When enabled with the default parameters, this option has
	  almost no overhead, as it reserves a relatively small amount
	  of memory and scans it infrequently.  It both detects corruption
	  and prevents it from affecting the running system.

	  It is, however, intended as a diagnostic tool; if repeatable
	  BIOS-originated corruption always affects the same memory,
	  you can use memmap= to prevent the kernel from using that
	  memory.

config X86_BOOTPARAM_MEMORY_CORRUPTION_CHECK
	bool "Set the default setting of memory_corruption_check"
	depends on X86_CHECK_BIOS_CORRUPTION
	default y
	---help---
	  Set whether the default state of memory_corruption_check is
	  on or off.

config X86_RESERVE_LOW
	int "Amount of low memory, in kilobytes, to reserve for the BIOS"
	default 64
	range 4 640
	---help---
	  Specify the amount of low memory to reserve for the BIOS.
<<<<<<< HEAD

	  The first page contains BIOS data structures that the kernel
	  must not use, so that page must always be reserved.

	  By default we reserve the first 64K of physical RAM, as a
	  number of BIOSes are known to corrupt that memory range
	  during events such as suspend/resume or monitor cable
	  insertion, so it must not be used by the kernel.

	  You can set this to 4 if you are absolutely sure that you
	  trust the BIOS to get all its memory reservations and usages
	  right.  If you know your BIOS have problems beyond the
	  default 64K area, you can set this to 640 to avoid using the
	  entire low memory range.

	  If you have doubts about the BIOS (e.g. suspend/resume does
	  not work or there's kernel crashes after certain hardware
	  hotplug events) then you might want to enable
	  X86_CHECK_BIOS_CORRUPTION=y to allow the kernel to check
	  typical corruption patterns.

=======

	  The first page contains BIOS data structures that the kernel
	  must not use, so that page must always be reserved.

	  By default we reserve the first 64K of physical RAM, as a
	  number of BIOSes are known to corrupt that memory range
	  during events such as suspend/resume or monitor cable
	  insertion, so it must not be used by the kernel.

	  You can set this to 4 if you are absolutely sure that you
	  trust the BIOS to get all its memory reservations and usages
	  right.  If you know your BIOS have problems beyond the
	  default 64K area, you can set this to 640 to avoid using the
	  entire low memory range.

	  If you have doubts about the BIOS (e.g. suspend/resume does
	  not work or there's kernel crashes after certain hardware
	  hotplug events) then you might want to enable
	  X86_CHECK_BIOS_CORRUPTION=y to allow the kernel to check
	  typical corruption patterns.

>>>>>>> 3cbea436
	  Leave this to the default value of 64 if you are unsure.

config MATH_EMULATION
	bool
	prompt "Math emulation" if X86_32
	---help---
	  Linux can emulate a math coprocessor (used for floating point
	  operations) if you don't have one. 486DX and Pentium processors have
	  a math coprocessor built in, 486SX and 386 do not, unless you added
	  a 487DX or 387, respectively. (The messages during boot time can
	  give you some hints here ["man dmesg"].) Everyone needs either a
	  coprocessor or this emulation.

	  If you don't have a math coprocessor, you need to say Y here; if you
	  say Y here even though you have a coprocessor, the coprocessor will
	  be used nevertheless. (This behavior can be changed with the kernel
	  command line option "no387", which comes handy if your coprocessor
	  is broken. Try "man bootparam" or see the documentation of your boot
	  loader (lilo or loadlin) about how to pass options to the kernel at
	  boot time.) This means that it is a good idea to say Y here if you
	  intend to use this kernel on different machines.

	  More information about the internals of the Linux math coprocessor
	  emulation can be found in <file:arch/x86/math-emu/README>.

	  If you are not sure, say Y; apart from resulting in a 66 KB bigger
	  kernel, it won't hurt.

config MTRR
	def_bool y
	prompt "MTRR (Memory Type Range Register) support" if EMBEDDED
	---help---
	  On Intel P6 family processors (Pentium Pro, Pentium II and later)
	  the Memory Type Range Registers (MTRRs) may be used to control
	  processor access to memory ranges. This is most useful if you have
	  a video (VGA) card on a PCI or AGP bus. Enabling write-combining
	  allows bus write transfers to be combined into a larger transfer
	  before bursting over the PCI/AGP bus. This can increase performance
	  of image write operations 2.5 times or more. Saying Y here creates a
	  /proc/mtrr file which may be used to manipulate your processor's
	  MTRRs. Typically the X server should use this.

	  This code has a reasonably generic interface so that similar
	  control registers on other processors can be easily supported
	  as well:

	  The Cyrix 6x86, 6x86MX and M II processors have Address Range
	  Registers (ARRs) which provide a similar functionality to MTRRs. For
	  these, the ARRs are used to emulate the MTRRs.
	  The AMD K6-2 (stepping 8 and above) and K6-3 processors have two
	  MTRRs. The Centaur C6 (WinChip) has 8 MCRs, allowing
	  write-combining. All of these processors are supported by this code
	  and it makes sense to say Y here if you have one of them.

	  Saying Y here also fixes a problem with buggy SMP BIOSes which only
	  set the MTRRs for the boot CPU and not for the secondary CPUs. This
	  can lead to all sorts of problems, so it's good to say Y here.

	  You can safely say Y even if your machine doesn't have MTRRs, you'll
	  just add about 9 KB to your kernel.

	  See <file:Documentation/x86/mtrr.txt> for more information.

config MTRR_SANITIZER
	def_bool y
	prompt "MTRR cleanup support"
	depends on MTRR
	---help---
	  Convert MTRR layout from continuous to discrete, so X drivers can
	  add writeback entries.

	  Can be disabled with disable_mtrr_cleanup on the kernel command line.
	  The largest mtrr entry size for a continuous block can be set with
	  mtrr_chunk_size.

	  If unsure, say Y.

config MTRR_SANITIZER_ENABLE_DEFAULT
	int "MTRR cleanup enable value (0-1)"
	range 0 1
	default "0"
	depends on MTRR_SANITIZER
	---help---
	  Enable mtrr cleanup default value

config MTRR_SANITIZER_SPARE_REG_NR_DEFAULT
	int "MTRR cleanup spare reg num (0-7)"
	range 0 7
	default "1"
	depends on MTRR_SANITIZER
	---help---
	  mtrr cleanup spare entries default, it can be changed via
	  mtrr_spare_reg_nr=N on the kernel command line.

config X86_PAT
	def_bool y
	prompt "x86 PAT support" if EMBEDDED
	depends on MTRR
	---help---
	  Use PAT attributes to setup page level cache control.

	  PATs are the modern equivalents of MTRRs and are much more
	  flexible than MTRRs.

	  Say N here if you see bootup problems (boot crash, boot hang,
	  spontaneous reboots) or a non-working video driver.

	  If unsure, say Y.

config ARCH_USES_PG_UNCACHED
	def_bool y
	depends on X86_PAT

config EFI
	bool "EFI runtime service support"
	depends on ACPI
	---help---
	  This enables the kernel to use EFI runtime services that are
	  available (such as the EFI variable services).

	  This option is only useful on systems that have EFI firmware.
	  In addition, you should use the latest ELILO loader available
	  at <http://elilo.sourceforge.net> in order to take advantage
	  of EFI runtime services. However, even with this option, the
	  resultant kernel should continue to boot on existing non-EFI
	  platforms.

config SECCOMP
	def_bool y
	prompt "Enable seccomp to safely compute untrusted bytecode"
	---help---
	  This kernel feature is useful for number crunching applications
	  that may need to compute untrusted bytecode during their
	  execution. By using pipes or other transports made available to
	  the process as file descriptors supporting the read/write
	  syscalls, it's possible to isolate those applications in
	  their own address space using seccomp. Once seccomp is
	  enabled via prctl(PR_SET_SECCOMP), it cannot be disabled
	  and the task is only allowed to execute a few safe syscalls
	  defined by each seccomp mode.

	  If unsure, say Y. Only embedded should say N here.

config CC_STACKPROTECTOR
	bool "Enable -fstack-protector buffer overflow detection (EXPERIMENTAL)"
	---help---
	  This option turns on the -fstack-protector GCC feature. This
	  feature puts, at the beginning of functions, a canary value on
	  the stack just before the return address, and validates
	  the value just before actually returning.  Stack based buffer
	  overflows (that need to overwrite this return address) now also
	  overwrite the canary, which gets detected and the attack is then
	  neutralized via a kernel panic.

	  This feature requires gcc version 4.2 or above, or a distribution
	  gcc with the feature backported. Older versions are automatically
	  detected and for those versions, this configuration option is
	  ignored. (and a warning is printed during bootup)

source kernel/Kconfig.hz

config KEXEC
	bool "kexec system call"
	---help---
	  kexec is a system call that implements the ability to shutdown your
	  current kernel, and to start another kernel.  It is like a reboot
	  but it is independent of the system firmware.   And like a reboot
	  you can start any kernel with it, not just Linux.

	  The name comes from the similarity to the exec system call.

	  It is an ongoing process to be certain the hardware in a machine
	  is properly shutdown, so do not be surprised if this code does not
	  initially work for you.  It may help to enable device hotplugging
	  support.  As of this writing the exact hardware interface is
	  strongly in flux, so no good recommendation can be made.

config CRASH_DUMP
	bool "kernel crash dumps"
	depends on X86_64 || (X86_32 && HIGHMEM)
	---help---
	  Generate crash dump after being started by kexec.
	  This should be normally only set in special crash dump kernels
	  which are loaded in the main kernel with kexec-tools into
	  a specially reserved region and then later executed after
	  a crash by kdump/kexec. The crash dump kernel must be compiled
	  to a memory address not used by the main kernel or BIOS using
	  PHYSICAL_START, or it must be built as a relocatable image
	  (CONFIG_RELOCATABLE=y).
	  For more details see Documentation/kdump/kdump.txt

config KEXEC_JUMP
	bool "kexec jump (EXPERIMENTAL)"
	depends on EXPERIMENTAL
	depends on KEXEC && HIBERNATION
	---help---
	  Jump between original kernel and kexeced kernel and invoke
	  code in physical address mode via KEXEC

config PHYSICAL_START
	hex "Physical address where the kernel is loaded" if (EMBEDDED || CRASH_DUMP)
	default "0x1000000"
	---help---
	  This gives the physical address where the kernel is loaded.

	  If kernel is a not relocatable (CONFIG_RELOCATABLE=n) then
	  bzImage will decompress itself to above physical address and
	  run from there. Otherwise, bzImage will run from the address where
	  it has been loaded by the boot loader and will ignore above physical
	  address.

	  In normal kdump cases one does not have to set/change this option
	  as now bzImage can be compiled as a completely relocatable image
	  (CONFIG_RELOCATABLE=y) and be used to load and run from a different
	  address. This option is mainly useful for the folks who don't want
	  to use a bzImage for capturing the crash dump and want to use a
	  vmlinux instead. vmlinux is not relocatable hence a kernel needs
	  to be specifically compiled to run from a specific memory area
	  (normally a reserved region) and this option comes handy.

	  So if you are using bzImage for capturing the crash dump,
	  leave the value here unchanged to 0x1000000 and set
	  CONFIG_RELOCATABLE=y.  Otherwise if you plan to use vmlinux
	  for capturing the crash dump change this value to start of
	  the reserved region.  In other words, it can be set based on
	  the "X" value as specified in the "crashkernel=YM@XM"
	  command line boot parameter passed to the panic-ed
	  kernel. Please take a look at Documentation/kdump/kdump.txt
	  for more details about crash dumps.

	  Usage of bzImage for capturing the crash dump is recommended as
	  one does not have to build two kernels. Same kernel can be used
	  as production kernel and capture kernel. Above option should have
	  gone away after relocatable bzImage support is introduced. But it
	  is present because there are users out there who continue to use
	  vmlinux for dump capture. This option should go away down the
	  line.

	  Don't change this unless you know what you are doing.

config RELOCATABLE
	bool "Build a relocatable kernel"
	default y
	---help---
	  This builds a kernel image that retains relocation information
	  so it can be loaded someplace besides the default 1MB.
	  The relocations tend to make the kernel binary about 10% larger,
	  but are discarded at runtime.

	  One use is for the kexec on panic case where the recovery kernel
	  must live at a different physical address than the primary
	  kernel.

	  Note: If CONFIG_RELOCATABLE=y, then the kernel runs from the address
	  it has been loaded at and the compile time physical address
	  (CONFIG_PHYSICAL_START) is ignored.

# Relocation on x86-32 needs some additional build support
config X86_NEED_RELOCS
	def_bool y
	depends on X86_32 && RELOCATABLE

config PHYSICAL_ALIGN
	hex "Alignment value to which kernel should be aligned" if X86_32
	default "0x1000000"
	range 0x2000 0x1000000
	---help---
	  This value puts the alignment restrictions on physical address
	  where kernel is loaded and run from. Kernel is compiled for an
	  address which meets above alignment restriction.

	  If bootloader loads the kernel at a non-aligned address and
	  CONFIG_RELOCATABLE is set, kernel will move itself to nearest
	  address aligned to above value and run from there.

	  If bootloader loads the kernel at a non-aligned address and
	  CONFIG_RELOCATABLE is not set, kernel will ignore the run time
	  load address and decompress itself to the address it has been
	  compiled for and run from there. The address for which kernel is
	  compiled already meets above alignment restrictions. Hence the
	  end result is that kernel runs from a physical address meeting
	  above alignment restrictions.

	  Don't change this unless you know what you are doing.

config HOTPLUG_CPU
	bool "Support for hot-pluggable CPUs"
	depends on SMP && HOTPLUG
	---help---
	  Say Y here to allow turning CPUs off and on. CPUs can be
	  controlled through /sys/devices/system/cpu.
	  ( Note: power management support will enable this option
	    automatically on SMP systems. )
	  Say N if you want to disable CPU hotplug.

config COMPAT_VDSO
	def_bool y
	prompt "Compat VDSO support"
	depends on X86_32 || IA32_EMULATION
	---help---
	  Map the 32-bit VDSO to the predictable old-style address too.

	  Say N here if you are running a sufficiently recent glibc
	  version (2.3.3 or later), to remove the high-mapped
	  VDSO mapping and to exclusively use the randomized VDSO.

	  If unsure, say Y.

config CMDLINE_BOOL
	bool "Built-in kernel command line"
	---help---
	  Allow for specifying boot arguments to the kernel at
	  build time.  On some systems (e.g. embedded ones), it is
	  necessary or convenient to provide some or all of the
	  kernel boot arguments with the kernel itself (that is,
	  to not rely on the boot loader to provide them.)

	  To compile command line arguments into the kernel,
	  set this option to 'Y', then fill in the
	  the boot arguments in CONFIG_CMDLINE.

	  Systems with fully functional boot loaders (i.e. non-embedded)
	  should leave this option set to 'N'.

config CMDLINE
	string "Built-in kernel command string"
	depends on CMDLINE_BOOL
	default ""
	---help---
	  Enter arguments here that should be compiled into the kernel
	  image and used at boot time.  If the boot loader provides a
	  command line at boot time, it is appended to this string to
	  form the full kernel command line, when the system boots.

	  However, you can use the CONFIG_CMDLINE_OVERRIDE option to
	  change this behavior.

	  In most cases, the command line (whether built-in or provided
	  by the boot loader) should specify the device for the root
	  file system.

config CMDLINE_OVERRIDE
	bool "Built-in command line overrides boot loader arguments"
	depends on CMDLINE_BOOL
	---help---
	  Set this option to 'Y' to have the kernel ignore the boot loader
	  command line, and use ONLY the built-in command line.

	  This is used to work around broken boot loaders.  This should
	  be set to 'N' under normal conditions.

endmenu

config ARCH_ENABLE_MEMORY_HOTPLUG
	def_bool y
	depends on X86_64 || (X86_32 && HIGHMEM)

config ARCH_ENABLE_MEMORY_HOTREMOVE
	def_bool y
	depends on MEMORY_HOTPLUG

config HAVE_ARCH_EARLY_PFN_TO_NID
	def_bool X86_64
	depends on NUMA

config USE_PERCPU_NUMA_NODE_ID
	def_bool X86_64
	depends on NUMA

menu "Power management and ACPI options"

config ARCH_HIBERNATION_HEADER
	def_bool y
	depends on X86_64 && HIBERNATION

source "kernel/power/Kconfig"

source "drivers/acpi/Kconfig"

source "drivers/sfi/Kconfig"

config X86_APM_BOOT
	def_bool y
	depends on APM || APM_MODULE

menuconfig APM
	tristate "APM (Advanced Power Management) BIOS support"
	depends on X86_32 && PM_SLEEP
	---help---
	  APM is a BIOS specification for saving power using several different
	  techniques. This is mostly useful for battery powered laptops with
	  APM compliant BIOSes. If you say Y here, the system time will be
	  reset after a RESUME operation, the /proc/apm device will provide
	  battery status information, and user-space programs will receive
	  notification of APM "events" (e.g. battery status change).

	  If you select "Y" here, you can disable actual use of the APM
	  BIOS by passing the "apm=off" option to the kernel at boot time.

	  Note that the APM support is almost completely disabled for
	  machines with more than one CPU.

	  In order to use APM, you will need supporting software. For location
	  and more information, read <file:Documentation/power/pm.txt> and the
	  Battery Powered Linux mini-HOWTO, available from
	  <http://www.tldp.org/docs.html#howto>.

	  This driver does not spin down disk drives (see the hdparm(8)
	  manpage ("man 8 hdparm") for that), and it doesn't turn off
	  VESA-compliant "green" monitors.

	  This driver does not support the TI 4000M TravelMate and the ACER
	  486/DX4/75 because they don't have compliant BIOSes. Many "green"
	  desktop machines also don't have compliant BIOSes, and this driver
	  may cause those machines to panic during the boot phase.

	  Generally, if you don't have a battery in your machine, there isn't
	  much point in using this driver and you should say N. If you get
	  random kernel OOPSes or reboots that don't seem to be related to
	  anything, try disabling/enabling this option (or disabling/enabling
	  APM in your BIOS).

	  Some other things you should try when experiencing seemingly random,
	  "weird" problems:

	  1) make sure that you have enough swap space and that it is
	  enabled.
	  2) pass the "no-hlt" option to the kernel
	  3) switch on floating point emulation in the kernel and pass
	  the "no387" option to the kernel
	  4) pass the "floppy=nodma" option to the kernel
	  5) pass the "mem=4M" option to the kernel (thereby disabling
	  all but the first 4 MB of RAM)
	  6) make sure that the CPU is not over clocked.
	  7) read the sig11 FAQ at <http://www.bitwizard.nl/sig11/>
	  8) disable the cache from your BIOS settings
	  9) install a fan for the video card or exchange video RAM
	  10) install a better fan for the CPU
	  11) exchange RAM chips
	  12) exchange the motherboard.

	  To compile this driver as a module, choose M here: the
	  module will be called apm.

if APM

config APM_IGNORE_USER_SUSPEND
	bool "Ignore USER SUSPEND"
	---help---
	  This option will ignore USER SUSPEND requests. On machines with a
	  compliant APM BIOS, you want to say N. However, on the NEC Versa M
	  series notebooks, it is necessary to say Y because of a BIOS bug.

config APM_DO_ENABLE
	bool "Enable PM at boot time"
	---help---
	  Enable APM features at boot time. From page 36 of the APM BIOS
	  specification: "When disabled, the APM BIOS does not automatically
	  power manage devices, enter the Standby State, enter the Suspend
	  State, or take power saving steps in response to CPU Idle calls."
	  This driver will make CPU Idle calls when Linux is idle (unless this
	  feature is turned off -- see "Do CPU IDLE calls", below). This
	  should always save battery power, but more complicated APM features
	  will be dependent on your BIOS implementation. You may need to turn
	  this option off if your computer hangs at boot time when using APM
	  support, or if it beeps continuously instead of suspending. Turn
	  this off if you have a NEC UltraLite Versa 33/C or a Toshiba
	  T400CDT. This is off by default since most machines do fine without
	  this feature.

config APM_CPU_IDLE
	bool "Make CPU Idle calls when idle"
	---help---
	  Enable calls to APM CPU Idle/CPU Busy inside the kernel's idle loop.
	  On some machines, this can activate improved power savings, such as
	  a slowed CPU clock rate, when the machine is idle. These idle calls
	  are made after the idle loop has run for some length of time (e.g.,
	  333 mS). On some machines, this will cause a hang at boot time or
	  whenever the CPU becomes idle. (On machines with more than one CPU,
	  this option does nothing.)

config APM_DISPLAY_BLANK
	bool "Enable console blanking using APM"
	---help---
	  Enable console blanking using the APM. Some laptops can use this to
	  turn off the LCD backlight when the screen blanker of the Linux
	  virtual console blanks the screen. Note that this is only used by
	  the virtual console screen blanker, and won't turn off the backlight
	  when using the X Window system. This also doesn't have anything to
	  do with your VESA-compliant power-saving monitor. Further, this
	  option doesn't work for all laptops -- it might not turn off your
	  backlight at all, or it might print a lot of errors to the console,
	  especially if you are using gpm.

config APM_ALLOW_INTS
	bool "Allow interrupts during APM BIOS calls"
	---help---
	  Normally we disable external interrupts while we are making calls to
	  the APM BIOS as a measure to lessen the effects of a badly behaving
	  BIOS implementation.  The BIOS should reenable interrupts if it
	  needs to.  Unfortunately, some BIOSes do not -- especially those in
	  many of the newer IBM Thinkpads.  If you experience hangs when you
	  suspend, try setting this to Y.  Otherwise, say N.

endif # APM

source "arch/x86/kernel/cpu/cpufreq/Kconfig"

source "drivers/cpuidle/Kconfig"

source "drivers/idle/Kconfig"

endmenu


menu "Bus options (PCI etc.)"

config PCI
	bool "PCI support"
	default y
	select ARCH_SUPPORTS_MSI if (X86_LOCAL_APIC && X86_IO_APIC)
	---help---
	  Find out whether you have a PCI motherboard. PCI is the name of a
	  bus system, i.e. the way the CPU talks to the other stuff inside
	  your box. Other bus systems are ISA, EISA, MicroChannel (MCA) or
	  VESA. If you have PCI, say Y, otherwise N.

choice
	prompt "PCI access mode"
	depends on X86_32 && PCI
	default PCI_GOANY
	---help---
	  On PCI systems, the BIOS can be used to detect the PCI devices and
	  determine their configuration. However, some old PCI motherboards
	  have BIOS bugs and may crash if this is done. Also, some embedded
	  PCI-based systems don't have any BIOS at all. Linux can also try to
	  detect the PCI hardware directly without using the BIOS.

	  With this option, you can specify how Linux should detect the
	  PCI devices. If you choose "BIOS", the BIOS will be used,
	  if you choose "Direct", the BIOS won't be used, and if you
	  choose "MMConfig", then PCI Express MMCONFIG will be used.
	  If you choose "Any", the kernel will try MMCONFIG, then the
	  direct access method and falls back to the BIOS if that doesn't
	  work. If unsure, go with the default, which is "Any".

config PCI_GOBIOS
	bool "BIOS"

config PCI_GOMMCONFIG
	bool "MMConfig"

config PCI_GODIRECT
	bool "Direct"

config PCI_GOOLPC
	bool "OLPC XO-1"
	depends on OLPC

config PCI_GOANY
	bool "Any"

endchoice

config PCI_BIOS
	def_bool y
	depends on X86_32 && PCI && (PCI_GOBIOS || PCI_GOANY)

# x86-64 doesn't support PCI BIOS access from long mode so always go direct.
config PCI_DIRECT
	def_bool y
	depends on PCI && (X86_64 || (PCI_GODIRECT || PCI_GOANY || PCI_GOOLPC))

config PCI_MMCONFIG
	def_bool y
	depends on X86_32 && PCI && (ACPI || SFI) && (PCI_GOMMCONFIG || PCI_GOANY)

config PCI_OLPC
	def_bool y
	depends on PCI && OLPC && (PCI_GOOLPC || PCI_GOANY)

config PCI_XEN
	def_bool y
	depends on PCI && XEN
	select SWIOTLB_XEN

config PCI_DOMAINS
	def_bool y
	depends on PCI

config PCI_MMCONFIG
	bool "Support mmconfig PCI config space access"
	depends on X86_64 && PCI && ACPI

config PCI_CNB20LE_QUIRK
<<<<<<< HEAD
	bool "Read CNB20LE Host Bridge Windows"
	depends on PCI
=======
	bool "Read CNB20LE Host Bridge Windows" if EMBEDDED
	default n
	depends on PCI && EXPERIMENTAL
>>>>>>> 3cbea436
	help
	  Read the PCI windows out of the CNB20LE host bridge. This allows
	  PCI hotplug to work on systems with the CNB20LE chipset which do
	  not have ACPI.

<<<<<<< HEAD
=======
	  There's no public spec for this chipset, and this functionality
	  is known to be incomplete.

	  You should say N unless you know you need this.

>>>>>>> 3cbea436
config DMAR
	bool "Support for DMA Remapping Devices (EXPERIMENTAL)"
	depends on PCI_MSI && ACPI && EXPERIMENTAL
	help
	  DMA remapping (DMAR) devices support enables independent address
	  translations for Direct Memory Access (DMA) from devices.
	  These DMA remapping devices are reported via ACPI tables
	  and include PCI device scope covered by these DMA
	  remapping devices.

config DMAR_DEFAULT_ON
	def_bool y
	prompt "Enable DMA Remapping Devices by default"
	depends on DMAR
	help
	  Selecting this option will enable a DMAR device at boot time if
	  one is found. If this option is not selected, DMAR support can
	  be enabled by passing intel_iommu=on to the kernel. It is
	  recommended you say N here while the DMAR code remains
	  experimental.

config DMAR_BROKEN_GFX_WA
	bool "Workaround broken graphics drivers (going away soon)"
	depends on DMAR && BROKEN
	---help---
	  Current Graphics drivers tend to use physical address
	  for DMA and avoid using DMA APIs. Setting this config
	  option permits the IOMMU driver to set a unity map for
	  all the OS-visible memory. Hence the driver can continue
	  to use physical addresses for DMA, at least until this
	  option is removed in the 2.6.32 kernel.

config DMAR_FLOPPY_WA
	def_bool y
	depends on DMAR
	---help---
	  Floppy disk drivers are known to bypass DMA API calls
	  thereby failing to work when IOMMU is enabled. This
	  workaround will setup a 1:1 mapping for the first
	  16MiB to make floppy (an ISA device) work.

config INTR_REMAP
	bool "Support for Interrupt Remapping (EXPERIMENTAL)"
	depends on X86_64 && X86_IO_APIC && PCI_MSI && ACPI && EXPERIMENTAL
	---help---
	  Supports Interrupt remapping for IO-APIC and MSI devices.
	  To use x2apic mode in the CPU's which support x2APIC enhancements or
	  to support platforms with CPU's having > 8 bit APIC ID, say Y.

source "drivers/pci/pcie/Kconfig"

source "drivers/pci/Kconfig"

# x86_64 have no ISA slots, but do have ISA-style DMA.
config ISA_DMA_API
	def_bool y

if X86_32

config ISA
	bool "ISA support"
	---help---
	  Find out whether you have ISA slots on your motherboard.  ISA is the
	  name of a bus system, i.e. the way the CPU talks to the other stuff
	  inside your box.  Other bus systems are PCI, EISA, MicroChannel
	  (MCA) or VESA.  ISA is an older system, now being displaced by PCI;
	  newer boards don't support it.  If you have ISA, say Y, otherwise N.

config EISA
	bool "EISA support"
	depends on ISA
	---help---
	  The Extended Industry Standard Architecture (EISA) bus was
	  developed as an open alternative to the IBM MicroChannel bus.

	  The EISA bus provided some of the features of the IBM MicroChannel
	  bus while maintaining backward compatibility with cards made for
	  the older ISA bus.  The EISA bus saw limited use between 1988 and
	  1995 when it was made obsolete by the PCI bus.

	  Say Y here if you are building a kernel for an EISA-based machine.

	  Otherwise, say N.

source "drivers/eisa/Kconfig"

config MCA
	bool "MCA support"
	---help---
	  MicroChannel Architecture is found in some IBM PS/2 machines and
	  laptops.  It is a bus system similar to PCI or ISA. See
	  <file:Documentation/mca.txt> (and especially the web page given
	  there) before attempting to build an MCA bus kernel.

source "drivers/mca/Kconfig"

config SCx200
	tristate "NatSemi SCx200 support"
	---help---
	  This provides basic support for National Semiconductor's
	  (now AMD's) Geode processors.  The driver probes for the
	  PCI-IDs of several on-chip devices, so its a good dependency
	  for other scx200_* drivers.

	  If compiled as a module, the driver is named scx200.

config SCx200HR_TIMER
	tristate "NatSemi SCx200 27MHz High-Resolution Timer Support"
	depends on SCx200
	default y
	---help---
	  This driver provides a clocksource built upon the on-chip
	  27MHz high-resolution timer.  Its also a workaround for
	  NSC Geode SC-1100's buggy TSC, which loses time when the
	  processor goes idle (as is done by the scheduler).  The
	  other workaround is idle=poll boot option.

config OLPC
	bool "One Laptop Per Child support"
	select GPIOLIB
	select OLPC_OPENFIRMWARE
<<<<<<< HEAD
=======
	depends on !X86_64 && !X86_PAE
>>>>>>> 3cbea436
	---help---
	  Add support for detecting the unique features of the OLPC
	  XO hardware.

config OLPC_XO1
	tristate "OLPC XO-1 support"
<<<<<<< HEAD
	depends on OLPC && PCI
=======
	depends on OLPC && MFD_CS5535
>>>>>>> 3cbea436
	---help---
	  Add support for non-essential features of the OLPC XO-1 laptop.

config OLPC_OPENFIRMWARE
	bool "Support for OLPC's Open Firmware"
	depends on !X86_64 && !X86_PAE
	default n
<<<<<<< HEAD
=======
	select OF
>>>>>>> 3cbea436
	help
	  This option adds support for the implementation of Open Firmware
	  that is used on the OLPC XO-1 Children's Machine.
	  If unsure, say N here.

<<<<<<< HEAD
=======
config OLPC_OPENFIRMWARE_DT
	bool
	default y if OLPC_OPENFIRMWARE && PROC_DEVICETREE
	select OF_PROMTREE

>>>>>>> 3cbea436
endif # X86_32

config AMD_NB
	def_bool y
	depends on CPU_SUP_AMD && PCI

source "drivers/pcmcia/Kconfig"

source "drivers/pci/hotplug/Kconfig"

endmenu


menu "Executable file formats / Emulations"

source "fs/Kconfig.binfmt"

config IA32_EMULATION
	bool "IA32 Emulation"
	depends on X86_64
	select COMPAT_BINFMT_ELF
	---help---
	  Include code to run 32-bit programs under a 64-bit kernel. You should
	  likely turn this on, unless you're 100% sure that you don't have any
	  32-bit programs left.

config IA32_AOUT
	tristate "IA32 a.out support"
	depends on IA32_EMULATION
	---help---
	  Support old a.out binaries in the 32bit emulation.

config COMPAT
	def_bool y
	depends on IA32_EMULATION

config COMPAT_FOR_U64_ALIGNMENT
	def_bool COMPAT
	depends on X86_64

config SYSVIPC_COMPAT
	def_bool y
	depends on COMPAT && SYSVIPC

endmenu


config HAVE_ATOMIC_IOMAP
	def_bool y
	depends on X86_32

config HAVE_TEXT_POKE_SMP
	bool
	select STOP_MACHINE if SMP

source "net/Kconfig"

source "drivers/Kconfig"

source "drivers/firmware/Kconfig"

source "fs/Kconfig"

source "arch/x86/Kconfig.debug"

source "security/Kconfig"

source "crypto/Kconfig"

source "arch/x86/kvm/Kconfig"

source "lib/Kconfig"<|MERGE_RESOLUTION|>--- conflicted
+++ resolved
@@ -21,11 +21,7 @@
 	select HAVE_UNSTABLE_SCHED_CLOCK
 	select HAVE_IDE
 	select HAVE_OPROFILE
-<<<<<<< HEAD
-	select HAVE_PERF_EVENTS if (!M386 && !M486)
-=======
 	select HAVE_PERF_EVENTS
->>>>>>> 3cbea436
 	select HAVE_IRQ_WORK
 	select HAVE_IOREMAP_PROT
 	select HAVE_KPROBES
@@ -70,10 +66,7 @@
 	select HAVE_SPARSE_IRQ
 	select GENERIC_IRQ_PROBE
 	select GENERIC_PENDING_IRQ if SMP
-<<<<<<< HEAD
-=======
 	select USE_GENERIC_SMP_HELPERS if SMP
->>>>>>> 3cbea436
 
 config INSTRUCTION_DECODER
 	def_bool (KPROBES || PERF_EVENTS)
@@ -212,13 +205,6 @@
 	def_bool y
 	depends on EXPERIMENTAL && DMAR && ACPI
 
-<<<<<<< HEAD
-config USE_GENERIC_SMP_HELPERS
-	def_bool y
-	depends on SMP
-
-=======
->>>>>>> 3cbea436
 config X86_32_SMP
 	def_bool y
 	depends on X86_32 && SMP
@@ -409,13 +395,10 @@
 	depends on X86_EXTENDED_PLATFORM
 	depends on X86_IO_APIC
 	select APB_TIMER
-<<<<<<< HEAD
-=======
 	select I2C
 	select SPI
 	select INTEL_SCU_IPC
 	select X86_PLATFORM_DEVICES
->>>>>>> 3cbea436
 	---help---
 	  Moorestown is Intel's Low Power Intel Architecture (LPIA) based Moblin
 	  Internet Device(MID) platform. Moorestown consists of two chips:
@@ -1335,7 +1318,6 @@
 	range 4 640
 	---help---
 	  Specify the amount of low memory to reserve for the BIOS.
-<<<<<<< HEAD
 
 	  The first page contains BIOS data structures that the kernel
 	  must not use, so that page must always be reserved.
@@ -1357,29 +1339,6 @@
 	  X86_CHECK_BIOS_CORRUPTION=y to allow the kernel to check
 	  typical corruption patterns.
 
-=======
-
-	  The first page contains BIOS data structures that the kernel
-	  must not use, so that page must always be reserved.
-
-	  By default we reserve the first 64K of physical RAM, as a
-	  number of BIOSes are known to corrupt that memory range
-	  during events such as suspend/resume or monitor cable
-	  insertion, so it must not be used by the kernel.
-
-	  You can set this to 4 if you are absolutely sure that you
-	  trust the BIOS to get all its memory reservations and usages
-	  right.  If you know your BIOS have problems beyond the
-	  default 64K area, you can set this to 640 to avoid using the
-	  entire low memory range.
-
-	  If you have doubts about the BIOS (e.g. suspend/resume does
-	  not work or there's kernel crashes after certain hardware
-	  hotplug events) then you might want to enable
-	  X86_CHECK_BIOS_CORRUPTION=y to allow the kernel to check
-	  typical corruption patterns.
-
->>>>>>> 3cbea436
 	  Leave this to the default value of 64 if you are unsure.
 
 config MATH_EMULATION
@@ -1975,27 +1934,19 @@
 	depends on X86_64 && PCI && ACPI
 
 config PCI_CNB20LE_QUIRK
-<<<<<<< HEAD
-	bool "Read CNB20LE Host Bridge Windows"
-	depends on PCI
-=======
 	bool "Read CNB20LE Host Bridge Windows" if EMBEDDED
 	default n
 	depends on PCI && EXPERIMENTAL
->>>>>>> 3cbea436
 	help
 	  Read the PCI windows out of the CNB20LE host bridge. This allows
 	  PCI hotplug to work on systems with the CNB20LE chipset which do
 	  not have ACPI.
 
-<<<<<<< HEAD
-=======
 	  There's no public spec for this chipset, and this functionality
 	  is known to be incomplete.
 
 	  You should say N unless you know you need this.
 
->>>>>>> 3cbea436
 config DMAR
 	bool "Support for DMA Remapping Devices (EXPERIMENTAL)"
 	depends on PCI_MSI && ACPI && EXPERIMENTAL
@@ -2117,21 +2068,14 @@
 	bool "One Laptop Per Child support"
 	select GPIOLIB
 	select OLPC_OPENFIRMWARE
-<<<<<<< HEAD
-=======
 	depends on !X86_64 && !X86_PAE
->>>>>>> 3cbea436
 	---help---
 	  Add support for detecting the unique features of the OLPC
 	  XO hardware.
 
 config OLPC_XO1
 	tristate "OLPC XO-1 support"
-<<<<<<< HEAD
-	depends on OLPC && PCI
-=======
 	depends on OLPC && MFD_CS5535
->>>>>>> 3cbea436
 	---help---
 	  Add support for non-essential features of the OLPC XO-1 laptop.
 
@@ -2139,23 +2083,17 @@
 	bool "Support for OLPC's Open Firmware"
 	depends on !X86_64 && !X86_PAE
 	default n
-<<<<<<< HEAD
-=======
 	select OF
->>>>>>> 3cbea436
 	help
 	  This option adds support for the implementation of Open Firmware
 	  that is used on the OLPC XO-1 Children's Machine.
 	  If unsure, say N here.
 
-<<<<<<< HEAD
-=======
 config OLPC_OPENFIRMWARE_DT
 	bool
 	default y if OLPC_OPENFIRMWARE && PROC_DEVICETREE
 	select OF_PROMTREE
 
->>>>>>> 3cbea436
 endif # X86_32
 
 config AMD_NB
