/*
 * System call table for UML/x86-64, copied from arch/x86/kernel/syscall_*.c
 * with some changes for UML.
 */

#include <linux/linkage.h>
#include <linux/sys.h>
#include <linux/cache.h>
#include <generated/user_constants.h>

#define __NO_STUBS

/*
 * Below you can see, in terms of #define's, the differences between the x86-64
 * and the UML syscall table.
 */

/* Not going to be implemented by UML, since we have no hardware. */
#define stub_iopl sys_ni_syscall
#define sys_ioperm sys_ni_syscall

/*
 * The UML TLS problem. Note that x86_64 does not implement this, so the below
 * is needed only for the ia32 compatibility.
 */

/* On UML we call it this way ("old" means it's not mmap2) */
#define sys_mmap old_mmap

#define stub_clone sys_clone
#define stub_fork sys_fork
#define stub_vfork sys_vfork
#define stub_execve sys_execve
#define stub_rt_sigsuspend sys_rt_sigsuspend
#define stub_sigaltstack sys_sigaltstack
#define stub_rt_sigreturn sys_rt_sigreturn

<<<<<<< HEAD
#define __SYSCALL_64(nr, sym, compat) extern asmlinkage void sym(void) ;
#include <asm/syscalls_64.h>

=======
#define __SYSCALL_COMMON(nr, sym, compat) __SYSCALL_64(nr, sym, compat)
#define __SYSCALL_X32(nr, sym, compat) /* Not supported */

#define __SYSCALL_64(nr, sym, compat) extern asmlinkage void sym(void) ;
#include <asm/syscalls_64.h>

>>>>>>> e816b57a
#undef __SYSCALL_64
#define __SYSCALL_64(nr, sym, compat) [ nr ] = sym,

typedef void (*sys_call_ptr_t)(void);

extern void sys_ni_syscall(void);

const sys_call_ptr_t sys_call_table[] __cacheline_aligned = {
	/*
	 * Smells like a compiler bug -- it doesn't work
	 * when the & below is removed.
	 */
	[0 ... __NR_syscall_max] = &sys_ni_syscall,
#include <asm/syscalls_64.h>
};

int syscall_table_size = sizeof(sys_call_table);<|MERGE_RESOLUTION|>--- conflicted
+++ resolved
@@ -35,18 +35,12 @@
 #define stub_sigaltstack sys_sigaltstack
 #define stub_rt_sigreturn sys_rt_sigreturn
 
-<<<<<<< HEAD
-#define __SYSCALL_64(nr, sym, compat) extern asmlinkage void sym(void) ;
-#include <asm/syscalls_64.h>
-
-=======
 #define __SYSCALL_COMMON(nr, sym, compat) __SYSCALL_64(nr, sym, compat)
 #define __SYSCALL_X32(nr, sym, compat) /* Not supported */
 
 #define __SYSCALL_64(nr, sym, compat) extern asmlinkage void sym(void) ;
 #include <asm/syscalls_64.h>
 
->>>>>>> e816b57a
 #undef __SYSCALL_64
 #define __SYSCALL_64(nr, sym, compat) [ nr ] = sym,
 
