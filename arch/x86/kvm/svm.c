/*
 * Kernel-based Virtual Machine driver for Linux
 *
 * AMD SVM support
 *
 * Copyright (C) 2006 Qumranet, Inc.
 * Copyright 2010 Red Hat, Inc. and/or its affilates.
 *
 * Authors:
 *   Yaniv Kamay  <yaniv@qumranet.com>
 *   Avi Kivity   <avi@qumranet.com>
 *
 * This work is licensed under the terms of the GNU GPL, version 2.  See
 * the COPYING file in the top-level directory.
 *
 */
#include <linux/kvm_host.h>

#include "irq.h"
#include "mmu.h"
#include "kvm_cache_regs.h"
#include "x86.h"

#include <linux/module.h>
#include <linux/kernel.h>
#include <linux/vmalloc.h>
#include <linux/highmem.h>
#include <linux/sched.h>
#include <linux/ftrace_event.h>
#include <linux/slab.h>

#include <asm/tlbflush.h>
#include <asm/desc.h>

#include <asm/virtext.h>
#include "trace.h"

#define __ex(x) __kvm_handle_fault_on_reboot(x)

MODULE_AUTHOR("Qumranet");
MODULE_LICENSE("GPL");

#define IOPM_ALLOC_ORDER 2
#define MSRPM_ALLOC_ORDER 1

#define SEG_TYPE_LDT 2
#define SEG_TYPE_BUSY_TSS16 3

#define SVM_FEATURE_NPT            (1 <<  0)
#define SVM_FEATURE_LBRV           (1 <<  1)
#define SVM_FEATURE_SVML           (1 <<  2)
#define SVM_FEATURE_NRIP           (1 <<  3)
#define SVM_FEATURE_PAUSE_FILTER   (1 << 10)

#define NESTED_EXIT_HOST	0	/* Exit handled on host level */
#define NESTED_EXIT_DONE	1	/* Exit caused nested vmexit  */
#define NESTED_EXIT_CONTINUE	2	/* Further checks needed      */

#define DEBUGCTL_RESERVED_BITS (~(0x3fULL))

static bool erratum_383_found __read_mostly;

static const u32 host_save_user_msrs[] = {
#ifdef CONFIG_X86_64
	MSR_STAR, MSR_LSTAR, MSR_CSTAR, MSR_SYSCALL_MASK, MSR_KERNEL_GS_BASE,
	MSR_FS_BASE,
#endif
	MSR_IA32_SYSENTER_CS, MSR_IA32_SYSENTER_ESP, MSR_IA32_SYSENTER_EIP,
};

#define NR_HOST_SAVE_USER_MSRS ARRAY_SIZE(host_save_user_msrs)

struct kvm_vcpu;

struct nested_state {
	struct vmcb *hsave;
	u64 hsave_msr;
	u64 vm_cr_msr;
	u64 vmcb;

	/* These are the merged vectors */
	u32 *msrpm;

	/* gpa pointers to the real vectors */
	u64 vmcb_msrpm;
	u64 vmcb_iopm;

	/* A VMEXIT is required but not yet emulated */
	bool exit_required;

	/* cache for intercepts of the guest */
	u16 intercept_cr_read;
	u16 intercept_cr_write;
	u16 intercept_dr_read;
	u16 intercept_dr_write;
	u32 intercept_exceptions;
	u64 intercept;

};

#define MSRPM_OFFSETS	16
static u32 msrpm_offsets[MSRPM_OFFSETS] __read_mostly;

struct vcpu_svm {
	struct kvm_vcpu vcpu;
	struct vmcb *vmcb;
	unsigned long vmcb_pa;
	struct svm_cpu_data *svm_data;
	uint64_t asid_generation;
	uint64_t sysenter_esp;
	uint64_t sysenter_eip;

	u64 next_rip;

	u64 host_user_msrs[NR_HOST_SAVE_USER_MSRS];
	u64 host_gs_base;

	u32 *msrpm;

	struct nested_state nested;

	bool nmi_singlestep;

	unsigned int3_injected;
	unsigned long int3_rip;
};

#define MSR_INVALID			0xffffffffU

static struct svm_direct_access_msrs {
	u32 index;   /* Index of the MSR */
	bool always; /* True if intercept is always on */
} direct_access_msrs[] = {
	{ .index = MSR_STAR,				.always = true  },
	{ .index = MSR_IA32_SYSENTER_CS,		.always = true  },
#ifdef CONFIG_X86_64
	{ .index = MSR_GS_BASE,				.always = true  },
	{ .index = MSR_FS_BASE,				.always = true  },
	{ .index = MSR_KERNEL_GS_BASE,			.always = true  },
	{ .index = MSR_LSTAR,				.always = true  },
	{ .index = MSR_CSTAR,				.always = true  },
	{ .index = MSR_SYSCALL_MASK,			.always = true  },
#endif
	{ .index = MSR_IA32_LASTBRANCHFROMIP,		.always = false },
	{ .index = MSR_IA32_LASTBRANCHTOIP,		.always = false },
	{ .index = MSR_IA32_LASTINTFROMIP,		.always = false },
	{ .index = MSR_IA32_LASTINTTOIP,		.always = false },
	{ .index = MSR_INVALID,				.always = false },
};

/* enable NPT for AMD64 and X86 with PAE */
#if defined(CONFIG_X86_64) || defined(CONFIG_X86_PAE)
static bool npt_enabled = true;
#else
static bool npt_enabled;
#endif
static int npt = 1;

module_param(npt, int, S_IRUGO);

static int nested = 1;
module_param(nested, int, S_IRUGO);

static void svm_flush_tlb(struct kvm_vcpu *vcpu);
static void svm_complete_interrupts(struct vcpu_svm *svm);

static int nested_svm_exit_handled(struct vcpu_svm *svm);
static int nested_svm_intercept(struct vcpu_svm *svm);
static int nested_svm_vmexit(struct vcpu_svm *svm);
static int nested_svm_check_exception(struct vcpu_svm *svm, unsigned nr,
				      bool has_error_code, u32 error_code);

static inline struct vcpu_svm *to_svm(struct kvm_vcpu *vcpu)
{
	return container_of(vcpu, struct vcpu_svm, vcpu);
}

static inline bool is_nested(struct vcpu_svm *svm)
{
	return svm->nested.vmcb;
}

static inline void enable_gif(struct vcpu_svm *svm)
{
	svm->vcpu.arch.hflags |= HF_GIF_MASK;
}

static inline void disable_gif(struct vcpu_svm *svm)
{
	svm->vcpu.arch.hflags &= ~HF_GIF_MASK;
}

static inline bool gif_set(struct vcpu_svm *svm)
{
	return !!(svm->vcpu.arch.hflags & HF_GIF_MASK);
}

static unsigned long iopm_base;

struct kvm_ldttss_desc {
	u16 limit0;
	u16 base0;
	unsigned base1:8, type:5, dpl:2, p:1;
	unsigned limit1:4, zero0:3, g:1, base2:8;
	u32 base3;
	u32 zero1;
} __attribute__((packed));

struct svm_cpu_data {
	int cpu;

	u64 asid_generation;
	u32 max_asid;
	u32 next_asid;
	struct kvm_ldttss_desc *tss_desc;

	struct page *save_area;
};

static DEFINE_PER_CPU(struct svm_cpu_data *, svm_data);
static uint32_t svm_features;

struct svm_init_data {
	int cpu;
	int r;
};

static u32 msrpm_ranges[] = {0, 0xc0000000, 0xc0010000};

#define NUM_MSR_MAPS ARRAY_SIZE(msrpm_ranges)
#define MSRS_RANGE_SIZE 2048
#define MSRS_IN_RANGE (MSRS_RANGE_SIZE * 8 / 2)

static u32 svm_msrpm_offset(u32 msr)
{
	u32 offset;
	int i;

	for (i = 0; i < NUM_MSR_MAPS; i++) {
		if (msr < msrpm_ranges[i] ||
		    msr >= msrpm_ranges[i] + MSRS_IN_RANGE)
			continue;

		offset  = (msr - msrpm_ranges[i]) / 4; /* 4 msrs per u8 */
		offset += (i * MSRS_RANGE_SIZE);       /* add range offset */

		/* Now we have the u8 offset - but need the u32 offset */
		return offset / 4;
	}

	/* MSR not in any range */
	return MSR_INVALID;
}

#define MAX_INST_SIZE 15

static inline u32 svm_has(u32 feat)
{
	return svm_features & feat;
}

static inline void clgi(void)
{
	asm volatile (__ex(SVM_CLGI));
}

static inline void stgi(void)
{
	asm volatile (__ex(SVM_STGI));
}

static inline void invlpga(unsigned long addr, u32 asid)
{
	asm volatile (__ex(SVM_INVLPGA) : : "a"(addr), "c"(asid));
}

static inline void force_new_asid(struct kvm_vcpu *vcpu)
{
	to_svm(vcpu)->asid_generation--;
}

static inline void flush_guest_tlb(struct kvm_vcpu *vcpu)
{
	force_new_asid(vcpu);
}

static void svm_set_efer(struct kvm_vcpu *vcpu, u64 efer)
{
	vcpu->arch.efer = efer;
	if (!npt_enabled && !(efer & EFER_LMA))
		efer &= ~EFER_LME;

	to_svm(vcpu)->vmcb->save.efer = efer | EFER_SVME;
}

static int is_external_interrupt(u32 info)
{
	info &= SVM_EVTINJ_TYPE_MASK | SVM_EVTINJ_VALID;
	return info == (SVM_EVTINJ_VALID | SVM_EVTINJ_TYPE_INTR);
}

static u32 svm_get_interrupt_shadow(struct kvm_vcpu *vcpu, int mask)
{
	struct vcpu_svm *svm = to_svm(vcpu);
	u32 ret = 0;

	if (svm->vmcb->control.int_state & SVM_INTERRUPT_SHADOW_MASK)
		ret |= KVM_X86_SHADOW_INT_STI | KVM_X86_SHADOW_INT_MOV_SS;
	return ret & mask;
}

static void svm_set_interrupt_shadow(struct kvm_vcpu *vcpu, int mask)
{
	struct vcpu_svm *svm = to_svm(vcpu);

	if (mask == 0)
		svm->vmcb->control.int_state &= ~SVM_INTERRUPT_SHADOW_MASK;
	else
		svm->vmcb->control.int_state |= SVM_INTERRUPT_SHADOW_MASK;

}

static void skip_emulated_instruction(struct kvm_vcpu *vcpu)
{
	struct vcpu_svm *svm = to_svm(vcpu);

	if (svm->vmcb->control.next_rip != 0)
		svm->next_rip = svm->vmcb->control.next_rip;

	if (!svm->next_rip) {
		if (emulate_instruction(vcpu, 0, 0, EMULTYPE_SKIP) !=
				EMULATE_DONE)
			printk(KERN_DEBUG "%s: NOP\n", __func__);
		return;
	}
	if (svm->next_rip - kvm_rip_read(vcpu) > MAX_INST_SIZE)
		printk(KERN_ERR "%s: ip 0x%lx next 0x%llx\n",
		       __func__, kvm_rip_read(vcpu), svm->next_rip);

	kvm_rip_write(vcpu, svm->next_rip);
	svm_set_interrupt_shadow(vcpu, 0);
}

static void svm_queue_exception(struct kvm_vcpu *vcpu, unsigned nr,
				bool has_error_code, u32 error_code,
				bool reinject)
{
	struct vcpu_svm *svm = to_svm(vcpu);

	/*
	 * If we are within a nested VM we'd better #VMEXIT and let the guest
	 * handle the exception
	 */
	if (!reinject &&
	    nested_svm_check_exception(svm, nr, has_error_code, error_code))
		return;

	if (nr == BP_VECTOR && !svm_has(SVM_FEATURE_NRIP)) {
		unsigned long rip, old_rip = kvm_rip_read(&svm->vcpu);

		/*
		 * For guest debugging where we have to reinject #BP if some
		 * INT3 is guest-owned:
		 * Emulate nRIP by moving RIP forward. Will fail if injection
		 * raises a fault that is not intercepted. Still better than
		 * failing in all cases.
		 */
		skip_emulated_instruction(&svm->vcpu);
		rip = kvm_rip_read(&svm->vcpu);
		svm->int3_rip = rip + svm->vmcb->save.cs.base;
		svm->int3_injected = rip - old_rip;
	}

	svm->vmcb->control.event_inj = nr
		| SVM_EVTINJ_VALID
		| (has_error_code ? SVM_EVTINJ_VALID_ERR : 0)
		| SVM_EVTINJ_TYPE_EXEPT;
	svm->vmcb->control.event_inj_err = error_code;
}

static void svm_init_erratum_383(void)
{
	u32 low, high;
	int err;
	u64 val;

	if (!cpu_has_amd_erratum(amd_erratum_383))
		return;

	/* Use _safe variants to not break nested virtualization */
	val = native_read_msr_safe(MSR_AMD64_DC_CFG, &err);
	if (err)
		return;

	val |= (1ULL << 47);

	low  = lower_32_bits(val);
	high = upper_32_bits(val);

	native_write_msr_safe(MSR_AMD64_DC_CFG, low, high);

	erratum_383_found = true;
}

static int has_svm(void)
{
	const char *msg;

	if (!cpu_has_svm(&msg)) {
		printk(KERN_INFO "has_svm: %s\n", msg);
		return 0;
	}

	return 1;
}

static void svm_hardware_disable(void *garbage)
{
	cpu_svm_disable();
}

static int svm_hardware_enable(void *garbage)
{

	struct svm_cpu_data *sd;
	uint64_t efer;
	struct desc_ptr gdt_descr;
	struct desc_struct *gdt;
	int me = raw_smp_processor_id();

	rdmsrl(MSR_EFER, efer);
	if (efer & EFER_SVME)
		return -EBUSY;

	if (!has_svm()) {
		printk(KERN_ERR "svm_hardware_enable: err EOPNOTSUPP on %d\n",
		       me);
		return -EINVAL;
	}
	sd = per_cpu(svm_data, me);

	if (!sd) {
		printk(KERN_ERR "svm_hardware_enable: svm_data is NULL on %d\n",
		       me);
		return -EINVAL;
	}

	sd->asid_generation = 1;
	sd->max_asid = cpuid_ebx(SVM_CPUID_FUNC) - 1;
	sd->next_asid = sd->max_asid + 1;

	native_store_gdt(&gdt_descr);
	gdt = (struct desc_struct *)gdt_descr.address;
	sd->tss_desc = (struct kvm_ldttss_desc *)(gdt + GDT_ENTRY_TSS);

	wrmsrl(MSR_EFER, efer | EFER_SVME);

	wrmsrl(MSR_VM_HSAVE_PA, page_to_pfn(sd->save_area) << PAGE_SHIFT);

	svm_init_erratum_383();

	return 0;
}

static void svm_cpu_uninit(int cpu)
{
	struct svm_cpu_data *sd = per_cpu(svm_data, raw_smp_processor_id());

	if (!sd)
		return;

	per_cpu(svm_data, raw_smp_processor_id()) = NULL;
	__free_page(sd->save_area);
	kfree(sd);
}

static int svm_cpu_init(int cpu)
{
	struct svm_cpu_data *sd;
	int r;

	sd = kzalloc(sizeof(struct svm_cpu_data), GFP_KERNEL);
	if (!sd)
		return -ENOMEM;
	sd->cpu = cpu;
	sd->save_area = alloc_page(GFP_KERNEL);
	r = -ENOMEM;
	if (!sd->save_area)
		goto err_1;

	per_cpu(svm_data, cpu) = sd;

	return 0;

err_1:
	kfree(sd);
	return r;

}

static bool valid_msr_intercept(u32 index)
{
	int i;

	for (i = 0; direct_access_msrs[i].index != MSR_INVALID; i++)
		if (direct_access_msrs[i].index == index)
			return true;

	return false;
}

static void set_msr_interception(u32 *msrpm, unsigned msr,
				 int read, int write)
{
	u8 bit_read, bit_write;
	unsigned long tmp;
	u32 offset;

	/*
	 * If this warning triggers extend the direct_access_msrs list at the
	 * beginning of the file
	 */
	WARN_ON(!valid_msr_intercept(msr));

	offset    = svm_msrpm_offset(msr);
	bit_read  = 2 * (msr & 0x0f);
	bit_write = 2 * (msr & 0x0f) + 1;
	tmp       = msrpm[offset];

	BUG_ON(offset == MSR_INVALID);

	read  ? clear_bit(bit_read,  &tmp) : set_bit(bit_read,  &tmp);
	write ? clear_bit(bit_write, &tmp) : set_bit(bit_write, &tmp);

	msrpm[offset] = tmp;
}

static void svm_vcpu_init_msrpm(u32 *msrpm)
{
	int i;

	memset(msrpm, 0xff, PAGE_SIZE * (1 << MSRPM_ALLOC_ORDER));

	for (i = 0; direct_access_msrs[i].index != MSR_INVALID; i++) {
		if (!direct_access_msrs[i].always)
			continue;

		set_msr_interception(msrpm, direct_access_msrs[i].index, 1, 1);
	}
}

static void add_msr_offset(u32 offset)
{
	int i;

	for (i = 0; i < MSRPM_OFFSETS; ++i) {

		/* Offset already in list? */
		if (msrpm_offsets[i] == offset)
			return;

		/* Slot used by another offset? */
		if (msrpm_offsets[i] != MSR_INVALID)
			continue;

		/* Add offset to list */
		msrpm_offsets[i] = offset;

		return;
	}

	/*
	 * If this BUG triggers the msrpm_offsets table has an overflow. Just
	 * increase MSRPM_OFFSETS in this case.
	 */
	BUG();
}

static void init_msrpm_offsets(void)
{
	int i;

	memset(msrpm_offsets, 0xff, sizeof(msrpm_offsets));

	for (i = 0; direct_access_msrs[i].index != MSR_INVALID; i++) {
		u32 offset;

		offset = svm_msrpm_offset(direct_access_msrs[i].index);
		BUG_ON(offset == MSR_INVALID);

		add_msr_offset(offset);
	}
}

static void svm_enable_lbrv(struct vcpu_svm *svm)
{
	u32 *msrpm = svm->msrpm;

	svm->vmcb->control.lbr_ctl = 1;
	set_msr_interception(msrpm, MSR_IA32_LASTBRANCHFROMIP, 1, 1);
	set_msr_interception(msrpm, MSR_IA32_LASTBRANCHTOIP, 1, 1);
	set_msr_interception(msrpm, MSR_IA32_LASTINTFROMIP, 1, 1);
	set_msr_interception(msrpm, MSR_IA32_LASTINTTOIP, 1, 1);
}

static void svm_disable_lbrv(struct vcpu_svm *svm)
{
	u32 *msrpm = svm->msrpm;

	svm->vmcb->control.lbr_ctl = 0;
	set_msr_interception(msrpm, MSR_IA32_LASTBRANCHFROMIP, 0, 0);
	set_msr_interception(msrpm, MSR_IA32_LASTBRANCHTOIP, 0, 0);
	set_msr_interception(msrpm, MSR_IA32_LASTINTFROMIP, 0, 0);
	set_msr_interception(msrpm, MSR_IA32_LASTINTTOIP, 0, 0);
}

static __init int svm_hardware_setup(void)
{
	int cpu;
	struct page *iopm_pages;
	void *iopm_va;
	int r;

	iopm_pages = alloc_pages(GFP_KERNEL, IOPM_ALLOC_ORDER);

	if (!iopm_pages)
		return -ENOMEM;

	iopm_va = page_address(iopm_pages);
	memset(iopm_va, 0xff, PAGE_SIZE * (1 << IOPM_ALLOC_ORDER));
	iopm_base = page_to_pfn(iopm_pages) << PAGE_SHIFT;

	init_msrpm_offsets();

	if (boot_cpu_has(X86_FEATURE_NX))
		kvm_enable_efer_bits(EFER_NX);

	if (boot_cpu_has(X86_FEATURE_FXSR_OPT))
		kvm_enable_efer_bits(EFER_FFXSR);

	if (nested) {
		printk(KERN_INFO "kvm: Nested Virtualization enabled\n");
		kvm_enable_efer_bits(EFER_SVME | EFER_LMSLE);
	}

	for_each_possible_cpu(cpu) {
		r = svm_cpu_init(cpu);
		if (r)
			goto err;
	}

	svm_features = cpuid_edx(SVM_CPUID_FUNC);

	if (!svm_has(SVM_FEATURE_NPT))
		npt_enabled = false;

	if (npt_enabled && !npt) {
		printk(KERN_INFO "kvm: Nested Paging disabled\n");
		npt_enabled = false;
	}

	if (npt_enabled) {
		printk(KERN_INFO "kvm: Nested Paging enabled\n");
		kvm_enable_tdp();
	} else
		kvm_disable_tdp();

	return 0;

err:
	__free_pages(iopm_pages, IOPM_ALLOC_ORDER);
	iopm_base = 0;
	return r;
}

static __exit void svm_hardware_unsetup(void)
{
	int cpu;

	for_each_possible_cpu(cpu)
		svm_cpu_uninit(cpu);

	__free_pages(pfn_to_page(iopm_base >> PAGE_SHIFT), IOPM_ALLOC_ORDER);
	iopm_base = 0;
}

static void init_seg(struct vmcb_seg *seg)
{
	seg->selector = 0;
	seg->attrib = SVM_SELECTOR_P_MASK | SVM_SELECTOR_S_MASK |
		      SVM_SELECTOR_WRITE_MASK; /* Read/Write Data Segment */
	seg->limit = 0xffff;
	seg->base = 0;
}

static void init_sys_seg(struct vmcb_seg *seg, uint32_t type)
{
	seg->selector = 0;
	seg->attrib = SVM_SELECTOR_P_MASK | type;
	seg->limit = 0xffff;
	seg->base = 0;
}

static void svm_write_tsc_offset(struct kvm_vcpu *vcpu, u64 offset)
{
	struct vcpu_svm *svm = to_svm(vcpu);
	u64 g_tsc_offset = 0;

	if (is_nested(svm)) {
		g_tsc_offset = svm->vmcb->control.tsc_offset -
			       svm->nested.hsave->control.tsc_offset;
		svm->nested.hsave->control.tsc_offset = offset;
	}

	svm->vmcb->control.tsc_offset = offset + g_tsc_offset;
}

static void svm_adjust_tsc_offset(struct kvm_vcpu *vcpu, s64 adjustment)
{
	struct vcpu_svm *svm = to_svm(vcpu);

	svm->vmcb->control.tsc_offset += adjustment;
	if (is_nested(svm))
		svm->nested.hsave->control.tsc_offset += adjustment;
}

static void init_vmcb(struct vcpu_svm *svm)
{
	struct vmcb_control_area *control = &svm->vmcb->control;
	struct vmcb_save_area *save = &svm->vmcb->save;

	svm->vcpu.fpu_active = 1;

	control->intercept_cr_read =	INTERCEPT_CR0_MASK |
					INTERCEPT_CR3_MASK |
					INTERCEPT_CR4_MASK;

	control->intercept_cr_write =	INTERCEPT_CR0_MASK |
					INTERCEPT_CR3_MASK |
					INTERCEPT_CR4_MASK |
					INTERCEPT_CR8_MASK;

	control->intercept_dr_read =	INTERCEPT_DR0_MASK |
					INTERCEPT_DR1_MASK |
					INTERCEPT_DR2_MASK |
					INTERCEPT_DR3_MASK |
					INTERCEPT_DR4_MASK |
					INTERCEPT_DR5_MASK |
					INTERCEPT_DR6_MASK |
					INTERCEPT_DR7_MASK;

	control->intercept_dr_write =	INTERCEPT_DR0_MASK |
					INTERCEPT_DR1_MASK |
					INTERCEPT_DR2_MASK |
					INTERCEPT_DR3_MASK |
					INTERCEPT_DR4_MASK |
					INTERCEPT_DR5_MASK |
					INTERCEPT_DR6_MASK |
					INTERCEPT_DR7_MASK;

	control->intercept_exceptions = (1 << PF_VECTOR) |
					(1 << UD_VECTOR) |
					(1 << MC_VECTOR);


	control->intercept =	(1ULL << INTERCEPT_INTR) |
				(1ULL << INTERCEPT_NMI) |
				(1ULL << INTERCEPT_SMI) |
				(1ULL << INTERCEPT_SELECTIVE_CR0) |
				(1ULL << INTERCEPT_CPUID) |
				(1ULL << INTERCEPT_INVD) |
				(1ULL << INTERCEPT_HLT) |
				(1ULL << INTERCEPT_INVLPG) |
				(1ULL << INTERCEPT_INVLPGA) |
				(1ULL << INTERCEPT_IOIO_PROT) |
				(1ULL << INTERCEPT_MSR_PROT) |
				(1ULL << INTERCEPT_TASK_SWITCH) |
				(1ULL << INTERCEPT_SHUTDOWN) |
				(1ULL << INTERCEPT_VMRUN) |
				(1ULL << INTERCEPT_VMMCALL) |
				(1ULL << INTERCEPT_VMLOAD) |
				(1ULL << INTERCEPT_VMSAVE) |
				(1ULL << INTERCEPT_STGI) |
				(1ULL << INTERCEPT_CLGI) |
				(1ULL << INTERCEPT_SKINIT) |
				(1ULL << INTERCEPT_WBINVD) |
				(1ULL << INTERCEPT_MONITOR) |
				(1ULL << INTERCEPT_MWAIT);

	control->iopm_base_pa = iopm_base;
	control->msrpm_base_pa = __pa(svm->msrpm);
	control->int_ctl = V_INTR_MASKING_MASK;

	init_seg(&save->es);
	init_seg(&save->ss);
	init_seg(&save->ds);
	init_seg(&save->fs);
	init_seg(&save->gs);

	save->cs.selector = 0xf000;
	/* Executable/Readable Code Segment */
	save->cs.attrib = SVM_SELECTOR_READ_MASK | SVM_SELECTOR_P_MASK |
		SVM_SELECTOR_S_MASK | SVM_SELECTOR_CODE_MASK;
	save->cs.limit = 0xffff;
	/*
	 * cs.base should really be 0xffff0000, but vmx can't handle that, so
	 * be consistent with it.
	 *
	 * Replace when we have real mode working for vmx.
	 */
	save->cs.base = 0xf0000;

	save->gdtr.limit = 0xffff;
	save->idtr.limit = 0xffff;

	init_sys_seg(&save->ldtr, SEG_TYPE_LDT);
	init_sys_seg(&save->tr, SEG_TYPE_BUSY_TSS16);

	save->efer = EFER_SVME;
	save->dr6 = 0xffff0ff0;
	save->dr7 = 0x400;
	save->rflags = 2;
	save->rip = 0x0000fff0;
	svm->vcpu.arch.regs[VCPU_REGS_RIP] = save->rip;

	/*
	 * This is the guest-visible cr0 value.
	 * svm_set_cr0() sets PG and WP and clears NW and CD on save->cr0.
	 */
	svm->vcpu.arch.cr0 = X86_CR0_NW | X86_CR0_CD | X86_CR0_ET;
	(void)kvm_set_cr0(&svm->vcpu, svm->vcpu.arch.cr0);

	save->cr4 = X86_CR4_PAE;
	/* rdx = ?? */

	if (npt_enabled) {
		/* Setup VMCB for Nested Paging */
		control->nested_ctl = 1;
		control->intercept &= ~((1ULL << INTERCEPT_TASK_SWITCH) |
					(1ULL << INTERCEPT_INVLPG));
		control->intercept_exceptions &= ~(1 << PF_VECTOR);
		control->intercept_cr_read &= ~INTERCEPT_CR3_MASK;
		control->intercept_cr_write &= ~INTERCEPT_CR3_MASK;
		save->g_pat = 0x0007040600070406ULL;
		save->cr3 = 0;
		save->cr4 = 0;
	}
	force_new_asid(&svm->vcpu);

	svm->nested.vmcb = 0;
	svm->vcpu.arch.hflags = 0;

	if (svm_has(SVM_FEATURE_PAUSE_FILTER)) {
		control->pause_filter_count = 3000;
		control->intercept |= (1ULL << INTERCEPT_PAUSE);
	}

	enable_gif(svm);
}

static int svm_vcpu_reset(struct kvm_vcpu *vcpu)
{
	struct vcpu_svm *svm = to_svm(vcpu);

	init_vmcb(svm);

	if (!kvm_vcpu_is_bsp(vcpu)) {
		kvm_rip_write(vcpu, 0);
		svm->vmcb->save.cs.base = svm->vcpu.arch.sipi_vector << 12;
		svm->vmcb->save.cs.selector = svm->vcpu.arch.sipi_vector << 8;
	}
	vcpu->arch.regs_avail = ~0;
	vcpu->arch.regs_dirty = ~0;

	return 0;
}

static struct kvm_vcpu *svm_create_vcpu(struct kvm *kvm, unsigned int id)
{
	struct vcpu_svm *svm;
	struct page *page;
	struct page *msrpm_pages;
	struct page *hsave_page;
	struct page *nested_msrpm_pages;
	int err;

	svm = kmem_cache_zalloc(kvm_vcpu_cache, GFP_KERNEL);
	if (!svm) {
		err = -ENOMEM;
		goto out;
	}

	err = kvm_vcpu_init(&svm->vcpu, kvm, id);
	if (err)
		goto free_svm;

	err = -ENOMEM;
	page = alloc_page(GFP_KERNEL);
	if (!page)
		goto uninit;

	msrpm_pages = alloc_pages(GFP_KERNEL, MSRPM_ALLOC_ORDER);
	if (!msrpm_pages)
		goto free_page1;

	nested_msrpm_pages = alloc_pages(GFP_KERNEL, MSRPM_ALLOC_ORDER);
	if (!nested_msrpm_pages)
		goto free_page2;

	hsave_page = alloc_page(GFP_KERNEL);
	if (!hsave_page)
		goto free_page3;

	svm->nested.hsave = page_address(hsave_page);

	svm->msrpm = page_address(msrpm_pages);
	svm_vcpu_init_msrpm(svm->msrpm);

	svm->nested.msrpm = page_address(nested_msrpm_pages);
	svm_vcpu_init_msrpm(svm->nested.msrpm);

	svm->vmcb = page_address(page);
	clear_page(svm->vmcb);
	svm->vmcb_pa = page_to_pfn(page) << PAGE_SHIFT;
	svm->asid_generation = 0;
	init_vmcb(svm);
	kvm_write_tsc(&svm->vcpu, 0);

	err = fx_init(&svm->vcpu);
	if (err)
		goto free_page4;

	svm->vcpu.arch.apic_base = 0xfee00000 | MSR_IA32_APICBASE_ENABLE;
	if (kvm_vcpu_is_bsp(&svm->vcpu))
		svm->vcpu.arch.apic_base |= MSR_IA32_APICBASE_BSP;

	return &svm->vcpu;

free_page4:
	__free_page(hsave_page);
free_page3:
	__free_pages(nested_msrpm_pages, MSRPM_ALLOC_ORDER);
free_page2:
	__free_pages(msrpm_pages, MSRPM_ALLOC_ORDER);
free_page1:
	__free_page(page);
uninit:
	kvm_vcpu_uninit(&svm->vcpu);
free_svm:
	kmem_cache_free(kvm_vcpu_cache, svm);
out:
	return ERR_PTR(err);
}

static void svm_free_vcpu(struct kvm_vcpu *vcpu)
{
	struct vcpu_svm *svm = to_svm(vcpu);

	__free_page(pfn_to_page(svm->vmcb_pa >> PAGE_SHIFT));
	__free_pages(virt_to_page(svm->msrpm), MSRPM_ALLOC_ORDER);
	__free_page(virt_to_page(svm->nested.hsave));
	__free_pages(virt_to_page(svm->nested.msrpm), MSRPM_ALLOC_ORDER);
	kvm_vcpu_uninit(vcpu);
	kmem_cache_free(kvm_vcpu_cache, svm);
}

static void svm_vcpu_load(struct kvm_vcpu *vcpu, int cpu)
{
	struct vcpu_svm *svm = to_svm(vcpu);
	int i;

	if (unlikely(cpu != vcpu->cpu)) {
		svm->asid_generation = 0;
	}

	for (i = 0; i < NR_HOST_SAVE_USER_MSRS; i++)
		rdmsrl(host_save_user_msrs[i], svm->host_user_msrs[i]);
}

static void svm_vcpu_put(struct kvm_vcpu *vcpu)
{
	struct vcpu_svm *svm = to_svm(vcpu);
	int i;

	++vcpu->stat.host_state_reload;
	for (i = 0; i < NR_HOST_SAVE_USER_MSRS; i++)
		wrmsrl(host_save_user_msrs[i], svm->host_user_msrs[i]);
}

static unsigned long svm_get_rflags(struct kvm_vcpu *vcpu)
{
	return to_svm(vcpu)->vmcb->save.rflags;
}

static void svm_set_rflags(struct kvm_vcpu *vcpu, unsigned long rflags)
{
	to_svm(vcpu)->vmcb->save.rflags = rflags;
}

static void svm_cache_reg(struct kvm_vcpu *vcpu, enum kvm_reg reg)
{
	switch (reg) {
	case VCPU_EXREG_PDPTR:
		BUG_ON(!npt_enabled);
		load_pdptrs(vcpu, vcpu->arch.cr3);
		break;
	default:
		BUG();
	}
}

static void svm_set_vintr(struct vcpu_svm *svm)
{
	svm->vmcb->control.intercept |= 1ULL << INTERCEPT_VINTR;
}

static void svm_clear_vintr(struct vcpu_svm *svm)
{
	svm->vmcb->control.intercept &= ~(1ULL << INTERCEPT_VINTR);
}

static struct vmcb_seg *svm_seg(struct kvm_vcpu *vcpu, int seg)
{
	struct vmcb_save_area *save = &to_svm(vcpu)->vmcb->save;

	switch (seg) {
	case VCPU_SREG_CS: return &save->cs;
	case VCPU_SREG_DS: return &save->ds;
	case VCPU_SREG_ES: return &save->es;
	case VCPU_SREG_FS: return &save->fs;
	case VCPU_SREG_GS: return &save->gs;
	case VCPU_SREG_SS: return &save->ss;
	case VCPU_SREG_TR: return &save->tr;
	case VCPU_SREG_LDTR: return &save->ldtr;
	}
	BUG();
	return NULL;
}

static u64 svm_get_segment_base(struct kvm_vcpu *vcpu, int seg)
{
	struct vmcb_seg *s = svm_seg(vcpu, seg);

	return s->base;
}

static void svm_get_segment(struct kvm_vcpu *vcpu,
			    struct kvm_segment *var, int seg)
{
	struct vmcb_seg *s = svm_seg(vcpu, seg);

	var->base = s->base;
	var->limit = s->limit;
	var->selector = s->selector;
	var->type = s->attrib & SVM_SELECTOR_TYPE_MASK;
	var->s = (s->attrib >> SVM_SELECTOR_S_SHIFT) & 1;
	var->dpl = (s->attrib >> SVM_SELECTOR_DPL_SHIFT) & 3;
	var->present = (s->attrib >> SVM_SELECTOR_P_SHIFT) & 1;
	var->avl = (s->attrib >> SVM_SELECTOR_AVL_SHIFT) & 1;
	var->l = (s->attrib >> SVM_SELECTOR_L_SHIFT) & 1;
	var->db = (s->attrib >> SVM_SELECTOR_DB_SHIFT) & 1;
	var->g = (s->attrib >> SVM_SELECTOR_G_SHIFT) & 1;

	/*
	 * AMD's VMCB does not have an explicit unusable field, so emulate it
	 * for cross vendor migration purposes by "not present"
	 */
	var->unusable = !var->present || (var->type == 0);

	switch (seg) {
	case VCPU_SREG_CS:
		/*
		 * SVM always stores 0 for the 'G' bit in the CS selector in
		 * the VMCB on a VMEXIT. This hurts cross-vendor migration:
		 * Intel's VMENTRY has a check on the 'G' bit.
		 */
		var->g = s->limit > 0xfffff;
		break;
	case VCPU_SREG_TR:
		/*
		 * Work around a bug where the busy flag in the tr selector
		 * isn't exposed
		 */
		var->type |= 0x2;
		break;
	case VCPU_SREG_DS:
	case VCPU_SREG_ES:
	case VCPU_SREG_FS:
	case VCPU_SREG_GS:
		/*
		 * The accessed bit must always be set in the segment
		 * descriptor cache, although it can be cleared in the
		 * descriptor, the cached bit always remains at 1. Since
		 * Intel has a check on this, set it here to support
		 * cross-vendor migration.
		 */
		if (!var->unusable)
			var->type |= 0x1;
		break;
	case VCPU_SREG_SS:
		/*
		 * On AMD CPUs sometimes the DB bit in the segment
		 * descriptor is left as 1, although the whole segment has
		 * been made unusable. Clear it here to pass an Intel VMX
		 * entry check when cross vendor migrating.
		 */
		if (var->unusable)
			var->db = 0;
		break;
	}
}

static int svm_get_cpl(struct kvm_vcpu *vcpu)
{
	struct vmcb_save_area *save = &to_svm(vcpu)->vmcb->save;

	return save->cpl;
}

static void svm_get_idt(struct kvm_vcpu *vcpu, struct desc_ptr *dt)
{
	struct vcpu_svm *svm = to_svm(vcpu);

	dt->size = svm->vmcb->save.idtr.limit;
	dt->address = svm->vmcb->save.idtr.base;
}

static void svm_set_idt(struct kvm_vcpu *vcpu, struct desc_ptr *dt)
{
	struct vcpu_svm *svm = to_svm(vcpu);

	svm->vmcb->save.idtr.limit = dt->size;
	svm->vmcb->save.idtr.base = dt->address ;
}

static void svm_get_gdt(struct kvm_vcpu *vcpu, struct desc_ptr *dt)
{
	struct vcpu_svm *svm = to_svm(vcpu);

	dt->size = svm->vmcb->save.gdtr.limit;
	dt->address = svm->vmcb->save.gdtr.base;
}

static void svm_set_gdt(struct kvm_vcpu *vcpu, struct desc_ptr *dt)
{
	struct vcpu_svm *svm = to_svm(vcpu);

	svm->vmcb->save.gdtr.limit = dt->size;
	svm->vmcb->save.gdtr.base = dt->address ;
}

static void svm_decache_cr0_guest_bits(struct kvm_vcpu *vcpu)
{
}

static void svm_decache_cr4_guest_bits(struct kvm_vcpu *vcpu)
{
}

static void update_cr0_intercept(struct vcpu_svm *svm)
{
	struct vmcb *vmcb = svm->vmcb;
	ulong gcr0 = svm->vcpu.arch.cr0;
	u64 *hcr0 = &svm->vmcb->save.cr0;

	if (!svm->vcpu.fpu_active)
		*hcr0 |= SVM_CR0_SELECTIVE_MASK;
	else
		*hcr0 = (*hcr0 & ~SVM_CR0_SELECTIVE_MASK)
			| (gcr0 & SVM_CR0_SELECTIVE_MASK);


	if (gcr0 == *hcr0 && svm->vcpu.fpu_active) {
		vmcb->control.intercept_cr_read &= ~INTERCEPT_CR0_MASK;
		vmcb->control.intercept_cr_write &= ~INTERCEPT_CR0_MASK;
		if (is_nested(svm)) {
			struct vmcb *hsave = svm->nested.hsave;

			hsave->control.intercept_cr_read  &= ~INTERCEPT_CR0_MASK;
			hsave->control.intercept_cr_write &= ~INTERCEPT_CR0_MASK;
			vmcb->control.intercept_cr_read  |= svm->nested.intercept_cr_read;
			vmcb->control.intercept_cr_write |= svm->nested.intercept_cr_write;
		}
	} else {
		svm->vmcb->control.intercept_cr_read |= INTERCEPT_CR0_MASK;
		svm->vmcb->control.intercept_cr_write |= INTERCEPT_CR0_MASK;
		if (is_nested(svm)) {
			struct vmcb *hsave = svm->nested.hsave;

			hsave->control.intercept_cr_read |= INTERCEPT_CR0_MASK;
			hsave->control.intercept_cr_write |= INTERCEPT_CR0_MASK;
		}
	}
}

static void svm_set_cr0(struct kvm_vcpu *vcpu, unsigned long cr0)
{
	struct vcpu_svm *svm = to_svm(vcpu);

	if (is_nested(svm)) {
		/*
		 * We are here because we run in nested mode, the host kvm
		 * intercepts cr0 writes but the l1 hypervisor does not.
		 * But the L1 hypervisor may intercept selective cr0 writes.
		 * This needs to be checked here.
		 */
		unsigned long old, new;

		/* Remove bits that would trigger a real cr0 write intercept */
		old = vcpu->arch.cr0 & SVM_CR0_SELECTIVE_MASK;
		new = cr0 & SVM_CR0_SELECTIVE_MASK;

		if (old == new) {
			/* cr0 write with ts and mp unchanged */
			svm->vmcb->control.exit_code = SVM_EXIT_CR0_SEL_WRITE;
			if (nested_svm_exit_handled(svm) == NESTED_EXIT_DONE)
				return;
		}
	}

#ifdef CONFIG_X86_64
	if (vcpu->arch.efer & EFER_LME) {
		if (!is_paging(vcpu) && (cr0 & X86_CR0_PG)) {
			vcpu->arch.efer |= EFER_LMA;
			svm->vmcb->save.efer |= EFER_LMA | EFER_LME;
		}

		if (is_paging(vcpu) && !(cr0 & X86_CR0_PG)) {
			vcpu->arch.efer &= ~EFER_LMA;
			svm->vmcb->save.efer &= ~(EFER_LMA | EFER_LME);
		}
	}
#endif
	vcpu->arch.cr0 = cr0;

	if (!npt_enabled)
		cr0 |= X86_CR0_PG | X86_CR0_WP;

	if (!vcpu->fpu_active)
		cr0 |= X86_CR0_TS;
	/*
	 * re-enable caching here because the QEMU bios
	 * does not do it - this results in some delay at
	 * reboot
	 */
	cr0 &= ~(X86_CR0_CD | X86_CR0_NW);
	svm->vmcb->save.cr0 = cr0;
	update_cr0_intercept(svm);
}

static void svm_set_cr4(struct kvm_vcpu *vcpu, unsigned long cr4)
{
	unsigned long host_cr4_mce = read_cr4() & X86_CR4_MCE;
	unsigned long old_cr4 = to_svm(vcpu)->vmcb->save.cr4;

	if (npt_enabled && ((old_cr4 ^ cr4) & X86_CR4_PGE))
		force_new_asid(vcpu);

	vcpu->arch.cr4 = cr4;
	if (!npt_enabled)
		cr4 |= X86_CR4_PAE;
	cr4 |= host_cr4_mce;
	to_svm(vcpu)->vmcb->save.cr4 = cr4;
}

static void svm_set_segment(struct kvm_vcpu *vcpu,
			    struct kvm_segment *var, int seg)
{
	struct vcpu_svm *svm = to_svm(vcpu);
	struct vmcb_seg *s = svm_seg(vcpu, seg);

	s->base = var->base;
	s->limit = var->limit;
	s->selector = var->selector;
	if (var->unusable)
		s->attrib = 0;
	else {
		s->attrib = (var->type & SVM_SELECTOR_TYPE_MASK);
		s->attrib |= (var->s & 1) << SVM_SELECTOR_S_SHIFT;
		s->attrib |= (var->dpl & 3) << SVM_SELECTOR_DPL_SHIFT;
		s->attrib |= (var->present & 1) << SVM_SELECTOR_P_SHIFT;
		s->attrib |= (var->avl & 1) << SVM_SELECTOR_AVL_SHIFT;
		s->attrib |= (var->l & 1) << SVM_SELECTOR_L_SHIFT;
		s->attrib |= (var->db & 1) << SVM_SELECTOR_DB_SHIFT;
		s->attrib |= (var->g & 1) << SVM_SELECTOR_G_SHIFT;
	}
	if (seg == VCPU_SREG_CS)
		svm->vmcb->save.cpl
			= (svm->vmcb->save.cs.attrib
			   >> SVM_SELECTOR_DPL_SHIFT) & 3;

}

static void update_db_intercept(struct kvm_vcpu *vcpu)
{
	struct vcpu_svm *svm = to_svm(vcpu);

	svm->vmcb->control.intercept_exceptions &=
		~((1 << DB_VECTOR) | (1 << BP_VECTOR));

	if (svm->nmi_singlestep)
		svm->vmcb->control.intercept_exceptions |= (1 << DB_VECTOR);

	if (vcpu->guest_debug & KVM_GUESTDBG_ENABLE) {
		if (vcpu->guest_debug &
		    (KVM_GUESTDBG_SINGLESTEP | KVM_GUESTDBG_USE_HW_BP))
			svm->vmcb->control.intercept_exceptions |=
				1 << DB_VECTOR;
		if (vcpu->guest_debug & KVM_GUESTDBG_USE_SW_BP)
			svm->vmcb->control.intercept_exceptions |=
				1 << BP_VECTOR;
	} else
		vcpu->guest_debug = 0;
}

static void svm_guest_debug(struct kvm_vcpu *vcpu, struct kvm_guest_debug *dbg)
{
	struct vcpu_svm *svm = to_svm(vcpu);

	if (vcpu->guest_debug & KVM_GUESTDBG_USE_HW_BP)
		svm->vmcb->save.dr7 = dbg->arch.debugreg[7];
	else
		svm->vmcb->save.dr7 = vcpu->arch.dr7;

	update_db_intercept(vcpu);
}

static void load_host_msrs(struct kvm_vcpu *vcpu)
{
#ifdef CONFIG_X86_64
	wrmsrl(MSR_GS_BASE, to_svm(vcpu)->host_gs_base);
#endif
}

static void save_host_msrs(struct kvm_vcpu *vcpu)
{
#ifdef CONFIG_X86_64
	rdmsrl(MSR_GS_BASE, to_svm(vcpu)->host_gs_base);
#endif
}

static void new_asid(struct vcpu_svm *svm, struct svm_cpu_data *sd)
{
	if (sd->next_asid > sd->max_asid) {
		++sd->asid_generation;
		sd->next_asid = 1;
		svm->vmcb->control.tlb_ctl = TLB_CONTROL_FLUSH_ALL_ASID;
	}

	svm->asid_generation = sd->asid_generation;
	svm->vmcb->control.asid = sd->next_asid++;
}

static void svm_set_dr7(struct kvm_vcpu *vcpu, unsigned long value)
{
	struct vcpu_svm *svm = to_svm(vcpu);

	svm->vmcb->save.dr7 = value;
}

static int pf_interception(struct vcpu_svm *svm)
{
	u64 fault_address;
	u32 error_code;

	fault_address  = svm->vmcb->control.exit_info_2;
	error_code = svm->vmcb->control.exit_info_1;

	trace_kvm_page_fault(fault_address, error_code);
	if (!npt_enabled && kvm_event_needs_reinjection(&svm->vcpu))
		kvm_mmu_unprotect_page_virt(&svm->vcpu, fault_address);
	return kvm_mmu_page_fault(&svm->vcpu, fault_address, error_code);
}

static int db_interception(struct vcpu_svm *svm)
{
	struct kvm_run *kvm_run = svm->vcpu.run;

	if (!(svm->vcpu.guest_debug &
	      (KVM_GUESTDBG_SINGLESTEP | KVM_GUESTDBG_USE_HW_BP)) &&
		!svm->nmi_singlestep) {
		kvm_queue_exception(&svm->vcpu, DB_VECTOR);
		return 1;
	}

	if (svm->nmi_singlestep) {
		svm->nmi_singlestep = false;
		if (!(svm->vcpu.guest_debug & KVM_GUESTDBG_SINGLESTEP))
			svm->vmcb->save.rflags &=
				~(X86_EFLAGS_TF | X86_EFLAGS_RF);
		update_db_intercept(&svm->vcpu);
	}

	if (svm->vcpu.guest_debug &
	    (KVM_GUESTDBG_SINGLESTEP | KVM_GUESTDBG_USE_HW_BP)) {
		kvm_run->exit_reason = KVM_EXIT_DEBUG;
		kvm_run->debug.arch.pc =
			svm->vmcb->save.cs.base + svm->vmcb->save.rip;
		kvm_run->debug.arch.exception = DB_VECTOR;
		return 0;
	}

	return 1;
}

static int bp_interception(struct vcpu_svm *svm)
{
	struct kvm_run *kvm_run = svm->vcpu.run;

	kvm_run->exit_reason = KVM_EXIT_DEBUG;
	kvm_run->debug.arch.pc = svm->vmcb->save.cs.base + svm->vmcb->save.rip;
	kvm_run->debug.arch.exception = BP_VECTOR;
	return 0;
}

static int ud_interception(struct vcpu_svm *svm)
{
	int er;

	er = emulate_instruction(&svm->vcpu, 0, 0, EMULTYPE_TRAP_UD);
	if (er != EMULATE_DONE)
		kvm_queue_exception(&svm->vcpu, UD_VECTOR);
	return 1;
}

static void svm_fpu_activate(struct kvm_vcpu *vcpu)
{
	struct vcpu_svm *svm = to_svm(vcpu);
	u32 excp;

	if (is_nested(svm)) {
		u32 h_excp, n_excp;

		h_excp  = svm->nested.hsave->control.intercept_exceptions;
		n_excp  = svm->nested.intercept_exceptions;
		h_excp &= ~(1 << NM_VECTOR);
		excp    = h_excp | n_excp;
	} else {
		excp  = svm->vmcb->control.intercept_exceptions;
		excp &= ~(1 << NM_VECTOR);
	}

	svm->vmcb->control.intercept_exceptions = excp;

	svm->vcpu.fpu_active = 1;
	update_cr0_intercept(svm);
}

static int nm_interception(struct vcpu_svm *svm)
{
	svm_fpu_activate(&svm->vcpu);
	return 1;
}

static bool is_erratum_383(void)
{
	int err, i;
	u64 value;

	if (!erratum_383_found)
		return false;

	value = native_read_msr_safe(MSR_IA32_MC0_STATUS, &err);
	if (err)
		return false;

	/* Bit 62 may or may not be set for this mce */
	value &= ~(1ULL << 62);

	if (value != 0xb600000000010015ULL)
		return false;

	/* Clear MCi_STATUS registers */
	for (i = 0; i < 6; ++i)
		native_write_msr_safe(MSR_IA32_MCx_STATUS(i), 0, 0);

	value = native_read_msr_safe(MSR_IA32_MCG_STATUS, &err);
	if (!err) {
		u32 low, high;

		value &= ~(1ULL << 2);
		low    = lower_32_bits(value);
		high   = upper_32_bits(value);

		native_write_msr_safe(MSR_IA32_MCG_STATUS, low, high);
	}

	/* Flush tlb to evict multi-match entries */
	__flush_tlb_all();

	return true;
}

static void svm_handle_mce(struct vcpu_svm *svm)
{
	if (is_erratum_383()) {
		/*
		 * Erratum 383 triggered. Guest state is corrupt so kill the
		 * guest.
		 */
		pr_err("KVM: Guest triggered AMD Erratum 383\n");

		kvm_make_request(KVM_REQ_TRIPLE_FAULT, &svm->vcpu);

		return;
	}

	/*
	 * On an #MC intercept the MCE handler is not called automatically in
	 * the host. So do it by hand here.
	 */
	asm volatile (
		"int $0x12\n");
	/* not sure if we ever come back to this point */

	return;
}

static int mc_interception(struct vcpu_svm *svm)
{
	return 1;
}

static int shutdown_interception(struct vcpu_svm *svm)
{
	struct kvm_run *kvm_run = svm->vcpu.run;

	/*
	 * VMCB is undefined after a SHUTDOWN intercept
	 * so reinitialize it.
	 */
	clear_page(svm->vmcb);
	init_vmcb(svm);

	kvm_run->exit_reason = KVM_EXIT_SHUTDOWN;
	return 0;
}

static int io_interception(struct vcpu_svm *svm)
{
	struct kvm_vcpu *vcpu = &svm->vcpu;
	u32 io_info = svm->vmcb->control.exit_info_1; /* address size bug? */
	int size, in, string;
	unsigned port;

	++svm->vcpu.stat.io_exits;
	string = (io_info & SVM_IOIO_STR_MASK) != 0;
	in = (io_info & SVM_IOIO_TYPE_MASK) != 0;
	if (string || in)
		return emulate_instruction(vcpu, 0, 0, 0) == EMULATE_DONE;

	port = io_info >> 16;
	size = (io_info & SVM_IOIO_SIZE_MASK) >> SVM_IOIO_SIZE_SHIFT;
	svm->next_rip = svm->vmcb->control.exit_info_2;
	skip_emulated_instruction(&svm->vcpu);

	return kvm_fast_pio_out(vcpu, size, port);
}

static int nmi_interception(struct vcpu_svm *svm)
{
	return 1;
}

static int intr_interception(struct vcpu_svm *svm)
{
	++svm->vcpu.stat.irq_exits;
	return 1;
}

static int nop_on_interception(struct vcpu_svm *svm)
{
	return 1;
}

static int halt_interception(struct vcpu_svm *svm)
{
	svm->next_rip = kvm_rip_read(&svm->vcpu) + 1;
	skip_emulated_instruction(&svm->vcpu);
	return kvm_emulate_halt(&svm->vcpu);
}

static int vmmcall_interception(struct vcpu_svm *svm)
{
	svm->next_rip = kvm_rip_read(&svm->vcpu) + 3;
	skip_emulated_instruction(&svm->vcpu);
	kvm_emulate_hypercall(&svm->vcpu);
	return 1;
}

static int nested_svm_check_permissions(struct vcpu_svm *svm)
{
	if (!(svm->vcpu.arch.efer & EFER_SVME)
	    || !is_paging(&svm->vcpu)) {
		kvm_queue_exception(&svm->vcpu, UD_VECTOR);
		return 1;
	}

	if (svm->vmcb->save.cpl) {
		kvm_inject_gp(&svm->vcpu, 0);
		return 1;
	}

       return 0;
}

static int nested_svm_check_exception(struct vcpu_svm *svm, unsigned nr,
				      bool has_error_code, u32 error_code)
{
	int vmexit;

	if (!is_nested(svm))
		return 0;

	svm->vmcb->control.exit_code = SVM_EXIT_EXCP_BASE + nr;
	svm->vmcb->control.exit_code_hi = 0;
	svm->vmcb->control.exit_info_1 = error_code;
	svm->vmcb->control.exit_info_2 = svm->vcpu.arch.cr2;

	vmexit = nested_svm_intercept(svm);
	if (vmexit == NESTED_EXIT_DONE)
		svm->nested.exit_required = true;

	return vmexit;
}

/* This function returns true if it is save to enable the irq window */
static inline bool nested_svm_intr(struct vcpu_svm *svm)
{
	if (!is_nested(svm))
		return true;

	if (!(svm->vcpu.arch.hflags & HF_VINTR_MASK))
		return true;

	if (!(svm->vcpu.arch.hflags & HF_HIF_MASK))
		return false;

	svm->vmcb->control.exit_code   = SVM_EXIT_INTR;
	svm->vmcb->control.exit_info_1 = 0;
	svm->vmcb->control.exit_info_2 = 0;

	if (svm->nested.intercept & 1ULL) {
		/*
		 * The #vmexit can't be emulated here directly because this
		 * code path runs with irqs and preemtion disabled. A
		 * #vmexit emulation might sleep. Only signal request for
		 * the #vmexit here.
		 */
		svm->nested.exit_required = true;
		trace_kvm_nested_intr_vmexit(svm->vmcb->save.rip);
		return false;
	}

	return true;
}

/* This function returns true if it is save to enable the nmi window */
static inline bool nested_svm_nmi(struct vcpu_svm *svm)
{
	if (!is_nested(svm))
		return true;

	if (!(svm->nested.intercept & (1ULL << INTERCEPT_NMI)))
		return true;

	svm->vmcb->control.exit_code = SVM_EXIT_NMI;
	svm->nested.exit_required = true;

	return false;
}

static void *nested_svm_map(struct vcpu_svm *svm, u64 gpa, struct page **_page)
{
	struct page *page;

	might_sleep();

	page = gfn_to_page(svm->vcpu.kvm, gpa >> PAGE_SHIFT);
	if (is_error_page(page))
		goto error;

	*_page = page;

	return kmap(page);

error:
	kvm_release_page_clean(page);
	kvm_inject_gp(&svm->vcpu, 0);

	return NULL;
}

static void nested_svm_unmap(struct page *page)
{
	kunmap(page);
	kvm_release_page_dirty(page);
}

static int nested_svm_intercept_ioio(struct vcpu_svm *svm)
{
	unsigned port;
	u8 val, bit;
	u64 gpa;

	if (!(svm->nested.intercept & (1ULL << INTERCEPT_IOIO_PROT)))
		return NESTED_EXIT_HOST;

	port = svm->vmcb->control.exit_info_1 >> 16;
	gpa  = svm->nested.vmcb_iopm + (port / 8);
	bit  = port % 8;
	val  = 0;

	if (kvm_read_guest(svm->vcpu.kvm, gpa, &val, 1))
		val &= (1 << bit);

	return val ? NESTED_EXIT_DONE : NESTED_EXIT_HOST;
}

static int nested_svm_exit_handled_msr(struct vcpu_svm *svm)
{
	u32 offset, msr, value;
	int write, mask;

	if (!(svm->nested.intercept & (1ULL << INTERCEPT_MSR_PROT)))
		return NESTED_EXIT_HOST;

	msr    = svm->vcpu.arch.regs[VCPU_REGS_RCX];
	offset = svm_msrpm_offset(msr);
	write  = svm->vmcb->control.exit_info_1 & 1;
	mask   = 1 << ((2 * (msr & 0xf)) + write);

	if (offset == MSR_INVALID)
		return NESTED_EXIT_DONE;

	/* Offset is in 32 bit units but need in 8 bit units */
	offset *= 4;

	if (kvm_read_guest(svm->vcpu.kvm, svm->nested.vmcb_msrpm + offset, &value, 4))
		return NESTED_EXIT_DONE;

	return (value & mask) ? NESTED_EXIT_DONE : NESTED_EXIT_HOST;
}

static int nested_svm_exit_special(struct vcpu_svm *svm)
{
	u32 exit_code = svm->vmcb->control.exit_code;

	switch (exit_code) {
	case SVM_EXIT_INTR:
	case SVM_EXIT_NMI:
	case SVM_EXIT_EXCP_BASE + MC_VECTOR:
		return NESTED_EXIT_HOST;
	case SVM_EXIT_NPF:
		/* For now we are always handling NPFs when using them */
		if (npt_enabled)
			return NESTED_EXIT_HOST;
		break;
	case SVM_EXIT_EXCP_BASE + PF_VECTOR:
		/* When we're shadowing, trap PFs */
		if (!npt_enabled)
			return NESTED_EXIT_HOST;
		break;
	case SVM_EXIT_EXCP_BASE + NM_VECTOR:
		nm_interception(svm);
		break;
	default:
		break;
	}

	return NESTED_EXIT_CONTINUE;
}

/*
 * If this function returns true, this #vmexit was already handled
 */
static int nested_svm_intercept(struct vcpu_svm *svm)
{
	u32 exit_code = svm->vmcb->control.exit_code;
	int vmexit = NESTED_EXIT_HOST;

	switch (exit_code) {
	case SVM_EXIT_MSR:
		vmexit = nested_svm_exit_handled_msr(svm);
		break;
	case SVM_EXIT_IOIO:
		vmexit = nested_svm_intercept_ioio(svm);
		break;
	case SVM_EXIT_READ_CR0 ... SVM_EXIT_READ_CR8: {
		u32 cr_bits = 1 << (exit_code - SVM_EXIT_READ_CR0);
		if (svm->nested.intercept_cr_read & cr_bits)
			vmexit = NESTED_EXIT_DONE;
		break;
	}
	case SVM_EXIT_WRITE_CR0 ... SVM_EXIT_WRITE_CR8: {
		u32 cr_bits = 1 << (exit_code - SVM_EXIT_WRITE_CR0);
		if (svm->nested.intercept_cr_write & cr_bits)
			vmexit = NESTED_EXIT_DONE;
		break;
	}
	case SVM_EXIT_READ_DR0 ... SVM_EXIT_READ_DR7: {
		u32 dr_bits = 1 << (exit_code - SVM_EXIT_READ_DR0);
		if (svm->nested.intercept_dr_read & dr_bits)
			vmexit = NESTED_EXIT_DONE;
		break;
	}
	case SVM_EXIT_WRITE_DR0 ... SVM_EXIT_WRITE_DR7: {
		u32 dr_bits = 1 << (exit_code - SVM_EXIT_WRITE_DR0);
		if (svm->nested.intercept_dr_write & dr_bits)
			vmexit = NESTED_EXIT_DONE;
		break;
	}
	case SVM_EXIT_EXCP_BASE ... SVM_EXIT_EXCP_BASE + 0x1f: {
		u32 excp_bits = 1 << (exit_code - SVM_EXIT_EXCP_BASE);
		if (svm->nested.intercept_exceptions & excp_bits)
			vmexit = NESTED_EXIT_DONE;
		break;
	}
	case SVM_EXIT_ERR: {
		vmexit = NESTED_EXIT_DONE;
		break;
	}
	default: {
		u64 exit_bits = 1ULL << (exit_code - SVM_EXIT_INTR);
		if (svm->nested.intercept & exit_bits)
			vmexit = NESTED_EXIT_DONE;
	}
	}

	return vmexit;
}

static int nested_svm_exit_handled(struct vcpu_svm *svm)
{
	int vmexit;

	vmexit = nested_svm_intercept(svm);

	if (vmexit == NESTED_EXIT_DONE)
		nested_svm_vmexit(svm);

	return vmexit;
}

static inline void copy_vmcb_control_area(struct vmcb *dst_vmcb, struct vmcb *from_vmcb)
{
	struct vmcb_control_area *dst  = &dst_vmcb->control;
	struct vmcb_control_area *from = &from_vmcb->control;

	dst->intercept_cr_read    = from->intercept_cr_read;
	dst->intercept_cr_write   = from->intercept_cr_write;
	dst->intercept_dr_read    = from->intercept_dr_read;
	dst->intercept_dr_write   = from->intercept_dr_write;
	dst->intercept_exceptions = from->intercept_exceptions;
	dst->intercept            = from->intercept;
	dst->iopm_base_pa         = from->iopm_base_pa;
	dst->msrpm_base_pa        = from->msrpm_base_pa;
	dst->tsc_offset           = from->tsc_offset;
	dst->asid                 = from->asid;
	dst->tlb_ctl              = from->tlb_ctl;
	dst->int_ctl              = from->int_ctl;
	dst->int_vector           = from->int_vector;
	dst->int_state            = from->int_state;
	dst->exit_code            = from->exit_code;
	dst->exit_code_hi         = from->exit_code_hi;
	dst->exit_info_1          = from->exit_info_1;
	dst->exit_info_2          = from->exit_info_2;
	dst->exit_int_info        = from->exit_int_info;
	dst->exit_int_info_err    = from->exit_int_info_err;
	dst->nested_ctl           = from->nested_ctl;
	dst->event_inj            = from->event_inj;
	dst->event_inj_err        = from->event_inj_err;
	dst->nested_cr3           = from->nested_cr3;
	dst->lbr_ctl              = from->lbr_ctl;
}

static int nested_svm_vmexit(struct vcpu_svm *svm)
{
	struct vmcb *nested_vmcb;
	struct vmcb *hsave = svm->nested.hsave;
	struct vmcb *vmcb = svm->vmcb;
	struct page *page;

	trace_kvm_nested_vmexit_inject(vmcb->control.exit_code,
				       vmcb->control.exit_info_1,
				       vmcb->control.exit_info_2,
				       vmcb->control.exit_int_info,
				       vmcb->control.exit_int_info_err);

	nested_vmcb = nested_svm_map(svm, svm->nested.vmcb, &page);
	if (!nested_vmcb)
		return 1;

	/* Exit nested SVM mode */
	svm->nested.vmcb = 0;

	/* Give the current vmcb to the guest */
	disable_gif(svm);

	nested_vmcb->save.es     = vmcb->save.es;
	nested_vmcb->save.cs     = vmcb->save.cs;
	nested_vmcb->save.ss     = vmcb->save.ss;
	nested_vmcb->save.ds     = vmcb->save.ds;
	nested_vmcb->save.gdtr   = vmcb->save.gdtr;
	nested_vmcb->save.idtr   = vmcb->save.idtr;
	nested_vmcb->save.efer   = svm->vcpu.arch.efer;
	nested_vmcb->save.cr0    = kvm_read_cr0(&svm->vcpu);
	nested_vmcb->save.cr3    = svm->vcpu.arch.cr3;
	nested_vmcb->save.cr2    = vmcb->save.cr2;
	nested_vmcb->save.cr4    = svm->vcpu.arch.cr4;
	nested_vmcb->save.rflags = vmcb->save.rflags;
	nested_vmcb->save.rip    = vmcb->save.rip;
	nested_vmcb->save.rsp    = vmcb->save.rsp;
	nested_vmcb->save.rax    = vmcb->save.rax;
	nested_vmcb->save.dr7    = vmcb->save.dr7;
	nested_vmcb->save.dr6    = vmcb->save.dr6;
	nested_vmcb->save.cpl    = vmcb->save.cpl;

	nested_vmcb->control.int_ctl           = vmcb->control.int_ctl;
	nested_vmcb->control.int_vector        = vmcb->control.int_vector;
	nested_vmcb->control.int_state         = vmcb->control.int_state;
	nested_vmcb->control.exit_code         = vmcb->control.exit_code;
	nested_vmcb->control.exit_code_hi      = vmcb->control.exit_code_hi;
	nested_vmcb->control.exit_info_1       = vmcb->control.exit_info_1;
	nested_vmcb->control.exit_info_2       = vmcb->control.exit_info_2;
	nested_vmcb->control.exit_int_info     = vmcb->control.exit_int_info;
	nested_vmcb->control.exit_int_info_err = vmcb->control.exit_int_info_err;
	nested_vmcb->control.next_rip          = vmcb->control.next_rip;

	/*
	 * If we emulate a VMRUN/#VMEXIT in the same host #vmexit cycle we have
	 * to make sure that we do not lose injected events. So check event_inj
	 * here and copy it to exit_int_info if it is valid.
	 * Exit_int_info and event_inj can't be both valid because the case
	 * below only happens on a VMRUN instruction intercept which has
	 * no valid exit_int_info set.
	 */
	if (vmcb->control.event_inj & SVM_EVTINJ_VALID) {
		struct vmcb_control_area *nc = &nested_vmcb->control;

		nc->exit_int_info     = vmcb->control.event_inj;
		nc->exit_int_info_err = vmcb->control.event_inj_err;
	}

	nested_vmcb->control.tlb_ctl           = 0;
	nested_vmcb->control.event_inj         = 0;
	nested_vmcb->control.event_inj_err     = 0;

	/* We always set V_INTR_MASKING and remember the old value in hflags */
	if (!(svm->vcpu.arch.hflags & HF_VINTR_MASK))
		nested_vmcb->control.int_ctl &= ~V_INTR_MASKING_MASK;

	/* Restore the original control entries */
	copy_vmcb_control_area(vmcb, hsave);

	kvm_clear_exception_queue(&svm->vcpu);
	kvm_clear_interrupt_queue(&svm->vcpu);

	/* Restore selected save entries */
	svm->vmcb->save.es = hsave->save.es;
	svm->vmcb->save.cs = hsave->save.cs;
	svm->vmcb->save.ss = hsave->save.ss;
	svm->vmcb->save.ds = hsave->save.ds;
	svm->vmcb->save.gdtr = hsave->save.gdtr;
	svm->vmcb->save.idtr = hsave->save.idtr;
	svm->vmcb->save.rflags = hsave->save.rflags;
	svm_set_efer(&svm->vcpu, hsave->save.efer);
	svm_set_cr0(&svm->vcpu, hsave->save.cr0 | X86_CR0_PE);
	svm_set_cr4(&svm->vcpu, hsave->save.cr4);
	if (npt_enabled) {
		svm->vmcb->save.cr3 = hsave->save.cr3;
		svm->vcpu.arch.cr3 = hsave->save.cr3;
	} else {
		(void)kvm_set_cr3(&svm->vcpu, hsave->save.cr3);
	}
	kvm_register_write(&svm->vcpu, VCPU_REGS_RAX, hsave->save.rax);
	kvm_register_write(&svm->vcpu, VCPU_REGS_RSP, hsave->save.rsp);
	kvm_register_write(&svm->vcpu, VCPU_REGS_RIP, hsave->save.rip);
	svm->vmcb->save.dr7 = 0;
	svm->vmcb->save.cpl = 0;
	svm->vmcb->control.exit_int_info = 0;

	nested_svm_unmap(page);

	kvm_mmu_reset_context(&svm->vcpu);
	kvm_mmu_load(&svm->vcpu);

	return 0;
}

static bool nested_svm_vmrun_msrpm(struct vcpu_svm *svm)
{
	/*
	 * This function merges the msr permission bitmaps of kvm and the
	 * nested vmcb. It is omptimized in that it only merges the parts where
	 * the kvm msr permission bitmap may contain zero bits
	 */
	int i;

	if (!(svm->nested.intercept & (1ULL << INTERCEPT_MSR_PROT)))
		return true;

	for (i = 0; i < MSRPM_OFFSETS; i++) {
		u32 value, p;
		u64 offset;

		if (msrpm_offsets[i] == 0xffffffff)
			break;

		p      = msrpm_offsets[i];
		offset = svm->nested.vmcb_msrpm + (p * 4);

		if (kvm_read_guest(svm->vcpu.kvm, offset, &value, 4))
			return false;

		svm->nested.msrpm[p] = svm->msrpm[p] | value;
	}

	svm->vmcb->control.msrpm_base_pa = __pa(svm->nested.msrpm);

	return true;
}

static bool nested_vmcb_checks(struct vmcb *vmcb)
{
	if ((vmcb->control.intercept & (1ULL << INTERCEPT_VMRUN)) == 0)
		return false;

	if (vmcb->control.asid == 0)
		return false;

	return true;
}

static bool nested_svm_vmrun(struct vcpu_svm *svm)
{
	struct vmcb *nested_vmcb;
	struct vmcb *hsave = svm->nested.hsave;
	struct vmcb *vmcb = svm->vmcb;
	struct page *page;
	u64 vmcb_gpa;

	vmcb_gpa = svm->vmcb->save.rax;

	nested_vmcb = nested_svm_map(svm, svm->vmcb->save.rax, &page);
	if (!nested_vmcb)
		return false;

	if (!nested_vmcb_checks(nested_vmcb)) {
		nested_vmcb->control.exit_code    = SVM_EXIT_ERR;
		nested_vmcb->control.exit_code_hi = 0;
		nested_vmcb->control.exit_info_1  = 0;
		nested_vmcb->control.exit_info_2  = 0;

		nested_svm_unmap(page);

		return false;
	}

	trace_kvm_nested_vmrun(svm->vmcb->save.rip - 3, vmcb_gpa,
			       nested_vmcb->save.rip,
			       nested_vmcb->control.int_ctl,
			       nested_vmcb->control.event_inj,
			       nested_vmcb->control.nested_ctl);

	trace_kvm_nested_intercepts(nested_vmcb->control.intercept_cr_read,
				    nested_vmcb->control.intercept_cr_write,
				    nested_vmcb->control.intercept_exceptions,
				    nested_vmcb->control.intercept);

	/* Clear internal status */
	kvm_clear_exception_queue(&svm->vcpu);
	kvm_clear_interrupt_queue(&svm->vcpu);

	/*
	 * Save the old vmcb, so we don't need to pick what we save, but can
	 * restore everything when a VMEXIT occurs
	 */
	hsave->save.es     = vmcb->save.es;
	hsave->save.cs     = vmcb->save.cs;
	hsave->save.ss     = vmcb->save.ss;
	hsave->save.ds     = vmcb->save.ds;
	hsave->save.gdtr   = vmcb->save.gdtr;
	hsave->save.idtr   = vmcb->save.idtr;
	hsave->save.efer   = svm->vcpu.arch.efer;
	hsave->save.cr0    = kvm_read_cr0(&svm->vcpu);
	hsave->save.cr4    = svm->vcpu.arch.cr4;
	hsave->save.rflags = vmcb->save.rflags;
	hsave->save.rip    = svm->next_rip;
	hsave->save.rsp    = vmcb->save.rsp;
	hsave->save.rax    = vmcb->save.rax;
	if (npt_enabled)
		hsave->save.cr3    = vmcb->save.cr3;
	else
		hsave->save.cr3    = svm->vcpu.arch.cr3;

	copy_vmcb_control_area(hsave, vmcb);

	if (svm->vmcb->save.rflags & X86_EFLAGS_IF)
		svm->vcpu.arch.hflags |= HF_HIF_MASK;
	else
		svm->vcpu.arch.hflags &= ~HF_HIF_MASK;

	/* Load the nested guest state */
	svm->vmcb->save.es = nested_vmcb->save.es;
	svm->vmcb->save.cs = nested_vmcb->save.cs;
	svm->vmcb->save.ss = nested_vmcb->save.ss;
	svm->vmcb->save.ds = nested_vmcb->save.ds;
	svm->vmcb->save.gdtr = nested_vmcb->save.gdtr;
	svm->vmcb->save.idtr = nested_vmcb->save.idtr;
	svm->vmcb->save.rflags = nested_vmcb->save.rflags;
	svm_set_efer(&svm->vcpu, nested_vmcb->save.efer);
	svm_set_cr0(&svm->vcpu, nested_vmcb->save.cr0);
	svm_set_cr4(&svm->vcpu, nested_vmcb->save.cr4);
	if (npt_enabled) {
		svm->vmcb->save.cr3 = nested_vmcb->save.cr3;
		svm->vcpu.arch.cr3 = nested_vmcb->save.cr3;
	} else
		(void)kvm_set_cr3(&svm->vcpu, nested_vmcb->save.cr3);

	/* Guest paging mode is active - reset mmu */
	kvm_mmu_reset_context(&svm->vcpu);

	svm->vmcb->save.cr2 = svm->vcpu.arch.cr2 = nested_vmcb->save.cr2;
	kvm_register_write(&svm->vcpu, VCPU_REGS_RAX, nested_vmcb->save.rax);
	kvm_register_write(&svm->vcpu, VCPU_REGS_RSP, nested_vmcb->save.rsp);
	kvm_register_write(&svm->vcpu, VCPU_REGS_RIP, nested_vmcb->save.rip);

	/* In case we don't even reach vcpu_run, the fields are not updated */
	svm->vmcb->save.rax = nested_vmcb->save.rax;
	svm->vmcb->save.rsp = nested_vmcb->save.rsp;
	svm->vmcb->save.rip = nested_vmcb->save.rip;
	svm->vmcb->save.dr7 = nested_vmcb->save.dr7;
	svm->vmcb->save.dr6 = nested_vmcb->save.dr6;
	svm->vmcb->save.cpl = nested_vmcb->save.cpl;

	svm->nested.vmcb_msrpm = nested_vmcb->control.msrpm_base_pa & ~0x0fffULL;
	svm->nested.vmcb_iopm  = nested_vmcb->control.iopm_base_pa  & ~0x0fffULL;

	/* cache intercepts */
	svm->nested.intercept_cr_read    = nested_vmcb->control.intercept_cr_read;
	svm->nested.intercept_cr_write   = nested_vmcb->control.intercept_cr_write;
	svm->nested.intercept_dr_read    = nested_vmcb->control.intercept_dr_read;
	svm->nested.intercept_dr_write   = nested_vmcb->control.intercept_dr_write;
	svm->nested.intercept_exceptions = nested_vmcb->control.intercept_exceptions;
	svm->nested.intercept            = nested_vmcb->control.intercept;

	force_new_asid(&svm->vcpu);
	svm->vmcb->control.int_ctl = nested_vmcb->control.int_ctl | V_INTR_MASKING_MASK;
	if (nested_vmcb->control.int_ctl & V_INTR_MASKING_MASK)
		svm->vcpu.arch.hflags |= HF_VINTR_MASK;
	else
		svm->vcpu.arch.hflags &= ~HF_VINTR_MASK;

	if (svm->vcpu.arch.hflags & HF_VINTR_MASK) {
		/* We only want the cr8 intercept bits of the guest */
		svm->vmcb->control.intercept_cr_read &= ~INTERCEPT_CR8_MASK;
		svm->vmcb->control.intercept_cr_write &= ~INTERCEPT_CR8_MASK;
	}

	/* We don't want to see VMMCALLs from a nested guest */
	svm->vmcb->control.intercept &= ~(1ULL << INTERCEPT_VMMCALL);

	/*
	 * We don't want a nested guest to be more powerful than the guest, so
	 * all intercepts are ORed
	 */
	svm->vmcb->control.intercept_cr_read |=
		nested_vmcb->control.intercept_cr_read;
	svm->vmcb->control.intercept_cr_write |=
		nested_vmcb->control.intercept_cr_write;
	svm->vmcb->control.intercept_dr_read |=
		nested_vmcb->control.intercept_dr_read;
	svm->vmcb->control.intercept_dr_write |=
		nested_vmcb->control.intercept_dr_write;
	svm->vmcb->control.intercept_exceptions |=
		nested_vmcb->control.intercept_exceptions;

	svm->vmcb->control.intercept |= nested_vmcb->control.intercept;

	svm->vmcb->control.lbr_ctl = nested_vmcb->control.lbr_ctl;
	svm->vmcb->control.int_vector = nested_vmcb->control.int_vector;
	svm->vmcb->control.int_state = nested_vmcb->control.int_state;
	svm->vmcb->control.tsc_offset += nested_vmcb->control.tsc_offset;
	svm->vmcb->control.event_inj = nested_vmcb->control.event_inj;
	svm->vmcb->control.event_inj_err = nested_vmcb->control.event_inj_err;

	nested_svm_unmap(page);

	/* nested_vmcb is our indicator if nested SVM is activated */
	svm->nested.vmcb = vmcb_gpa;

	enable_gif(svm);

	return true;
}

static void nested_svm_vmloadsave(struct vmcb *from_vmcb, struct vmcb *to_vmcb)
{
	to_vmcb->save.fs = from_vmcb->save.fs;
	to_vmcb->save.gs = from_vmcb->save.gs;
	to_vmcb->save.tr = from_vmcb->save.tr;
	to_vmcb->save.ldtr = from_vmcb->save.ldtr;
	to_vmcb->save.kernel_gs_base = from_vmcb->save.kernel_gs_base;
	to_vmcb->save.star = from_vmcb->save.star;
	to_vmcb->save.lstar = from_vmcb->save.lstar;
	to_vmcb->save.cstar = from_vmcb->save.cstar;
	to_vmcb->save.sfmask = from_vmcb->save.sfmask;
	to_vmcb->save.sysenter_cs = from_vmcb->save.sysenter_cs;
	to_vmcb->save.sysenter_esp = from_vmcb->save.sysenter_esp;
	to_vmcb->save.sysenter_eip = from_vmcb->save.sysenter_eip;
}

static int vmload_interception(struct vcpu_svm *svm)
{
	struct vmcb *nested_vmcb;
	struct page *page;

	if (nested_svm_check_permissions(svm))
		return 1;

	svm->next_rip = kvm_rip_read(&svm->vcpu) + 3;
	skip_emulated_instruction(&svm->vcpu);

	nested_vmcb = nested_svm_map(svm, svm->vmcb->save.rax, &page);
	if (!nested_vmcb)
		return 1;

	nested_svm_vmloadsave(nested_vmcb, svm->vmcb);
	nested_svm_unmap(page);

	return 1;
}

static int vmsave_interception(struct vcpu_svm *svm)
{
	struct vmcb *nested_vmcb;
	struct page *page;

	if (nested_svm_check_permissions(svm))
		return 1;

	svm->next_rip = kvm_rip_read(&svm->vcpu) + 3;
	skip_emulated_instruction(&svm->vcpu);

	nested_vmcb = nested_svm_map(svm, svm->vmcb->save.rax, &page);
	if (!nested_vmcb)
		return 1;

	nested_svm_vmloadsave(svm->vmcb, nested_vmcb);
	nested_svm_unmap(page);

	return 1;
}

static int vmrun_interception(struct vcpu_svm *svm)
{
	if (nested_svm_check_permissions(svm))
		return 1;

	svm->next_rip = kvm_rip_read(&svm->vcpu) + 3;
	skip_emulated_instruction(&svm->vcpu);

	if (!nested_svm_vmrun(svm))
		return 1;

	if (!nested_svm_vmrun_msrpm(svm))
		goto failed;

	return 1;

failed:

	svm->vmcb->control.exit_code    = SVM_EXIT_ERR;
	svm->vmcb->control.exit_code_hi = 0;
	svm->vmcb->control.exit_info_1  = 0;
	svm->vmcb->control.exit_info_2  = 0;

	nested_svm_vmexit(svm);

	return 1;
}

static int stgi_interception(struct vcpu_svm *svm)
{
	if (nested_svm_check_permissions(svm))
		return 1;

	svm->next_rip = kvm_rip_read(&svm->vcpu) + 3;
	skip_emulated_instruction(&svm->vcpu);

	enable_gif(svm);

	return 1;
}

static int clgi_interception(struct vcpu_svm *svm)
{
	if (nested_svm_check_permissions(svm))
		return 1;

	svm->next_rip = kvm_rip_read(&svm->vcpu) + 3;
	skip_emulated_instruction(&svm->vcpu);

	disable_gif(svm);

	/* After a CLGI no interrupts should come */
	svm_clear_vintr(svm);
	svm->vmcb->control.int_ctl &= ~V_IRQ_MASK;

	return 1;
}

static int invlpga_interception(struct vcpu_svm *svm)
{
	struct kvm_vcpu *vcpu = &svm->vcpu;

	trace_kvm_invlpga(svm->vmcb->save.rip, vcpu->arch.regs[VCPU_REGS_RCX],
			  vcpu->arch.regs[VCPU_REGS_RAX]);

	/* Let's treat INVLPGA the same as INVLPG (can be optimized!) */
	kvm_mmu_invlpg(vcpu, vcpu->arch.regs[VCPU_REGS_RAX]);

	svm->next_rip = kvm_rip_read(&svm->vcpu) + 3;
	skip_emulated_instruction(&svm->vcpu);
	return 1;
}

static int skinit_interception(struct vcpu_svm *svm)
{
	trace_kvm_skinit(svm->vmcb->save.rip, svm->vcpu.arch.regs[VCPU_REGS_RAX]);

	kvm_queue_exception(&svm->vcpu, UD_VECTOR);
	return 1;
}

static int invalid_op_interception(struct vcpu_svm *svm)
{
	kvm_queue_exception(&svm->vcpu, UD_VECTOR);
	return 1;
}

static int task_switch_interception(struct vcpu_svm *svm)
{
	u16 tss_selector;
	int reason;
	int int_type = svm->vmcb->control.exit_int_info &
		SVM_EXITINTINFO_TYPE_MASK;
	int int_vec = svm->vmcb->control.exit_int_info & SVM_EVTINJ_VEC_MASK;
	uint32_t type =
		svm->vmcb->control.exit_int_info & SVM_EXITINTINFO_TYPE_MASK;
	uint32_t idt_v =
		svm->vmcb->control.exit_int_info & SVM_EXITINTINFO_VALID;
	bool has_error_code = false;
	u32 error_code = 0;

	tss_selector = (u16)svm->vmcb->control.exit_info_1;

	if (svm->vmcb->control.exit_info_2 &
	    (1ULL << SVM_EXITINFOSHIFT_TS_REASON_IRET))
		reason = TASK_SWITCH_IRET;
	else if (svm->vmcb->control.exit_info_2 &
		 (1ULL << SVM_EXITINFOSHIFT_TS_REASON_JMP))
		reason = TASK_SWITCH_JMP;
	else if (idt_v)
		reason = TASK_SWITCH_GATE;
	else
		reason = TASK_SWITCH_CALL;

	if (reason == TASK_SWITCH_GATE) {
		switch (type) {
		case SVM_EXITINTINFO_TYPE_NMI:
			svm->vcpu.arch.nmi_injected = false;
			break;
		case SVM_EXITINTINFO_TYPE_EXEPT:
			if (svm->vmcb->control.exit_info_2 &
			    (1ULL << SVM_EXITINFOSHIFT_TS_HAS_ERROR_CODE)) {
				has_error_code = true;
				error_code =
					(u32)svm->vmcb->control.exit_info_2;
			}
			kvm_clear_exception_queue(&svm->vcpu);
			break;
		case SVM_EXITINTINFO_TYPE_INTR:
			kvm_clear_interrupt_queue(&svm->vcpu);
			break;
		default:
			break;
		}
	}

	if (reason != TASK_SWITCH_GATE ||
	    int_type == SVM_EXITINTINFO_TYPE_SOFT ||
	    (int_type == SVM_EXITINTINFO_TYPE_EXEPT &&
	     (int_vec == OF_VECTOR || int_vec == BP_VECTOR)))
		skip_emulated_instruction(&svm->vcpu);

	if (kvm_task_switch(&svm->vcpu, tss_selector, reason,
				has_error_code, error_code) == EMULATE_FAIL) {
		svm->vcpu.run->exit_reason = KVM_EXIT_INTERNAL_ERROR;
		svm->vcpu.run->internal.suberror = KVM_INTERNAL_ERROR_EMULATION;
		svm->vcpu.run->internal.ndata = 0;
		return 0;
	}
	return 1;
}

static int cpuid_interception(struct vcpu_svm *svm)
{
	svm->next_rip = kvm_rip_read(&svm->vcpu) + 2;
	kvm_emulate_cpuid(&svm->vcpu);
	return 1;
}

static int iret_interception(struct vcpu_svm *svm)
{
	++svm->vcpu.stat.nmi_window_exits;
	svm->vmcb->control.intercept &= ~(1ULL << INTERCEPT_IRET);
	svm->vcpu.arch.hflags |= HF_IRET_MASK;
	return 1;
}

static int invlpg_interception(struct vcpu_svm *svm)
{
	return emulate_instruction(&svm->vcpu, 0, 0, 0) == EMULATE_DONE;
}

static int emulate_on_interception(struct vcpu_svm *svm)
{
	return emulate_instruction(&svm->vcpu, 0, 0, 0) == EMULATE_DONE;
}

static int cr8_write_interception(struct vcpu_svm *svm)
{
	struct kvm_run *kvm_run = svm->vcpu.run;

	u8 cr8_prev = kvm_get_cr8(&svm->vcpu);
	/* instruction emulation calls kvm_set_cr8() */
	emulate_instruction(&svm->vcpu, 0, 0, 0);
	if (irqchip_in_kernel(svm->vcpu.kvm)) {
		svm->vmcb->control.intercept_cr_write &= ~INTERCEPT_CR8_MASK;
		return 1;
	}
	if (cr8_prev <= kvm_get_cr8(&svm->vcpu))
		return 1;
	kvm_run->exit_reason = KVM_EXIT_SET_TPR;
	return 0;
}

static int svm_get_msr(struct kvm_vcpu *vcpu, unsigned ecx, u64 *data)
{
	struct vcpu_svm *svm = to_svm(vcpu);

	switch (ecx) {
	case MSR_IA32_TSC: {
		u64 tsc_offset;

		if (is_nested(svm))
			tsc_offset = svm->nested.hsave->control.tsc_offset;
		else
			tsc_offset = svm->vmcb->control.tsc_offset;

		*data = tsc_offset + native_read_tsc();
		break;
	}
	case MSR_STAR:
		*data = svm->vmcb->save.star;
		break;
#ifdef CONFIG_X86_64
	case MSR_LSTAR:
		*data = svm->vmcb->save.lstar;
		break;
	case MSR_CSTAR:
		*data = svm->vmcb->save.cstar;
		break;
	case MSR_KERNEL_GS_BASE:
		*data = svm->vmcb->save.kernel_gs_base;
		break;
	case MSR_SYSCALL_MASK:
		*data = svm->vmcb->save.sfmask;
		break;
#endif
	case MSR_IA32_SYSENTER_CS:
		*data = svm->vmcb->save.sysenter_cs;
		break;
	case MSR_IA32_SYSENTER_EIP:
		*data = svm->sysenter_eip;
		break;
	case MSR_IA32_SYSENTER_ESP:
		*data = svm->sysenter_esp;
		break;
	/*
	 * Nobody will change the following 5 values in the VMCB so we can
	 * safely return them on rdmsr. They will always be 0 until LBRV is
	 * implemented.
	 */
	case MSR_IA32_DEBUGCTLMSR:
		*data = svm->vmcb->save.dbgctl;
		break;
	case MSR_IA32_LASTBRANCHFROMIP:
		*data = svm->vmcb->save.br_from;
		break;
	case MSR_IA32_LASTBRANCHTOIP:
		*data = svm->vmcb->save.br_to;
		break;
	case MSR_IA32_LASTINTFROMIP:
		*data = svm->vmcb->save.last_excp_from;
		break;
	case MSR_IA32_LASTINTTOIP:
		*data = svm->vmcb->save.last_excp_to;
		break;
	case MSR_VM_HSAVE_PA:
		*data = svm->nested.hsave_msr;
		break;
	case MSR_VM_CR:
		*data = svm->nested.vm_cr_msr;
		break;
	case MSR_IA32_UCODE_REV:
		*data = 0x01000065;
		break;
	default:
		return kvm_get_msr_common(vcpu, ecx, data);
	}
	return 0;
}

static int rdmsr_interception(struct vcpu_svm *svm)
{
	u32 ecx = svm->vcpu.arch.regs[VCPU_REGS_RCX];
	u64 data;

	if (svm_get_msr(&svm->vcpu, ecx, &data)) {
		trace_kvm_msr_read_ex(ecx);
		kvm_inject_gp(&svm->vcpu, 0);
	} else {
		trace_kvm_msr_read(ecx, data);

		svm->vcpu.arch.regs[VCPU_REGS_RAX] = data & 0xffffffff;
		svm->vcpu.arch.regs[VCPU_REGS_RDX] = data >> 32;
		svm->next_rip = kvm_rip_read(&svm->vcpu) + 2;
		skip_emulated_instruction(&svm->vcpu);
	}
	return 1;
}

static int svm_set_vm_cr(struct kvm_vcpu *vcpu, u64 data)
{
	struct vcpu_svm *svm = to_svm(vcpu);
	int svm_dis, chg_mask;

	if (data & ~SVM_VM_CR_VALID_MASK)
		return 1;

	chg_mask = SVM_VM_CR_VALID_MASK;

	if (svm->nested.vm_cr_msr & SVM_VM_CR_SVM_DIS_MASK)
		chg_mask &= ~(SVM_VM_CR_SVM_LOCK_MASK | SVM_VM_CR_SVM_DIS_MASK);

	svm->nested.vm_cr_msr &= ~chg_mask;
	svm->nested.vm_cr_msr |= (data & chg_mask);

	svm_dis = svm->nested.vm_cr_msr & SVM_VM_CR_SVM_DIS_MASK;

	/* check for svm_disable while efer.svme is set */
	if (svm_dis && (vcpu->arch.efer & EFER_SVME))
		return 1;

	return 0;
}

static int svm_set_msr(struct kvm_vcpu *vcpu, unsigned ecx, u64 data)
{
	struct vcpu_svm *svm = to_svm(vcpu);

	switch (ecx) {
	case MSR_IA32_TSC:
		kvm_write_tsc(vcpu, data);
		break;
<<<<<<< HEAD
	case MSR_K6_STAR:
=======
	}
	case MSR_STAR:
>>>>>>> d4348c67
		svm->vmcb->save.star = data;
		break;
#ifdef CONFIG_X86_64
	case MSR_LSTAR:
		svm->vmcb->save.lstar = data;
		break;
	case MSR_CSTAR:
		svm->vmcb->save.cstar = data;
		break;
	case MSR_KERNEL_GS_BASE:
		svm->vmcb->save.kernel_gs_base = data;
		break;
	case MSR_SYSCALL_MASK:
		svm->vmcb->save.sfmask = data;
		break;
#endif
	case MSR_IA32_SYSENTER_CS:
		svm->vmcb->save.sysenter_cs = data;
		break;
	case MSR_IA32_SYSENTER_EIP:
		svm->sysenter_eip = data;
		svm->vmcb->save.sysenter_eip = data;
		break;
	case MSR_IA32_SYSENTER_ESP:
		svm->sysenter_esp = data;
		svm->vmcb->save.sysenter_esp = data;
		break;
	case MSR_IA32_DEBUGCTLMSR:
		if (!svm_has(SVM_FEATURE_LBRV)) {
			pr_unimpl(vcpu, "%s: MSR_IA32_DEBUGCTL 0x%llx, nop\n",
					__func__, data);
			break;
		}
		if (data & DEBUGCTL_RESERVED_BITS)
			return 1;

		svm->vmcb->save.dbgctl = data;
		if (data & (1ULL<<0))
			svm_enable_lbrv(svm);
		else
			svm_disable_lbrv(svm);
		break;
	case MSR_VM_HSAVE_PA:
		svm->nested.hsave_msr = data;
		break;
	case MSR_VM_CR:
		return svm_set_vm_cr(vcpu, data);
	case MSR_VM_IGNNE:
		pr_unimpl(vcpu, "unimplemented wrmsr: 0x%x data 0x%llx\n", ecx, data);
		break;
	default:
		return kvm_set_msr_common(vcpu, ecx, data);
	}
	return 0;
}

static int wrmsr_interception(struct vcpu_svm *svm)
{
	u32 ecx = svm->vcpu.arch.regs[VCPU_REGS_RCX];
	u64 data = (svm->vcpu.arch.regs[VCPU_REGS_RAX] & -1u)
		| ((u64)(svm->vcpu.arch.regs[VCPU_REGS_RDX] & -1u) << 32);


	svm->next_rip = kvm_rip_read(&svm->vcpu) + 2;
	if (svm_set_msr(&svm->vcpu, ecx, data)) {
		trace_kvm_msr_write_ex(ecx, data);
		kvm_inject_gp(&svm->vcpu, 0);
	} else {
		trace_kvm_msr_write(ecx, data);
		skip_emulated_instruction(&svm->vcpu);
	}
	return 1;
}

static int msr_interception(struct vcpu_svm *svm)
{
	if (svm->vmcb->control.exit_info_1)
		return wrmsr_interception(svm);
	else
		return rdmsr_interception(svm);
}

static int interrupt_window_interception(struct vcpu_svm *svm)
{
	struct kvm_run *kvm_run = svm->vcpu.run;

	svm_clear_vintr(svm);
	svm->vmcb->control.int_ctl &= ~V_IRQ_MASK;
	/*
	 * If the user space waits to inject interrupts, exit as soon as
	 * possible
	 */
	if (!irqchip_in_kernel(svm->vcpu.kvm) &&
	    kvm_run->request_interrupt_window &&
	    !kvm_cpu_has_interrupt(&svm->vcpu)) {
		++svm->vcpu.stat.irq_window_exits;
		kvm_run->exit_reason = KVM_EXIT_IRQ_WINDOW_OPEN;
		return 0;
	}

	return 1;
}

static int pause_interception(struct vcpu_svm *svm)
{
	kvm_vcpu_on_spin(&(svm->vcpu));
	return 1;
}

static int (*svm_exit_handlers[])(struct vcpu_svm *svm) = {
	[SVM_EXIT_READ_CR0]			= emulate_on_interception,
	[SVM_EXIT_READ_CR3]			= emulate_on_interception,
	[SVM_EXIT_READ_CR4]			= emulate_on_interception,
	[SVM_EXIT_READ_CR8]			= emulate_on_interception,
	[SVM_EXIT_CR0_SEL_WRITE]		= emulate_on_interception,
	[SVM_EXIT_WRITE_CR0]			= emulate_on_interception,
	[SVM_EXIT_WRITE_CR3]			= emulate_on_interception,
	[SVM_EXIT_WRITE_CR4]			= emulate_on_interception,
	[SVM_EXIT_WRITE_CR8]			= cr8_write_interception,
	[SVM_EXIT_READ_DR0]			= emulate_on_interception,
	[SVM_EXIT_READ_DR1]			= emulate_on_interception,
	[SVM_EXIT_READ_DR2]			= emulate_on_interception,
	[SVM_EXIT_READ_DR3]			= emulate_on_interception,
	[SVM_EXIT_READ_DR4]			= emulate_on_interception,
	[SVM_EXIT_READ_DR5]			= emulate_on_interception,
	[SVM_EXIT_READ_DR6]			= emulate_on_interception,
	[SVM_EXIT_READ_DR7]			= emulate_on_interception,
	[SVM_EXIT_WRITE_DR0]			= emulate_on_interception,
	[SVM_EXIT_WRITE_DR1]			= emulate_on_interception,
	[SVM_EXIT_WRITE_DR2]			= emulate_on_interception,
	[SVM_EXIT_WRITE_DR3]			= emulate_on_interception,
	[SVM_EXIT_WRITE_DR4]			= emulate_on_interception,
	[SVM_EXIT_WRITE_DR5]			= emulate_on_interception,
	[SVM_EXIT_WRITE_DR6]			= emulate_on_interception,
	[SVM_EXIT_WRITE_DR7]			= emulate_on_interception,
	[SVM_EXIT_EXCP_BASE + DB_VECTOR]	= db_interception,
	[SVM_EXIT_EXCP_BASE + BP_VECTOR]	= bp_interception,
	[SVM_EXIT_EXCP_BASE + UD_VECTOR]	= ud_interception,
	[SVM_EXIT_EXCP_BASE + PF_VECTOR]	= pf_interception,
	[SVM_EXIT_EXCP_BASE + NM_VECTOR]	= nm_interception,
	[SVM_EXIT_EXCP_BASE + MC_VECTOR]	= mc_interception,
	[SVM_EXIT_INTR]				= intr_interception,
	[SVM_EXIT_NMI]				= nmi_interception,
	[SVM_EXIT_SMI]				= nop_on_interception,
	[SVM_EXIT_INIT]				= nop_on_interception,
	[SVM_EXIT_VINTR]			= interrupt_window_interception,
	[SVM_EXIT_CPUID]			= cpuid_interception,
	[SVM_EXIT_IRET]                         = iret_interception,
	[SVM_EXIT_INVD]                         = emulate_on_interception,
	[SVM_EXIT_PAUSE]			= pause_interception,
	[SVM_EXIT_HLT]				= halt_interception,
	[SVM_EXIT_INVLPG]			= invlpg_interception,
	[SVM_EXIT_INVLPGA]			= invlpga_interception,
	[SVM_EXIT_IOIO]				= io_interception,
	[SVM_EXIT_MSR]				= msr_interception,
	[SVM_EXIT_TASK_SWITCH]			= task_switch_interception,
	[SVM_EXIT_SHUTDOWN]			= shutdown_interception,
	[SVM_EXIT_VMRUN]			= vmrun_interception,
	[SVM_EXIT_VMMCALL]			= vmmcall_interception,
	[SVM_EXIT_VMLOAD]			= vmload_interception,
	[SVM_EXIT_VMSAVE]			= vmsave_interception,
	[SVM_EXIT_STGI]				= stgi_interception,
	[SVM_EXIT_CLGI]				= clgi_interception,
	[SVM_EXIT_SKINIT]			= skinit_interception,
	[SVM_EXIT_WBINVD]                       = emulate_on_interception,
	[SVM_EXIT_MONITOR]			= invalid_op_interception,
	[SVM_EXIT_MWAIT]			= invalid_op_interception,
	[SVM_EXIT_NPF]				= pf_interception,
};

void dump_vmcb(struct kvm_vcpu *vcpu)
{
	struct vcpu_svm *svm = to_svm(vcpu);
	struct vmcb_control_area *control = &svm->vmcb->control;
	struct vmcb_save_area *save = &svm->vmcb->save;

	pr_err("VMCB Control Area:\n");
	pr_err("cr_read:            %04x\n", control->intercept_cr_read);
	pr_err("cr_write:           %04x\n", control->intercept_cr_write);
	pr_err("dr_read:            %04x\n", control->intercept_dr_read);
	pr_err("dr_write:           %04x\n", control->intercept_dr_write);
	pr_err("exceptions:         %08x\n", control->intercept_exceptions);
	pr_err("intercepts:         %016llx\n", control->intercept);
	pr_err("pause filter count: %d\n", control->pause_filter_count);
	pr_err("iopm_base_pa:       %016llx\n", control->iopm_base_pa);
	pr_err("msrpm_base_pa:      %016llx\n", control->msrpm_base_pa);
	pr_err("tsc_offset:         %016llx\n", control->tsc_offset);
	pr_err("asid:               %d\n", control->asid);
	pr_err("tlb_ctl:            %d\n", control->tlb_ctl);
	pr_err("int_ctl:            %08x\n", control->int_ctl);
	pr_err("int_vector:         %08x\n", control->int_vector);
	pr_err("int_state:          %08x\n", control->int_state);
	pr_err("exit_code:          %08x\n", control->exit_code);
	pr_err("exit_info1:         %016llx\n", control->exit_info_1);
	pr_err("exit_info2:         %016llx\n", control->exit_info_2);
	pr_err("exit_int_info:      %08x\n", control->exit_int_info);
	pr_err("exit_int_info_err:  %08x\n", control->exit_int_info_err);
	pr_err("nested_ctl:         %lld\n", control->nested_ctl);
	pr_err("nested_cr3:         %016llx\n", control->nested_cr3);
	pr_err("event_inj:          %08x\n", control->event_inj);
	pr_err("event_inj_err:      %08x\n", control->event_inj_err);
	pr_err("lbr_ctl:            %lld\n", control->lbr_ctl);
	pr_err("next_rip:           %016llx\n", control->next_rip);
	pr_err("VMCB State Save Area:\n");
	pr_err("es:   s: %04x a: %04x l: %08x b: %016llx\n",
		save->es.selector, save->es.attrib,
		save->es.limit, save->es.base);
	pr_err("cs:   s: %04x a: %04x l: %08x b: %016llx\n",
		save->cs.selector, save->cs.attrib,
		save->cs.limit, save->cs.base);
	pr_err("ss:   s: %04x a: %04x l: %08x b: %016llx\n",
		save->ss.selector, save->ss.attrib,
		save->ss.limit, save->ss.base);
	pr_err("ds:   s: %04x a: %04x l: %08x b: %016llx\n",
		save->ds.selector, save->ds.attrib,
		save->ds.limit, save->ds.base);
	pr_err("fs:   s: %04x a: %04x l: %08x b: %016llx\n",
		save->fs.selector, save->fs.attrib,
		save->fs.limit, save->fs.base);
	pr_err("gs:   s: %04x a: %04x l: %08x b: %016llx\n",
		save->gs.selector, save->gs.attrib,
		save->gs.limit, save->gs.base);
	pr_err("gdtr: s: %04x a: %04x l: %08x b: %016llx\n",
		save->gdtr.selector, save->gdtr.attrib,
		save->gdtr.limit, save->gdtr.base);
	pr_err("ldtr: s: %04x a: %04x l: %08x b: %016llx\n",
		save->ldtr.selector, save->ldtr.attrib,
		save->ldtr.limit, save->ldtr.base);
	pr_err("idtr: s: %04x a: %04x l: %08x b: %016llx\n",
		save->idtr.selector, save->idtr.attrib,
		save->idtr.limit, save->idtr.base);
	pr_err("tr:   s: %04x a: %04x l: %08x b: %016llx\n",
		save->tr.selector, save->tr.attrib,
		save->tr.limit, save->tr.base);
	pr_err("cpl:            %d                efer:         %016llx\n",
		save->cpl, save->efer);
	pr_err("cr0:            %016llx cr2:          %016llx\n",
		save->cr0, save->cr2);
	pr_err("cr3:            %016llx cr4:          %016llx\n",
		save->cr3, save->cr4);
	pr_err("dr6:            %016llx dr7:          %016llx\n",
		save->dr6, save->dr7);
	pr_err("rip:            %016llx rflags:       %016llx\n",
		save->rip, save->rflags);
	pr_err("rsp:            %016llx rax:          %016llx\n",
		save->rsp, save->rax);
	pr_err("star:           %016llx lstar:        %016llx\n",
		save->star, save->lstar);
	pr_err("cstar:          %016llx sfmask:       %016llx\n",
		save->cstar, save->sfmask);
	pr_err("kernel_gs_base: %016llx sysenter_cs:  %016llx\n",
		save->kernel_gs_base, save->sysenter_cs);
	pr_err("sysenter_esp:   %016llx sysenter_eip: %016llx\n",
		save->sysenter_esp, save->sysenter_eip);
	pr_err("gpat:           %016llx dbgctl:       %016llx\n",
		save->g_pat, save->dbgctl);
	pr_err("br_from:        %016llx br_to:        %016llx\n",
		save->br_from, save->br_to);
	pr_err("excp_from:      %016llx excp_to:      %016llx\n",
		save->last_excp_from, save->last_excp_to);

}

static int handle_exit(struct kvm_vcpu *vcpu)
{
	struct vcpu_svm *svm = to_svm(vcpu);
	struct kvm_run *kvm_run = vcpu->run;
	u32 exit_code = svm->vmcb->control.exit_code;

	trace_kvm_exit(exit_code, vcpu);

	if (!(svm->vmcb->control.intercept_cr_write & INTERCEPT_CR0_MASK))
		vcpu->arch.cr0 = svm->vmcb->save.cr0;
	if (npt_enabled)
		vcpu->arch.cr3 = svm->vmcb->save.cr3;

	if (unlikely(svm->nested.exit_required)) {
		nested_svm_vmexit(svm);
		svm->nested.exit_required = false;

		return 1;
	}

	if (is_nested(svm)) {
		int vmexit;

		trace_kvm_nested_vmexit(svm->vmcb->save.rip, exit_code,
					svm->vmcb->control.exit_info_1,
					svm->vmcb->control.exit_info_2,
					svm->vmcb->control.exit_int_info,
					svm->vmcb->control.exit_int_info_err);

		vmexit = nested_svm_exit_special(svm);

		if (vmexit == NESTED_EXIT_CONTINUE)
			vmexit = nested_svm_exit_handled(svm);

		if (vmexit == NESTED_EXIT_DONE)
			return 1;
	}

	svm_complete_interrupts(svm);

	if (svm->vmcb->control.exit_code == SVM_EXIT_ERR) {
		kvm_run->exit_reason = KVM_EXIT_FAIL_ENTRY;
		kvm_run->fail_entry.hardware_entry_failure_reason
			= svm->vmcb->control.exit_code;
		pr_err("KVM: FAILED VMRUN WITH VMCB:\n");
		dump_vmcb(vcpu);
		return 0;
	}

	if (is_external_interrupt(svm->vmcb->control.exit_int_info) &&
	    exit_code != SVM_EXIT_EXCP_BASE + PF_VECTOR &&
	    exit_code != SVM_EXIT_NPF && exit_code != SVM_EXIT_TASK_SWITCH)
		printk(KERN_ERR "%s: unexpected exit_ini_info 0x%x "
		       "exit_code 0x%x\n",
		       __func__, svm->vmcb->control.exit_int_info,
		       exit_code);

	if (exit_code >= ARRAY_SIZE(svm_exit_handlers)
	    || !svm_exit_handlers[exit_code]) {
		kvm_run->exit_reason = KVM_EXIT_UNKNOWN;
		kvm_run->hw.hardware_exit_reason = exit_code;
		return 0;
	}

	return svm_exit_handlers[exit_code](svm);
}

static void reload_tss(struct kvm_vcpu *vcpu)
{
	int cpu = raw_smp_processor_id();

	struct svm_cpu_data *sd = per_cpu(svm_data, cpu);
	sd->tss_desc->type = 9; /* available 32/64-bit TSS */
	load_TR_desc();
}

static void pre_svm_run(struct vcpu_svm *svm)
{
	int cpu = raw_smp_processor_id();

	struct svm_cpu_data *sd = per_cpu(svm_data, cpu);

	svm->vmcb->control.tlb_ctl = TLB_CONTROL_DO_NOTHING;
	/* FIXME: handle wraparound of asid_generation */
	if (svm->asid_generation != sd->asid_generation)
		new_asid(svm, sd);
}

static void svm_inject_nmi(struct kvm_vcpu *vcpu)
{
	struct vcpu_svm *svm = to_svm(vcpu);

	svm->vmcb->control.event_inj = SVM_EVTINJ_VALID | SVM_EVTINJ_TYPE_NMI;
	vcpu->arch.hflags |= HF_NMI_MASK;
	svm->vmcb->control.intercept |= (1ULL << INTERCEPT_IRET);
	++vcpu->stat.nmi_injections;
}

static inline void svm_inject_irq(struct vcpu_svm *svm, int irq)
{
	struct vmcb_control_area *control;

	control = &svm->vmcb->control;
	control->int_vector = irq;
	control->int_ctl &= ~V_INTR_PRIO_MASK;
	control->int_ctl |= V_IRQ_MASK |
		((/*control->int_vector >> 4*/ 0xf) << V_INTR_PRIO_SHIFT);
}

static void svm_set_irq(struct kvm_vcpu *vcpu)
{
	struct vcpu_svm *svm = to_svm(vcpu);

	BUG_ON(!(gif_set(svm)));

	trace_kvm_inj_virq(vcpu->arch.interrupt.nr);
	++vcpu->stat.irq_injections;

	svm->vmcb->control.event_inj = vcpu->arch.interrupt.nr |
		SVM_EVTINJ_VALID | SVM_EVTINJ_TYPE_INTR;
}

static void update_cr8_intercept(struct kvm_vcpu *vcpu, int tpr, int irr)
{
	struct vcpu_svm *svm = to_svm(vcpu);

	if (is_nested(svm) && (vcpu->arch.hflags & HF_VINTR_MASK))
		return;

	if (irr == -1)
		return;

	if (tpr >= irr)
		svm->vmcb->control.intercept_cr_write |= INTERCEPT_CR8_MASK;
}

static int svm_nmi_allowed(struct kvm_vcpu *vcpu)
{
	struct vcpu_svm *svm = to_svm(vcpu);
	struct vmcb *vmcb = svm->vmcb;
	int ret;
	ret = !(vmcb->control.int_state & SVM_INTERRUPT_SHADOW_MASK) &&
	      !(svm->vcpu.arch.hflags & HF_NMI_MASK);
	ret = ret && gif_set(svm) && nested_svm_nmi(svm);

	return ret;
}

static bool svm_get_nmi_mask(struct kvm_vcpu *vcpu)
{
	struct vcpu_svm *svm = to_svm(vcpu);

	return !!(svm->vcpu.arch.hflags & HF_NMI_MASK);
}

static void svm_set_nmi_mask(struct kvm_vcpu *vcpu, bool masked)
{
	struct vcpu_svm *svm = to_svm(vcpu);

	if (masked) {
		svm->vcpu.arch.hflags |= HF_NMI_MASK;
		svm->vmcb->control.intercept |= (1ULL << INTERCEPT_IRET);
	} else {
		svm->vcpu.arch.hflags &= ~HF_NMI_MASK;
		svm->vmcb->control.intercept &= ~(1ULL << INTERCEPT_IRET);
	}
}

static int svm_interrupt_allowed(struct kvm_vcpu *vcpu)
{
	struct vcpu_svm *svm = to_svm(vcpu);
	struct vmcb *vmcb = svm->vmcb;
	int ret;

	if (!gif_set(svm) ||
	     (vmcb->control.int_state & SVM_INTERRUPT_SHADOW_MASK))
		return 0;

	ret = !!(vmcb->save.rflags & X86_EFLAGS_IF);

	if (is_nested(svm))
		return ret && !(svm->vcpu.arch.hflags & HF_VINTR_MASK);

	return ret;
}

static void enable_irq_window(struct kvm_vcpu *vcpu)
{
	struct vcpu_svm *svm = to_svm(vcpu);

	/*
	 * In case GIF=0 we can't rely on the CPU to tell us when GIF becomes
	 * 1, because that's a separate STGI/VMRUN intercept.  The next time we
	 * get that intercept, this function will be called again though and
	 * we'll get the vintr intercept.
	 */
	if (gif_set(svm) && nested_svm_intr(svm)) {
		svm_set_vintr(svm);
		svm_inject_irq(svm, 0x0);
	}
}

static void enable_nmi_window(struct kvm_vcpu *vcpu)
{
	struct vcpu_svm *svm = to_svm(vcpu);

	if ((svm->vcpu.arch.hflags & (HF_NMI_MASK | HF_IRET_MASK))
	    == HF_NMI_MASK)
		return; /* IRET will cause a vm exit */

	/*
	 * Something prevents NMI from been injected. Single step over possible
	 * problem (IRET or exception injection or interrupt shadow)
	 */
	svm->nmi_singlestep = true;
	svm->vmcb->save.rflags |= (X86_EFLAGS_TF | X86_EFLAGS_RF);
	update_db_intercept(vcpu);
}

static int svm_set_tss_addr(struct kvm *kvm, unsigned int addr)
{
	return 0;
}

static void svm_flush_tlb(struct kvm_vcpu *vcpu)
{
	force_new_asid(vcpu);
}

static void svm_prepare_guest_switch(struct kvm_vcpu *vcpu)
{
}

static inline void sync_cr8_to_lapic(struct kvm_vcpu *vcpu)
{
	struct vcpu_svm *svm = to_svm(vcpu);

	if (is_nested(svm) && (vcpu->arch.hflags & HF_VINTR_MASK))
		return;

	if (!(svm->vmcb->control.intercept_cr_write & INTERCEPT_CR8_MASK)) {
		int cr8 = svm->vmcb->control.int_ctl & V_TPR_MASK;
		kvm_set_cr8(vcpu, cr8);
	}
}

static inline void sync_lapic_to_cr8(struct kvm_vcpu *vcpu)
{
	struct vcpu_svm *svm = to_svm(vcpu);
	u64 cr8;

	if (is_nested(svm) && (vcpu->arch.hflags & HF_VINTR_MASK))
		return;

	cr8 = kvm_get_cr8(vcpu);
	svm->vmcb->control.int_ctl &= ~V_TPR_MASK;
	svm->vmcb->control.int_ctl |= cr8 & V_TPR_MASK;
}

static void svm_complete_interrupts(struct vcpu_svm *svm)
{
	u8 vector;
	int type;
	u32 exitintinfo = svm->vmcb->control.exit_int_info;
	unsigned int3_injected = svm->int3_injected;

	svm->int3_injected = 0;

	if (svm->vcpu.arch.hflags & HF_IRET_MASK)
		svm->vcpu.arch.hflags &= ~(HF_NMI_MASK | HF_IRET_MASK);

	svm->vcpu.arch.nmi_injected = false;
	kvm_clear_exception_queue(&svm->vcpu);
	kvm_clear_interrupt_queue(&svm->vcpu);

	if (!(exitintinfo & SVM_EXITINTINFO_VALID))
		return;

	vector = exitintinfo & SVM_EXITINTINFO_VEC_MASK;
	type = exitintinfo & SVM_EXITINTINFO_TYPE_MASK;

	switch (type) {
	case SVM_EXITINTINFO_TYPE_NMI:
		svm->vcpu.arch.nmi_injected = true;
		break;
	case SVM_EXITINTINFO_TYPE_EXEPT:
		/*
		 * In case of software exceptions, do not reinject the vector,
		 * but re-execute the instruction instead. Rewind RIP first
		 * if we emulated INT3 before.
		 */
		if (kvm_exception_is_soft(vector)) {
			if (vector == BP_VECTOR && int3_injected &&
			    kvm_is_linear_rip(&svm->vcpu, svm->int3_rip))
				kvm_rip_write(&svm->vcpu,
					      kvm_rip_read(&svm->vcpu) -
					      int3_injected);
			break;
		}
		if (exitintinfo & SVM_EXITINTINFO_VALID_ERR) {
			u32 err = svm->vmcb->control.exit_int_info_err;
			kvm_requeue_exception_e(&svm->vcpu, vector, err);

		} else
			kvm_requeue_exception(&svm->vcpu, vector);
		break;
	case SVM_EXITINTINFO_TYPE_INTR:
		kvm_queue_interrupt(&svm->vcpu, vector, false);
		break;
	default:
		break;
	}
}

#ifdef CONFIG_X86_64
#define R "r"
#else
#define R "e"
#endif

static void svm_vcpu_run(struct kvm_vcpu *vcpu)
{
	struct vcpu_svm *svm = to_svm(vcpu);
	u16 fs_selector;
	u16 gs_selector;
	u16 ldt_selector;

	svm->vmcb->save.rax = vcpu->arch.regs[VCPU_REGS_RAX];
	svm->vmcb->save.rsp = vcpu->arch.regs[VCPU_REGS_RSP];
	svm->vmcb->save.rip = vcpu->arch.regs[VCPU_REGS_RIP];

	/*
	 * A vmexit emulation is required before the vcpu can be executed
	 * again.
	 */
	if (unlikely(svm->nested.exit_required))
		return;

	pre_svm_run(svm);

	sync_lapic_to_cr8(vcpu);

	save_host_msrs(vcpu);
	fs_selector = kvm_read_fs();
	gs_selector = kvm_read_gs();
	ldt_selector = kvm_read_ldt();
	svm->vmcb->save.cr2 = vcpu->arch.cr2;
	/* required for live migration with NPT */
	if (npt_enabled)
		svm->vmcb->save.cr3 = vcpu->arch.cr3;

	clgi();

	local_irq_enable();

	asm volatile (
		"push %%"R"bp; \n\t"
		"mov %c[rbx](%[svm]), %%"R"bx \n\t"
		"mov %c[rcx](%[svm]), %%"R"cx \n\t"
		"mov %c[rdx](%[svm]), %%"R"dx \n\t"
		"mov %c[rsi](%[svm]), %%"R"si \n\t"
		"mov %c[rdi](%[svm]), %%"R"di \n\t"
		"mov %c[rbp](%[svm]), %%"R"bp \n\t"
#ifdef CONFIG_X86_64
		"mov %c[r8](%[svm]),  %%r8  \n\t"
		"mov %c[r9](%[svm]),  %%r9  \n\t"
		"mov %c[r10](%[svm]), %%r10 \n\t"
		"mov %c[r11](%[svm]), %%r11 \n\t"
		"mov %c[r12](%[svm]), %%r12 \n\t"
		"mov %c[r13](%[svm]), %%r13 \n\t"
		"mov %c[r14](%[svm]), %%r14 \n\t"
		"mov %c[r15](%[svm]), %%r15 \n\t"
#endif

		/* Enter guest mode */
		"push %%"R"ax \n\t"
		"mov %c[vmcb](%[svm]), %%"R"ax \n\t"
		__ex(SVM_VMLOAD) "\n\t"
		__ex(SVM_VMRUN) "\n\t"
		__ex(SVM_VMSAVE) "\n\t"
		"pop %%"R"ax \n\t"

		/* Save guest registers, load host registers */
		"mov %%"R"bx, %c[rbx](%[svm]) \n\t"
		"mov %%"R"cx, %c[rcx](%[svm]) \n\t"
		"mov %%"R"dx, %c[rdx](%[svm]) \n\t"
		"mov %%"R"si, %c[rsi](%[svm]) \n\t"
		"mov %%"R"di, %c[rdi](%[svm]) \n\t"
		"mov %%"R"bp, %c[rbp](%[svm]) \n\t"
#ifdef CONFIG_X86_64
		"mov %%r8,  %c[r8](%[svm]) \n\t"
		"mov %%r9,  %c[r9](%[svm]) \n\t"
		"mov %%r10, %c[r10](%[svm]) \n\t"
		"mov %%r11, %c[r11](%[svm]) \n\t"
		"mov %%r12, %c[r12](%[svm]) \n\t"
		"mov %%r13, %c[r13](%[svm]) \n\t"
		"mov %%r14, %c[r14](%[svm]) \n\t"
		"mov %%r15, %c[r15](%[svm]) \n\t"
#endif
		"pop %%"R"bp"
		:
		: [svm]"a"(svm),
		  [vmcb]"i"(offsetof(struct vcpu_svm, vmcb_pa)),
		  [rbx]"i"(offsetof(struct vcpu_svm, vcpu.arch.regs[VCPU_REGS_RBX])),
		  [rcx]"i"(offsetof(struct vcpu_svm, vcpu.arch.regs[VCPU_REGS_RCX])),
		  [rdx]"i"(offsetof(struct vcpu_svm, vcpu.arch.regs[VCPU_REGS_RDX])),
		  [rsi]"i"(offsetof(struct vcpu_svm, vcpu.arch.regs[VCPU_REGS_RSI])),
		  [rdi]"i"(offsetof(struct vcpu_svm, vcpu.arch.regs[VCPU_REGS_RDI])),
		  [rbp]"i"(offsetof(struct vcpu_svm, vcpu.arch.regs[VCPU_REGS_RBP]))
#ifdef CONFIG_X86_64
		  , [r8]"i"(offsetof(struct vcpu_svm, vcpu.arch.regs[VCPU_REGS_R8])),
		  [r9]"i"(offsetof(struct vcpu_svm, vcpu.arch.regs[VCPU_REGS_R9])),
		  [r10]"i"(offsetof(struct vcpu_svm, vcpu.arch.regs[VCPU_REGS_R10])),
		  [r11]"i"(offsetof(struct vcpu_svm, vcpu.arch.regs[VCPU_REGS_R11])),
		  [r12]"i"(offsetof(struct vcpu_svm, vcpu.arch.regs[VCPU_REGS_R12])),
		  [r13]"i"(offsetof(struct vcpu_svm, vcpu.arch.regs[VCPU_REGS_R13])),
		  [r14]"i"(offsetof(struct vcpu_svm, vcpu.arch.regs[VCPU_REGS_R14])),
		  [r15]"i"(offsetof(struct vcpu_svm, vcpu.arch.regs[VCPU_REGS_R15]))
#endif
		: "cc", "memory"
		, R"bx", R"cx", R"dx", R"si", R"di"
#ifdef CONFIG_X86_64
		, "r8", "r9", "r10", "r11" , "r12", "r13", "r14", "r15"
#endif
		);

	vcpu->arch.cr2 = svm->vmcb->save.cr2;
	vcpu->arch.regs[VCPU_REGS_RAX] = svm->vmcb->save.rax;
	vcpu->arch.regs[VCPU_REGS_RSP] = svm->vmcb->save.rsp;
	vcpu->arch.regs[VCPU_REGS_RIP] = svm->vmcb->save.rip;

	kvm_load_fs(fs_selector);
	kvm_load_gs(gs_selector);
	kvm_load_ldt(ldt_selector);
	load_host_msrs(vcpu);

	reload_tss(vcpu);

	local_irq_disable();

	stgi();

	sync_cr8_to_lapic(vcpu);

	svm->next_rip = 0;

	if (npt_enabled) {
		vcpu->arch.regs_avail &= ~(1 << VCPU_EXREG_PDPTR);
		vcpu->arch.regs_dirty &= ~(1 << VCPU_EXREG_PDPTR);
	}

	/*
	 * We need to handle MC intercepts here before the vcpu has a chance to
	 * change the physical cpu
	 */
	if (unlikely(svm->vmcb->control.exit_code ==
		     SVM_EXIT_EXCP_BASE + MC_VECTOR))
		svm_handle_mce(svm);
}

#undef R

static void svm_set_cr3(struct kvm_vcpu *vcpu, unsigned long root)
{
	struct vcpu_svm *svm = to_svm(vcpu);

	if (npt_enabled) {
		svm->vmcb->control.nested_cr3 = root;
		force_new_asid(vcpu);
		return;
	}

	svm->vmcb->save.cr3 = root;
	force_new_asid(vcpu);
}

static int is_disabled(void)
{
	u64 vm_cr;

	rdmsrl(MSR_VM_CR, vm_cr);
	if (vm_cr & (1 << SVM_VM_CR_SVM_DISABLE))
		return 1;

	return 0;
}

static void
svm_patch_hypercall(struct kvm_vcpu *vcpu, unsigned char *hypercall)
{
	/*
	 * Patch in the VMMCALL instruction:
	 */
	hypercall[0] = 0x0f;
	hypercall[1] = 0x01;
	hypercall[2] = 0xd9;
}

static void svm_check_processor_compat(void *rtn)
{
	*(int *)rtn = 0;
}

static bool svm_cpu_has_accelerated_tpr(void)
{
	return false;
}

static int get_npt_level(void)
{
#ifdef CONFIG_X86_64
	return PT64_ROOT_LEVEL;
#else
	return PT32E_ROOT_LEVEL;
#endif
}

static u64 svm_get_mt_mask(struct kvm_vcpu *vcpu, gfn_t gfn, bool is_mmio)
{
	return 0;
}

static void svm_cpuid_update(struct kvm_vcpu *vcpu)
{
}

static void svm_set_supported_cpuid(u32 func, struct kvm_cpuid_entry2 *entry)
{
	switch (func) {
	case 0x8000000A:
		entry->eax = 1; /* SVM revision 1 */
		entry->ebx = 8; /* Lets support 8 ASIDs in case we add proper
				   ASID emulation to nested SVM */
		entry->ecx = 0; /* Reserved */
		entry->edx = 0; /* Per default do not support any
				   additional features */

		/* Support next_rip if host supports it */
		if (svm_has(SVM_FEATURE_NRIP))
			entry->edx |= SVM_FEATURE_NRIP;

		break;
	}
}

static const struct trace_print_flags svm_exit_reasons_str[] = {
	{ SVM_EXIT_READ_CR0,			"read_cr0" },
	{ SVM_EXIT_READ_CR3,			"read_cr3" },
	{ SVM_EXIT_READ_CR4,			"read_cr4" },
	{ SVM_EXIT_READ_CR8,			"read_cr8" },
	{ SVM_EXIT_WRITE_CR0,			"write_cr0" },
	{ SVM_EXIT_WRITE_CR3,			"write_cr3" },
	{ SVM_EXIT_WRITE_CR4,			"write_cr4" },
	{ SVM_EXIT_WRITE_CR8,			"write_cr8" },
	{ SVM_EXIT_READ_DR0,			"read_dr0" },
	{ SVM_EXIT_READ_DR1,			"read_dr1" },
	{ SVM_EXIT_READ_DR2,			"read_dr2" },
	{ SVM_EXIT_READ_DR3,			"read_dr3" },
	{ SVM_EXIT_WRITE_DR0,			"write_dr0" },
	{ SVM_EXIT_WRITE_DR1,			"write_dr1" },
	{ SVM_EXIT_WRITE_DR2,			"write_dr2" },
	{ SVM_EXIT_WRITE_DR3,			"write_dr3" },
	{ SVM_EXIT_WRITE_DR5,			"write_dr5" },
	{ SVM_EXIT_WRITE_DR7,			"write_dr7" },
	{ SVM_EXIT_EXCP_BASE + DB_VECTOR,	"DB excp" },
	{ SVM_EXIT_EXCP_BASE + BP_VECTOR,	"BP excp" },
	{ SVM_EXIT_EXCP_BASE + UD_VECTOR,	"UD excp" },
	{ SVM_EXIT_EXCP_BASE + PF_VECTOR,	"PF excp" },
	{ SVM_EXIT_EXCP_BASE + NM_VECTOR,	"NM excp" },
	{ SVM_EXIT_EXCP_BASE + MC_VECTOR,	"MC excp" },
	{ SVM_EXIT_INTR,			"interrupt" },
	{ SVM_EXIT_NMI,				"nmi" },
	{ SVM_EXIT_SMI,				"smi" },
	{ SVM_EXIT_INIT,			"init" },
	{ SVM_EXIT_VINTR,			"vintr" },
	{ SVM_EXIT_CPUID,			"cpuid" },
	{ SVM_EXIT_INVD,			"invd" },
	{ SVM_EXIT_HLT,				"hlt" },
	{ SVM_EXIT_INVLPG,			"invlpg" },
	{ SVM_EXIT_INVLPGA,			"invlpga" },
	{ SVM_EXIT_IOIO,			"io" },
	{ SVM_EXIT_MSR,				"msr" },
	{ SVM_EXIT_TASK_SWITCH,			"task_switch" },
	{ SVM_EXIT_SHUTDOWN,			"shutdown" },
	{ SVM_EXIT_VMRUN,			"vmrun" },
	{ SVM_EXIT_VMMCALL,			"hypercall" },
	{ SVM_EXIT_VMLOAD,			"vmload" },
	{ SVM_EXIT_VMSAVE,			"vmsave" },
	{ SVM_EXIT_STGI,			"stgi" },
	{ SVM_EXIT_CLGI,			"clgi" },
	{ SVM_EXIT_SKINIT,			"skinit" },
	{ SVM_EXIT_WBINVD,			"wbinvd" },
	{ SVM_EXIT_MONITOR,			"monitor" },
	{ SVM_EXIT_MWAIT,			"mwait" },
	{ SVM_EXIT_NPF,				"npf" },
	{ -1, NULL }
};

static int svm_get_lpage_level(void)
{
	return PT_PDPE_LEVEL;
}

static bool svm_rdtscp_supported(void)
{
	return false;
}

static bool svm_has_wbinvd_exit(void)
{
	return true;
}

static void svm_fpu_deactivate(struct kvm_vcpu *vcpu)
{
	struct vcpu_svm *svm = to_svm(vcpu);

	svm->vmcb->control.intercept_exceptions |= 1 << NM_VECTOR;
	if (is_nested(svm))
		svm->nested.hsave->control.intercept_exceptions |= 1 << NM_VECTOR;
	update_cr0_intercept(svm);
}

static struct kvm_x86_ops svm_x86_ops = {
	.cpu_has_kvm_support = has_svm,
	.disabled_by_bios = is_disabled,
	.hardware_setup = svm_hardware_setup,
	.hardware_unsetup = svm_hardware_unsetup,
	.check_processor_compatibility = svm_check_processor_compat,
	.hardware_enable = svm_hardware_enable,
	.hardware_disable = svm_hardware_disable,
	.cpu_has_accelerated_tpr = svm_cpu_has_accelerated_tpr,

	.vcpu_create = svm_create_vcpu,
	.vcpu_free = svm_free_vcpu,
	.vcpu_reset = svm_vcpu_reset,

	.prepare_guest_switch = svm_prepare_guest_switch,
	.vcpu_load = svm_vcpu_load,
	.vcpu_put = svm_vcpu_put,

	.set_guest_debug = svm_guest_debug,
	.get_msr = svm_get_msr,
	.set_msr = svm_set_msr,
	.get_segment_base = svm_get_segment_base,
	.get_segment = svm_get_segment,
	.set_segment = svm_set_segment,
	.get_cpl = svm_get_cpl,
	.get_cs_db_l_bits = kvm_get_cs_db_l_bits,
	.decache_cr0_guest_bits = svm_decache_cr0_guest_bits,
	.decache_cr4_guest_bits = svm_decache_cr4_guest_bits,
	.set_cr0 = svm_set_cr0,
	.set_cr3 = svm_set_cr3,
	.set_cr4 = svm_set_cr4,
	.set_efer = svm_set_efer,
	.get_idt = svm_get_idt,
	.set_idt = svm_set_idt,
	.get_gdt = svm_get_gdt,
	.set_gdt = svm_set_gdt,
	.set_dr7 = svm_set_dr7,
	.cache_reg = svm_cache_reg,
	.get_rflags = svm_get_rflags,
	.set_rflags = svm_set_rflags,
	.fpu_activate = svm_fpu_activate,
	.fpu_deactivate = svm_fpu_deactivate,

	.tlb_flush = svm_flush_tlb,

	.run = svm_vcpu_run,
	.handle_exit = handle_exit,
	.skip_emulated_instruction = skip_emulated_instruction,
	.set_interrupt_shadow = svm_set_interrupt_shadow,
	.get_interrupt_shadow = svm_get_interrupt_shadow,
	.patch_hypercall = svm_patch_hypercall,
	.set_irq = svm_set_irq,
	.set_nmi = svm_inject_nmi,
	.queue_exception = svm_queue_exception,
	.interrupt_allowed = svm_interrupt_allowed,
	.nmi_allowed = svm_nmi_allowed,
	.get_nmi_mask = svm_get_nmi_mask,
	.set_nmi_mask = svm_set_nmi_mask,
	.enable_nmi_window = enable_nmi_window,
	.enable_irq_window = enable_irq_window,
	.update_cr8_intercept = update_cr8_intercept,

	.set_tss_addr = svm_set_tss_addr,
	.get_tdp_level = get_npt_level,
	.get_mt_mask = svm_get_mt_mask,

	.exit_reasons_str = svm_exit_reasons_str,
	.get_lpage_level = svm_get_lpage_level,

	.cpuid_update = svm_cpuid_update,

	.rdtscp_supported = svm_rdtscp_supported,

	.set_supported_cpuid = svm_set_supported_cpuid,

	.has_wbinvd_exit = svm_has_wbinvd_exit,

	.write_tsc_offset = svm_write_tsc_offset,
	.adjust_tsc_offset = svm_adjust_tsc_offset,
};

static int __init svm_init(void)
{
	return kvm_init(&svm_x86_ops, sizeof(struct vcpu_svm),
			__alignof__(struct vcpu_svm), THIS_MODULE);
}

static void __exit svm_exit(void)
{
	kvm_exit();
}

module_init(svm_init)
module_exit(svm_exit)<|MERGE_RESOLUTION|>--- conflicted
+++ resolved
@@ -2576,12 +2576,7 @@
 	case MSR_IA32_TSC:
 		kvm_write_tsc(vcpu, data);
 		break;
-<<<<<<< HEAD
-	case MSR_K6_STAR:
-=======
-	}
 	case MSR_STAR:
->>>>>>> d4348c67
 		svm->vmcb->save.star = data;
 		break;
 #ifdef CONFIG_X86_64
