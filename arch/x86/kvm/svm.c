--- conflicted
+++ resolved
@@ -1262,13 +1262,6 @@
 	svm->vmcb_pa = page_to_pfn(page) << PAGE_SHIFT;
 	svm->asid_generation = 0;
 	init_vmcb(svm);
-<<<<<<< HEAD
-
-	err = fx_init(&svm->vcpu);
-	if (err)
-		goto free_page4;
-=======
->>>>>>> e11ae1a1
 
 	svm->vcpu.arch.apic_base = 0xfee00000 | MSR_IA32_APICBASE_ENABLE;
 	if (kvm_vcpu_is_bsp(&svm->vcpu))
