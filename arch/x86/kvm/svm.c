--- conflicted
+++ resolved
@@ -907,13 +907,6 @@
 	if (err)
 		goto free_page4;
 
-<<<<<<< HEAD
-	err = fx_init(&svm->vcpu);
-	if (err)
-		goto free_page4;
-
-=======
->>>>>>> 062c1825
 	svm->vcpu.arch.apic_base = 0xfee00000 | MSR_IA32_APICBASE_ENABLE;
 	if (kvm_vcpu_is_bsp(&svm->vcpu))
 		svm->vcpu.arch.apic_base |= MSR_IA32_APICBASE_BSP;
@@ -1453,7 +1446,6 @@
 }
 
 static bool is_erratum_383(void)
-<<<<<<< HEAD
 {
 	int err, i;
 	u64 value;
@@ -1494,48 +1486,6 @@
 
 static void svm_handle_mce(struct vcpu_svm *svm)
 {
-=======
-{
-	int err, i;
-	u64 value;
-
-	if (!erratum_383_found)
-		return false;
-
-	value = native_read_msr_safe(MSR_IA32_MC0_STATUS, &err);
-	if (err)
-		return false;
-
-	/* Bit 62 may or may not be set for this mce */
-	value &= ~(1ULL << 62);
-
-	if (value != 0xb600000000010015ULL)
-		return false;
-
-	/* Clear MCi_STATUS registers */
-	for (i = 0; i < 6; ++i)
-		native_write_msr_safe(MSR_IA32_MCx_STATUS(i), 0, 0);
-
-	value = native_read_msr_safe(MSR_IA32_MCG_STATUS, &err);
-	if (!err) {
-		u32 low, high;
-
-		value &= ~(1ULL << 2);
-		low    = lower_32_bits(value);
-		high   = upper_32_bits(value);
-
-		native_write_msr_safe(MSR_IA32_MCG_STATUS, low, high);
-	}
-
-	/* Flush tlb to evict multi-match entries */
-	__flush_tlb_all();
-
-	return true;
-}
-
-static void svm_handle_mce(struct vcpu_svm *svm)
-{
->>>>>>> 062c1825
 	if (is_erratum_383()) {
 		/*
 		 * Erratum 383 triggered. Guest state is corrupt so kill the
@@ -1696,7 +1646,6 @@
 	}
 
 	return true;
-<<<<<<< HEAD
 }
 
 /* This function returns true if it is save to enable the nmi window */
@@ -1714,25 +1663,6 @@
 	return false;
 }
 
-=======
-}
-
-/* This function returns true if it is save to enable the nmi window */
-static inline bool nested_svm_nmi(struct vcpu_svm *svm)
-{
-	if (!is_nested(svm))
-		return true;
-
-	if (!(svm->nested.intercept & (1ULL << INTERCEPT_NMI)))
-		return true;
-
-	svm->vmcb->control.exit_code = SVM_EXIT_NMI;
-	svm->nested.exit_required = true;
-
-	return false;
-}
-
->>>>>>> 062c1825
 static void *nested_svm_map(struct vcpu_svm *svm, u64 gpa, struct page **_page)
 {
 	struct page *page;
@@ -1765,7 +1695,6 @@
 	unsigned port;
 	u8 val, bit;
 	u64 gpa;
-<<<<<<< HEAD
 
 	if (!(svm->nested.intercept & (1ULL << INTERCEPT_IOIO_PROT)))
 		return NESTED_EXIT_HOST;
@@ -1775,17 +1704,6 @@
 	bit  = port % 8;
 	val  = 0;
 
-=======
-
-	if (!(svm->nested.intercept & (1ULL << INTERCEPT_IOIO_PROT)))
-		return NESTED_EXIT_HOST;
-
-	port = svm->vmcb->control.exit_info_1 >> 16;
-	gpa  = svm->nested.vmcb_iopm + (port / 8);
-	bit  = port % 8;
-	val  = 0;
-
->>>>>>> 062c1825
 	if (kvm_read_guest(svm->vcpu.kvm, gpa, &val, 1))
 		val &= (1 << bit);
 
@@ -2079,17 +1997,10 @@
 
 		if (msrpm_offsets[i] == 0xffffffff)
 			break;
-<<<<<<< HEAD
 
 		p      = msrpm_offsets[i];
 		offset = svm->nested.vmcb_msrpm + (p * 4);
 
-=======
-
-		p      = msrpm_offsets[i];
-		offset = svm->nested.vmcb_msrpm + (p * 4);
-
->>>>>>> 062c1825
 		if (kvm_read_guest(svm->vcpu.kvm, offset, &value, 4))
 			return false;
 
@@ -2108,15 +2019,9 @@
 	struct vmcb *vmcb = svm->vmcb;
 	struct page *page;
 	u64 vmcb_gpa;
-<<<<<<< HEAD
 
 	vmcb_gpa = svm->vmcb->save.rax;
 
-=======
-
-	vmcb_gpa = svm->vmcb->save.rax;
-
->>>>>>> 062c1825
 	nested_vmcb = nested_svm_map(svm, svm->vmcb->save.rax, &page);
 	if (!nested_vmcb)
 		return false;
