--- conflicted
+++ resolved
@@ -1136,9 +1136,6 @@
 #endif
 }
 
-<<<<<<< HEAD
-void kvm_write_tsc(struct kvm_vcpu *vcpu, u64 data)
-=======
 static void update_ia32_tsc_adjust_msr(struct kvm_vcpu *vcpu, s64 offset)
 {
 	u64 curr_offset = kvm_x86_ops->read_tsc_offset(vcpu);
@@ -1146,17 +1143,13 @@
 }
 
 void kvm_write_tsc(struct kvm_vcpu *vcpu, struct msr_data *msr)
->>>>>>> e11ae1a1
 {
 	struct kvm *kvm = vcpu->kvm;
 	u64 offset, ns, elapsed;
 	unsigned long flags;
 	s64 usdiff;
 	bool matched;
-<<<<<<< HEAD
-=======
 	u64 data = msr->data;
->>>>>>> e11ae1a1
 
 	raw_spin_lock_irqsave(&kvm->arch.tsc_write_lock, flags);
 	offset = kvm_x86_ops->compute_tsc_offset(vcpu, data);
@@ -3013,6 +3006,7 @@
 		break;
 	}
 	case KVM_SET_LAPIC: {
+		r = -EINVAL;
 		if (!vcpu->arch.apic)
 			goto out;
 		u.lapic = memdup_user(argp, sizeof(*u.lapic));
@@ -6427,22 +6421,15 @@
 int kvm_arch_vcpu_postcreate(struct kvm_vcpu *vcpu)
 {
 	int r;
-<<<<<<< HEAD
-=======
 	struct msr_data msr;
->>>>>>> e11ae1a1
 
 	r = vcpu_load(vcpu);
 	if (r)
 		return r;
-<<<<<<< HEAD
-	kvm_write_tsc(vcpu, 0);
-=======
 	msr.data = 0x0;
 	msr.index = MSR_IA32_TSC;
 	msr.host_initiated = true;
 	kvm_write_tsc(vcpu, &msr);
->>>>>>> e11ae1a1
 	vcpu_put(vcpu);
 
 	return r;
