/*
 * This file is subject to the terms and conditions of the GNU General Public
 * License.  See the file "COPYING" in the main directory of this archive
 * for more details.
 *
 * Copyright (C) 1991, 1992  Linus Torvalds
 * Copyright (C) 1994 - 2000  Ralf Baechle
 * Copyright (C) 1999, 2000 Silicon Graphics, Inc.
 */
#include <linux/cache.h>
#include <linux/irqflags.h>
#include <linux/sched.h>
#include <linux/mm.h>
#include <linux/personality.h>
#include <linux/smp.h>
#include <linux/kernel.h>
#include <linux/signal.h>
#include <linux/errno.h>
#include <linux/wait.h>
#include <linux/ptrace.h>
#include <linux/unistd.h>
#include <linux/compiler.h>
#include <linux/syscalls.h>
#include <linux/uaccess.h>
#include <linux/tracehook.h>

#include <asm/abi.h>
#include <asm/asm.h>
#include <linux/bitops.h>
#include <asm/cacheflush.h>
#include <asm/fpu.h>
#include <asm/sim.h>
#include <asm/ucontext.h>
#include <asm/cpu-features.h>
#include <asm/war.h>
#include <asm/vdso.h>
#include <asm/dsp.h>

#include "signal-common.h"

static int (*save_fp_context)(struct sigcontext __user *sc);
static int (*restore_fp_context)(struct sigcontext __user *sc);

extern asmlinkage int _save_fp_context(struct sigcontext __user *sc);
extern asmlinkage int _restore_fp_context(struct sigcontext __user *sc);

extern asmlinkage int fpu_emulator_save_context(struct sigcontext __user *sc);
extern asmlinkage int fpu_emulator_restore_context(struct sigcontext __user *sc);

struct sigframe {
	u32 sf_ass[4];		/* argument save space for o32 */
	u32 sf_pad[2];		/* Was: signal trampoline */
	struct sigcontext sf_sc;
	sigset_t sf_mask;
};

struct rt_sigframe {
	u32 rs_ass[4];		/* argument save space for o32 */
	u32 rs_pad[2];		/* Was: signal trampoline */
	struct siginfo rs_info;
	struct ucontext rs_uc;
};

/*
 * Helper routines
 */
static int protected_save_fp_context(struct sigcontext __user *sc)
{
	int err;
	while (1) {
		lock_fpu_owner();
		own_fpu_inatomic(1);
		err = save_fp_context(sc); /* this might fail */
		unlock_fpu_owner();
		if (likely(!err))
			break;
		/* touch the sigcontext and try again */
		err = __put_user(0, &sc->sc_fpregs[0]) |
			__put_user(0, &sc->sc_fpregs[31]) |
			__put_user(0, &sc->sc_fpc_csr);
		if (err)
			break;	/* really bad sigcontext */
	}
	return err;
}

static int protected_restore_fp_context(struct sigcontext __user *sc)
{
	int err, tmp __maybe_unused;
	while (1) {
		lock_fpu_owner();
		own_fpu_inatomic(0);
		err = restore_fp_context(sc); /* this might fail */
		unlock_fpu_owner();
		if (likely(!err))
			break;
		/* touch the sigcontext and try again */
		err = __get_user(tmp, &sc->sc_fpregs[0]) |
			__get_user(tmp, &sc->sc_fpregs[31]) |
			__get_user(tmp, &sc->sc_fpc_csr);
		if (err)
			break;	/* really bad sigcontext */
	}
	return err;
}

int setup_sigcontext(struct pt_regs *regs, struct sigcontext __user *sc)
{
	int err = 0;
	int i;
	unsigned int used_math;

	err |= __put_user(regs->cp0_epc, &sc->sc_pc);

	err |= __put_user(0, &sc->sc_regs[0]);
	for (i = 1; i < 32; i++)
		err |= __put_user(regs->regs[i], &sc->sc_regs[i]);

#ifdef CONFIG_CPU_HAS_SMARTMIPS
	err |= __put_user(regs->acx, &sc->sc_acx);
#endif
	err |= __put_user(regs->hi, &sc->sc_mdhi);
	err |= __put_user(regs->lo, &sc->sc_mdlo);
	if (cpu_has_dsp) {
		err |= __put_user(mfhi1(), &sc->sc_hi1);
		err |= __put_user(mflo1(), &sc->sc_lo1);
		err |= __put_user(mfhi2(), &sc->sc_hi2);
		err |= __put_user(mflo2(), &sc->sc_lo2);
		err |= __put_user(mfhi3(), &sc->sc_hi3);
		err |= __put_user(mflo3(), &sc->sc_lo3);
		err |= __put_user(rddsp(DSP_MASK), &sc->sc_dsp);
	}

	used_math = !!used_math();
	err |= __put_user(used_math, &sc->sc_used_math);

	if (used_math) {
		/*
		 * Save FPU state to signal context. Signal handler
		 * will "inherit" current FPU state.
		 */
		err |= protected_save_fp_context(sc);
	}
	return err;
}

int fpcsr_pending(unsigned int __user *fpcsr)
{
	int err, sig = 0;
	unsigned int csr, enabled;

	err = __get_user(csr, fpcsr);
	enabled = FPU_CSR_UNI_X | ((csr & FPU_CSR_ALL_E) << 5);
	/*
	 * If the signal handler set some FPU exceptions, clear it and
	 * send SIGFPE.
	 */
	if (csr & enabled) {
		csr &= ~enabled;
		err |= __put_user(csr, fpcsr);
		sig = SIGFPE;
	}
	return err ?: sig;
}

static int
check_and_restore_fp_context(struct sigcontext __user *sc)
{
	int err, sig;

	err = sig = fpcsr_pending(&sc->sc_fpc_csr);
	if (err > 0)
		err = 0;
	err |= protected_restore_fp_context(sc);
	return err ?: sig;
}

int restore_sigcontext(struct pt_regs *regs, struct sigcontext __user *sc)
{
	unsigned int used_math;
	unsigned long treg;
	int err = 0;
	int i;

	/* Always make any pending restarted system calls return -EINTR */
	current_thread_info()->restart_block.fn = do_no_restart_syscall;

	err |= __get_user(regs->cp0_epc, &sc->sc_pc);

#ifdef CONFIG_CPU_HAS_SMARTMIPS
	err |= __get_user(regs->acx, &sc->sc_acx);
#endif
	err |= __get_user(regs->hi, &sc->sc_mdhi);
	err |= __get_user(regs->lo, &sc->sc_mdlo);
	if (cpu_has_dsp) {
		err |= __get_user(treg, &sc->sc_hi1); mthi1(treg);
		err |= __get_user(treg, &sc->sc_lo1); mtlo1(treg);
		err |= __get_user(treg, &sc->sc_hi2); mthi2(treg);
		err |= __get_user(treg, &sc->sc_lo2); mtlo2(treg);
		err |= __get_user(treg, &sc->sc_hi3); mthi3(treg);
		err |= __get_user(treg, &sc->sc_lo3); mtlo3(treg);
		err |= __get_user(treg, &sc->sc_dsp); wrdsp(treg, DSP_MASK);
	}

	for (i = 1; i < 32; i++)
		err |= __get_user(regs->regs[i], &sc->sc_regs[i]);

	err |= __get_user(used_math, &sc->sc_used_math);
	conditional_used_math(used_math);

	if (used_math) {
		/* restore fpu context if we have used it before */
		if (!err)
			err = check_and_restore_fp_context(sc);
	} else {
		/* signal handler may have used FPU.  Give it up. */
		lose_fpu(0);
	}

	return err;
}

void __user *get_sigframe(struct k_sigaction *ka, struct pt_regs *regs,
			  size_t frame_size)
{
	unsigned long sp;

	/* Default to using normal stack */
	sp = regs->regs[29];

	/*
	 * FPU emulator may have it's own trampoline active just
	 * above the user stack, 16-bytes before the next lowest
	 * 16 byte boundary.  Try to avoid trashing it.
	 */
	sp -= 32;

	/* This is the X/Open sanctioned signal stack switching.  */
	if ((ka->sa.sa_flags & SA_ONSTACK) && (sas_ss_flags (sp) == 0))
		sp = current->sas_ss_sp + current->sas_ss_size;

	return (void __user *)((sp - frame_size) & (ICACHE_REFILLS_WORKAROUND_WAR ? ~(cpu_icache_line_size()-1) : ALMASK));
}

/*
 * Atomically swap in the new signal mask, and wait for a signal.
 */

#ifdef CONFIG_TRAD_SIGNALS
asmlinkage int sys_sigsuspend(nabi_no_regargs struct pt_regs regs)
{
	sigset_t newset;
	sigset_t __user *uset;

	uset = (sigset_t __user *) regs.regs[4];
	if (copy_from_user(&newset, uset, sizeof(sigset_t)))
		return -EFAULT;
<<<<<<< HEAD
	sigdelsetmask(&newset, ~_BLOCKABLE);

	current->saved_sigmask = current->blocked;
	set_current_blocked(&newset);

	current->state = TASK_INTERRUPTIBLE;
	schedule();
	set_thread_flag(TIF_RESTORE_SIGMASK);
	return -ERESTARTNOHAND;
=======
	return sigsuspend(&newset);
>>>>>>> cfaf0251
}
#endif

asmlinkage int sys_rt_sigsuspend(nabi_no_regargs struct pt_regs regs)
{
	sigset_t newset;
	sigset_t __user *unewset;
	size_t sigsetsize;

	/* XXX Don't preclude handling different sized sigset_t's.  */
	sigsetsize = regs.regs[5];
	if (sigsetsize != sizeof(sigset_t))
		return -EINVAL;

	unewset = (sigset_t __user *) regs.regs[4];
	if (copy_from_user(&newset, unewset, sizeof(newset)))
		return -EFAULT;
<<<<<<< HEAD
	sigdelsetmask(&newset, ~_BLOCKABLE);

	current->saved_sigmask = current->blocked;
	set_current_blocked(&newset);

	current->state = TASK_INTERRUPTIBLE;
	schedule();
	set_thread_flag(TIF_RESTORE_SIGMASK);
	return -ERESTARTNOHAND;
=======
	return sigsuspend(&newset);
>>>>>>> cfaf0251
}

#ifdef CONFIG_TRAD_SIGNALS
SYSCALL_DEFINE3(sigaction, int, sig, const struct sigaction __user *, act,
	struct sigaction __user *, oact)
{
	struct k_sigaction new_ka, old_ka;
	int ret;
	int err = 0;

	if (act) {
		old_sigset_t mask;

		if (!access_ok(VERIFY_READ, act, sizeof(*act)))
			return -EFAULT;
		err |= __get_user(new_ka.sa.sa_handler, &act->sa_handler);
		err |= __get_user(new_ka.sa.sa_flags, &act->sa_flags);
		err |= __get_user(mask, &act->sa_mask.sig[0]);
		if (err)
			return -EFAULT;

		siginitset(&new_ka.sa.sa_mask, mask);
	}

	ret = do_sigaction(sig, act ? &new_ka : NULL, oact ? &old_ka : NULL);

	if (!ret && oact) {
		if (!access_ok(VERIFY_WRITE, oact, sizeof(*oact)))
			return -EFAULT;
		err |= __put_user(old_ka.sa.sa_flags, &oact->sa_flags);
		err |= __put_user(old_ka.sa.sa_handler, &oact->sa_handler);
		err |= __put_user(old_ka.sa.sa_mask.sig[0], oact->sa_mask.sig);
		err |= __put_user(0, &oact->sa_mask.sig[1]);
		err |= __put_user(0, &oact->sa_mask.sig[2]);
		err |= __put_user(0, &oact->sa_mask.sig[3]);
		if (err)
			return -EFAULT;
	}

	return ret;
}
#endif

asmlinkage int sys_sigaltstack(nabi_no_regargs struct pt_regs regs)
{
	const stack_t __user *uss = (const stack_t __user *) regs.regs[4];
	stack_t __user *uoss = (stack_t __user *) regs.regs[5];
	unsigned long usp = regs.regs[29];

	return do_sigaltstack(uss, uoss, usp);
}

#ifdef CONFIG_TRAD_SIGNALS
asmlinkage void sys_sigreturn(nabi_no_regargs struct pt_regs regs)
{
	struct sigframe __user *frame;
	sigset_t blocked;
	int sig;

	frame = (struct sigframe __user *) regs.regs[29];
	if (!access_ok(VERIFY_READ, frame, sizeof(*frame)))
		goto badframe;
	if (__copy_from_user(&blocked, &frame->sf_mask, sizeof(blocked)))
		goto badframe;

<<<<<<< HEAD
	sigdelsetmask(&blocked, ~_BLOCKABLE);
=======
>>>>>>> cfaf0251
	set_current_blocked(&blocked);

	sig = restore_sigcontext(&regs, &frame->sf_sc);
	if (sig < 0)
		goto badframe;
	else if (sig)
		force_sig(sig, current);

	/*
	 * Don't let your children do this ...
	 */
	__asm__ __volatile__(
		"move\t$29, %0\n\t"
		"j\tsyscall_exit"
		:/* no outputs */
		:"r" (&regs));
	/* Unreached */

badframe:
	force_sig(SIGSEGV, current);
}
#endif /* CONFIG_TRAD_SIGNALS */

asmlinkage void sys_rt_sigreturn(nabi_no_regargs struct pt_regs regs)
{
	struct rt_sigframe __user *frame;
	sigset_t set;
	int sig;

	frame = (struct rt_sigframe __user *) regs.regs[29];
	if (!access_ok(VERIFY_READ, frame, sizeof(*frame)))
		goto badframe;
	if (__copy_from_user(&set, &frame->rs_uc.uc_sigmask, sizeof(set)))
		goto badframe;

<<<<<<< HEAD
	sigdelsetmask(&set, ~_BLOCKABLE);
=======
>>>>>>> cfaf0251
	set_current_blocked(&set);

	sig = restore_sigcontext(&regs, &frame->rs_uc.uc_mcontext);
	if (sig < 0)
		goto badframe;
	else if (sig)
		force_sig(sig, current);

	/* It is more difficult to avoid calling this function than to
	   call it and ignore errors.  */
	do_sigaltstack(&frame->rs_uc.uc_stack, NULL, regs.regs[29]);

	/*
	 * Don't let your children do this ...
	 */
	__asm__ __volatile__(
		"move\t$29, %0\n\t"
		"j\tsyscall_exit"
		:/* no outputs */
		:"r" (&regs));
	/* Unreached */

badframe:
	force_sig(SIGSEGV, current);
}

#ifdef CONFIG_TRAD_SIGNALS
static int setup_frame(void *sig_return, struct k_sigaction *ka,
		       struct pt_regs *regs, int signr, sigset_t *set)
{
	struct sigframe __user *frame;
	int err = 0;

	frame = get_sigframe(ka, regs, sizeof(*frame));
	if (!access_ok(VERIFY_WRITE, frame, sizeof (*frame)))
		goto give_sigsegv;

	err |= setup_sigcontext(regs, &frame->sf_sc);
	err |= __copy_to_user(&frame->sf_mask, set, sizeof(*set));
	if (err)
		goto give_sigsegv;

	/*
	 * Arguments to signal handler:
	 *
	 *   a0 = signal number
	 *   a1 = 0 (should be cause)
	 *   a2 = pointer to struct sigcontext
	 *
	 * $25 and c0_epc point to the signal handler, $29 points to the
	 * struct sigframe.
	 */
	regs->regs[ 4] = signr;
	regs->regs[ 5] = 0;
	regs->regs[ 6] = (unsigned long) &frame->sf_sc;
	regs->regs[29] = (unsigned long) frame;
	regs->regs[31] = (unsigned long) sig_return;
	regs->cp0_epc = regs->regs[25] = (unsigned long) ka->sa.sa_handler;

	DEBUGP("SIG deliver (%s:%d): sp=0x%p pc=0x%lx ra=0x%lx\n",
	       current->comm, current->pid,
	       frame, regs->cp0_epc, regs->regs[31]);
	return 0;

give_sigsegv:
	force_sigsegv(signr, current);
	return -EFAULT;
}
#endif

static int setup_rt_frame(void *sig_return, struct k_sigaction *ka,
			  struct pt_regs *regs,	int signr, sigset_t *set,
			  siginfo_t *info)
{
	struct rt_sigframe __user *frame;
	int err = 0;

	frame = get_sigframe(ka, regs, sizeof(*frame));
	if (!access_ok(VERIFY_WRITE, frame, sizeof (*frame)))
		goto give_sigsegv;

	/* Create siginfo.  */
	err |= copy_siginfo_to_user(&frame->rs_info, info);

	/* Create the ucontext.  */
	err |= __put_user(0, &frame->rs_uc.uc_flags);
	err |= __put_user(NULL, &frame->rs_uc.uc_link);
	err |= __put_user((void __user *)current->sas_ss_sp,
	                  &frame->rs_uc.uc_stack.ss_sp);
	err |= __put_user(sas_ss_flags(regs->regs[29]),
	                  &frame->rs_uc.uc_stack.ss_flags);
	err |= __put_user(current->sas_ss_size,
	                  &frame->rs_uc.uc_stack.ss_size);
	err |= setup_sigcontext(regs, &frame->rs_uc.uc_mcontext);
	err |= __copy_to_user(&frame->rs_uc.uc_sigmask, set, sizeof(*set));

	if (err)
		goto give_sigsegv;

	/*
	 * Arguments to signal handler:
	 *
	 *   a0 = signal number
	 *   a1 = 0 (should be cause)
	 *   a2 = pointer to ucontext
	 *
	 * $25 and c0_epc point to the signal handler, $29 points to
	 * the struct rt_sigframe.
	 */
	regs->regs[ 4] = signr;
	regs->regs[ 5] = (unsigned long) &frame->rs_info;
	regs->regs[ 6] = (unsigned long) &frame->rs_uc;
	regs->regs[29] = (unsigned long) frame;
	regs->regs[31] = (unsigned long) sig_return;
	regs->cp0_epc = regs->regs[25] = (unsigned long) ka->sa.sa_handler;

	DEBUGP("SIG deliver (%s:%d): sp=0x%p pc=0x%lx ra=0x%lx\n",
	       current->comm, current->pid,
	       frame, regs->cp0_epc, regs->regs[31]);

	return 0;

give_sigsegv:
	force_sigsegv(signr, current);
	return -EFAULT;
}

struct mips_abi mips_abi = {
#ifdef CONFIG_TRAD_SIGNALS
	.setup_frame	= setup_frame,
	.signal_return_offset = offsetof(struct mips_vdso, signal_trampoline),
#endif
	.setup_rt_frame	= setup_rt_frame,
	.rt_signal_return_offset =
		offsetof(struct mips_vdso, rt_signal_trampoline),
	.restart	= __NR_restart_syscall
};

static void handle_signal(unsigned long sig, siginfo_t *info,
	struct k_sigaction *ka, struct pt_regs *regs)
{
	sigset_t *oldset = sigmask_to_save();
	int ret;
	struct mips_abi *abi = current->thread.abi;
	void *vdso = current->mm->context.vdso;

	if (regs->regs[0]) {
		switch(regs->regs[2]) {
		case ERESTART_RESTARTBLOCK:
		case ERESTARTNOHAND:
			regs->regs[2] = EINTR;
			break;
		case ERESTARTSYS:
			if (!(ka->sa.sa_flags & SA_RESTART)) {
				regs->regs[2] = EINTR;
				break;
			}
		/* fallthrough */
		case ERESTARTNOINTR:
			regs->regs[7] = regs->regs[26];
			regs->regs[2] = regs->regs[0];
			regs->cp0_epc -= 4;
		}

		regs->regs[0] = 0;		/* Don't deal with this again.  */
	}

	if (sig_uses_siginfo(ka))
		ret = abi->setup_rt_frame(vdso + abi->rt_signal_return_offset,
					  ka, regs, sig, oldset, info);
	else
		ret = abi->setup_frame(vdso + abi->signal_return_offset,
				       ka, regs, sig, oldset);

	if (ret)
<<<<<<< HEAD
		return ret;

	block_sigmask(ka, sig);
=======
		return;
>>>>>>> cfaf0251

	signal_delivered(sig, info, ka, regs, 0);
}

static void do_signal(struct pt_regs *regs)
{
	struct k_sigaction ka;
	siginfo_t info;
	int signr;

	/*
	 * We want the common case to go fast, which is why we may in certain
	 * cases get here from kernel mode. Just return without doing anything
	 * if so.
	 */
	if (!user_mode(regs))
		return;

	signr = get_signal_to_deliver(&info, &ka, regs, NULL);
	if (signr > 0) {
		/* Whee!  Actually deliver the signal.  */
		handle_signal(signr, &info, &ka, regs);
		return;
	}

	if (regs->regs[0]) {
		if (regs->regs[2] == ERESTARTNOHAND ||
		    regs->regs[2] == ERESTARTSYS ||
		    regs->regs[2] == ERESTARTNOINTR) {
			regs->regs[2] = regs->regs[0];
			regs->regs[7] = regs->regs[26];
			regs->cp0_epc -= 4;
		}
		if (regs->regs[2] == ERESTART_RESTARTBLOCK) {
			regs->regs[2] = current->thread.abi->restart;
			regs->regs[7] = regs->regs[26];
			regs->cp0_epc -= 4;
		}
		regs->regs[0] = 0;	/* Don't deal with this again.  */
	}

	/*
	 * If there's no signal to deliver, we just put the saved sigmask
	 * back
	 */
	restore_saved_sigmask();
}

/*
 * notification of userspace execution resumption
 * - triggered by the TIF_WORK_MASK flags
 */
asmlinkage void do_notify_resume(struct pt_regs *regs, void *unused,
	__u32 thread_info_flags)
{
	local_irq_enable();

	/* deal with pending signal delivery */
	if (thread_info_flags & _TIF_SIGPENDING)
		do_signal(regs);

	if (thread_info_flags & _TIF_NOTIFY_RESUME) {
		clear_thread_flag(TIF_NOTIFY_RESUME);
		tracehook_notify_resume(regs);
	}
}

#ifdef CONFIG_SMP
static int smp_save_fp_context(struct sigcontext __user *sc)
{
	return raw_cpu_has_fpu
	       ? _save_fp_context(sc)
	       : fpu_emulator_save_context(sc);
}

static int smp_restore_fp_context(struct sigcontext __user *sc)
{
	return raw_cpu_has_fpu
	       ? _restore_fp_context(sc)
	       : fpu_emulator_restore_context(sc);
}
#endif

static int signal_setup(void)
{
#ifdef CONFIG_SMP
	/* For now just do the cpu_has_fpu check when the functions are invoked */
	save_fp_context = smp_save_fp_context;
	restore_fp_context = smp_restore_fp_context;
#else
	if (cpu_has_fpu) {
		save_fp_context = _save_fp_context;
		restore_fp_context = _restore_fp_context;
	} else {
		save_fp_context = fpu_emulator_save_context;
		restore_fp_context = fpu_emulator_restore_context;
	}
#endif

	return 0;
}

arch_initcall(signal_setup);<|MERGE_RESOLUTION|>--- conflicted
+++ resolved
@@ -255,19 +255,7 @@
 	uset = (sigset_t __user *) regs.regs[4];
 	if (copy_from_user(&newset, uset, sizeof(sigset_t)))
 		return -EFAULT;
-<<<<<<< HEAD
-	sigdelsetmask(&newset, ~_BLOCKABLE);
-
-	current->saved_sigmask = current->blocked;
-	set_current_blocked(&newset);
-
-	current->state = TASK_INTERRUPTIBLE;
-	schedule();
-	set_thread_flag(TIF_RESTORE_SIGMASK);
-	return -ERESTARTNOHAND;
-=======
 	return sigsuspend(&newset);
->>>>>>> cfaf0251
 }
 #endif
 
@@ -285,19 +273,7 @@
 	unewset = (sigset_t __user *) regs.regs[4];
 	if (copy_from_user(&newset, unewset, sizeof(newset)))
 		return -EFAULT;
-<<<<<<< HEAD
-	sigdelsetmask(&newset, ~_BLOCKABLE);
-
-	current->saved_sigmask = current->blocked;
-	set_current_blocked(&newset);
-
-	current->state = TASK_INTERRUPTIBLE;
-	schedule();
-	set_thread_flag(TIF_RESTORE_SIGMASK);
-	return -ERESTARTNOHAND;
-=======
 	return sigsuspend(&newset);
->>>>>>> cfaf0251
 }
 
 #ifdef CONFIG_TRAD_SIGNALS
@@ -363,10 +339,6 @@
 	if (__copy_from_user(&blocked, &frame->sf_mask, sizeof(blocked)))
 		goto badframe;
 
-<<<<<<< HEAD
-	sigdelsetmask(&blocked, ~_BLOCKABLE);
-=======
->>>>>>> cfaf0251
 	set_current_blocked(&blocked);
 
 	sig = restore_sigcontext(&regs, &frame->sf_sc);
@@ -402,10 +374,6 @@
 	if (__copy_from_user(&set, &frame->rs_uc.uc_sigmask, sizeof(set)))
 		goto badframe;
 
-<<<<<<< HEAD
-	sigdelsetmask(&set, ~_BLOCKABLE);
-=======
->>>>>>> cfaf0251
 	set_current_blocked(&set);
 
 	sig = restore_sigcontext(&regs, &frame->rs_uc.uc_mcontext);
@@ -581,13 +549,7 @@
 				       ka, regs, sig, oldset);
 
 	if (ret)
-<<<<<<< HEAD
-		return ret;
-
-	block_sigmask(ka, sig);
-=======
 		return;
->>>>>>> cfaf0251
 
 	signal_delivered(sig, info, ka, regs, 0);
 }
