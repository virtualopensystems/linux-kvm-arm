--- conflicted
+++ resolved
@@ -26,10 +26,7 @@
 	select GENERIC_IRQ_PROBE
 	select GENERIC_PENDING_IRQ if SMP
 	select IRQ_PER_CPU
-<<<<<<< HEAD
-=======
 	select GENERIC_IRQ_SHOW
->>>>>>> 0ce790e7
 	default y
 	help
 	  The Itanium Processor Family is Intel's 64-bit successor to
