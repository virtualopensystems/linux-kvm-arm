/*
 * linux/arch/h8300/kernel/irq.c
 *
 * Copyright 2007 Yoshinori Sato <ysato@users.sourceforge.jp>
 */

#include <linux/module.h>
#include <linux/types.h>
#include <linux/kernel.h>
#include <linux/sched.h>
#include <linux/kernel_stat.h>
#include <linux/seq_file.h>
#include <linux/init.h>
#include <linux/random.h>
#include <linux/bootmem.h>
#include <linux/irq.h>
#include <linux/interrupt.h>

#include <asm/system.h>
#include <asm/traps.h>
#include <asm/io.h>
#include <asm/setup.h>
#include <asm/errno.h>

/*#define DEBUG*/

extern unsigned long *interrupt_redirect_table;
extern const int h8300_saved_vectors[];
extern const h8300_vector h8300_trap_table[];
int h8300_enable_irq_pin(unsigned int irq);
void h8300_disable_irq_pin(unsigned int irq);

#define CPU_VECTOR ((unsigned long *)0x000000)
#define ADDR_MASK (0xffffff)

static inline int is_ext_irq(unsigned int irq)
{
	return (irq >= EXT_IRQ0 && irq <= (EXT_IRQ0 + EXT_IRQS));
}

static void h8300_enable_irq(struct irq_data *data)
{
	if (is_ext_irq(data->irq))
		IER_REGS |= 1 << (data->irq - EXT_IRQ0);
}

static void h8300_disable_irq(struct irq_data *data)
{
	if (is_ext_irq(data->irq))
		IER_REGS &= ~(1 << (data->irq - EXT_IRQ0));
}

static unsigned int h8300_startup_irq(struct irq_data *data)
{
	if (is_ext_irq(data->irq))
		return h8300_enable_irq_pin(data->irq);
	else
		return 0;
}

static void h8300_shutdown_irq(struct irq_data *data)
{
	if (is_ext_irq(data->irq))
		h8300_disable_irq_pin(data->irq);
}

/*
 * h8300 interrupt controller implementation
 */
struct irq_chip h8300irq_chip = {
	.name		= "H8300-INTC",
	.irq_startup	= h8300_startup_irq,
	.irq_shutdown	= h8300_shutdown_irq,
	.irq_enable	= h8300_enable_irq,
	.irq_disable	= h8300_disable_irq,
};

#if defined(CONFIG_RAMKERNEL)
static unsigned long __init *get_vector_address(void)
{
	unsigned long *rom_vector = CPU_VECTOR;
	unsigned long base,tmp;
	int vec_no;

	base = rom_vector[EXT_IRQ0] & ADDR_MASK;

	/* check romvector format */
	for (vec_no = EXT_IRQ1; vec_no <= EXT_IRQ0+EXT_IRQS; vec_no++) {
		if ((base+(vec_no - EXT_IRQ0)*4) != (rom_vector[vec_no] & ADDR_MASK))
			return NULL;
	}

	/* ramvector base address */
	base -= EXT_IRQ0*4;

	/* writerble check */
	tmp = ~(*(volatile unsigned long *)base);
	(*(volatile unsigned long *)base) = tmp;
	if ((*(volatile unsigned long *)base) != tmp)
		return NULL;
	return (unsigned long *)base;
}

static void __init setup_vector(void)
{
	int i;
	unsigned long *ramvec,*ramvec_p;
	const h8300_vector *trap_entry;
	const int *saved_vector;

	ramvec = get_vector_address();
	if (ramvec == NULL)
		panic("interrupt vector serup failed.");
	else
		printk(KERN_INFO "virtual vector at 0x%08lx\n",(unsigned long)ramvec);

	/* create redirect table */
	ramvec_p = ramvec;
	trap_entry = h8300_trap_table;
	saved_vector = h8300_saved_vectors;
	for ( i = 0; i < NR_IRQS; i++) {
		if (i == *saved_vector) {
			ramvec_p++;
			saved_vector++;
		} else {
			if ( i < NR_TRAPS ) {
				if (*trap_entry)
					*ramvec_p = VECTOR(*trap_entry);
				ramvec_p++;
				trap_entry++;
			} else
				*ramvec_p++ = REDIRECT(interrupt_entry);
		}
	}
	interrupt_redirect_table = ramvec;
#ifdef DEBUG
	ramvec_p = ramvec;
	for (i = 0; i < NR_IRQS; i++) {
		if ((i % 8) == 0)
			printk(KERN_DEBUG "\n%p: ",ramvec_p);
		printk(KERN_DEBUG "%p ",*ramvec_p);
		ramvec_p++;
	}
	printk(KERN_DEBUG "\n");
#endif
}
#else
#define setup_vector() do { } while(0)
#endif

void __init init_IRQ(void)
{
	int c;

	setup_vector();

	for (c = 0; c < NR_IRQS; c++)
<<<<<<< HEAD
		set_irq_chip_and_handler(c, &h8300irq_chip, handle_simple_irq);
=======
		irq_set_chip_and_handler(c, &h8300irq_chip, handle_simple_irq);
>>>>>>> 0ce790e7
}

asmlinkage void do_IRQ(int irq)
{
	irq_enter();
	generic_handle_irq(irq);
	irq_exit();
<<<<<<< HEAD
}

#if defined(CONFIG_PROC_FS)
int show_interrupts(struct seq_file *p, void *v)
{
	int i = *(loff_t *) v;
	struct irqaction * action;
	unsigned long flags;

	if (i == 0)
		seq_puts(p, "           CPU0");

	if (i < NR_IRQS) {
		raw_spin_lock_irqsave(&irq_desc[i].lock, flags);
		action = irq_desc[i].action;
		if (!action)
			goto unlock;
		seq_printf(p, "%3d: ",i);
		seq_printf(p, "%10u ", kstat_irqs(i));
		seq_printf(p, " %14s", irq_desc[i].irq_data.chip->name);
		seq_printf(p, "-%-8s", irq_desc[i].name);
		seq_printf(p, "  %s", action->name);

		for (action=action->next; action; action = action->next)
			seq_printf(p, ", %s", action->name);
		seq_putc(p, '\n');
unlock:
		raw_spin_unlock_irqrestore(&irq_desc[i].lock, flags);
	}
	return 0;
}
#endif
=======
}
>>>>>>> 0ce790e7
<|MERGE_RESOLUTION|>--- conflicted
+++ resolved
@@ -155,11 +155,7 @@
 	setup_vector();
 
 	for (c = 0; c < NR_IRQS; c++)
-<<<<<<< HEAD
-		set_irq_chip_and_handler(c, &h8300irq_chip, handle_simple_irq);
-=======
 		irq_set_chip_and_handler(c, &h8300irq_chip, handle_simple_irq);
->>>>>>> 0ce790e7
 }
 
 asmlinkage void do_IRQ(int irq)
@@ -167,39 +163,4 @@
 	irq_enter();
 	generic_handle_irq(irq);
 	irq_exit();
-<<<<<<< HEAD
-}
-
-#if defined(CONFIG_PROC_FS)
-int show_interrupts(struct seq_file *p, void *v)
-{
-	int i = *(loff_t *) v;
-	struct irqaction * action;
-	unsigned long flags;
-
-	if (i == 0)
-		seq_puts(p, "           CPU0");
-
-	if (i < NR_IRQS) {
-		raw_spin_lock_irqsave(&irq_desc[i].lock, flags);
-		action = irq_desc[i].action;
-		if (!action)
-			goto unlock;
-		seq_printf(p, "%3d: ",i);
-		seq_printf(p, "%10u ", kstat_irqs(i));
-		seq_printf(p, " %14s", irq_desc[i].irq_data.chip->name);
-		seq_printf(p, "-%-8s", irq_desc[i].name);
-		seq_printf(p, "  %s", action->name);
-
-		for (action=action->next; action; action = action->next)
-			seq_printf(p, ", %s", action->name);
-		seq_putc(p, '\n');
-unlock:
-		raw_spin_unlock_irqrestore(&irq_desc[i].lock, flags);
-	}
-	return 0;
-}
-#endif
-=======
-}
->>>>>>> 0ce790e7
+}