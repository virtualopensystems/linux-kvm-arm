--- conflicted
+++ resolved
@@ -126,12 +126,9 @@
 CONFIG_I2C_MPC=y
 # CONFIG_HWMON is not set
 CONFIG_VIDEO_OUTPUT_CONTROL=y
-<<<<<<< HEAD
-=======
 CONFIG_FB=y
 CONFIG_FB_FSL_DIU=y
 # CONFIG_VGA_CONSOLE is not set
->>>>>>> 45f53cc9
 CONFIG_SOUND=y
 CONFIG_SND=y
 # CONFIG_SND_SUPPORT_OLD_API is not set
