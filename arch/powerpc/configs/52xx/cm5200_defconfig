#
# Automatically generated make config: don't edit
<<<<<<< HEAD
# Linux kernel version: 2.6.33-rc2
# Wed Dec 30 14:45:07 2009
=======
# Linux kernel version: 2.6.34-rc1
# Wed Mar 10 14:34:22 2010
>>>>>>> 2da30e70
#
# CONFIG_PPC64 is not set

#
# Processor support
#
CONFIG_PPC_BOOK3S_32=y
# CONFIG_PPC_85xx is not set
# CONFIG_PPC_8xx is not set
# CONFIG_40x is not set
# CONFIG_44x is not set
# CONFIG_E200 is not set
CONFIG_PPC_BOOK3S=y
CONFIG_6xx=y
CONFIG_PPC_FPU=y
# CONFIG_ALTIVEC is not set
CONFIG_PPC_STD_MMU=y
CONFIG_PPC_STD_MMU_32=y
# CONFIG_PPC_MM_SLICES is not set
CONFIG_PPC_HAVE_PMU_SUPPORT=y
# CONFIG_SMP is not set
CONFIG_PPC32=y
CONFIG_WORD_SIZE=32
# CONFIG_ARCH_PHYS_ADDR_T_64BIT is not set
CONFIG_MMU=y
CONFIG_GENERIC_CMOS_UPDATE=y
CONFIG_GENERIC_TIME=y
CONFIG_GENERIC_TIME_VSYSCALL=y
CONFIG_GENERIC_CLOCKEVENTS=y
CONFIG_GENERIC_HARDIRQS=y
CONFIG_GENERIC_HARDIRQS_NO__DO_IRQ=y
# CONFIG_HAVE_SETUP_PER_CPU_AREA is not set
# CONFIG_NEED_PER_CPU_EMBED_FIRST_CHUNK is not set
CONFIG_IRQ_PER_CPU=y
CONFIG_NR_IRQS=512
CONFIG_STACKTRACE_SUPPORT=y
CONFIG_HAVE_LATENCYTOP_SUPPORT=y
CONFIG_TRACE_IRQFLAGS_SUPPORT=y
CONFIG_LOCKDEP_SUPPORT=y
CONFIG_RWSEM_XCHGADD_ALGORITHM=y
CONFIG_ARCH_HAS_ILOG2_U32=y
CONFIG_GENERIC_HWEIGHT=y
CONFIG_GENERIC_FIND_NEXT_BIT=y
# CONFIG_ARCH_NO_VIRT_TO_BUS is not set
CONFIG_PPC=y
CONFIG_EARLY_PRINTK=y
CONFIG_GENERIC_NVRAM=y
CONFIG_SCHED_OMIT_FRAME_POINTER=y
CONFIG_ARCH_MAY_HAVE_PC_FDC=y
CONFIG_PPC_OF=y
CONFIG_OF=y
# CONFIG_PPC_UDBG_16550 is not set
# CONFIG_GENERIC_TBSYNC is not set
CONFIG_AUDIT_ARCH=y
CONFIG_GENERIC_BUG=y
CONFIG_DTC=y
CONFIG_DEFAULT_UIMAGE=y
CONFIG_ARCH_HIBERNATION_POSSIBLE=y
# CONFIG_PPC_DCR_NATIVE is not set
# CONFIG_PPC_DCR_MMIO is not set
CONFIG_ARCH_SUPPORTS_DEBUG_PAGEALLOC=y
CONFIG_DEFCONFIG_LIST="/lib/modules/$UNAME_RELEASE/.config"
CONFIG_CONSTRUCTORS=y

#
# General setup
#
CONFIG_EXPERIMENTAL=y
CONFIG_BROKEN_ON_SMP=y
CONFIG_INIT_ENV_ARG_LIMIT=32
CONFIG_LOCALVERSION=""
CONFIG_LOCALVERSION_AUTO=y
CONFIG_SWAP=y
CONFIG_SYSVIPC=y
CONFIG_SYSVIPC_SYSCTL=y
# CONFIG_POSIX_MQUEUE is not set
# CONFIG_BSD_PROCESS_ACCT is not set
# CONFIG_TASKSTATS is not set
# CONFIG_AUDIT is not set

#
# RCU Subsystem
#
CONFIG_TREE_RCU=y
# CONFIG_TREE_PREEMPT_RCU is not set
# CONFIG_TINY_RCU is not set
# CONFIG_RCU_TRACE is not set
CONFIG_RCU_FANOUT=32
# CONFIG_RCU_FANOUT_EXACT is not set
# CONFIG_TREE_RCU_TRACE is not set
# CONFIG_IKCONFIG is not set
CONFIG_LOG_BUF_SHIFT=14
# CONFIG_CGROUPS is not set
CONFIG_SYSFS_DEPRECATED=y
CONFIG_SYSFS_DEPRECATED_V2=y
# CONFIG_RELAY is not set
# CONFIG_NAMESPACES is not set
CONFIG_BLK_DEV_INITRD=y
CONFIG_INITRAMFS_SOURCE=""
CONFIG_RD_GZIP=y
# CONFIG_RD_BZIP2 is not set
# CONFIG_RD_LZMA is not set
# CONFIG_RD_LZO is not set
# CONFIG_CC_OPTIMIZE_FOR_SIZE is not set
CONFIG_SYSCTL=y
CONFIG_ANON_INODES=y
CONFIG_EMBEDDED=y
# CONFIG_SYSCTL_SYSCALL is not set
# CONFIG_KALLSYMS is not set
CONFIG_HOTPLUG=y
CONFIG_PRINTK=y
CONFIG_BUG=y
CONFIG_ELF_CORE=y
CONFIG_BASE_FULL=y
CONFIG_FUTEX=y
# CONFIG_EPOLL is not set
CONFIG_SIGNALFD=y
CONFIG_TIMERFD=y
CONFIG_EVENTFD=y
CONFIG_SHMEM=y
CONFIG_AIO=y
CONFIG_HAVE_PERF_EVENTS=y

#
# Kernel Performance Events And Counters
#
# CONFIG_PERF_EVENTS is not set
# CONFIG_PERF_COUNTERS is not set
CONFIG_VM_EVENT_COUNTERS=y
CONFIG_SLUB_DEBUG=y
CONFIG_COMPAT_BRK=y
# CONFIG_SLAB is not set
CONFIG_SLUB=y
# CONFIG_SLOB is not set
# CONFIG_PROFILING is not set
CONFIG_HAVE_OPROFILE=y
CONFIG_HAVE_EFFICIENT_UNALIGNED_ACCESS=y
CONFIG_HAVE_IOREMAP_PROT=y
CONFIG_HAVE_KPROBES=y
CONFIG_HAVE_KRETPROBES=y
CONFIG_HAVE_ARCH_TRACEHOOK=y
CONFIG_HAVE_DMA_ATTRS=y
CONFIG_HAVE_CLK=y
CONFIG_HAVE_DMA_API_DEBUG=y

#
# GCOV-based kernel profiling
#
# CONFIG_SLOW_WORK is not set
# CONFIG_HAVE_GENERIC_DMA_COHERENT is not set
CONFIG_SLABINFO=y
CONFIG_RT_MUTEXES=y
CONFIG_BASE_SMALL=0
# CONFIG_MODULES is not set
CONFIG_BLOCK=y
CONFIG_LBDAF=y
# CONFIG_BLK_DEV_BSG is not set
# CONFIG_BLK_DEV_INTEGRITY is not set

#
# IO Schedulers
#
CONFIG_IOSCHED_NOOP=y
CONFIG_IOSCHED_DEADLINE=y
CONFIG_IOSCHED_CFQ=y
# CONFIG_DEFAULT_DEADLINE is not set
CONFIG_DEFAULT_CFQ=y
# CONFIG_DEFAULT_NOOP is not set
CONFIG_DEFAULT_IOSCHED="cfq"
# CONFIG_INLINE_SPIN_TRYLOCK is not set
# CONFIG_INLINE_SPIN_TRYLOCK_BH is not set
# CONFIG_INLINE_SPIN_LOCK is not set
# CONFIG_INLINE_SPIN_LOCK_BH is not set
# CONFIG_INLINE_SPIN_LOCK_IRQ is not set
# CONFIG_INLINE_SPIN_LOCK_IRQSAVE is not set
CONFIG_INLINE_SPIN_UNLOCK=y
# CONFIG_INLINE_SPIN_UNLOCK_BH is not set
CONFIG_INLINE_SPIN_UNLOCK_IRQ=y
# CONFIG_INLINE_SPIN_UNLOCK_IRQRESTORE is not set
# CONFIG_INLINE_READ_TRYLOCK is not set
# CONFIG_INLINE_READ_LOCK is not set
# CONFIG_INLINE_READ_LOCK_BH is not set
# CONFIG_INLINE_READ_LOCK_IRQ is not set
# CONFIG_INLINE_READ_LOCK_IRQSAVE is not set
CONFIG_INLINE_READ_UNLOCK=y
# CONFIG_INLINE_READ_UNLOCK_BH is not set
CONFIG_INLINE_READ_UNLOCK_IRQ=y
# CONFIG_INLINE_READ_UNLOCK_IRQRESTORE is not set
# CONFIG_INLINE_WRITE_TRYLOCK is not set
# CONFIG_INLINE_WRITE_LOCK is not set
# CONFIG_INLINE_WRITE_LOCK_BH is not set
# CONFIG_INLINE_WRITE_LOCK_IRQ is not set
# CONFIG_INLINE_WRITE_LOCK_IRQSAVE is not set
CONFIG_INLINE_WRITE_UNLOCK=y
# CONFIG_INLINE_WRITE_UNLOCK_BH is not set
CONFIG_INLINE_WRITE_UNLOCK_IRQ=y
# CONFIG_INLINE_WRITE_UNLOCK_IRQRESTORE is not set
# CONFIG_MUTEX_SPIN_ON_OWNER is not set
# CONFIG_FREEZER is not set

#
# Platform support
#
# CONFIG_PPC_CHRP is not set
# CONFIG_MPC5121_ADS is not set
# CONFIG_MPC5121_GENERIC is not set
CONFIG_PPC_MPC52xx=y
CONFIG_PPC_MPC5200_SIMPLE=y
# CONFIG_PPC_EFIKA is not set
# CONFIG_PPC_LITE5200 is not set
# CONFIG_PPC_MEDIA5200 is not set
# CONFIG_PPC_MPC5200_BUGFIX is not set
# CONFIG_PPC_MPC5200_GPIO is not set
# CONFIG_PPC_MPC5200_LPBFIFO is not set
# CONFIG_PPC_PMAC is not set
# CONFIG_PPC_CELL is not set
# CONFIG_PPC_CELL_NATIVE is not set
# CONFIG_PPC_82xx is not set
# CONFIG_PQ2ADS is not set
# CONFIG_PPC_83xx is not set
# CONFIG_PPC_86xx is not set
# CONFIG_EMBEDDED6xx is not set
# CONFIG_AMIGAONE is not set
CONFIG_PPC_OF_BOOT_TRAMPOLINE=y
# CONFIG_IPIC is not set
# CONFIG_MPIC is not set
# CONFIG_MPIC_WEIRD is not set
# CONFIG_PPC_I8259 is not set
# CONFIG_PPC_RTAS is not set
# CONFIG_MMIO_NVRAM is not set
# CONFIG_PPC_MPC106 is not set
# CONFIG_PPC_970_NAP is not set
# CONFIG_PPC_INDIRECT_IO is not set
# CONFIG_GENERIC_IOMAP is not set
# CONFIG_CPU_FREQ is not set
# CONFIG_TAU is not set
# CONFIG_FSL_ULI1575 is not set
CONFIG_PPC_BESTCOMM=y
CONFIG_PPC_BESTCOMM_FEC=y
# CONFIG_SIMPLE_GPIO is not set

#
# Kernel options
#
# CONFIG_HIGHMEM is not set
# CONFIG_NO_HZ is not set
# CONFIG_HIGH_RES_TIMERS is not set
CONFIG_GENERIC_CLOCKEVENTS_BUILD=y
# CONFIG_HZ_100 is not set
CONFIG_HZ_250=y
# CONFIG_HZ_300 is not set
# CONFIG_HZ_1000 is not set
CONFIG_HZ=250
# CONFIG_SCHED_HRTICK is not set
CONFIG_PREEMPT_NONE=y
# CONFIG_PREEMPT_VOLUNTARY is not set
# CONFIG_PREEMPT is not set
CONFIG_BINFMT_ELF=y
# CONFIG_CORE_DUMP_DEFAULT_ELF_HEADERS is not set
# CONFIG_HAVE_AOUT is not set
# CONFIG_BINFMT_MISC is not set
# CONFIG_IOMMU_HELPER is not set
# CONFIG_SWIOTLB is not set
CONFIG_ARCH_ENABLE_MEMORY_HOTPLUG=y
CONFIG_ARCH_HAS_WALK_MEMORY=y
CONFIG_ARCH_ENABLE_MEMORY_HOTREMOVE=y
# CONFIG_KEXEC is not set
# CONFIG_CRASH_DUMP is not set
CONFIG_SPARSE_IRQ=y
CONFIG_MAX_ACTIVE_REGIONS=32
CONFIG_ARCH_FLATMEM_ENABLE=y
CONFIG_ARCH_POPULATES_NODE_MAP=y
CONFIG_SELECT_MEMORY_MODEL=y
CONFIG_FLATMEM_MANUAL=y
# CONFIG_DISCONTIGMEM_MANUAL is not set
# CONFIG_SPARSEMEM_MANUAL is not set
CONFIG_FLATMEM=y
CONFIG_FLAT_NODE_MEM_MAP=y
CONFIG_PAGEFLAGS_EXTENDED=y
CONFIG_SPLIT_PTLOCK_CPUS=4
CONFIG_MIGRATION=y
# CONFIG_PHYS_ADDR_T_64BIT is not set
CONFIG_ZONE_DMA_FLAG=1
CONFIG_BOUNCE=y
CONFIG_VIRT_TO_BUS=y
# CONFIG_KSM is not set
CONFIG_DEFAULT_MMAP_MIN_ADDR=4096
CONFIG_PPC_4K_PAGES=y
# CONFIG_PPC_16K_PAGES is not set
# CONFIG_PPC_64K_PAGES is not set
# CONFIG_PPC_256K_PAGES is not set
CONFIG_FORCE_MAX_ZONEORDER=11
CONFIG_PROC_DEVICETREE=y
# CONFIG_CMDLINE_BOOL is not set
CONFIG_EXTRA_TARGETS=""
CONFIG_PM=y
# CONFIG_PM_DEBUG is not set
# CONFIG_HIBERNATION is not set
# CONFIG_PM_RUNTIME is not set
CONFIG_SECCOMP=y
CONFIG_ISA_DMA_API=y

#
# Bus options
#
CONFIG_ZONE_DMA=y
CONFIG_GENERIC_ISA_DMA=y
CONFIG_PPC_PCI_CHOICE=y
# CONFIG_PCI is not set
# CONFIG_PCI_DOMAINS is not set
# CONFIG_PCI_SYSCALL is not set
# CONFIG_ARCH_SUPPORTS_MSI is not set
# CONFIG_PCCARD is not set
# CONFIG_HAS_RAPIDIO is not set

#
# Advanced setup
#
# CONFIG_ADVANCED_OPTIONS is not set

#
# Default settings for advanced configuration options are used
#
CONFIG_LOWMEM_SIZE=0x30000000
CONFIG_PAGE_OFFSET=0xc0000000
CONFIG_KERNEL_START=0xc0000000
CONFIG_PHYSICAL_START=0x00000000
CONFIG_TASK_SIZE=0xc0000000
CONFIG_NET=y

#
# Networking options
#
CONFIG_PACKET=y
CONFIG_UNIX=y
CONFIG_XFRM=y
CONFIG_XFRM_USER=y
# CONFIG_XFRM_SUB_POLICY is not set
# CONFIG_XFRM_MIGRATE is not set
# CONFIG_XFRM_STATISTICS is not set
# CONFIG_NET_KEY is not set
CONFIG_INET=y
CONFIG_IP_MULTICAST=y
# CONFIG_IP_ADVANCED_ROUTER is not set
CONFIG_IP_FIB_HASH=y
CONFIG_IP_PNP=y
CONFIG_IP_PNP_DHCP=y
CONFIG_IP_PNP_BOOTP=y
# CONFIG_IP_PNP_RARP is not set
# CONFIG_NET_IPIP is not set
# CONFIG_NET_IPGRE is not set
# CONFIG_IP_MROUTE is not set
# CONFIG_ARPD is not set
CONFIG_SYN_COOKIES=y
# CONFIG_INET_AH is not set
# CONFIG_INET_ESP is not set
# CONFIG_INET_IPCOMP is not set
# CONFIG_INET_XFRM_TUNNEL is not set
# CONFIG_INET_TUNNEL is not set
CONFIG_INET_XFRM_MODE_TRANSPORT=y
CONFIG_INET_XFRM_MODE_TUNNEL=y
CONFIG_INET_XFRM_MODE_BEET=y
# CONFIG_INET_LRO is not set
CONFIG_INET_DIAG=y
CONFIG_INET_TCP_DIAG=y
# CONFIG_TCP_CONG_ADVANCED is not set
CONFIG_TCP_CONG_CUBIC=y
CONFIG_DEFAULT_TCP_CONG="cubic"
# CONFIG_TCP_MD5SIG is not set
# CONFIG_IPV6 is not set
# CONFIG_NETWORK_SECMARK is not set
# CONFIG_NETFILTER is not set
# CONFIG_IP_DCCP is not set
# CONFIG_IP_SCTP is not set
# CONFIG_RDS is not set
# CONFIG_TIPC is not set
# CONFIG_ATM is not set
# CONFIG_BRIDGE is not set
# CONFIG_NET_DSA is not set
# CONFIG_VLAN_8021Q is not set
# CONFIG_DECNET is not set
# CONFIG_LLC2 is not set
# CONFIG_IPX is not set
# CONFIG_ATALK is not set
# CONFIG_X25 is not set
# CONFIG_LAPB is not set
# CONFIG_ECONET is not set
# CONFIG_WAN_ROUTER is not set
# CONFIG_PHONET is not set
# CONFIG_IEEE802154 is not set
# CONFIG_NET_SCHED is not set
# CONFIG_DCB is not set

#
# Network testing
#
# CONFIG_NET_PKTGEN is not set
# CONFIG_HAMRADIO is not set
# CONFIG_CAN is not set
# CONFIG_IRDA is not set
# CONFIG_BT is not set
# CONFIG_AF_RXRPC is not set
CONFIG_WIRELESS=y
# CONFIG_CFG80211 is not set
# CONFIG_LIB80211 is not set

#
# CFG80211 needs to be enabled for MAC80211
#
# CONFIG_WIMAX is not set
# CONFIG_RFKILL is not set
# CONFIG_NET_9P is not set

#
# Device Drivers
#

#
# Generic Driver Options
#
CONFIG_UEVENT_HELPER_PATH="/sbin/hotplug"
# CONFIG_DEVTMPFS is not set
CONFIG_STANDALONE=y
CONFIG_PREVENT_FIRMWARE_BUILD=y
# CONFIG_FW_LOADER is not set
# CONFIG_DEBUG_DRIVER is not set
# CONFIG_DEBUG_DEVRES is not set
# CONFIG_SYS_HYPERVISOR is not set
# CONFIG_CONNECTOR is not set
CONFIG_MTD=y
# CONFIG_MTD_DEBUG is not set
# CONFIG_MTD_CONCAT is not set
CONFIG_MTD_PARTITIONS=y
# CONFIG_MTD_REDBOOT_PARTS is not set
CONFIG_MTD_CMDLINE_PARTS=y
# CONFIG_MTD_OF_PARTS is not set
# CONFIG_MTD_AR7_PARTS is not set

#
# User Modules And Translation Layers
#
CONFIG_MTD_CHAR=y
CONFIG_MTD_BLKDEVS=y
CONFIG_MTD_BLOCK=y
# CONFIG_FTL is not set
# CONFIG_NFTL is not set
# CONFIG_INFTL is not set
# CONFIG_RFD_FTL is not set
# CONFIG_SSFDC is not set
# CONFIG_MTD_OOPS is not set

#
# RAM/ROM/Flash chip drivers
#
CONFIG_MTD_CFI=y
# CONFIG_MTD_JEDECPROBE is not set
CONFIG_MTD_GEN_PROBE=y
# CONFIG_MTD_CFI_ADV_OPTIONS is not set
CONFIG_MTD_MAP_BANK_WIDTH_1=y
CONFIG_MTD_MAP_BANK_WIDTH_2=y
CONFIG_MTD_MAP_BANK_WIDTH_4=y
# CONFIG_MTD_MAP_BANK_WIDTH_8 is not set
# CONFIG_MTD_MAP_BANK_WIDTH_16 is not set
# CONFIG_MTD_MAP_BANK_WIDTH_32 is not set
CONFIG_MTD_CFI_I1=y
CONFIG_MTD_CFI_I2=y
# CONFIG_MTD_CFI_I4 is not set
# CONFIG_MTD_CFI_I8 is not set
# CONFIG_MTD_CFI_INTELEXT is not set
CONFIG_MTD_CFI_AMDSTD=y
# CONFIG_MTD_CFI_STAA is not set
CONFIG_MTD_CFI_UTIL=y
# CONFIG_MTD_RAM is not set
# CONFIG_MTD_ROM is not set
# CONFIG_MTD_ABSENT is not set

#
# Mapping drivers for chip access
#
# CONFIG_MTD_COMPLEX_MAPPINGS is not set
# CONFIG_MTD_PHYSMAP is not set
CONFIG_MTD_PHYSMAP_OF=y
# CONFIG_MTD_PLATRAM is not set

#
# Self-contained MTD device drivers
#
# CONFIG_MTD_SLRAM is not set
# CONFIG_MTD_PHRAM is not set
# CONFIG_MTD_MTDRAM is not set
# CONFIG_MTD_BLOCK2MTD is not set

#
# Disk-On-Chip Device Drivers
#
# CONFIG_MTD_DOC2000 is not set
# CONFIG_MTD_DOC2001 is not set
# CONFIG_MTD_DOC2001PLUS is not set
# CONFIG_MTD_NAND is not set
# CONFIG_MTD_ONENAND is not set

#
# LPDDR flash memory drivers
#
# CONFIG_MTD_LPDDR is not set

#
# UBI - Unsorted block images
#
# CONFIG_MTD_UBI is not set
CONFIG_OF_FLATTREE=y
CONFIG_OF_DYNAMIC=y
CONFIG_OF_DEVICE=y
CONFIG_OF_I2C=y
CONFIG_OF_MDIO=y
# CONFIG_PARPORT is not set
CONFIG_BLK_DEV=y
# CONFIG_BLK_DEV_FD is not set
# CONFIG_BLK_DEV_COW_COMMON is not set
CONFIG_BLK_DEV_LOOP=y
# CONFIG_BLK_DEV_CRYPTOLOOP is not set

#
# DRBD disabled because PROC_FS, INET or CONNECTOR not selected
#
# CONFIG_BLK_DEV_NBD is not set
# CONFIG_BLK_DEV_UB is not set
CONFIG_BLK_DEV_RAM=y
CONFIG_BLK_DEV_RAM_COUNT=16
CONFIG_BLK_DEV_RAM_SIZE=32768
# CONFIG_BLK_DEV_XIP is not set
# CONFIG_CDROM_PKTCDVD is not set
# CONFIG_ATA_OVER_ETH is not set
# CONFIG_BLK_DEV_HD is not set
# CONFIG_MISC_DEVICES is not set
CONFIG_HAVE_IDE=y
# CONFIG_IDE is not set

#
# SCSI device support
#
# CONFIG_RAID_ATTRS is not set
CONFIG_SCSI=y
CONFIG_SCSI_DMA=y
# CONFIG_SCSI_TGT is not set
# CONFIG_SCSI_NETLINK is not set
CONFIG_SCSI_PROC_FS=y

#
# SCSI support type (disk, tape, CD-ROM)
#
CONFIG_BLK_DEV_SD=y
# CONFIG_CHR_DEV_ST is not set
# CONFIG_CHR_DEV_OSST is not set
# CONFIG_BLK_DEV_SR is not set
CONFIG_CHR_DEV_SG=y
# CONFIG_CHR_DEV_SCH is not set
# CONFIG_SCSI_MULTI_LUN is not set
# CONFIG_SCSI_CONSTANTS is not set
# CONFIG_SCSI_LOGGING is not set
# CONFIG_SCSI_SCAN_ASYNC is not set

#
# SCSI Transports
#
# CONFIG_SCSI_SPI_ATTRS is not set
# CONFIG_SCSI_FC_ATTRS is not set
# CONFIG_SCSI_ISCSI_ATTRS is not set
# CONFIG_SCSI_SAS_LIBSAS is not set
# CONFIG_SCSI_SRP_ATTRS is not set
# CONFIG_SCSI_LOWLEVEL is not set
# CONFIG_SCSI_DH is not set
# CONFIG_SCSI_OSD_INITIATOR is not set
# CONFIG_ATA is not set
# CONFIG_MD is not set
# CONFIG_MACINTOSH_DRIVERS is not set
CONFIG_NETDEVICES=y
# CONFIG_DUMMY is not set
# CONFIG_BONDING is not set
# CONFIG_MACVLAN is not set
# CONFIG_EQUALIZER is not set
# CONFIG_TUN is not set
# CONFIG_VETH is not set
CONFIG_PHYLIB=y

#
# MII PHY device drivers
#
# CONFIG_MARVELL_PHY is not set
# CONFIG_DAVICOM_PHY is not set
# CONFIG_QSEMI_PHY is not set
CONFIG_LXT_PHY=y
# CONFIG_CICADA_PHY is not set
# CONFIG_VITESSE_PHY is not set
# CONFIG_SMSC_PHY is not set
# CONFIG_BROADCOM_PHY is not set
# CONFIG_ICPLUS_PHY is not set
# CONFIG_REALTEK_PHY is not set
# CONFIG_NATIONAL_PHY is not set
# CONFIG_STE10XP is not set
# CONFIG_LSI_ET1011C_PHY is not set
# CONFIG_FIXED_PHY is not set
# CONFIG_MDIO_BITBANG is not set
CONFIG_NET_ETHERNET=y
# CONFIG_MII is not set
# CONFIG_ETHOC is not set
# CONFIG_DNET is not set
# CONFIG_IBM_NEW_EMAC_ZMII is not set
# CONFIG_IBM_NEW_EMAC_RGMII is not set
# CONFIG_IBM_NEW_EMAC_TAH is not set
# CONFIG_IBM_NEW_EMAC_EMAC4 is not set
# CONFIG_IBM_NEW_EMAC_NO_FLOW_CTRL is not set
# CONFIG_IBM_NEW_EMAC_MAL_CLR_ICINTSTAT is not set
# CONFIG_IBM_NEW_EMAC_MAL_COMMON_ERR is not set
# CONFIG_B44 is not set
# CONFIG_KS8842 is not set
# CONFIG_KS8851_MLL is not set
CONFIG_FEC_MPC52xx=y
CONFIG_FEC_MPC52xx_MDIO=y
# CONFIG_XILINX_EMACLITE is not set
# CONFIG_NETDEV_1000 is not set
# CONFIG_NETDEV_10000 is not set
CONFIG_WLAN=y
# CONFIG_USB_ZD1201 is not set
# CONFIG_HOSTAP is not set

#
# Enable WiMAX (Networking options) to see the WiMAX drivers
#

#
# USB Network Adapters
#
# CONFIG_USB_CATC is not set
# CONFIG_USB_KAWETH is not set
# CONFIG_USB_PEGASUS is not set
# CONFIG_USB_RTL8150 is not set
# CONFIG_USB_USBNET is not set
# CONFIG_WAN is not set
# CONFIG_PPP is not set
# CONFIG_SLIP is not set
# CONFIG_NETCONSOLE is not set
# CONFIG_NETPOLL is not set
# CONFIG_NET_POLL_CONTROLLER is not set
# CONFIG_ISDN is not set
# CONFIG_PHONE is not set

#
# Input device support
#
# CONFIG_INPUT is not set

#
# Hardware I/O ports
#
# CONFIG_SERIO is not set
# CONFIG_GAMEPORT is not set

#
# Character devices
#
# CONFIG_VT is not set
CONFIG_DEVKMEM=y
# CONFIG_SERIAL_NONSTANDARD is not set

#
# Serial drivers
#
# CONFIG_SERIAL_8250 is not set

#
# Non-8250 serial port support
#
# CONFIG_SERIAL_UARTLITE is not set
CONFIG_SERIAL_CORE=y
CONFIG_SERIAL_CORE_CONSOLE=y
CONFIG_SERIAL_MPC52xx=y
CONFIG_SERIAL_MPC52xx_CONSOLE=y
CONFIG_SERIAL_MPC52xx_CONSOLE_BAUD=57600
<<<<<<< HEAD
=======
# CONFIG_SERIAL_TIMBERDALE is not set
>>>>>>> 2da30e70
# CONFIG_SERIAL_GRLIB_GAISLER_APBUART is not set
CONFIG_UNIX98_PTYS=y
# CONFIG_DEVPTS_MULTIPLE_INSTANCES is not set
CONFIG_LEGACY_PTYS=y
CONFIG_LEGACY_PTY_COUNT=256
# CONFIG_HVC_UDBG is not set
# CONFIG_IPMI_HANDLER is not set
# CONFIG_HW_RANDOM is not set
# CONFIG_NVRAM is not set
# CONFIG_GEN_RTC is not set
# CONFIG_R3964 is not set
# CONFIG_RAW_DRIVER is not set
# CONFIG_TCG_TPM is not set
CONFIG_I2C=y
CONFIG_I2C_BOARDINFO=y
CONFIG_I2C_COMPAT=y
CONFIG_I2C_CHARDEV=y
CONFIG_I2C_HELPER_AUTO=y

#
# I2C Hardware Bus support
#

#
# I2C system bus drivers (mostly embedded / system-on-chip)
#
# CONFIG_I2C_DESIGNWARE is not set
CONFIG_I2C_MPC=y
# CONFIG_I2C_OCORES is not set
# CONFIG_I2C_SIMTEC is not set
# CONFIG_I2C_XILINX is not set

#
# External I2C/SMBus adapter drivers
#
# CONFIG_I2C_PARPORT_LIGHT is not set
# CONFIG_I2C_TAOS_EVM is not set
# CONFIG_I2C_TINY_USB is not set

#
# Other I2C/SMBus bus drivers
#
# CONFIG_I2C_PCA_PLATFORM is not set

#
# Miscellaneous I2C Chip support
#
# CONFIG_SENSORS_TSL2550 is not set
# CONFIG_I2C_DEBUG_CORE is not set
# CONFIG_I2C_DEBUG_ALGO is not set
# CONFIG_I2C_DEBUG_BUS is not set
# CONFIG_I2C_DEBUG_CHIP is not set
# CONFIG_SPI is not set

#
# PPS support
#
# CONFIG_PPS is not set
CONFIG_ARCH_WANT_OPTIONAL_GPIOLIB=y
# CONFIG_GPIOLIB is not set
# CONFIG_W1 is not set
# CONFIG_POWER_SUPPLY is not set
# CONFIG_HWMON is not set
# CONFIG_THERMAL is not set
CONFIG_WATCHDOG=y
# CONFIG_WATCHDOG_NOWAYOUT is not set

#
# Watchdog Device Drivers
#
# CONFIG_SOFT_WATCHDOG is not set
# CONFIG_MAX63XX_WATCHDOG is not set
# CONFIG_MPC5200_WDT is not set

#
# USB-based Watchdog Cards
#
# CONFIG_USBPCWATCHDOG is not set
CONFIG_SSB_POSSIBLE=y

#
# Sonics Silicon Backplane
#
# CONFIG_SSB is not set

#
# Multifunction device drivers
#
# CONFIG_MFD_CORE is not set
# CONFIG_MFD_88PM860X is not set
# CONFIG_MFD_SM501 is not set
# CONFIG_HTC_PASIC3 is not set
# CONFIG_TWL4030_CORE is not set
# CONFIG_MFD_TMIO is not set
# CONFIG_PMIC_DA903X is not set
# CONFIG_PMIC_ADP5520 is not set
<<<<<<< HEAD
=======
# CONFIG_MFD_MAX8925 is not set
>>>>>>> 2da30e70
# CONFIG_MFD_WM8400 is not set
# CONFIG_MFD_WM831X is not set
# CONFIG_MFD_WM8350_I2C is not set
# CONFIG_MFD_WM8994 is not set
# CONFIG_MFD_PCF50633 is not set
# CONFIG_AB3100_CORE is not set
# CONFIG_MFD_88PM8607 is not set
# CONFIG_REGULATOR is not set
# CONFIG_MEDIA_SUPPORT is not set

#
# Graphics support
#
# CONFIG_VGASTATE is not set
# CONFIG_VIDEO_OUTPUT_CONTROL is not set
# CONFIG_FB is not set
# CONFIG_BACKLIGHT_LCD_SUPPORT is not set

#
# Display device support
#
# CONFIG_DISPLAY_SUPPORT is not set
# CONFIG_SOUND is not set
CONFIG_USB_SUPPORT=y
CONFIG_USB_ARCH_HAS_HCD=y
CONFIG_USB_ARCH_HAS_OHCI=y
# CONFIG_USB_ARCH_HAS_EHCI is not set
CONFIG_USB=y
# CONFIG_USB_DEBUG is not set
# CONFIG_USB_ANNOUNCE_NEW_DEVICES is not set

#
# Miscellaneous USB options
#
CONFIG_USB_DEVICEFS=y
# CONFIG_USB_DEVICE_CLASS is not set
# CONFIG_USB_DYNAMIC_MINORS is not set
# CONFIG_USB_OTG is not set
# CONFIG_USB_OTG_WHITELIST is not set
# CONFIG_USB_OTG_BLACKLIST_HUB is not set
# CONFIG_USB_MON is not set
# CONFIG_USB_WUSB is not set
# CONFIG_USB_WUSB_CBAF is not set

#
# USB Host Controller Drivers
#
# CONFIG_USB_C67X00_HCD is not set
# CONFIG_USB_OXU210HP_HCD is not set
# CONFIG_USB_ISP116X_HCD is not set
# CONFIG_USB_ISP1760_HCD is not set
# CONFIG_USB_ISP1362_HCD is not set
CONFIG_USB_OHCI_HCD=y
CONFIG_USB_OHCI_HCD_PPC_SOC=y
CONFIG_USB_OHCI_HCD_PPC_OF_BE=y
# CONFIG_USB_OHCI_HCD_PPC_OF_LE is not set
CONFIG_USB_OHCI_HCD_PPC_OF=y
CONFIG_USB_OHCI_BIG_ENDIAN_DESC=y
CONFIG_USB_OHCI_BIG_ENDIAN_MMIO=y
# CONFIG_USB_OHCI_LITTLE_ENDIAN is not set
# CONFIG_USB_SL811_HCD is not set
# CONFIG_USB_R8A66597_HCD is not set
# CONFIG_USB_HWA_HCD is not set

#
# USB Device Class drivers
#
# CONFIG_USB_ACM is not set
# CONFIG_USB_PRINTER is not set
# CONFIG_USB_WDM is not set
# CONFIG_USB_TMC is not set

#
# NOTE: USB_STORAGE depends on SCSI but BLK_DEV_SD may
#

#
# also be needed; see USB_STORAGE Help for more info
#
CONFIG_USB_STORAGE=y
# CONFIG_USB_STORAGE_DEBUG is not set
# CONFIG_USB_STORAGE_DATAFAB is not set
# CONFIG_USB_STORAGE_FREECOM is not set
# CONFIG_USB_STORAGE_ISD200 is not set
# CONFIG_USB_STORAGE_USBAT is not set
# CONFIG_USB_STORAGE_SDDR09 is not set
# CONFIG_USB_STORAGE_SDDR55 is not set
# CONFIG_USB_STORAGE_JUMPSHOT is not set
# CONFIG_USB_STORAGE_ALAUDA is not set
# CONFIG_USB_STORAGE_KARMA is not set
# CONFIG_USB_STORAGE_CYPRESS_ATACB is not set
# CONFIG_USB_LIBUSUAL is not set

#
# USB Imaging devices
#
# CONFIG_USB_MDC800 is not set
# CONFIG_USB_MICROTEK is not set

#
# USB port drivers
#
# CONFIG_USB_SERIAL is not set

#
# USB Miscellaneous drivers
#
# CONFIG_USB_EMI62 is not set
# CONFIG_USB_EMI26 is not set
# CONFIG_USB_ADUTUX is not set
# CONFIG_USB_SEVSEG is not set
# CONFIG_USB_RIO500 is not set
# CONFIG_USB_LEGOTOWER is not set
# CONFIG_USB_LCD is not set
# CONFIG_USB_LED is not set
# CONFIG_USB_CYPRESS_CY7C63 is not set
# CONFIG_USB_CYTHERM is not set
# CONFIG_USB_IDMOUSE is not set
# CONFIG_USB_FTDI_ELAN is not set
# CONFIG_USB_APPLEDISPLAY is not set
# CONFIG_USB_LD is not set
# CONFIG_USB_TRANCEVIBRATOR is not set
# CONFIG_USB_IOWARRIOR is not set
# CONFIG_USB_TEST is not set
# CONFIG_USB_ISIGHTFW is not set
# CONFIG_USB_GADGET is not set

#
# OTG and related infrastructure
#
# CONFIG_NOP_USB_XCEIV is not set
# CONFIG_MMC is not set
# CONFIG_MEMSTICK is not set
# CONFIG_NEW_LEDS is not set
# CONFIG_ACCESSIBILITY is not set
# CONFIG_EDAC is not set
# CONFIG_RTC_CLASS is not set
# CONFIG_DMADEVICES is not set
# CONFIG_AUXDISPLAY is not set
# CONFIG_UIO is not set

#
# TI VLYNQ
#
# CONFIG_STAGING is not set

#
# File systems
#
CONFIG_EXT2_FS=y
# CONFIG_EXT2_FS_XATTR is not set
# CONFIG_EXT2_FS_XIP is not set
CONFIG_EXT3_FS=y
# CONFIG_EXT3_DEFAULTS_TO_ORDERED is not set
CONFIG_EXT3_FS_XATTR=y
# CONFIG_EXT3_FS_POSIX_ACL is not set
# CONFIG_EXT3_FS_SECURITY is not set
# CONFIG_EXT4_FS is not set
CONFIG_JBD=y
CONFIG_FS_MBCACHE=y
# CONFIG_REISERFS_FS is not set
# CONFIG_JFS_FS is not set
# CONFIG_FS_POSIX_ACL is not set
# CONFIG_XFS_FS is not set
# CONFIG_GFS2_FS is not set
# CONFIG_OCFS2_FS is not set
# CONFIG_BTRFS_FS is not set
# CONFIG_NILFS2_FS is not set
CONFIG_FILE_LOCKING=y
CONFIG_FSNOTIFY=y
CONFIG_DNOTIFY=y
CONFIG_INOTIFY=y
CONFIG_INOTIFY_USER=y
# CONFIG_QUOTA is not set
# CONFIG_AUTOFS_FS is not set
# CONFIG_AUTOFS4_FS is not set
# CONFIG_FUSE_FS is not set

#
# Caches
#
# CONFIG_FSCACHE is not set

#
# CD-ROM/DVD Filesystems
#
# CONFIG_ISO9660_FS is not set
# CONFIG_UDF_FS is not set

#
# DOS/FAT/NT Filesystems
#
CONFIG_FAT_FS=y
CONFIG_MSDOS_FS=y
CONFIG_VFAT_FS=y
CONFIG_FAT_DEFAULT_CODEPAGE=437
CONFIG_FAT_DEFAULT_IOCHARSET="iso8859-1"
# CONFIG_NTFS_FS is not set

#
# Pseudo filesystems
#
CONFIG_PROC_FS=y
CONFIG_PROC_KCORE=y
CONFIG_PROC_SYSCTL=y
CONFIG_PROC_PAGE_MONITOR=y
CONFIG_SYSFS=y
CONFIG_TMPFS=y
# CONFIG_TMPFS_POSIX_ACL is not set
# CONFIG_HUGETLB_PAGE is not set
# CONFIG_CONFIGFS_FS is not set
CONFIG_MISC_FILESYSTEMS=y
# CONFIG_ADFS_FS is not set
# CONFIG_AFFS_FS is not set
# CONFIG_HFS_FS is not set
# CONFIG_HFSPLUS_FS is not set
# CONFIG_BEFS_FS is not set
# CONFIG_BFS_FS is not set
# CONFIG_EFS_FS is not set
CONFIG_JFFS2_FS=y
CONFIG_JFFS2_FS_DEBUG=0
CONFIG_JFFS2_FS_WRITEBUFFER=y
# CONFIG_JFFS2_FS_WBUF_VERIFY is not set
# CONFIG_JFFS2_SUMMARY is not set
# CONFIG_JFFS2_FS_XATTR is not set
# CONFIG_JFFS2_COMPRESSION_OPTIONS is not set
CONFIG_JFFS2_ZLIB=y
# CONFIG_JFFS2_LZO is not set
CONFIG_JFFS2_RTIME=y
# CONFIG_JFFS2_RUBIN is not set
# CONFIG_LOGFS is not set
CONFIG_CRAMFS=y
# CONFIG_SQUASHFS is not set
# CONFIG_VXFS_FS is not set
# CONFIG_MINIX_FS is not set
# CONFIG_OMFS_FS is not set
# CONFIG_HPFS_FS is not set
# CONFIG_QNX4FS_FS is not set
# CONFIG_ROMFS_FS is not set
# CONFIG_SYSV_FS is not set
# CONFIG_UFS_FS is not set
CONFIG_NETWORK_FILESYSTEMS=y
CONFIG_NFS_FS=y
CONFIG_NFS_V3=y
# CONFIG_NFS_V3_ACL is not set
CONFIG_NFS_V4=y
# CONFIG_NFS_V4_1 is not set
CONFIG_ROOT_NFS=y
# CONFIG_NFSD is not set
CONFIG_LOCKD=y
CONFIG_LOCKD_V4=y
CONFIG_NFS_COMMON=y
CONFIG_SUNRPC=y
CONFIG_SUNRPC_GSS=y
CONFIG_RPCSEC_GSS_KRB5=y
# CONFIG_RPCSEC_GSS_SPKM3 is not set
# CONFIG_SMB_FS is not set
# CONFIG_CIFS is not set
# CONFIG_NCP_FS is not set
# CONFIG_CODA_FS is not set
# CONFIG_AFS_FS is not set

#
# Partition Types
#
CONFIG_PARTITION_ADVANCED=y
# CONFIG_ACORN_PARTITION is not set
# CONFIG_OSF_PARTITION is not set
# CONFIG_AMIGA_PARTITION is not set
# CONFIG_ATARI_PARTITION is not set
# CONFIG_MAC_PARTITION is not set
CONFIG_MSDOS_PARTITION=y
# CONFIG_BSD_DISKLABEL is not set
# CONFIG_MINIX_SUBPARTITION is not set
# CONFIG_SOLARIS_X86_PARTITION is not set
# CONFIG_UNIXWARE_DISKLABEL is not set
# CONFIG_LDM_PARTITION is not set
# CONFIG_SGI_PARTITION is not set
# CONFIG_ULTRIX_PARTITION is not set
# CONFIG_SUN_PARTITION is not set
# CONFIG_KARMA_PARTITION is not set
# CONFIG_EFI_PARTITION is not set
# CONFIG_SYSV68_PARTITION is not set
CONFIG_NLS=y
CONFIG_NLS_DEFAULT="iso8859-1"
CONFIG_NLS_CODEPAGE_437=y
# CONFIG_NLS_CODEPAGE_737 is not set
# CONFIG_NLS_CODEPAGE_775 is not set
# CONFIG_NLS_CODEPAGE_850 is not set
# CONFIG_NLS_CODEPAGE_852 is not set
# CONFIG_NLS_CODEPAGE_855 is not set
# CONFIG_NLS_CODEPAGE_857 is not set
# CONFIG_NLS_CODEPAGE_860 is not set
# CONFIG_NLS_CODEPAGE_861 is not set
# CONFIG_NLS_CODEPAGE_862 is not set
# CONFIG_NLS_CODEPAGE_863 is not set
# CONFIG_NLS_CODEPAGE_864 is not set
# CONFIG_NLS_CODEPAGE_865 is not set
# CONFIG_NLS_CODEPAGE_866 is not set
# CONFIG_NLS_CODEPAGE_869 is not set
# CONFIG_NLS_CODEPAGE_936 is not set
# CONFIG_NLS_CODEPAGE_950 is not set
# CONFIG_NLS_CODEPAGE_932 is not set
# CONFIG_NLS_CODEPAGE_949 is not set
# CONFIG_NLS_CODEPAGE_874 is not set
# CONFIG_NLS_ISO8859_8 is not set
# CONFIG_NLS_CODEPAGE_1250 is not set
# CONFIG_NLS_CODEPAGE_1251 is not set
# CONFIG_NLS_ASCII is not set
CONFIG_NLS_ISO8859_1=y
# CONFIG_NLS_ISO8859_2 is not set
# CONFIG_NLS_ISO8859_3 is not set
# CONFIG_NLS_ISO8859_4 is not set
# CONFIG_NLS_ISO8859_5 is not set
# CONFIG_NLS_ISO8859_6 is not set
# CONFIG_NLS_ISO8859_7 is not set
# CONFIG_NLS_ISO8859_9 is not set
# CONFIG_NLS_ISO8859_13 is not set
# CONFIG_NLS_ISO8859_14 is not set
# CONFIG_NLS_ISO8859_15 is not set
# CONFIG_NLS_KOI8_R is not set
# CONFIG_NLS_KOI8_U is not set
# CONFIG_NLS_UTF8 is not set
# CONFIG_DLM is not set
# CONFIG_BINARY_PRINTF is not set

#
# Library routines
#
CONFIG_BITREVERSE=y
CONFIG_GENERIC_FIND_LAST_BIT=y
# CONFIG_CRC_CCITT is not set
# CONFIG_CRC16 is not set
# CONFIG_CRC_T10DIF is not set
# CONFIG_CRC_ITU_T is not set
CONFIG_CRC32=y
# CONFIG_CRC7 is not set
# CONFIG_LIBCRC32C is not set
CONFIG_ZLIB_INFLATE=y
CONFIG_ZLIB_DEFLATE=y
CONFIG_DECOMPRESS_GZIP=y
CONFIG_HAS_IOMEM=y
CONFIG_HAS_IOPORT=y
CONFIG_HAS_DMA=y
CONFIG_HAVE_LMB=y
CONFIG_NLATTR=y
CONFIG_GENERIC_ATOMIC64=y

#
# Kernel hacking
#
CONFIG_PRINTK_TIME=y
CONFIG_ENABLE_WARN_DEPRECATED=y
CONFIG_ENABLE_MUST_CHECK=y
CONFIG_FRAME_WARN=1024
# CONFIG_MAGIC_SYSRQ is not set
# CONFIG_STRIP_ASM_SYMS is not set
# CONFIG_UNUSED_SYMBOLS is not set
# CONFIG_DEBUG_FS is not set
# CONFIG_HEADERS_CHECK is not set
CONFIG_DEBUG_KERNEL=y
# CONFIG_DEBUG_SHIRQ is not set
CONFIG_DETECT_SOFTLOCKUP=y
# CONFIG_BOOTPARAM_SOFTLOCKUP_PANIC is not set
CONFIG_BOOTPARAM_SOFTLOCKUP_PANIC_VALUE=0
CONFIG_DETECT_HUNG_TASK=y
# CONFIG_BOOTPARAM_HUNG_TASK_PANIC is not set
CONFIG_BOOTPARAM_HUNG_TASK_PANIC_VALUE=0
CONFIG_SCHED_DEBUG=y
# CONFIG_SCHEDSTATS is not set
# CONFIG_TIMER_STATS is not set
# CONFIG_DEBUG_OBJECTS is not set
# CONFIG_SLUB_DEBUG_ON is not set
# CONFIG_SLUB_STATS is not set
# CONFIG_DEBUG_KMEMLEAK is not set
# CONFIG_DEBUG_RT_MUTEXES is not set
# CONFIG_RT_MUTEX_TESTER is not set
# CONFIG_DEBUG_SPINLOCK is not set
# CONFIG_DEBUG_MUTEXES is not set
# CONFIG_DEBUG_LOCK_ALLOC is not set
# CONFIG_PROVE_LOCKING is not set
# CONFIG_LOCK_STAT is not set
# CONFIG_DEBUG_SPINLOCK_SLEEP is not set
# CONFIG_DEBUG_LOCKING_API_SELFTESTS is not set
# CONFIG_DEBUG_KOBJECT is not set
# CONFIG_DEBUG_BUGVERBOSE is not set
# CONFIG_DEBUG_INFO is not set
# CONFIG_DEBUG_VM is not set
# CONFIG_DEBUG_WRITECOUNT is not set
# CONFIG_DEBUG_MEMORY_INIT is not set
# CONFIG_DEBUG_LIST is not set
# CONFIG_DEBUG_SG is not set
# CONFIG_DEBUG_NOTIFIERS is not set
# CONFIG_DEBUG_CREDENTIALS is not set
# CONFIG_RCU_TORTURE_TEST is not set
# CONFIG_RCU_CPU_STALL_DETECTOR is not set
# CONFIG_BACKTRACE_SELF_TEST is not set
# CONFIG_DEBUG_BLOCK_EXT_DEVT is not set
# CONFIG_DEBUG_FORCE_WEAK_PER_CPU is not set
# CONFIG_FAULT_INJECTION is not set
# CONFIG_LATENCYTOP is not set
# CONFIG_SYSCTL_SYSCALL_CHECK is not set
# CONFIG_DEBUG_PAGEALLOC is not set
CONFIG_HAVE_FUNCTION_TRACER=y
CONFIG_HAVE_FUNCTION_GRAPH_TRACER=y
CONFIG_HAVE_DYNAMIC_FTRACE=y
CONFIG_HAVE_FTRACE_MCOUNT_RECORD=y
CONFIG_TRACING_SUPPORT=y
CONFIG_FTRACE=y
# CONFIG_FUNCTION_TRACER is not set
# CONFIG_IRQSOFF_TRACER is not set
# CONFIG_SCHED_TRACER is not set
# CONFIG_ENABLE_DEFAULT_TRACERS is not set
# CONFIG_BOOT_TRACER is not set
CONFIG_BRANCH_PROFILE_NONE=y
# CONFIG_PROFILE_ANNOTATED_BRANCHES is not set
# CONFIG_PROFILE_ALL_BRANCHES is not set
# CONFIG_STACK_TRACER is not set
# CONFIG_KMEMTRACE is not set
# CONFIG_WORKQUEUE_TRACER is not set
# CONFIG_BLK_DEV_IO_TRACE is not set
# CONFIG_DMA_API_DEBUG is not set
# CONFIG_SAMPLES is not set
CONFIG_HAVE_ARCH_KGDB=y
# CONFIG_KGDB is not set
# CONFIG_PPC_DISABLE_WERROR is not set
CONFIG_PPC_WERROR=y
CONFIG_PRINT_STACK_DEPTH=64
# CONFIG_DEBUG_STACKOVERFLOW is not set
# CONFIG_DEBUG_STACK_USAGE is not set
# CONFIG_CODE_PATCHING_SELFTEST is not set
# CONFIG_FTR_FIXUP_SELFTEST is not set
# CONFIG_MSI_BITMAP_SELFTEST is not set
# CONFIG_XMON is not set
# CONFIG_IRQSTACKS is not set
# CONFIG_BDI_SWITCH is not set
# CONFIG_BOOTX_TEXT is not set
# CONFIG_PPC_EARLY_DEBUG is not set

#
# Security options
#
# CONFIG_KEYS is not set
# CONFIG_SECURITY is not set
# CONFIG_SECURITYFS is not set
# CONFIG_DEFAULT_SECURITY_SELINUX is not set
# CONFIG_DEFAULT_SECURITY_SMACK is not set
# CONFIG_DEFAULT_SECURITY_TOMOYO is not set
CONFIG_DEFAULT_SECURITY_DAC=y
CONFIG_DEFAULT_SECURITY=""
CONFIG_CRYPTO=y

#
# Crypto core or helper
#
CONFIG_CRYPTO_ALGAPI=y
CONFIG_CRYPTO_ALGAPI2=y
CONFIG_CRYPTO_AEAD2=y
CONFIG_CRYPTO_BLKCIPHER=y
CONFIG_CRYPTO_BLKCIPHER2=y
CONFIG_CRYPTO_HASH=y
CONFIG_CRYPTO_HASH2=y
CONFIG_CRYPTO_RNG2=y
CONFIG_CRYPTO_PCOMP=y
CONFIG_CRYPTO_MANAGER=y
CONFIG_CRYPTO_MANAGER2=y
# CONFIG_CRYPTO_GF128MUL is not set
# CONFIG_CRYPTO_NULL is not set
CONFIG_CRYPTO_WORKQUEUE=y
# CONFIG_CRYPTO_CRYPTD is not set
# CONFIG_CRYPTO_AUTHENC is not set

#
# Authenticated Encryption with Associated Data
#
# CONFIG_CRYPTO_CCM is not set
# CONFIG_CRYPTO_GCM is not set
# CONFIG_CRYPTO_SEQIV is not set

#
# Block modes
#
CONFIG_CRYPTO_CBC=y
# CONFIG_CRYPTO_CTR is not set
# CONFIG_CRYPTO_CTS is not set
CONFIG_CRYPTO_ECB=y
# CONFIG_CRYPTO_LRW is not set
CONFIG_CRYPTO_PCBC=y
# CONFIG_CRYPTO_XTS is not set

#
# Hash modes
#
# CONFIG_CRYPTO_HMAC is not set
# CONFIG_CRYPTO_XCBC is not set
# CONFIG_CRYPTO_VMAC is not set

#
# Digest
#
# CONFIG_CRYPTO_CRC32C is not set
# CONFIG_CRYPTO_GHASH is not set
# CONFIG_CRYPTO_MD4 is not set
CONFIG_CRYPTO_MD5=y
# CONFIG_CRYPTO_MICHAEL_MIC is not set
# CONFIG_CRYPTO_RMD128 is not set
# CONFIG_CRYPTO_RMD160 is not set
# CONFIG_CRYPTO_RMD256 is not set
# CONFIG_CRYPTO_RMD320 is not set
# CONFIG_CRYPTO_SHA1 is not set
# CONFIG_CRYPTO_SHA256 is not set
# CONFIG_CRYPTO_SHA512 is not set
# CONFIG_CRYPTO_TGR192 is not set
# CONFIG_CRYPTO_WP512 is not set

#
# Ciphers
#
# CONFIG_CRYPTO_AES is not set
# CONFIG_CRYPTO_ANUBIS is not set
# CONFIG_CRYPTO_ARC4 is not set
# CONFIG_CRYPTO_BLOWFISH is not set
# CONFIG_CRYPTO_CAMELLIA is not set
# CONFIG_CRYPTO_CAST5 is not set
# CONFIG_CRYPTO_CAST6 is not set
CONFIG_CRYPTO_DES=y
# CONFIG_CRYPTO_FCRYPT is not set
# CONFIG_CRYPTO_KHAZAD is not set
# CONFIG_CRYPTO_SALSA20 is not set
# CONFIG_CRYPTO_SEED is not set
# CONFIG_CRYPTO_SERPENT is not set
# CONFIG_CRYPTO_TEA is not set
# CONFIG_CRYPTO_TWOFISH is not set

#
# Compression
#
# CONFIG_CRYPTO_DEFLATE is not set
# CONFIG_CRYPTO_ZLIB is not set
# CONFIG_CRYPTO_LZO is not set

#
# Random Number Generation
#
# CONFIG_CRYPTO_ANSI_CPRNG is not set
CONFIG_CRYPTO_HW=y
CONFIG_PPC_CLOCK=y
CONFIG_PPC_LIB_RHEAP=y
# CONFIG_VIRTUALIZATION is not set<|MERGE_RESOLUTION|>--- conflicted
+++ resolved
@@ -1,12 +1,7 @@
 #
 # Automatically generated make config: don't edit
-<<<<<<< HEAD
-# Linux kernel version: 2.6.33-rc2
-# Wed Dec 30 14:45:07 2009
-=======
 # Linux kernel version: 2.6.34-rc1
 # Wed Mar 10 14:34:22 2010
->>>>>>> 2da30e70
 #
 # CONFIG_PPC64 is not set
 
@@ -686,10 +681,7 @@
 CONFIG_SERIAL_MPC52xx=y
 CONFIG_SERIAL_MPC52xx_CONSOLE=y
 CONFIG_SERIAL_MPC52xx_CONSOLE_BAUD=57600
-<<<<<<< HEAD
-=======
 # CONFIG_SERIAL_TIMBERDALE is not set
->>>>>>> 2da30e70
 # CONFIG_SERIAL_GRLIB_GAISLER_APBUART is not set
 CONFIG_UNIX98_PTYS=y
 # CONFIG_DEVPTS_MULTIPLE_INSTANCES is not set
@@ -786,17 +778,13 @@
 # CONFIG_MFD_TMIO is not set
 # CONFIG_PMIC_DA903X is not set
 # CONFIG_PMIC_ADP5520 is not set
-<<<<<<< HEAD
-=======
 # CONFIG_MFD_MAX8925 is not set
->>>>>>> 2da30e70
 # CONFIG_MFD_WM8400 is not set
 # CONFIG_MFD_WM831X is not set
 # CONFIG_MFD_WM8350_I2C is not set
 # CONFIG_MFD_WM8994 is not set
 # CONFIG_MFD_PCF50633 is not set
 # CONFIG_AB3100_CORE is not set
-# CONFIG_MFD_88PM8607 is not set
 # CONFIG_REGULATOR is not set
 # CONFIG_MEDIA_SUPPORT is not set
 
