--- conflicted
+++ resolved
@@ -50,64 +50,7 @@
 #ifndef _EPAPR_HCALLS_H
 #define _EPAPR_HCALLS_H
 
-<<<<<<< HEAD
-#define EV_BYTE_CHANNEL_SEND		1
-#define EV_BYTE_CHANNEL_RECEIVE		2
-#define EV_BYTE_CHANNEL_POLL		3
-#define EV_INT_SET_CONFIG		4
-#define EV_INT_GET_CONFIG		5
-#define EV_INT_SET_MASK			6
-#define EV_INT_GET_MASK			7
-#define EV_INT_IACK			9
-#define EV_INT_EOI			10
-#define EV_INT_SEND_IPI			11
-#define EV_INT_SET_TASK_PRIORITY	12
-#define EV_INT_GET_TASK_PRIORITY	13
-#define EV_DOORBELL_SEND		14
-#define EV_MSGSND			15
-#define EV_IDLE				16
-
-/* vendor ID: epapr */
-#define EV_LOCAL_VENDOR_ID		0	/* for private use */
-#define EV_EPAPR_VENDOR_ID		1
-#define EV_FSL_VENDOR_ID		2	/* Freescale Semiconductor */
-#define EV_IBM_VENDOR_ID		3	/* IBM */
-#define EV_GHS_VENDOR_ID		4	/* Green Hills Software */
-#define EV_ENEA_VENDOR_ID		5	/* Enea */
-#define EV_WR_VENDOR_ID			6	/* Wind River Systems */
-#define EV_AMCC_VENDOR_ID		7	/* Applied Micro Circuits */
-#define EV_KVM_VENDOR_ID		42	/* KVM */
-
-/* The max number of bytes that a byte channel can send or receive per call */
-#define EV_BYTE_CHANNEL_MAX_BYTES	16
-
-
-#define _EV_HCALL_TOKEN(id, num) (((id) << 16) | (num))
-#define EV_HCALL_TOKEN(hcall_num) _EV_HCALL_TOKEN(EV_EPAPR_VENDOR_ID, hcall_num)
-
-/* epapr return codes */
-#define EV_SUCCESS		0
-#define EV_EPERM		1	/* Operation not permitted */
-#define EV_ENOENT		2	/*  Entry Not Found */
-#define EV_EIO			3	/* I/O error occured */
-#define EV_EAGAIN		4	/* The operation had insufficient
-					 * resources to complete and should be
-					 * retried
-					 */
-#define EV_ENOMEM		5	/* There was insufficient memory to
-					 * complete the operation */
-#define EV_EFAULT		6	/* Bad guest address */
-#define EV_ENODEV		7	/* No such device */
-#define EV_EINVAL		8	/* An argument supplied to the hcall
-					   was out of range or invalid */
-#define EV_INTERNAL		9	/* An internal error occured */
-#define EV_CONFIG		10	/* A configuration error was detected */
-#define EV_INVALID_STATE	11	/* The object is in an invalid state */
-#define EV_UNIMPLEMENTED	12	/* Unimplemented hypercall */
-#define EV_BUFFER_OVERFLOW	13	/* Caller-supplied buffer too small */
-=======
 #include <uapi/asm/epapr_hcalls.h>
->>>>>>> f026399f
 
 #ifndef __ASSEMBLY__
 #include <linux/types.h>
@@ -512,8 +455,4 @@
 	return r3;
 }
 #endif /* !__ASSEMBLY__ */
-<<<<<<< HEAD
-#endif
-=======
-#endif /* _EPAPR_HCALLS_H */
->>>>>>> f026399f
+#endif /* _EPAPR_HCALLS_H */