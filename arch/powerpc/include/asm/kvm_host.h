/*
 * This program is free software; you can redistribute it and/or modify
 * it under the terms of the GNU General Public License, version 2, as
 * published by the Free Software Foundation.
 *
 * This program is distributed in the hope that it will be useful,
 * but WITHOUT ANY WARRANTY; without even the implied warranty of
 * MERCHANTABILITY or FITNESS FOR A PARTICULAR PURPOSE.  See the
 * GNU General Public License for more details.
 *
 * You should have received a copy of the GNU General Public License
 * along with this program; if not, write to the Free Software
 * Foundation, 51 Franklin Street, Fifth Floor, Boston, MA  02110-1301, USA.
 *
 * Copyright IBM Corp. 2007
 *
 * Authors: Hollis Blanchard <hollisb@us.ibm.com>
 */

#ifndef __POWERPC_KVM_HOST_H__
#define __POWERPC_KVM_HOST_H__

#include <linux/mutex.h>
#include <linux/hrtimer.h>
#include <linux/interrupt.h>
#include <linux/types.h>
#include <linux/kvm_types.h>
#include <linux/threads.h>
#include <linux/spinlock.h>
#include <linux/kvm_para.h>
#include <linux/list.h>
#include <linux/atomic.h>
#include <asm/kvm_asm.h>
#include <asm/processor.h>
#include <asm/page.h>
#include <asm/cacheflush.h>

#define KVM_MAX_VCPUS		NR_CPUS
#define KVM_MAX_VCORES		NR_CPUS
#define KVM_USER_MEM_SLOTS 32
#define KVM_MEM_SLOTS_NUM KVM_USER_MEM_SLOTS

#ifdef CONFIG_KVM_MMIO
#define KVM_COALESCED_MMIO_PAGE_OFFSET 1
#endif

#if !defined(CONFIG_KVM_440)
#include <linux/mmu_notifier.h>

#define KVM_ARCH_WANT_MMU_NOTIFIER

struct kvm;
extern int kvm_unmap_hva(struct kvm *kvm, unsigned long hva);
extern int kvm_unmap_hva_range(struct kvm *kvm,
			       unsigned long start, unsigned long end);
extern int kvm_age_hva(struct kvm *kvm, unsigned long hva);
extern int kvm_test_age_hva(struct kvm *kvm, unsigned long hva);
extern void kvm_set_spte_hva(struct kvm *kvm, unsigned long hva, pte_t pte);

#endif

/* We don't currently support large pages. */
#define KVM_HPAGE_GFN_SHIFT(x)	0
#define KVM_NR_PAGE_SIZES	1
#define KVM_PAGES_PER_HPAGE(x)	(1UL<<31)

#define HPTEG_CACHE_NUM			(1 << 15)
#define HPTEG_HASH_BITS_PTE		13
#define HPTEG_HASH_BITS_PTE_LONG	12
#define HPTEG_HASH_BITS_VPTE		13
#define HPTEG_HASH_BITS_VPTE_LONG	5
#define HPTEG_HASH_NUM_PTE		(1 << HPTEG_HASH_BITS_PTE)
#define HPTEG_HASH_NUM_PTE_LONG		(1 << HPTEG_HASH_BITS_PTE_LONG)
#define HPTEG_HASH_NUM_VPTE		(1 << HPTEG_HASH_BITS_VPTE)
#define HPTEG_HASH_NUM_VPTE_LONG	(1 << HPTEG_HASH_BITS_VPTE_LONG)

/* Physical Address Mask - allowed range of real mode RAM access */
#define KVM_PAM			0x0fffffffffffffffULL

struct kvm;
struct kvm_run;
struct kvm_vcpu;

struct lppaca;
struct slb_shadow;
struct dtl_entry;

struct kvm_vm_stat {
	u32 remote_tlb_flush;
};

struct kvm_vcpu_stat {
	u32 sum_exits;
	u32 mmio_exits;
	u32 dcr_exits;
	u32 signal_exits;
	u32 light_exits;
	/* Account for special types of light exits: */
	u32 itlb_real_miss_exits;
	u32 itlb_virt_miss_exits;
	u32 dtlb_real_miss_exits;
	u32 dtlb_virt_miss_exits;
	u32 syscall_exits;
	u32 isi_exits;
	u32 dsi_exits;
	u32 emulated_inst_exits;
	u32 dec_exits;
	u32 ext_intr_exits;
	u32 halt_wakeup;
	u32 dbell_exits;
	u32 gdbell_exits;
#ifdef CONFIG_PPC_BOOK3S
	u32 pf_storage;
	u32 pf_instruc;
	u32 sp_storage;
	u32 sp_instruc;
	u32 queue_intr;
	u32 ld;
	u32 ld_slow;
	u32 st;
	u32 st_slow;
#endif
};

enum kvm_exit_types {
	MMIO_EXITS,
	DCR_EXITS,
	SIGNAL_EXITS,
	ITLB_REAL_MISS_EXITS,
	ITLB_VIRT_MISS_EXITS,
	DTLB_REAL_MISS_EXITS,
	DTLB_VIRT_MISS_EXITS,
	SYSCALL_EXITS,
	ISI_EXITS,
	DSI_EXITS,
	EMULATED_INST_EXITS,
	EMULATED_MTMSRWE_EXITS,
	EMULATED_WRTEE_EXITS,
	EMULATED_MTSPR_EXITS,
	EMULATED_MFSPR_EXITS,
	EMULATED_MTMSR_EXITS,
	EMULATED_MFMSR_EXITS,
	EMULATED_TLBSX_EXITS,
	EMULATED_TLBWE_EXITS,
	EMULATED_RFI_EXITS,
	EMULATED_RFCI_EXITS,
	DEC_EXITS,
	EXT_INTR_EXITS,
	HALT_WAKEUP,
	USR_PR_INST,
	FP_UNAVAIL,
	DEBUG_EXITS,
	TIMEINGUEST,
	DBELL_EXITS,
	GDBELL_EXITS,
	__NUMBER_OF_KVM_EXIT_TYPES
};

/* allow access to big endian 32bit upper/lower parts and 64bit var */
struct kvmppc_exit_timing {
	union {
		u64 tv64;
		struct {
			u32 tbu, tbl;
		} tv32;
	};
};

struct kvmppc_pginfo {
	unsigned long pfn;
	atomic_t refcnt;
};

struct kvmppc_spapr_tce_table {
	struct list_head list;
	struct kvm *kvm;
	u64 liobn;
	u32 window_size;
	struct page *pages[0];
};

struct kvmppc_linear_info {
	void		*base_virt;
	unsigned long	 base_pfn;
	unsigned long	 npages;
	struct list_head list;
	atomic_t	 use_count;
	int		 type;
};

/*
 * The reverse mapping array has one entry for each HPTE,
 * which stores the guest's view of the second word of the HPTE
 * (including the guest physical address of the mapping),
 * plus forward and backward pointers in a doubly-linked ring
 * of HPTEs that map the same host page.  The pointers in this
 * ring are 32-bit HPTE indexes, to save space.
 */
struct revmap_entry {
	unsigned long guest_rpte;
	unsigned int forw, back;
};

/*
 * We use the top bit of each memslot->arch.rmap entry as a lock bit,
 * and bit 32 as a present flag.  The bottom 32 bits are the
 * index in the guest HPT of a HPTE that points to the page.
 */
#define KVMPPC_RMAP_LOCK_BIT	63
#define KVMPPC_RMAP_RC_SHIFT	32
#define KVMPPC_RMAP_REFERENCED	(HPTE_R_R << KVMPPC_RMAP_RC_SHIFT)
#define KVMPPC_RMAP_CHANGED	(HPTE_R_C << KVMPPC_RMAP_RC_SHIFT)
#define KVMPPC_RMAP_PRESENT	0x100000000ul
#define KVMPPC_RMAP_INDEX	0xfffffffful

/* Low-order bits in memslot->arch.slot_phys[] */
#define KVMPPC_PAGE_ORDER_MASK	0x1f
#define KVMPPC_PAGE_NO_CACHE	HPTE_R_I	/* 0x20 */
#define KVMPPC_PAGE_WRITETHRU	HPTE_R_W	/* 0x40 */
#define KVMPPC_GOT_PAGE		0x80

struct kvm_arch_memory_slot {
#ifdef CONFIG_KVM_BOOK3S_64_HV
	unsigned long *rmap;
	unsigned long *slot_phys;
#endif /* CONFIG_KVM_BOOK3S_64_HV */
};

struct kvm_arch {
	unsigned int lpid;
#ifdef CONFIG_KVM_BOOK3S_64_HV
	unsigned long hpt_virt;
	struct revmap_entry *revmap;
	unsigned int host_lpid;
	unsigned long host_lpcr;
	unsigned long sdr1;
	unsigned long host_sdr1;
	int tlbie_lock;
	unsigned long lpcr;
	unsigned long rmor;
	struct kvmppc_linear_info *rma;
	unsigned long vrma_slb_v;
	int rma_setup_done;
	int using_mmu_notifiers;
	u32 hpt_order;
	atomic_t vcpus_running;
	u32 online_vcores;
	unsigned long hpt_npte;
	unsigned long hpt_mask;
	atomic_t hpte_mod_interest;
	spinlock_t slot_phys_lock;
<<<<<<< HEAD
	unsigned short last_vcpu[NR_CPUS];
=======
	cpumask_t need_tlb_flush;
>>>>>>> e11ae1a1
	struct kvmppc_vcore *vcores[KVM_MAX_VCORES];
	struct kvmppc_linear_info *hpt_li;
#endif /* CONFIG_KVM_BOOK3S_64_HV */
#ifdef CONFIG_PPC_BOOK3S_64
	struct list_head spapr_tce_tables;
#endif
};

/*
 * Struct for a virtual core.
 * Note: entry_exit_count combines an entry count in the bottom 8 bits
 * and an exit count in the next 8 bits.  This is so that we can
 * atomically increment the entry count iff the exit count is 0
 * without taking the lock.
 */
struct kvmppc_vcore {
	int n_runnable;
	int n_busy;
	int num_threads;
	int entry_exit_count;
	int n_woken;
	int nap_count;
	int napping_threads;
	u16 pcpu;
	u16 last_cpu;
	u8 vcore_state;
	u8 in_guest;
	struct list_head runnable_threads;
	spinlock_t lock;
	wait_queue_head_t wq;
	u64 stolen_tb;
	u64 preempt_tb;
	struct kvm_vcpu *runner;
};

#define VCORE_ENTRY_COUNT(vc)	((vc)->entry_exit_count & 0xff)
#define VCORE_EXIT_COUNT(vc)	((vc)->entry_exit_count >> 8)

/* Values for vcore_state */
#define VCORE_INACTIVE	0
#define VCORE_SLEEPING	1
#define VCORE_STARTING	2
#define VCORE_RUNNING	3
#define VCORE_EXITING	4

/*
 * Struct used to manage memory for a virtual processor area
 * registered by a PAPR guest.  There are three types of area
 * that a guest can register.
 */
struct kvmppc_vpa {
	void *pinned_addr;	/* Address in kernel linear mapping */
	void *pinned_end;	/* End of region */
	unsigned long next_gpa;	/* Guest phys addr for update */
	unsigned long len;	/* Number of bytes required */
	u8 update_pending;	/* 1 => update pinned_addr from next_gpa */
};

struct kvmppc_pte {
	ulong eaddr;
	u64 vpage;
	ulong raddr;
	bool may_read		: 1;
	bool may_write		: 1;
	bool may_execute	: 1;
};

struct kvmppc_mmu {
	/* book3s_64 only */
	void (*slbmte)(struct kvm_vcpu *vcpu, u64 rb, u64 rs);
	u64  (*slbmfee)(struct kvm_vcpu *vcpu, u64 slb_nr);
	u64  (*slbmfev)(struct kvm_vcpu *vcpu, u64 slb_nr);
	void (*slbie)(struct kvm_vcpu *vcpu, u64 slb_nr);
	void (*slbia)(struct kvm_vcpu *vcpu);
	/* book3s */
	void (*mtsrin)(struct kvm_vcpu *vcpu, u32 srnum, ulong value);
	u32  (*mfsrin)(struct kvm_vcpu *vcpu, u32 srnum);
	int  (*xlate)(struct kvm_vcpu *vcpu, gva_t eaddr, struct kvmppc_pte *pte, bool data);
	void (*reset_msr)(struct kvm_vcpu *vcpu);
	void (*tlbie)(struct kvm_vcpu *vcpu, ulong addr, bool large);
	int  (*esid_to_vsid)(struct kvm_vcpu *vcpu, ulong esid, u64 *vsid);
	u64  (*ea_to_vp)(struct kvm_vcpu *vcpu, gva_t eaddr, bool data);
	bool (*is_dcbz32)(struct kvm_vcpu *vcpu);
};

struct kvmppc_slb {
	u64 esid;
	u64 vsid;
	u64 orige;
	u64 origv;
	bool valid	: 1;
	bool Ks		: 1;
	bool Kp		: 1;
	bool nx		: 1;
	bool large	: 1;	/* PTEs are 16MB */
	bool tb		: 1;	/* 1TB segment */
	bool class	: 1;
};

# ifdef CONFIG_PPC_FSL_BOOK3E
#define KVMPPC_BOOKE_IAC_NUM	2
#define KVMPPC_BOOKE_DAC_NUM	2
# else
#define KVMPPC_BOOKE_IAC_NUM	4
#define KVMPPC_BOOKE_DAC_NUM	2
# endif
#define KVMPPC_BOOKE_MAX_IAC	4
#define KVMPPC_BOOKE_MAX_DAC	2

struct kvmppc_booke_debug_reg {
	u32 dbcr0;
	u32 dbcr1;
	u32 dbcr2;
#ifdef CONFIG_KVM_E500MC
	u32 dbcr4;
#endif
	u64 iac[KVMPPC_BOOKE_MAX_IAC];
	u64 dac[KVMPPC_BOOKE_MAX_DAC];
};

struct kvm_vcpu_arch {
	ulong host_stack;
	u32 host_pid;
#ifdef CONFIG_PPC_BOOK3S
	struct kvmppc_slb slb[64];
	int slb_max;		/* 1 + index of last valid entry in slb[] */
	int slb_nr;		/* total number of entries in SLB */
	struct kvmppc_mmu mmu;
#endif

	ulong gpr[32];

	u64 fpr[32];
	u64 fpscr;

#ifdef CONFIG_SPE
	ulong evr[32];
	ulong spefscr;
	ulong host_spefscr;
	u64 acc;
#endif
#ifdef CONFIG_ALTIVEC
	vector128 vr[32];
	vector128 vscr;
#endif

#ifdef CONFIG_VSX
	u64 vsr[64];
#endif

#ifdef CONFIG_KVM_BOOKE_HV
	u32 host_mas4;
	u32 host_mas6;
	u32 shadow_epcr;
	u32 shadow_msrp;
	u32 eplc;
	u32 epsc;
	u32 oldpir;
#endif

#if defined(CONFIG_BOOKE)
#if defined(CONFIG_KVM_BOOKE_HV) || defined(CONFIG_64BIT)
	u32 epcr;
#endif
#endif

#ifdef CONFIG_PPC_BOOK3S
	/* For Gekko paired singles */
	u32 qpr[32];
#endif

	ulong pc;
	ulong ctr;
	ulong lr;

	ulong xer;
	u32 cr;

#ifdef CONFIG_PPC_BOOK3S
	ulong hflags;
	ulong guest_owned_ext;
	ulong purr;
	ulong spurr;
	ulong dscr;
	ulong amr;
	ulong uamor;
	u32 ctrl;
	ulong dabr;
#endif
	u32 vrsave; /* also USPRG0 */
	u32 mmucr;
	/* shadow_msr is unused for BookE HV */
	ulong shadow_msr;
	ulong csrr0;
	ulong csrr1;
	ulong dsrr0;
	ulong dsrr1;
	ulong mcsrr0;
	ulong mcsrr1;
	ulong mcsr;
	u32 dec;
#ifdef CONFIG_BOOKE
	u32 decar;
#endif
	u32 tbl;
	u32 tbu;
	u32 tcr;
	ulong tsr; /* we need to perform set/clr_bits() which requires ulong */
	u32 ivor[64];
	ulong ivpr;
	u32 pvr;

	u32 shadow_pid;
	u32 shadow_pid1;
	u32 pid;
	u32 swap_pid;

	u32 ccr0;
	u32 ccr1;
	u32 dbsr;

	u64 mmcr[3];
	u32 pmc[8];

#ifdef CONFIG_KVM_EXIT_TIMING
	struct mutex exit_timing_lock;
	struct kvmppc_exit_timing timing_exit;
	struct kvmppc_exit_timing timing_last_enter;
	u32 last_exit_type;
	u32 timing_count_type[__NUMBER_OF_KVM_EXIT_TYPES];
	u64 timing_sum_duration[__NUMBER_OF_KVM_EXIT_TYPES];
	u64 timing_sum_quad_duration[__NUMBER_OF_KVM_EXIT_TYPES];
	u64 timing_min_duration[__NUMBER_OF_KVM_EXIT_TYPES];
	u64 timing_max_duration[__NUMBER_OF_KVM_EXIT_TYPES];
	u64 timing_last_exit;
	struct dentry *debugfs_exit_timing;
#endif

#ifdef CONFIG_PPC_BOOK3S
	ulong fault_dar;
	u32 fault_dsisr;
#endif

#ifdef CONFIG_BOOKE
	ulong fault_dear;
	ulong fault_esr;
	ulong queued_dear;
	ulong queued_esr;
	spinlock_t wdt_lock;
	struct timer_list wdt_timer;
	u32 tlbcfg[4];
	u32 mmucfg;
	u32 epr;
	struct kvmppc_booke_debug_reg dbg_reg;
#endif
	gpa_t paddr_accessed;
	gva_t vaddr_accessed;

	u8 io_gpr; /* GPR used as IO source/target */
	u8 mmio_is_bigendian;
	u8 mmio_sign_extend;
	u8 dcr_needed;
	u8 dcr_is_write;
	u8 osi_needed;
	u8 osi_enabled;
	u8 papr_enabled;
	u8 watchdog_enabled;
	u8 sane;
	u8 cpu_type;
	u8 hcall_needed;

	u32 cpr0_cfgaddr; /* holds the last set cpr0_cfgaddr */

	struct hrtimer dec_timer;
	struct tasklet_struct tasklet;
	u64 dec_jiffies;
	u64 dec_expires;
	unsigned long pending_exceptions;
	u8 ceded;
	u8 prodded;
	u32 last_inst;

	wait_queue_head_t *wqp;
	struct kvmppc_vcore *vcore;
	int ret;
	int trap;
	int state;
	int ptid;
	bool timer_running;
	wait_queue_head_t cpu_run;

	struct kvm_vcpu_arch_shared *shared;
	unsigned long magic_page_pa; /* phys addr to map the magic page to */
	unsigned long magic_page_ea; /* effect. addr to map the magic page to */

#ifdef CONFIG_KVM_BOOK3S_64_HV
	struct kvm_vcpu_arch_shared shregs;

	unsigned long pgfault_addr;
	long pgfault_index;
	unsigned long pgfault_hpte[2];

	struct list_head run_list;
	struct task_struct *run_task;
	struct kvm_run *kvm_run;
	pgd_t *pgdir;

	spinlock_t vpa_update_lock;
	struct kvmppc_vpa vpa;
	struct kvmppc_vpa dtl;
	struct dtl_entry *dtl_ptr;
	unsigned long dtl_index;
	u64 stolen_logged;
	struct kvmppc_vpa slb_shadow;

	spinlock_t tbacct_lock;
	u64 busy_stolen;
	u64 busy_preempt;
#endif
};

/* Values for vcpu->arch.state */
#define KVMPPC_VCPU_NOTREADY		0
#define KVMPPC_VCPU_RUNNABLE		1
#define KVMPPC_VCPU_BUSY_IN_HOST	2

/* Values for vcpu->arch.io_gpr */
#define KVM_MMIO_REG_MASK	0x001f
#define KVM_MMIO_REG_EXT_MASK	0xffe0
#define KVM_MMIO_REG_GPR	0x0000
#define KVM_MMIO_REG_FPR	0x0020
#define KVM_MMIO_REG_QPR	0x0040
#define KVM_MMIO_REG_FQPR	0x0060

#define __KVM_HAVE_ARCH_WQP

#endif /* __POWERPC_KVM_HOST_H__ */<|MERGE_RESOLUTION|>--- conflicted
+++ resolved
@@ -249,11 +249,7 @@
 	unsigned long hpt_mask;
 	atomic_t hpte_mod_interest;
 	spinlock_t slot_phys_lock;
-<<<<<<< HEAD
-	unsigned short last_vcpu[NR_CPUS];
-=======
 	cpumask_t need_tlb_flush;
->>>>>>> e11ae1a1
 	struct kvmppc_vcore *vcores[KVM_MAX_VCORES];
 	struct kvmppc_linear_info *hpt_li;
 #endif /* CONFIG_KVM_BOOK3S_64_HV */
