/*
 * Copyright (C) 2009. SUSE Linux Products GmbH. All rights reserved.
 *
 * Authors:
 *    Alexander Graf <agraf@suse.de>
 *    Kevin Wolf <mail@kevin-wolf.de>
 *    Paul Mackerras <paulus@samba.org>
 *
 * Description:
 * Functions relating to running KVM on Book 3S processors where
 * we don't have access to hypervisor mode, and we run the guest
 * in problem state (user mode).
 *
 * This file is derived from arch/powerpc/kvm/44x.c,
 * by Hollis Blanchard <hollisb@us.ibm.com>.
 *
 * This program is free software; you can redistribute it and/or modify
 * it under the terms of the GNU General Public License, version 2, as
 * published by the Free Software Foundation.
 */

#include <linux/kvm_host.h>
#include <linux/export.h>
#include <linux/err.h>
#include <linux/slab.h>

#include <asm/reg.h>
#include <asm/cputable.h>
#include <asm/cacheflush.h>
#include <asm/tlbflush.h>
#include <asm/uaccess.h>
#include <asm/io.h>
#include <asm/kvm_ppc.h>
#include <asm/kvm_book3s.h>
#include <asm/mmu_context.h>
#include <asm/switch_to.h>
#include <linux/gfp.h>
#include <linux/sched.h>
#include <linux/vmalloc.h>
#include <linux/highmem.h>

#include "trace.h"

/* #define EXIT_DEBUG */
/* #define DEBUG_EXT */

static int kvmppc_handle_ext(struct kvm_vcpu *vcpu, unsigned int exit_nr,
			     ulong msr);

/* Some compatibility defines */
#ifdef CONFIG_PPC_BOOK3S_32
#define MSR_USER32 MSR_USER
#define MSR_USER64 MSR_USER
#define HW_PAGE_SIZE PAGE_SIZE
#endif

void kvmppc_core_vcpu_load(struct kvm_vcpu *vcpu, int cpu)
{
#ifdef CONFIG_PPC_BOOK3S_64
	struct kvmppc_book3s_shadow_vcpu *svcpu = svcpu_get(vcpu);
	memcpy(svcpu->slb, to_book3s(vcpu)->slb_shadow, sizeof(svcpu->slb));
	memcpy(&get_paca()->shadow_vcpu, to_book3s(vcpu)->shadow_vcpu,
	       sizeof(get_paca()->shadow_vcpu));
	svcpu->slb_max = to_book3s(vcpu)->slb_shadow_max;
	svcpu_put(svcpu);
#endif
	vcpu->cpu = smp_processor_id();
#ifdef CONFIG_PPC_BOOK3S_32
	current->thread.kvm_shadow_vcpu = to_book3s(vcpu)->shadow_vcpu;
#endif
}

void kvmppc_core_vcpu_put(struct kvm_vcpu *vcpu)
{
#ifdef CONFIG_PPC_BOOK3S_64
	struct kvmppc_book3s_shadow_vcpu *svcpu = svcpu_get(vcpu);
	memcpy(to_book3s(vcpu)->slb_shadow, svcpu->slb, sizeof(svcpu->slb));
	memcpy(to_book3s(vcpu)->shadow_vcpu, &get_paca()->shadow_vcpu,
	       sizeof(get_paca()->shadow_vcpu));
	to_book3s(vcpu)->slb_shadow_max = svcpu->slb_max;
	svcpu_put(svcpu);
#endif

<<<<<<< HEAD
	kvmppc_giveup_ext(vcpu, MSR_FP);
	kvmppc_giveup_ext(vcpu, MSR_VEC);
	kvmppc_giveup_ext(vcpu, MSR_VSX);
=======
	kvmppc_giveup_ext(vcpu, MSR_FP | MSR_VEC | MSR_VSX);
>>>>>>> e11ae1a1
	vcpu->cpu = -1;
}

int kvmppc_core_check_requests(struct kvm_vcpu *vcpu)
{
	int r = 1; /* Indicate we want to get back into the guest */

	/* We misuse TLB_FLUSH to indicate that we want to clear
	   all shadow cache entries */
	if (kvm_check_request(KVM_REQ_TLB_FLUSH, vcpu))
		kvmppc_mmu_pte_flush(vcpu, 0, 0);

	return r;
}

/************* MMU Notifiers *************/

int kvm_unmap_hva(struct kvm *kvm, unsigned long hva)
{
	trace_kvm_unmap_hva(hva);

	/*
	 * Flush all shadow tlb entries everywhere. This is slow, but
	 * we are 100% sure that we catch the to be unmapped page
	 */
	kvm_flush_remote_tlbs(kvm);

	return 0;
}

int kvm_unmap_hva_range(struct kvm *kvm, unsigned long start, unsigned long end)
{
	/* kvm_unmap_hva flushes everything anyways */
	kvm_unmap_hva(kvm, start);

	return 0;
}

int kvm_age_hva(struct kvm *kvm, unsigned long hva)
{
	/* XXX could be more clever ;) */
	return 0;
}

int kvm_test_age_hva(struct kvm *kvm, unsigned long hva)
{
	/* XXX could be more clever ;) */
	return 0;
<<<<<<< HEAD
}

void kvm_set_spte_hva(struct kvm *kvm, unsigned long hva, pte_t pte)
{
	/* The page will get remapped properly on its next fault */
	kvm_unmap_hva(kvm, hva);
}

=======
}

void kvm_set_spte_hva(struct kvm *kvm, unsigned long hva, pte_t pte)
{
	/* The page will get remapped properly on its next fault */
	kvm_unmap_hva(kvm, hva);
}

>>>>>>> e11ae1a1
/*****************************************/

static void kvmppc_recalc_shadow_msr(struct kvm_vcpu *vcpu)
{
	ulong smsr = vcpu->arch.shared->msr;

	/* Guest MSR values */
	smsr &= MSR_FE0 | MSR_FE1 | MSR_SF | MSR_SE | MSR_BE;
	/* Process MSR values */
	smsr |= MSR_ME | MSR_RI | MSR_IR | MSR_DR | MSR_PR | MSR_EE;
	/* External providers the guest reserved */
	smsr |= (vcpu->arch.shared->msr & vcpu->arch.guest_owned_ext);
	/* 64-bit Process MSR values */
#ifdef CONFIG_PPC_BOOK3S_64
	smsr |= MSR_ISF | MSR_HV;
#endif
	vcpu->arch.shadow_msr = smsr;
}

void kvmppc_set_msr(struct kvm_vcpu *vcpu, u64 msr)
{
	ulong old_msr = vcpu->arch.shared->msr;

#ifdef EXIT_DEBUG
	printk(KERN_INFO "KVM: Set MSR to 0x%llx\n", msr);
#endif

	msr &= to_book3s(vcpu)->msr_mask;
	vcpu->arch.shared->msr = msr;
	kvmppc_recalc_shadow_msr(vcpu);

	if (msr & MSR_POW) {
		if (!vcpu->arch.pending_exceptions) {
			kvm_vcpu_block(vcpu);
			clear_bit(KVM_REQ_UNHALT, &vcpu->requests);
			vcpu->stat.halt_wakeup++;

			/* Unset POW bit after we woke up */
			msr &= ~MSR_POW;
			vcpu->arch.shared->msr = msr;
		}
	}

	if ((vcpu->arch.shared->msr & (MSR_PR|MSR_IR|MSR_DR)) !=
		   (old_msr & (MSR_PR|MSR_IR|MSR_DR))) {
		kvmppc_mmu_flush_segments(vcpu);
		kvmppc_mmu_map_segment(vcpu, kvmppc_get_pc(vcpu));

		/* Preload magic page segment when in kernel mode */
		if (!(msr & MSR_PR) && vcpu->arch.magic_page_pa) {
			struct kvm_vcpu_arch *a = &vcpu->arch;

			if (msr & MSR_DR)
				kvmppc_mmu_map_segment(vcpu, a->magic_page_ea);
			else
				kvmppc_mmu_map_segment(vcpu, a->magic_page_pa);
		}
	}

	/*
	 * When switching from 32 to 64-bit, we may have a stale 32-bit
	 * magic page around, we need to flush it. Typically 32-bit magic
	 * page will be instanciated when calling into RTAS. Note: We
	 * assume that such transition only happens while in kernel mode,
	 * ie, we never transition from user 32-bit to kernel 64-bit with
	 * a 32-bit magic page around.
	 */
	if (vcpu->arch.magic_page_pa &&
	    !(old_msr & MSR_PR) && !(old_msr & MSR_SF) && (msr & MSR_SF)) {
		/* going from RTAS to normal kernel code */
		kvmppc_mmu_pte_flush(vcpu, (uint32_t)vcpu->arch.magic_page_pa,
				     ~0xFFFUL);
	}

	/* Preload FPU if it's enabled */
	if (vcpu->arch.shared->msr & MSR_FP)
		kvmppc_handle_ext(vcpu, BOOK3S_INTERRUPT_FP_UNAVAIL, MSR_FP);
}

void kvmppc_set_pvr(struct kvm_vcpu *vcpu, u32 pvr)
{
	u32 host_pvr;

	vcpu->arch.hflags &= ~BOOK3S_HFLAG_SLB;
	vcpu->arch.pvr = pvr;
#ifdef CONFIG_PPC_BOOK3S_64
	if ((pvr >= 0x330000) && (pvr < 0x70330000)) {
		kvmppc_mmu_book3s_64_init(vcpu);
		if (!to_book3s(vcpu)->hior_explicit)
			to_book3s(vcpu)->hior = 0xfff00000;
		to_book3s(vcpu)->msr_mask = 0xffffffffffffffffULL;
		vcpu->arch.cpu_type = KVM_CPU_3S_64;
	} else
#endif
	{
		kvmppc_mmu_book3s_32_init(vcpu);
		if (!to_book3s(vcpu)->hior_explicit)
			to_book3s(vcpu)->hior = 0;
		to_book3s(vcpu)->msr_mask = 0xffffffffULL;
		vcpu->arch.cpu_type = KVM_CPU_3S_32;
	}

	kvmppc_sanity_check(vcpu);

	/* If we are in hypervisor level on 970, we can tell the CPU to
	 * treat DCBZ as 32 bytes store */
	vcpu->arch.hflags &= ~BOOK3S_HFLAG_DCBZ32;
	if (vcpu->arch.mmu.is_dcbz32(vcpu) && (mfmsr() & MSR_HV) &&
	    !strcmp(cur_cpu_spec->platform, "ppc970"))
		vcpu->arch.hflags |= BOOK3S_HFLAG_DCBZ32;

	/* Cell performs badly if MSR_FEx are set. So let's hope nobody
	   really needs them in a VM on Cell and force disable them. */
	if (!strcmp(cur_cpu_spec->platform, "ppc-cell-be"))
		to_book3s(vcpu)->msr_mask &= ~(MSR_FE0 | MSR_FE1);

#ifdef CONFIG_PPC_BOOK3S_32
	/* 32 bit Book3S always has 32 byte dcbz */
	vcpu->arch.hflags |= BOOK3S_HFLAG_DCBZ32;
#endif

	/* On some CPUs we can execute paired single operations natively */
	asm ( "mfpvr %0" : "=r"(host_pvr));
	switch (host_pvr) {
	case 0x00080200:	/* lonestar 2.0 */
	case 0x00088202:	/* lonestar 2.2 */
	case 0x70000100:	/* gekko 1.0 */
	case 0x00080100:	/* gekko 2.0 */
	case 0x00083203:	/* gekko 2.3a */
	case 0x00083213:	/* gekko 2.3b */
	case 0x00083204:	/* gekko 2.4 */
	case 0x00083214:	/* gekko 2.4e (8SE) - retail HW2 */
	case 0x00087200:	/* broadway */
		vcpu->arch.hflags |= BOOK3S_HFLAG_NATIVE_PS;
		/* Enable HID2.PSE - in case we need it later */
		mtspr(SPRN_HID2_GEKKO, mfspr(SPRN_HID2_GEKKO) | (1 << 29));
	}
}

/* Book3s_32 CPUs always have 32 bytes cache line size, which Linux assumes. To
 * make Book3s_32 Linux work on Book3s_64, we have to make sure we trap dcbz to
 * emulate 32 bytes dcbz length.
 *
 * The Book3s_64 inventors also realized this case and implemented a special bit
 * in the HID5 register, which is a hypervisor ressource. Thus we can't use it.
 *
 * My approach here is to patch the dcbz instruction on executing pages.
 */
static void kvmppc_patch_dcbz(struct kvm_vcpu *vcpu, struct kvmppc_pte *pte)
{
	struct page *hpage;
	u64 hpage_offset;
	u32 *page;
	int i;

	hpage = gfn_to_page(vcpu->kvm, pte->raddr >> PAGE_SHIFT);
	if (is_error_page(hpage))
		return;

	hpage_offset = pte->raddr & ~PAGE_MASK;
	hpage_offset &= ~0xFFFULL;
	hpage_offset /= 4;

	get_page(hpage);
	page = kmap_atomic(hpage);

	/* patch dcbz into reserved instruction, so we trap */
	for (i=hpage_offset; i < hpage_offset + (HW_PAGE_SIZE / 4); i++)
		if ((page[i] & 0xff0007ff) == INS_DCBZ)
			page[i] &= 0xfffffff7;

	kunmap_atomic(page);
	put_page(hpage);
}

static int kvmppc_visible_gfn(struct kvm_vcpu *vcpu, gfn_t gfn)
{
	ulong mp_pa = vcpu->arch.magic_page_pa;

	if (!(vcpu->arch.shared->msr & MSR_SF))
		mp_pa = (uint32_t)mp_pa;

	if (unlikely(mp_pa) &&
	    unlikely((mp_pa & KVM_PAM) >> PAGE_SHIFT == gfn)) {
		return 1;
	}

	return kvm_is_visible_gfn(vcpu->kvm, gfn);
}

int kvmppc_handle_pagefault(struct kvm_run *run, struct kvm_vcpu *vcpu,
			    ulong eaddr, int vec)
{
	bool data = (vec == BOOK3S_INTERRUPT_DATA_STORAGE);
	int r = RESUME_GUEST;
	int relocated;
	int page_found = 0;
	struct kvmppc_pte pte;
	bool is_mmio = false;
	bool dr = (vcpu->arch.shared->msr & MSR_DR) ? true : false;
	bool ir = (vcpu->arch.shared->msr & MSR_IR) ? true : false;
	u64 vsid;

	relocated = data ? dr : ir;

	/* Resolve real address if translation turned on */
	if (relocated) {
		page_found = vcpu->arch.mmu.xlate(vcpu, eaddr, &pte, data);
	} else {
		pte.may_execute = true;
		pte.may_read = true;
		pte.may_write = true;
		pte.raddr = eaddr & KVM_PAM;
		pte.eaddr = eaddr;
		pte.vpage = eaddr >> 12;
	}

	switch (vcpu->arch.shared->msr & (MSR_DR|MSR_IR)) {
	case 0:
		pte.vpage |= ((u64)VSID_REAL << (SID_SHIFT - 12));
		break;
	case MSR_DR:
	case MSR_IR:
		vcpu->arch.mmu.esid_to_vsid(vcpu, eaddr >> SID_SHIFT, &vsid);

		if ((vcpu->arch.shared->msr & (MSR_DR|MSR_IR)) == MSR_DR)
			pte.vpage |= ((u64)VSID_REAL_DR << (SID_SHIFT - 12));
		else
			pte.vpage |= ((u64)VSID_REAL_IR << (SID_SHIFT - 12));
		pte.vpage |= vsid;

		if (vsid == -1)
			page_found = -EINVAL;
		break;
	}

	if (vcpu->arch.mmu.is_dcbz32(vcpu) &&
	   (!(vcpu->arch.hflags & BOOK3S_HFLAG_DCBZ32))) {
		/*
		 * If we do the dcbz hack, we have to NX on every execution,
		 * so we can patch the executing code. This renders our guest
		 * NX-less.
		 */
		pte.may_execute = !data;
	}

	if (page_found == -ENOENT) {
		/* Page not found in guest PTE entries */
		struct kvmppc_book3s_shadow_vcpu *svcpu = svcpu_get(vcpu);
		vcpu->arch.shared->dar = kvmppc_get_fault_dar(vcpu);
		vcpu->arch.shared->dsisr = svcpu->fault_dsisr;
		vcpu->arch.shared->msr |=
			(svcpu->shadow_srr1 & 0x00000000f8000000ULL);
		svcpu_put(svcpu);
		kvmppc_book3s_queue_irqprio(vcpu, vec);
	} else if (page_found == -EPERM) {
		/* Storage protection */
		struct kvmppc_book3s_shadow_vcpu *svcpu = svcpu_get(vcpu);
		vcpu->arch.shared->dar = kvmppc_get_fault_dar(vcpu);
		vcpu->arch.shared->dsisr = svcpu->fault_dsisr & ~DSISR_NOHPTE;
		vcpu->arch.shared->dsisr |= DSISR_PROTFAULT;
		vcpu->arch.shared->msr |=
			svcpu->shadow_srr1 & 0x00000000f8000000ULL;
		svcpu_put(svcpu);
		kvmppc_book3s_queue_irqprio(vcpu, vec);
	} else if (page_found == -EINVAL) {
		/* Page not found in guest SLB */
		vcpu->arch.shared->dar = kvmppc_get_fault_dar(vcpu);
		kvmppc_book3s_queue_irqprio(vcpu, vec + 0x80);
	} else if (!is_mmio &&
		   kvmppc_visible_gfn(vcpu, pte.raddr >> PAGE_SHIFT)) {
		/* The guest's PTE is not mapped yet. Map on the host */
		kvmppc_mmu_map_page(vcpu, &pte);
		if (data)
			vcpu->stat.sp_storage++;
		else if (vcpu->arch.mmu.is_dcbz32(vcpu) &&
			(!(vcpu->arch.hflags & BOOK3S_HFLAG_DCBZ32)))
			kvmppc_patch_dcbz(vcpu, &pte);
	} else {
		/* MMIO */
		vcpu->stat.mmio_exits++;
		vcpu->arch.paddr_accessed = pte.raddr;
		vcpu->arch.vaddr_accessed = pte.eaddr;
		r = kvmppc_emulate_mmio(run, vcpu);
		if ( r == RESUME_HOST_NV )
			r = RESUME_HOST;
	}

	return r;
}

static inline int get_fpr_index(int i)
{
	return i * TS_FPRWIDTH;
}

/* Give up external provider (FPU, Altivec, VSX) */
void kvmppc_giveup_ext(struct kvm_vcpu *vcpu, ulong msr)
{
	struct thread_struct *t = &current->thread;
	u64 *vcpu_fpr = vcpu->arch.fpr;
#ifdef CONFIG_VSX
	u64 *vcpu_vsx = vcpu->arch.vsr;
#endif
	u64 *thread_fpr = (u64*)t->fpr;
	int i;

	/*
	 * VSX instructions can access FP and vector registers, so if
	 * we are giving up VSX, make sure we give up FP and VMX as well.
	 */
	if (msr & MSR_VSX)
		msr |= MSR_FP | MSR_VEC;

	msr &= vcpu->arch.guest_owned_ext;
	if (!msr)
		return;

#ifdef DEBUG_EXT
	printk(KERN_INFO "Giving up ext 0x%lx\n", msr);
#endif

	if (msr & MSR_FP) {
		/*
		 * Note that on CPUs with VSX, giveup_fpu stores
		 * both the traditional FP registers and the added VSX
		 * registers into thread.fpr[].
		 */
		giveup_fpu(current);
		for (i = 0; i < ARRAY_SIZE(vcpu->arch.fpr); i++)
			vcpu_fpr[i] = thread_fpr[get_fpr_index(i)];

		vcpu->arch.fpscr = t->fpscr.val;

#ifdef CONFIG_VSX
		if (cpu_has_feature(CPU_FTR_VSX))
			for (i = 0; i < ARRAY_SIZE(vcpu->arch.vsr) / 2; i++)
				vcpu_vsx[i] = thread_fpr[get_fpr_index(i) + 1];
#endif
	}

#ifdef CONFIG_ALTIVEC
	if (msr & MSR_VEC) {
		giveup_altivec(current);
		memcpy(vcpu->arch.vr, t->vr, sizeof(vcpu->arch.vr));
		vcpu->arch.vscr = t->vscr;
	}
#endif

	vcpu->arch.guest_owned_ext &= ~(msr | MSR_VSX);
	kvmppc_recalc_shadow_msr(vcpu);
}

static int kvmppc_read_inst(struct kvm_vcpu *vcpu)
{
	ulong srr0 = kvmppc_get_pc(vcpu);
	u32 last_inst = kvmppc_get_last_inst(vcpu);
	int ret;

	ret = kvmppc_ld(vcpu, &srr0, sizeof(u32), &last_inst, false);
	if (ret == -ENOENT) {
		ulong msr = vcpu->arch.shared->msr;

		msr = kvmppc_set_field(msr, 33, 33, 1);
		msr = kvmppc_set_field(msr, 34, 36, 0);
		vcpu->arch.shared->msr = kvmppc_set_field(msr, 42, 47, 0);
		kvmppc_book3s_queue_irqprio(vcpu, BOOK3S_INTERRUPT_INST_STORAGE);
		return EMULATE_AGAIN;
	}

	return EMULATE_DONE;
}

static int kvmppc_check_ext(struct kvm_vcpu *vcpu, unsigned int exit_nr)
{

	/* Need to do paired single emulation? */
	if (!(vcpu->arch.hflags & BOOK3S_HFLAG_PAIRED_SINGLE))
		return EMULATE_DONE;

	/* Read out the instruction */
	if (kvmppc_read_inst(vcpu) == EMULATE_DONE)
		/* Need to emulate */
		return EMULATE_FAIL;

	return EMULATE_AGAIN;
}

/* Handle external providers (FPU, Altivec, VSX) */
static int kvmppc_handle_ext(struct kvm_vcpu *vcpu, unsigned int exit_nr,
			     ulong msr)
{
	struct thread_struct *t = &current->thread;
	u64 *vcpu_fpr = vcpu->arch.fpr;
#ifdef CONFIG_VSX
	u64 *vcpu_vsx = vcpu->arch.vsr;
#endif
	u64 *thread_fpr = (u64*)t->fpr;
	int i;

	/* When we have paired singles, we emulate in software */
	if (vcpu->arch.hflags & BOOK3S_HFLAG_PAIRED_SINGLE)
		return RESUME_GUEST;

	if (!(vcpu->arch.shared->msr & msr)) {
		kvmppc_book3s_queue_irqprio(vcpu, exit_nr);
		return RESUME_GUEST;
	}

	if (msr == MSR_VSX) {
		/* No VSX?  Give an illegal instruction interrupt */
#ifdef CONFIG_VSX
		if (!cpu_has_feature(CPU_FTR_VSX))
#endif
		{
			kvmppc_core_queue_program(vcpu, SRR1_PROGILL);
			return RESUME_GUEST;
		}

		/*
		 * We have to load up all the FP and VMX registers before
		 * we can let the guest use VSX instructions.
		 */
		msr = MSR_FP | MSR_VEC | MSR_VSX;
	}

	/* See if we already own all the ext(s) needed */
	msr &= ~vcpu->arch.guest_owned_ext;
	if (!msr)
		return RESUME_GUEST;

#ifdef DEBUG_EXT
	printk(KERN_INFO "Loading up ext 0x%lx\n", msr);
#endif

	current->thread.regs->msr |= msr;

	if (msr & MSR_FP) {
		for (i = 0; i < ARRAY_SIZE(vcpu->arch.fpr); i++)
			thread_fpr[get_fpr_index(i)] = vcpu_fpr[i];
#ifdef CONFIG_VSX
		for (i = 0; i < ARRAY_SIZE(vcpu->arch.vsr) / 2; i++)
			thread_fpr[get_fpr_index(i) + 1] = vcpu_vsx[i];
#endif
		t->fpscr.val = vcpu->arch.fpscr;
		t->fpexc_mode = 0;
		kvmppc_load_up_fpu();
	}

	if (msr & MSR_VEC) {
#ifdef CONFIG_ALTIVEC
		memcpy(t->vr, vcpu->arch.vr, sizeof(vcpu->arch.vr));
		t->vscr = vcpu->arch.vscr;
		t->vrsave = -1;
		kvmppc_load_up_altivec();
#endif
	}

	vcpu->arch.guest_owned_ext |= msr;
	kvmppc_recalc_shadow_msr(vcpu);

	return RESUME_GUEST;
}

int kvmppc_handle_exit(struct kvm_run *run, struct kvm_vcpu *vcpu,
                       unsigned int exit_nr)
{
	int r = RESUME_HOST;
	int s;

	vcpu->stat.sum_exits++;

	run->exit_reason = KVM_EXIT_UNKNOWN;
	run->ready_for_interrupt_injection = 1;

	/* We get here with MSR.EE=1 */

	trace_kvm_exit(exit_nr, vcpu);
	kvm_guest_exit();

	switch (exit_nr) {
	case BOOK3S_INTERRUPT_INST_STORAGE:
	{
		struct kvmppc_book3s_shadow_vcpu *svcpu = svcpu_get(vcpu);
		ulong shadow_srr1 = svcpu->shadow_srr1;
		vcpu->stat.pf_instruc++;

#ifdef CONFIG_PPC_BOOK3S_32
		/* We set segments as unused segments when invalidating them. So
		 * treat the respective fault as segment fault. */
		if (svcpu->sr[kvmppc_get_pc(vcpu) >> SID_SHIFT] == SR_INVALID) {
			kvmppc_mmu_map_segment(vcpu, kvmppc_get_pc(vcpu));
			r = RESUME_GUEST;
			svcpu_put(svcpu);
			break;
		}
#endif
		svcpu_put(svcpu);

		/* only care about PTEG not found errors, but leave NX alone */
		if (shadow_srr1 & 0x40000000) {
			r = kvmppc_handle_pagefault(run, vcpu, kvmppc_get_pc(vcpu), exit_nr);
			vcpu->stat.sp_instruc++;
		} else if (vcpu->arch.mmu.is_dcbz32(vcpu) &&
			  (!(vcpu->arch.hflags & BOOK3S_HFLAG_DCBZ32))) {
			/*
			 * XXX If we do the dcbz hack we use the NX bit to flush&patch the page,
			 *     so we can't use the NX bit inside the guest. Let's cross our fingers,
			 *     that no guest that needs the dcbz hack does NX.
			 */
			kvmppc_mmu_pte_flush(vcpu, kvmppc_get_pc(vcpu), ~0xFFFUL);
			r = RESUME_GUEST;
		} else {
			vcpu->arch.shared->msr |= shadow_srr1 & 0x58000000;
			kvmppc_book3s_queue_irqprio(vcpu, exit_nr);
			r = RESUME_GUEST;
		}
		break;
	}
	case BOOK3S_INTERRUPT_DATA_STORAGE:
	{
		ulong dar = kvmppc_get_fault_dar(vcpu);
		struct kvmppc_book3s_shadow_vcpu *svcpu = svcpu_get(vcpu);
		u32 fault_dsisr = svcpu->fault_dsisr;
		vcpu->stat.pf_storage++;

#ifdef CONFIG_PPC_BOOK3S_32
		/* We set segments as unused segments when invalidating them. So
		 * treat the respective fault as segment fault. */
		if ((svcpu->sr[dar >> SID_SHIFT]) == SR_INVALID) {
			kvmppc_mmu_map_segment(vcpu, dar);
			r = RESUME_GUEST;
			svcpu_put(svcpu);
			break;
		}
#endif
		svcpu_put(svcpu);

		/* The only case we need to handle is missing shadow PTEs */
		if (fault_dsisr & DSISR_NOHPTE) {
			r = kvmppc_handle_pagefault(run, vcpu, dar, exit_nr);
		} else {
			vcpu->arch.shared->dar = dar;
			vcpu->arch.shared->dsisr = fault_dsisr;
			kvmppc_book3s_queue_irqprio(vcpu, exit_nr);
			r = RESUME_GUEST;
		}
		break;
	}
	case BOOK3S_INTERRUPT_DATA_SEGMENT:
		if (kvmppc_mmu_map_segment(vcpu, kvmppc_get_fault_dar(vcpu)) < 0) {
			vcpu->arch.shared->dar = kvmppc_get_fault_dar(vcpu);
			kvmppc_book3s_queue_irqprio(vcpu,
				BOOK3S_INTERRUPT_DATA_SEGMENT);
		}
		r = RESUME_GUEST;
		break;
	case BOOK3S_INTERRUPT_INST_SEGMENT:
		if (kvmppc_mmu_map_segment(vcpu, kvmppc_get_pc(vcpu)) < 0) {
			kvmppc_book3s_queue_irqprio(vcpu,
				BOOK3S_INTERRUPT_INST_SEGMENT);
		}
		r = RESUME_GUEST;
		break;
	/* We're good on these - the host merely wanted to get our attention */
	case BOOK3S_INTERRUPT_DECREMENTER:
	case BOOK3S_INTERRUPT_HV_DECREMENTER:
		vcpu->stat.dec_exits++;
		r = RESUME_GUEST;
		break;
	case BOOK3S_INTERRUPT_EXTERNAL:
	case BOOK3S_INTERRUPT_EXTERNAL_LEVEL:
	case BOOK3S_INTERRUPT_EXTERNAL_HV:
		vcpu->stat.ext_intr_exits++;
		r = RESUME_GUEST;
		break;
	case BOOK3S_INTERRUPT_PERFMON:
		r = RESUME_GUEST;
		break;
	case BOOK3S_INTERRUPT_PROGRAM:
	case BOOK3S_INTERRUPT_H_EMUL_ASSIST:
	{
		enum emulation_result er;
		struct kvmppc_book3s_shadow_vcpu *svcpu;
		ulong flags;

program_interrupt:
		svcpu = svcpu_get(vcpu);
		flags = svcpu->shadow_srr1 & 0x1f0000ull;
		svcpu_put(svcpu);

		if (vcpu->arch.shared->msr & MSR_PR) {
#ifdef EXIT_DEBUG
			printk(KERN_INFO "Userspace triggered 0x700 exception at 0x%lx (0x%x)\n", kvmppc_get_pc(vcpu), kvmppc_get_last_inst(vcpu));
#endif
			if ((kvmppc_get_last_inst(vcpu) & 0xff0007ff) !=
			    (INS_DCBZ & 0xfffffff7)) {
				kvmppc_core_queue_program(vcpu, flags);
				r = RESUME_GUEST;
				break;
			}
		}

		vcpu->stat.emulated_inst_exits++;
		er = kvmppc_emulate_instruction(run, vcpu);
		switch (er) {
		case EMULATE_DONE:
			r = RESUME_GUEST_NV;
			break;
		case EMULATE_AGAIN:
			r = RESUME_GUEST;
			break;
		case EMULATE_FAIL:
			printk(KERN_CRIT "%s: emulation at %lx failed (%08x)\n",
			       __func__, kvmppc_get_pc(vcpu), kvmppc_get_last_inst(vcpu));
			kvmppc_core_queue_program(vcpu, flags);
			r = RESUME_GUEST;
			break;
		case EMULATE_DO_MMIO:
			run->exit_reason = KVM_EXIT_MMIO;
			r = RESUME_HOST_NV;
			break;
		default:
			BUG();
		}
		break;
	}
	case BOOK3S_INTERRUPT_SYSCALL:
		if (vcpu->arch.papr_enabled &&
		    (kvmppc_get_last_inst(vcpu) == 0x44000022) &&
		    !(vcpu->arch.shared->msr & MSR_PR)) {
			/* SC 1 papr hypercalls */
			ulong cmd = kvmppc_get_gpr(vcpu, 3);
			int i;

#ifdef CONFIG_KVM_BOOK3S_64_PR
			if (kvmppc_h_pr(vcpu, cmd) == EMULATE_DONE) {
				r = RESUME_GUEST;
				break;
			}
#endif

			run->papr_hcall.nr = cmd;
			for (i = 0; i < 9; ++i) {
				ulong gpr = kvmppc_get_gpr(vcpu, 4 + i);
				run->papr_hcall.args[i] = gpr;
			}
			run->exit_reason = KVM_EXIT_PAPR_HCALL;
			vcpu->arch.hcall_needed = 1;
			r = RESUME_HOST;
		} else if (vcpu->arch.osi_enabled &&
		    (((u32)kvmppc_get_gpr(vcpu, 3)) == OSI_SC_MAGIC_R3) &&
		    (((u32)kvmppc_get_gpr(vcpu, 4)) == OSI_SC_MAGIC_R4)) {
			/* MOL hypercalls */
			u64 *gprs = run->osi.gprs;
			int i;

			run->exit_reason = KVM_EXIT_OSI;
			for (i = 0; i < 32; i++)
				gprs[i] = kvmppc_get_gpr(vcpu, i);
			vcpu->arch.osi_needed = 1;
			r = RESUME_HOST_NV;
		} else if (!(vcpu->arch.shared->msr & MSR_PR) &&
		    (((u32)kvmppc_get_gpr(vcpu, 0)) == KVM_SC_MAGIC_R0)) {
			/* KVM PV hypercalls */
			kvmppc_set_gpr(vcpu, 3, kvmppc_kvm_pv(vcpu));
			r = RESUME_GUEST;
		} else {
			/* Guest syscalls */
			vcpu->stat.syscall_exits++;
			kvmppc_book3s_queue_irqprio(vcpu, exit_nr);
			r = RESUME_GUEST;
		}
		break;
	case BOOK3S_INTERRUPT_FP_UNAVAIL:
	case BOOK3S_INTERRUPT_ALTIVEC:
	case BOOK3S_INTERRUPT_VSX:
	{
		int ext_msr = 0;

		switch (exit_nr) {
		case BOOK3S_INTERRUPT_FP_UNAVAIL: ext_msr = MSR_FP;  break;
		case BOOK3S_INTERRUPT_ALTIVEC:    ext_msr = MSR_VEC; break;
		case BOOK3S_INTERRUPT_VSX:        ext_msr = MSR_VSX; break;
		}

		switch (kvmppc_check_ext(vcpu, exit_nr)) {
		case EMULATE_DONE:
			/* everything ok - let's enable the ext */
			r = kvmppc_handle_ext(vcpu, exit_nr, ext_msr);
			break;
		case EMULATE_FAIL:
			/* we need to emulate this instruction */
			goto program_interrupt;
			break;
		default:
			/* nothing to worry about - go again */
			break;
		}
		break;
	}
	case BOOK3S_INTERRUPT_ALIGNMENT:
		if (kvmppc_read_inst(vcpu) == EMULATE_DONE) {
			vcpu->arch.shared->dsisr = kvmppc_alignment_dsisr(vcpu,
				kvmppc_get_last_inst(vcpu));
			vcpu->arch.shared->dar = kvmppc_alignment_dar(vcpu,
				kvmppc_get_last_inst(vcpu));
			kvmppc_book3s_queue_irqprio(vcpu, exit_nr);
		}
		r = RESUME_GUEST;
		break;
	case BOOK3S_INTERRUPT_MACHINE_CHECK:
	case BOOK3S_INTERRUPT_TRACE:
		kvmppc_book3s_queue_irqprio(vcpu, exit_nr);
		r = RESUME_GUEST;
		break;
	default:
	{
		struct kvmppc_book3s_shadow_vcpu *svcpu = svcpu_get(vcpu);
		ulong shadow_srr1 = svcpu->shadow_srr1;
		svcpu_put(svcpu);
		/* Ugh - bork here! What did we get? */
		printk(KERN_EMERG "exit_nr=0x%x | pc=0x%lx | msr=0x%lx\n",
			exit_nr, kvmppc_get_pc(vcpu), shadow_srr1);
		r = RESUME_HOST;
		BUG();
		break;
	}
	}

	if (!(r & RESUME_HOST)) {
		/* To avoid clobbering exit_reason, only check for signals if
		 * we aren't already exiting to userspace for some other
		 * reason. */

		/*
		 * Interrupts could be timers for the guest which we have to
		 * inject again, so let's postpone them until we're in the guest
		 * and if we really did time things so badly, then we just exit
		 * again due to a host external interrupt.
		 */
		local_irq_disable();
		s = kvmppc_prepare_to_enter(vcpu);
		if (s <= 0) {
			local_irq_enable();
			r = s;
		} else {
			kvmppc_lazy_ee_enable();
		}
	}

	trace_kvm_book3s_reenter(r, vcpu);

	return r;
}

int kvm_arch_vcpu_ioctl_get_sregs(struct kvm_vcpu *vcpu,
                                  struct kvm_sregs *sregs)
{
	struct kvmppc_vcpu_book3s *vcpu3s = to_book3s(vcpu);
	int i;

	sregs->pvr = vcpu->arch.pvr;

	sregs->u.s.sdr1 = to_book3s(vcpu)->sdr1;
	if (vcpu->arch.hflags & BOOK3S_HFLAG_SLB) {
		for (i = 0; i < 64; i++) {
			sregs->u.s.ppc64.slb[i].slbe = vcpu->arch.slb[i].orige | i;
			sregs->u.s.ppc64.slb[i].slbv = vcpu->arch.slb[i].origv;
		}
	} else {
		for (i = 0; i < 16; i++)
			sregs->u.s.ppc32.sr[i] = vcpu->arch.shared->sr[i];

		for (i = 0; i < 8; i++) {
			sregs->u.s.ppc32.ibat[i] = vcpu3s->ibat[i].raw;
			sregs->u.s.ppc32.dbat[i] = vcpu3s->dbat[i].raw;
		}
	}

	return 0;
}

int kvm_arch_vcpu_ioctl_set_sregs(struct kvm_vcpu *vcpu,
                                  struct kvm_sregs *sregs)
{
	struct kvmppc_vcpu_book3s *vcpu3s = to_book3s(vcpu);
	int i;

	kvmppc_set_pvr(vcpu, sregs->pvr);

	vcpu3s->sdr1 = sregs->u.s.sdr1;
	if (vcpu->arch.hflags & BOOK3S_HFLAG_SLB) {
		for (i = 0; i < 64; i++) {
			vcpu->arch.mmu.slbmte(vcpu, sregs->u.s.ppc64.slb[i].slbv,
						    sregs->u.s.ppc64.slb[i].slbe);
		}
	} else {
		for (i = 0; i < 16; i++) {
			vcpu->arch.mmu.mtsrin(vcpu, i, sregs->u.s.ppc32.sr[i]);
		}
		for (i = 0; i < 8; i++) {
			kvmppc_set_bat(vcpu, &(vcpu3s->ibat[i]), false,
				       (u32)sregs->u.s.ppc32.ibat[i]);
			kvmppc_set_bat(vcpu, &(vcpu3s->ibat[i]), true,
				       (u32)(sregs->u.s.ppc32.ibat[i] >> 32));
			kvmppc_set_bat(vcpu, &(vcpu3s->dbat[i]), false,
				       (u32)sregs->u.s.ppc32.dbat[i]);
			kvmppc_set_bat(vcpu, &(vcpu3s->dbat[i]), true,
				       (u32)(sregs->u.s.ppc32.dbat[i] >> 32));
		}
	}

	/* Flush the MMU after messing with the segments */
	kvmppc_mmu_pte_flush(vcpu, 0, 0);

	return 0;
}

int kvmppc_get_one_reg(struct kvm_vcpu *vcpu, u64 id, union kvmppc_one_reg *val)
{
	int r = 0;

	switch (id) {
	case KVM_REG_PPC_HIOR:
		*val = get_reg_val(id, to_book3s(vcpu)->hior);
<<<<<<< HEAD
		break;
#ifdef CONFIG_VSX
	case KVM_REG_PPC_VSR0 ... KVM_REG_PPC_VSR31: {
		long int i = id - KVM_REG_PPC_VSR0;

		if (!cpu_has_feature(CPU_FTR_VSX)) {
			r = -ENXIO;
			break;
		}
		val->vsxval[0] = vcpu->arch.fpr[i];
		val->vsxval[1] = vcpu->arch.vsr[i];
		break;
=======
		break;
#ifdef CONFIG_VSX
	case KVM_REG_PPC_VSR0 ... KVM_REG_PPC_VSR31: {
		long int i = id - KVM_REG_PPC_VSR0;

		if (!cpu_has_feature(CPU_FTR_VSX)) {
			r = -ENXIO;
			break;
		}
		val->vsxval[0] = vcpu->arch.fpr[i];
		val->vsxval[1] = vcpu->arch.vsr[i];
		break;
>>>>>>> e11ae1a1
	}
#endif /* CONFIG_VSX */
	default:
		r = -EINVAL;
		break;
	}

	return r;
}

int kvmppc_set_one_reg(struct kvm_vcpu *vcpu, u64 id, union kvmppc_one_reg *val)
{
	int r = 0;

	switch (id) {
	case KVM_REG_PPC_HIOR:
		to_book3s(vcpu)->hior = set_reg_val(id, *val);
		to_book3s(vcpu)->hior_explicit = true;
		break;
#ifdef CONFIG_VSX
	case KVM_REG_PPC_VSR0 ... KVM_REG_PPC_VSR31: {
		long int i = id - KVM_REG_PPC_VSR0;

		if (!cpu_has_feature(CPU_FTR_VSX)) {
			r = -ENXIO;
			break;
		}
		vcpu->arch.fpr[i] = val->vsxval[0];
		vcpu->arch.vsr[i] = val->vsxval[1];
		break;
	}
#endif /* CONFIG_VSX */
	default:
		r = -EINVAL;
		break;
	}

	return r;
}

int kvmppc_core_check_processor_compat(void)
{
	return 0;
}

struct kvm_vcpu *kvmppc_core_vcpu_create(struct kvm *kvm, unsigned int id)
{
	struct kvmppc_vcpu_book3s *vcpu_book3s;
	struct kvm_vcpu *vcpu;
	int err = -ENOMEM;
	unsigned long p;

	vcpu_book3s = vzalloc(sizeof(struct kvmppc_vcpu_book3s));
	if (!vcpu_book3s)
		goto out;

	vcpu_book3s->shadow_vcpu = (struct kvmppc_book3s_shadow_vcpu *)
		kzalloc(sizeof(*vcpu_book3s->shadow_vcpu), GFP_KERNEL);
	if (!vcpu_book3s->shadow_vcpu)
		goto free_vcpu;

	vcpu = &vcpu_book3s->vcpu;
	err = kvm_vcpu_init(vcpu, kvm, id);
	if (err)
		goto free_shadow_vcpu;

	p = __get_free_page(GFP_KERNEL|__GFP_ZERO);
	/* the real shared page fills the last 4k of our page */
	vcpu->arch.shared = (void*)(p + PAGE_SIZE - 4096);
	if (!p)
		goto uninit_vcpu;

#ifdef CONFIG_PPC_BOOK3S_64
	/* default to book3s_64 (970fx) */
	vcpu->arch.pvr = 0x3C0301;
#else
	/* default to book3s_32 (750) */
	vcpu->arch.pvr = 0x84202;
#endif
	kvmppc_set_pvr(vcpu, vcpu->arch.pvr);
	vcpu->arch.slb_nr = 64;

	vcpu->arch.shadow_msr = MSR_USER64;

	err = kvmppc_mmu_init(vcpu);
	if (err < 0)
		goto uninit_vcpu;

	return vcpu;

uninit_vcpu:
	kvm_vcpu_uninit(vcpu);
free_shadow_vcpu:
	kfree(vcpu_book3s->shadow_vcpu);
free_vcpu:
	vfree(vcpu_book3s);
out:
	return ERR_PTR(err);
}

void kvmppc_core_vcpu_free(struct kvm_vcpu *vcpu)
{
	struct kvmppc_vcpu_book3s *vcpu_book3s = to_book3s(vcpu);

	free_page((unsigned long)vcpu->arch.shared & PAGE_MASK);
	kvm_vcpu_uninit(vcpu);
	kfree(vcpu_book3s->shadow_vcpu);
	vfree(vcpu_book3s);
}

int kvmppc_vcpu_run(struct kvm_run *kvm_run, struct kvm_vcpu *vcpu)
{
	int ret;
	double fpr[32][TS_FPRWIDTH];
	unsigned int fpscr;
	int fpexc_mode;
#ifdef CONFIG_ALTIVEC
	vector128 vr[32];
	vector128 vscr;
	unsigned long uninitialized_var(vrsave);
	int used_vr;
#endif
#ifdef CONFIG_VSX
	int used_vsr;
#endif
	ulong ext_msr;

	/* Check if we can run the vcpu at all */
	if (!vcpu->arch.sane) {
		kvm_run->exit_reason = KVM_EXIT_INTERNAL_ERROR;
		ret = -EINVAL;
		goto out;
	}

	/*
	 * Interrupts could be timers for the guest which we have to inject
	 * again, so let's postpone them until we're in the guest and if we
	 * really did time things so badly, then we just exit again due to
	 * a host external interrupt.
	 */
	local_irq_disable();
	ret = kvmppc_prepare_to_enter(vcpu);
	if (ret <= 0) {
		local_irq_enable();
		goto out;
	}

	/* Save FPU state in stack */
	if (current->thread.regs->msr & MSR_FP)
		giveup_fpu(current);
	memcpy(fpr, current->thread.fpr, sizeof(current->thread.fpr));
	fpscr = current->thread.fpscr.val;
	fpexc_mode = current->thread.fpexc_mode;

#ifdef CONFIG_ALTIVEC
	/* Save Altivec state in stack */
	used_vr = current->thread.used_vr;
	if (used_vr) {
		if (current->thread.regs->msr & MSR_VEC)
			giveup_altivec(current);
		memcpy(vr, current->thread.vr, sizeof(current->thread.vr));
		vscr = current->thread.vscr;
		vrsave = current->thread.vrsave;
	}
#endif

#ifdef CONFIG_VSX
	/* Save VSX state in stack */
	used_vsr = current->thread.used_vsr;
	if (used_vsr && (current->thread.regs->msr & MSR_VSX))
		__giveup_vsx(current);
#endif

	/* Remember the MSR with disabled extensions */
	ext_msr = current->thread.regs->msr;

	/* Preload FPU if it's enabled */
	if (vcpu->arch.shared->msr & MSR_FP)
		kvmppc_handle_ext(vcpu, BOOK3S_INTERRUPT_FP_UNAVAIL, MSR_FP);

	kvmppc_lazy_ee_enable();

	ret = __kvmppc_vcpu_run(kvm_run, vcpu);

	/* No need for kvm_guest_exit. It's done in handle_exit.
	   We also get here with interrupts enabled. */
<<<<<<< HEAD

	current->thread.regs->msr = ext_msr;
=======
>>>>>>> e11ae1a1

	/* Make sure we save the guest FPU/Altivec/VSX state */
	kvmppc_giveup_ext(vcpu, MSR_FP | MSR_VEC | MSR_VSX);

	current->thread.regs->msr = ext_msr;

	/* Restore FPU/VSX state from stack */
	memcpy(current->thread.fpr, fpr, sizeof(current->thread.fpr));
	current->thread.fpscr.val = fpscr;
	current->thread.fpexc_mode = fpexc_mode;

#ifdef CONFIG_ALTIVEC
	/* Restore Altivec state from stack */
	if (used_vr && current->thread.used_vr) {
		memcpy(current->thread.vr, vr, sizeof(current->thread.vr));
		current->thread.vscr = vscr;
		current->thread.vrsave = vrsave;
	}
	current->thread.used_vr = used_vr;
#endif

#ifdef CONFIG_VSX
	current->thread.used_vsr = used_vsr;
#endif

out:
	vcpu->mode = OUTSIDE_GUEST_MODE;
	return ret;
}

/*
 * Get (and clear) the dirty memory log for a memory slot.
 */
int kvm_vm_ioctl_get_dirty_log(struct kvm *kvm,
				      struct kvm_dirty_log *log)
{
	struct kvm_memory_slot *memslot;
	struct kvm_vcpu *vcpu;
	ulong ga, ga_end;
	int is_dirty = 0;
	int r;
	unsigned long n;

	mutex_lock(&kvm->slots_lock);

	r = kvm_get_dirty_log(kvm, log, &is_dirty);
	if (r)
		goto out;

	/* If nothing is dirty, don't bother messing with page tables. */
	if (is_dirty) {
		memslot = id_to_memslot(kvm->memslots, log->slot);

		ga = memslot->base_gfn << PAGE_SHIFT;
		ga_end = ga + (memslot->npages << PAGE_SHIFT);

		kvm_for_each_vcpu(n, vcpu, kvm)
			kvmppc_mmu_pte_pflush(vcpu, ga, ga_end);

		n = kvm_dirty_bitmap_bytes(memslot);
		memset(memslot->dirty_bitmap, 0, n);
	}

	r = 0;
out:
	mutex_unlock(&kvm->slots_lock);
	return r;
}

#ifdef CONFIG_PPC64
int kvm_vm_ioctl_get_smmu_info(struct kvm *kvm, struct kvm_ppc_smmu_info *info)
{
	/* No flags */
	info->flags = 0;

	/* SLB is always 64 entries */
	info->slb_size = 64;

	/* Standard 4k base page size segment */
	info->sps[0].page_shift = 12;
	info->sps[0].slb_enc = 0;
	info->sps[0].enc[0].page_shift = 12;
	info->sps[0].enc[0].pte_enc = 0;

	/* Standard 16M large page size segment */
	info->sps[1].page_shift = 24;
	info->sps[1].slb_enc = SLB_VSID_L;
	info->sps[1].enc[0].page_shift = 24;
	info->sps[1].enc[0].pte_enc = 0;

	return 0;
}
#endif /* CONFIG_PPC64 */

void kvmppc_core_free_memslot(struct kvm_memory_slot *free,
			      struct kvm_memory_slot *dont)
{
}

int kvmppc_core_create_memslot(struct kvm_memory_slot *slot,
			       unsigned long npages)
{
	return 0;
}

int kvmppc_core_prepare_memory_region(struct kvm *kvm,
				      struct kvm_memory_slot *memslot,
				      struct kvm_userspace_memory_region *mem)
{
	return 0;
}

void kvmppc_core_commit_memory_region(struct kvm *kvm,
				struct kvm_userspace_memory_region *mem,
				struct kvm_memory_slot old)
{
}

void kvmppc_core_flush_memslot(struct kvm *kvm, struct kvm_memory_slot *memslot)
{
}

int kvmppc_core_init_vm(struct kvm *kvm)
{
#ifdef CONFIG_PPC64
	INIT_LIST_HEAD(&kvm->arch.spapr_tce_tables);
#endif

	return 0;
}

void kvmppc_core_destroy_vm(struct kvm *kvm)
{
#ifdef CONFIG_PPC64
	WARN_ON(!list_empty(&kvm->arch.spapr_tce_tables));
#endif
}

static int kvmppc_book3s_init(void)
{
	int r;

	r = kvm_init(NULL, sizeof(struct kvmppc_vcpu_book3s), 0,
		     THIS_MODULE);

	if (r)
		return r;

	r = kvmppc_mmu_hpte_sysinit();

	return r;
}

static void kvmppc_book3s_exit(void)
{
	kvmppc_mmu_hpte_sysexit();
	kvm_exit();
}

module_init(kvmppc_book3s_init);
module_exit(kvmppc_book3s_exit);<|MERGE_RESOLUTION|>--- conflicted
+++ resolved
@@ -81,13 +81,7 @@
 	svcpu_put(svcpu);
 #endif
 
-<<<<<<< HEAD
-	kvmppc_giveup_ext(vcpu, MSR_FP);
-	kvmppc_giveup_ext(vcpu, MSR_VEC);
-	kvmppc_giveup_ext(vcpu, MSR_VSX);
-=======
 	kvmppc_giveup_ext(vcpu, MSR_FP | MSR_VEC | MSR_VSX);
->>>>>>> e11ae1a1
 	vcpu->cpu = -1;
 }
 
@@ -136,7 +130,6 @@
 {
 	/* XXX could be more clever ;) */
 	return 0;
-<<<<<<< HEAD
 }
 
 void kvm_set_spte_hva(struct kvm *kvm, unsigned long hva, pte_t pte)
@@ -145,16 +138,6 @@
 	kvm_unmap_hva(kvm, hva);
 }
 
-=======
-}
-
-void kvm_set_spte_hva(struct kvm *kvm, unsigned long hva, pte_t pte)
-{
-	/* The page will get remapped properly on its next fault */
-	kvm_unmap_hva(kvm, hva);
-}
-
->>>>>>> e11ae1a1
 /*****************************************/
 
 static void kvmppc_recalc_shadow_msr(struct kvm_vcpu *vcpu)
@@ -981,7 +964,6 @@
 	switch (id) {
 	case KVM_REG_PPC_HIOR:
 		*val = get_reg_val(id, to_book3s(vcpu)->hior);
-<<<<<<< HEAD
 		break;
 #ifdef CONFIG_VSX
 	case KVM_REG_PPC_VSR0 ... KVM_REG_PPC_VSR31: {
@@ -994,20 +976,6 @@
 		val->vsxval[0] = vcpu->arch.fpr[i];
 		val->vsxval[1] = vcpu->arch.vsr[i];
 		break;
-=======
-		break;
-#ifdef CONFIG_VSX
-	case KVM_REG_PPC_VSR0 ... KVM_REG_PPC_VSR31: {
-		long int i = id - KVM_REG_PPC_VSR0;
-
-		if (!cpu_has_feature(CPU_FTR_VSX)) {
-			r = -ENXIO;
-			break;
-		}
-		val->vsxval[0] = vcpu->arch.fpr[i];
-		val->vsxval[1] = vcpu->arch.vsr[i];
-		break;
->>>>>>> e11ae1a1
 	}
 #endif /* CONFIG_VSX */
 	default:
@@ -1194,11 +1162,6 @@
 
 	/* No need for kvm_guest_exit. It's done in handle_exit.
 	   We also get here with interrupts enabled. */
-<<<<<<< HEAD
-
-	current->thread.regs->msr = ext_msr;
-=======
->>>>>>> e11ae1a1
 
 	/* Make sure we save the guest FPU/Altivec/VSX state */
 	kvmppc_giveup_ext(vcpu, MSR_FP | MSR_VEC | MSR_VSX);
