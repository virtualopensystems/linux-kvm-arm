/*
 * Copyright 2011 Paul Mackerras, IBM Corp. <paulus@au1.ibm.com>
 * Copyright (C) 2009. SUSE Linux Products GmbH. All rights reserved.
 *
 * Authors:
 *    Paul Mackerras <paulus@au1.ibm.com>
 *    Alexander Graf <agraf@suse.de>
 *    Kevin Wolf <mail@kevin-wolf.de>
 *
 * Description: KVM functions specific to running on Book 3S
 * processors in hypervisor mode (specifically POWER7 and later).
 *
 * This file is derived from arch/powerpc/kvm/book3s.c,
 * by Alexander Graf <agraf@suse.de>.
 *
 * This program is free software; you can redistribute it and/or modify
 * it under the terms of the GNU General Public License, version 2, as
 * published by the Free Software Foundation.
 */

#include <linux/kvm_host.h>
#include <linux/err.h>
#include <linux/slab.h>
#include <linux/preempt.h>
#include <linux/sched.h>
#include <linux/delay.h>
#include <linux/export.h>
#include <linux/fs.h>
#include <linux/anon_inodes.h>
#include <linux/cpumask.h>
#include <linux/spinlock.h>
#include <linux/page-flags.h>
#include <linux/srcu.h>

#include <asm/reg.h>
#include <asm/cputable.h>
#include <asm/cacheflush.h>
#include <asm/tlbflush.h>
#include <asm/uaccess.h>
#include <asm/io.h>
#include <asm/kvm_ppc.h>
#include <asm/kvm_book3s.h>
#include <asm/mmu_context.h>
#include <asm/lppaca.h>
#include <asm/processor.h>
#include <asm/cputhreads.h>
#include <asm/page.h>
#include <asm/hvcall.h>
#include <asm/switch_to.h>
#include <asm/smp.h>
#include <linux/gfp.h>
#include <linux/vmalloc.h>
#include <linux/highmem.h>
#include <linux/hugetlb.h>

/* #define EXIT_DEBUG */
/* #define EXIT_DEBUG_SIMPLE */
/* #define EXIT_DEBUG_INT */

/* Used to indicate that a guest page fault needs to be handled */
#define RESUME_PAGE_FAULT	(RESUME_GUEST | RESUME_FLAG_ARCH1)

/* Used as a "null" value for timebase values */
#define TB_NIL	(~(u64)0)

static void kvmppc_end_cede(struct kvm_vcpu *vcpu);
static int kvmppc_hv_setup_htab_rma(struct kvm_vcpu *vcpu);

/*
 * We use the vcpu_load/put functions to measure stolen time.
 * Stolen time is counted as time when either the vcpu is able to
 * run as part of a virtual core, but the task running the vcore
 * is preempted or sleeping, or when the vcpu needs something done
 * in the kernel by the task running the vcpu, but that task is
 * preempted or sleeping.  Those two things have to be counted
 * separately, since one of the vcpu tasks will take on the job
 * of running the core, and the other vcpu tasks in the vcore will
 * sleep waiting for it to do that, but that sleep shouldn't count
 * as stolen time.
 *
 * Hence we accumulate stolen time when the vcpu can run as part of
 * a vcore using vc->stolen_tb, and the stolen time when the vcpu
 * needs its task to do other things in the kernel (for example,
 * service a page fault) in busy_stolen.  We don't accumulate
 * stolen time for a vcore when it is inactive, or for a vcpu
 * when it is in state RUNNING or NOTREADY.  NOTREADY is a bit of
 * a misnomer; it means that the vcpu task is not executing in
 * the KVM_VCPU_RUN ioctl, i.e. it is in userspace or elsewhere in
 * the kernel.  We don't have any way of dividing up that time
 * between time that the vcpu is genuinely stopped, time that
 * the task is actively working on behalf of the vcpu, and time
 * that the task is preempted, so we don't count any of it as
 * stolen.
 *
 * Updates to busy_stolen are protected by arch.tbacct_lock;
 * updates to vc->stolen_tb are protected by the arch.tbacct_lock
 * of the vcpu that has taken responsibility for running the vcore
 * (i.e. vc->runner).  The stolen times are measured in units of
 * timebase ticks.  (Note that the != TB_NIL checks below are
 * purely defensive; they should never fail.)
 */

void kvmppc_core_vcpu_load(struct kvm_vcpu *vcpu, int cpu)
{
	struct kvmppc_vcore *vc = vcpu->arch.vcore;

	spin_lock(&vcpu->arch.tbacct_lock);
	if (vc->runner == vcpu && vc->vcore_state != VCORE_INACTIVE &&
	    vc->preempt_tb != TB_NIL) {
		vc->stolen_tb += mftb() - vc->preempt_tb;
		vc->preempt_tb = TB_NIL;
	}
	if (vcpu->arch.state == KVMPPC_VCPU_BUSY_IN_HOST &&
	    vcpu->arch.busy_preempt != TB_NIL) {
		vcpu->arch.busy_stolen += mftb() - vcpu->arch.busy_preempt;
		vcpu->arch.busy_preempt = TB_NIL;
	}
	spin_unlock(&vcpu->arch.tbacct_lock);
}

void kvmppc_core_vcpu_put(struct kvm_vcpu *vcpu)
{
	struct kvmppc_vcore *vc = vcpu->arch.vcore;

	spin_lock(&vcpu->arch.tbacct_lock);
	if (vc->runner == vcpu && vc->vcore_state != VCORE_INACTIVE)
		vc->preempt_tb = mftb();
	if (vcpu->arch.state == KVMPPC_VCPU_BUSY_IN_HOST)
		vcpu->arch.busy_preempt = mftb();
	spin_unlock(&vcpu->arch.tbacct_lock);
}

void kvmppc_set_msr(struct kvm_vcpu *vcpu, u64 msr)
{
	vcpu->arch.shregs.msr = msr;
	kvmppc_end_cede(vcpu);
}

void kvmppc_set_pvr(struct kvm_vcpu *vcpu, u32 pvr)
{
	vcpu->arch.pvr = pvr;
}

void kvmppc_dump_regs(struct kvm_vcpu *vcpu)
{
	int r;

	pr_err("vcpu %p (%d):\n", vcpu, vcpu->vcpu_id);
	pr_err("pc  = %.16lx  msr = %.16llx  trap = %x\n",
	       vcpu->arch.pc, vcpu->arch.shregs.msr, vcpu->arch.trap);
	for (r = 0; r < 16; ++r)
		pr_err("r%2d = %.16lx  r%d = %.16lx\n",
		       r, kvmppc_get_gpr(vcpu, r),
		       r+16, kvmppc_get_gpr(vcpu, r+16));
	pr_err("ctr = %.16lx  lr  = %.16lx\n",
	       vcpu->arch.ctr, vcpu->arch.lr);
	pr_err("srr0 = %.16llx srr1 = %.16llx\n",
	       vcpu->arch.shregs.srr0, vcpu->arch.shregs.srr1);
	pr_err("sprg0 = %.16llx sprg1 = %.16llx\n",
	       vcpu->arch.shregs.sprg0, vcpu->arch.shregs.sprg1);
	pr_err("sprg2 = %.16llx sprg3 = %.16llx\n",
	       vcpu->arch.shregs.sprg2, vcpu->arch.shregs.sprg3);
	pr_err("cr = %.8x  xer = %.16lx  dsisr = %.8x\n",
	       vcpu->arch.cr, vcpu->arch.xer, vcpu->arch.shregs.dsisr);
	pr_err("dar = %.16llx\n", vcpu->arch.shregs.dar);
	pr_err("fault dar = %.16lx dsisr = %.8x\n",
	       vcpu->arch.fault_dar, vcpu->arch.fault_dsisr);
	pr_err("SLB (%d entries):\n", vcpu->arch.slb_max);
	for (r = 0; r < vcpu->arch.slb_max; ++r)
		pr_err("  ESID = %.16llx VSID = %.16llx\n",
		       vcpu->arch.slb[r].orige, vcpu->arch.slb[r].origv);
	pr_err("lpcr = %.16lx sdr1 = %.16lx last_inst = %.8x\n",
	       vcpu->kvm->arch.lpcr, vcpu->kvm->arch.sdr1,
	       vcpu->arch.last_inst);
}

struct kvm_vcpu *kvmppc_find_vcpu(struct kvm *kvm, int id)
{
	int r;
	struct kvm_vcpu *v, *ret = NULL;

	mutex_lock(&kvm->lock);
	kvm_for_each_vcpu(r, v, kvm) {
		if (v->vcpu_id == id) {
			ret = v;
			break;
		}
	}
	mutex_unlock(&kvm->lock);
	return ret;
}

static void init_vpa(struct kvm_vcpu *vcpu, struct lppaca *vpa)
{
	vpa->shared_proc = 1;
	vpa->yield_count = 1;
}

static int set_vpa(struct kvm_vcpu *vcpu, struct kvmppc_vpa *v,
		   unsigned long addr, unsigned long len)
{
	/* check address is cacheline aligned */
	if (addr & (L1_CACHE_BYTES - 1))
		return -EINVAL;
	spin_lock(&vcpu->arch.vpa_update_lock);
	if (v->next_gpa != addr || v->len != len) {
		v->next_gpa = addr;
		v->len = addr ? len : 0;
		v->update_pending = 1;
	}
	spin_unlock(&vcpu->arch.vpa_update_lock);
	return 0;
}

/* Length for a per-processor buffer is passed in at offset 4 in the buffer */
struct reg_vpa {
	u32 dummy;
	union {
		u16 hword;
		u32 word;
	} length;
};

static int vpa_is_registered(struct kvmppc_vpa *vpap)
{
	if (vpap->update_pending)
		return vpap->next_gpa != 0;
	return vpap->pinned_addr != NULL;
}

static unsigned long do_h_register_vpa(struct kvm_vcpu *vcpu,
				       unsigned long flags,
				       unsigned long vcpuid, unsigned long vpa)
{
	struct kvm *kvm = vcpu->kvm;
	unsigned long len, nb;
	void *va;
	struct kvm_vcpu *tvcpu;
	int err;
	int subfunc;
	struct kvmppc_vpa *vpap;

	tvcpu = kvmppc_find_vcpu(kvm, vcpuid);
	if (!tvcpu)
		return H_PARAMETER;

	subfunc = (flags >> H_VPA_FUNC_SHIFT) & H_VPA_FUNC_MASK;
	if (subfunc == H_VPA_REG_VPA || subfunc == H_VPA_REG_DTL ||
	    subfunc == H_VPA_REG_SLB) {
		/* Registering new area - address must be cache-line aligned */
		if ((vpa & (L1_CACHE_BYTES - 1)) || !vpa)
			return H_PARAMETER;

		/* convert logical addr to kernel addr and read length */
		va = kvmppc_pin_guest_page(kvm, vpa, &nb);
		if (va == NULL)
			return H_PARAMETER;
		if (subfunc == H_VPA_REG_VPA)
			len = ((struct reg_vpa *)va)->length.hword;
		else
			len = ((struct reg_vpa *)va)->length.word;
		kvmppc_unpin_guest_page(kvm, va);

		/* Check length */
		if (len > nb || len < sizeof(struct reg_vpa))
			return H_PARAMETER;
	} else {
		vpa = 0;
		len = 0;
	}

	err = H_PARAMETER;
	vpap = NULL;
	spin_lock(&tvcpu->arch.vpa_update_lock);

	switch (subfunc) {
	case H_VPA_REG_VPA:		/* register VPA */
		if (len < sizeof(struct lppaca))
			break;
		vpap = &tvcpu->arch.vpa;
		err = 0;
		break;

	case H_VPA_REG_DTL:		/* register DTL */
		if (len < sizeof(struct dtl_entry))
			break;
		len -= len % sizeof(struct dtl_entry);

		/* Check that they have previously registered a VPA */
		err = H_RESOURCE;
		if (!vpa_is_registered(&tvcpu->arch.vpa))
			break;

		vpap = &tvcpu->arch.dtl;
		err = 0;
		break;

	case H_VPA_REG_SLB:		/* register SLB shadow buffer */
		/* Check that they have previously registered a VPA */
		err = H_RESOURCE;
		if (!vpa_is_registered(&tvcpu->arch.vpa))
			break;

		vpap = &tvcpu->arch.slb_shadow;
		err = 0;
		break;

	case H_VPA_DEREG_VPA:		/* deregister VPA */
		/* Check they don't still have a DTL or SLB buf registered */
		err = H_RESOURCE;
		if (vpa_is_registered(&tvcpu->arch.dtl) ||
		    vpa_is_registered(&tvcpu->arch.slb_shadow))
			break;

		vpap = &tvcpu->arch.vpa;
		err = 0;
		break;

	case H_VPA_DEREG_DTL:		/* deregister DTL */
		vpap = &tvcpu->arch.dtl;
		err = 0;
		break;

	case H_VPA_DEREG_SLB:		/* deregister SLB shadow buffer */
		vpap = &tvcpu->arch.slb_shadow;
		err = 0;
		break;
	}

	if (vpap) {
		vpap->next_gpa = vpa;
		vpap->len = len;
		vpap->update_pending = 1;
	}

	spin_unlock(&tvcpu->arch.vpa_update_lock);

	return err;
}

static void kvmppc_update_vpa(struct kvm_vcpu *vcpu, struct kvmppc_vpa *vpap)
{
	struct kvm *kvm = vcpu->kvm;
	void *va;
	unsigned long nb;
	unsigned long gpa;

	/*
	 * We need to pin the page pointed to by vpap->next_gpa,
	 * but we can't call kvmppc_pin_guest_page under the lock
	 * as it does get_user_pages() and down_read().  So we
	 * have to drop the lock, pin the page, then get the lock
	 * again and check that a new area didn't get registered
	 * in the meantime.
	 */
	for (;;) {
		gpa = vpap->next_gpa;
		spin_unlock(&vcpu->arch.vpa_update_lock);
		va = NULL;
		nb = 0;
		if (gpa)
			va = kvmppc_pin_guest_page(kvm, vpap->next_gpa, &nb);
		spin_lock(&vcpu->arch.vpa_update_lock);
		if (gpa == vpap->next_gpa)
			break;
		/* sigh... unpin that one and try again */
		if (va)
			kvmppc_unpin_guest_page(kvm, va);
	}

	vpap->update_pending = 0;
	if (va && nb < vpap->len) {
		/*
		 * If it's now too short, it must be that userspace
		 * has changed the mappings underlying guest memory,
		 * so unregister the region.
		 */
		kvmppc_unpin_guest_page(kvm, va);
		va = NULL;
	}
	if (vpap->pinned_addr)
		kvmppc_unpin_guest_page(kvm, vpap->pinned_addr);
	vpap->pinned_addr = va;
	if (va)
		vpap->pinned_end = va + vpap->len;
}

static void kvmppc_update_vpas(struct kvm_vcpu *vcpu)
{
	if (!(vcpu->arch.vpa.update_pending ||
	      vcpu->arch.slb_shadow.update_pending ||
	      vcpu->arch.dtl.update_pending))
		return;

	spin_lock(&vcpu->arch.vpa_update_lock);
	if (vcpu->arch.vpa.update_pending) {
		kvmppc_update_vpa(vcpu, &vcpu->arch.vpa);
		if (vcpu->arch.vpa.pinned_addr)
			init_vpa(vcpu, vcpu->arch.vpa.pinned_addr);
	}
	if (vcpu->arch.dtl.update_pending) {
		kvmppc_update_vpa(vcpu, &vcpu->arch.dtl);
		vcpu->arch.dtl_ptr = vcpu->arch.dtl.pinned_addr;
		vcpu->arch.dtl_index = 0;
	}
	if (vcpu->arch.slb_shadow.update_pending)
		kvmppc_update_vpa(vcpu, &vcpu->arch.slb_shadow);
	spin_unlock(&vcpu->arch.vpa_update_lock);
}

/*
 * Return the accumulated stolen time for the vcore up until `now'.
 * The caller should hold the vcore lock.
 */
static u64 vcore_stolen_time(struct kvmppc_vcore *vc, u64 now)
{
	u64 p;

	/*
	 * If we are the task running the vcore, then since we hold
	 * the vcore lock, we can't be preempted, so stolen_tb/preempt_tb
	 * can't be updated, so we don't need the tbacct_lock.
	 * If the vcore is inactive, it can't become active (since we
	 * hold the vcore lock), so the vcpu load/put functions won't
	 * update stolen_tb/preempt_tb, and we don't need tbacct_lock.
	 */
	if (vc->vcore_state != VCORE_INACTIVE &&
	    vc->runner->arch.run_task != current) {
		spin_lock(&vc->runner->arch.tbacct_lock);
		p = vc->stolen_tb;
		if (vc->preempt_tb != TB_NIL)
			p += now - vc->preempt_tb;
		spin_unlock(&vc->runner->arch.tbacct_lock);
	} else {
		p = vc->stolen_tb;
	}
	return p;
}

static void kvmppc_create_dtl_entry(struct kvm_vcpu *vcpu,
				    struct kvmppc_vcore *vc)
{
	struct dtl_entry *dt;
	struct lppaca *vpa;
	unsigned long stolen;
	unsigned long core_stolen;
	u64 now;

	dt = vcpu->arch.dtl_ptr;
	vpa = vcpu->arch.vpa.pinned_addr;
	now = mftb();
	core_stolen = vcore_stolen_time(vc, now);
	stolen = core_stolen - vcpu->arch.stolen_logged;
	vcpu->arch.stolen_logged = core_stolen;
	spin_lock(&vcpu->arch.tbacct_lock);
	stolen += vcpu->arch.busy_stolen;
	vcpu->arch.busy_stolen = 0;
	spin_unlock(&vcpu->arch.tbacct_lock);
	if (!dt || !vpa)
		return;
	memset(dt, 0, sizeof(struct dtl_entry));
	dt->dispatch_reason = 7;
	dt->processor_id = vc->pcpu + vcpu->arch.ptid;
	dt->timebase = now;
	dt->enqueue_to_dispatch_time = stolen;
	dt->srr0 = kvmppc_get_pc(vcpu);
	dt->srr1 = vcpu->arch.shregs.msr;
	++dt;
	if (dt == vcpu->arch.dtl.pinned_end)
		dt = vcpu->arch.dtl.pinned_addr;
	vcpu->arch.dtl_ptr = dt;
	/* order writing *dt vs. writing vpa->dtl_idx */
	smp_wmb();
	vpa->dtl_idx = ++vcpu->arch.dtl_index;
}

int kvmppc_pseries_do_hcall(struct kvm_vcpu *vcpu)
{
	unsigned long req = kvmppc_get_gpr(vcpu, 3);
	unsigned long target, ret = H_SUCCESS;
	struct kvm_vcpu *tvcpu;
	int idx;

	switch (req) {
	case H_ENTER:
		idx = srcu_read_lock(&vcpu->kvm->srcu);
		ret = kvmppc_virtmode_h_enter(vcpu, kvmppc_get_gpr(vcpu, 4),
					      kvmppc_get_gpr(vcpu, 5),
					      kvmppc_get_gpr(vcpu, 6),
					      kvmppc_get_gpr(vcpu, 7));
		srcu_read_unlock(&vcpu->kvm->srcu, idx);
		break;
	case H_CEDE:
		break;
	case H_PROD:
		target = kvmppc_get_gpr(vcpu, 4);
		tvcpu = kvmppc_find_vcpu(vcpu->kvm, target);
		if (!tvcpu) {
			ret = H_PARAMETER;
			break;
		}
		tvcpu->arch.prodded = 1;
		smp_mb();
		if (vcpu->arch.ceded) {
			if (waitqueue_active(&vcpu->wq)) {
				wake_up_interruptible(&vcpu->wq);
				vcpu->stat.halt_wakeup++;
			}
		}
		break;
	case H_CONFER:
		break;
	case H_REGISTER_VPA:
		ret = do_h_register_vpa(vcpu, kvmppc_get_gpr(vcpu, 4),
					kvmppc_get_gpr(vcpu, 5),
					kvmppc_get_gpr(vcpu, 6));
		break;
	default:
		return RESUME_HOST;
	}
	kvmppc_set_gpr(vcpu, 3, ret);
	vcpu->arch.hcall_needed = 0;
	return RESUME_GUEST;
}

static int kvmppc_handle_exit(struct kvm_run *run, struct kvm_vcpu *vcpu,
			      struct task_struct *tsk)
{
	int r = RESUME_HOST;

	vcpu->stat.sum_exits++;

	run->exit_reason = KVM_EXIT_UNKNOWN;
	run->ready_for_interrupt_injection = 1;
	switch (vcpu->arch.trap) {
	/* We're good on these - the host merely wanted to get our attention */
	case BOOK3S_INTERRUPT_HV_DECREMENTER:
		vcpu->stat.dec_exits++;
		r = RESUME_GUEST;
		break;
	case BOOK3S_INTERRUPT_EXTERNAL:
		vcpu->stat.ext_intr_exits++;
		r = RESUME_GUEST;
		break;
	case BOOK3S_INTERRUPT_PERFMON:
		r = RESUME_GUEST;
		break;
	case BOOK3S_INTERRUPT_MACHINE_CHECK:
		/*
		 * Deliver a machine check interrupt to the guest.
		 * We have to do this, even if the host has handled the
		 * machine check, because machine checks use SRR0/1 and
		 * the interrupt might have trashed guest state in them.
		 */
		kvmppc_book3s_queue_irqprio(vcpu,
					    BOOK3S_INTERRUPT_MACHINE_CHECK);
		r = RESUME_GUEST;
		break;
	case BOOK3S_INTERRUPT_PROGRAM:
	{
		ulong flags;
		/*
		 * Normally program interrupts are delivered directly
		 * to the guest by the hardware, but we can get here
		 * as a result of a hypervisor emulation interrupt
		 * (e40) getting turned into a 700 by BML RTAS.
		 */
		flags = vcpu->arch.shregs.msr & 0x1f0000ull;
		kvmppc_core_queue_program(vcpu, flags);
		r = RESUME_GUEST;
		break;
	}
	case BOOK3S_INTERRUPT_SYSCALL:
	{
		/* hcall - punt to userspace */
		int i;

		if (vcpu->arch.shregs.msr & MSR_PR) {
			/* sc 1 from userspace - reflect to guest syscall */
			kvmppc_book3s_queue_irqprio(vcpu, BOOK3S_INTERRUPT_SYSCALL);
			r = RESUME_GUEST;
			break;
		}
		run->papr_hcall.nr = kvmppc_get_gpr(vcpu, 3);
		for (i = 0; i < 9; ++i)
			run->papr_hcall.args[i] = kvmppc_get_gpr(vcpu, 4 + i);
		run->exit_reason = KVM_EXIT_PAPR_HCALL;
		vcpu->arch.hcall_needed = 1;
		r = RESUME_HOST;
		break;
	}
	/*
	 * We get these next two if the guest accesses a page which it thinks
	 * it has mapped but which is not actually present, either because
	 * it is for an emulated I/O device or because the corresonding
	 * host page has been paged out.  Any other HDSI/HISI interrupts
	 * have been handled already.
	 */
	case BOOK3S_INTERRUPT_H_DATA_STORAGE:
		r = RESUME_PAGE_FAULT;
		break;
	case BOOK3S_INTERRUPT_H_INST_STORAGE:
		vcpu->arch.fault_dar = kvmppc_get_pc(vcpu);
		vcpu->arch.fault_dsisr = 0;
		r = RESUME_PAGE_FAULT;
		break;
	/*
	 * This occurs if the guest executes an illegal instruction.
	 * We just generate a program interrupt to the guest, since
	 * we don't emulate any guest instructions at this stage.
	 */
	case BOOK3S_INTERRUPT_H_EMUL_ASSIST:
		kvmppc_core_queue_program(vcpu, 0x80000);
		r = RESUME_GUEST;
		break;
	default:
		kvmppc_dump_regs(vcpu);
		printk(KERN_EMERG "trap=0x%x | pc=0x%lx | msr=0x%llx\n",
			vcpu->arch.trap, kvmppc_get_pc(vcpu),
			vcpu->arch.shregs.msr);
		r = RESUME_HOST;
		BUG();
		break;
	}

	return r;
}

int kvm_arch_vcpu_ioctl_get_sregs(struct kvm_vcpu *vcpu,
                                  struct kvm_sregs *sregs)
{
	int i;

	sregs->pvr = vcpu->arch.pvr;

	memset(sregs, 0, sizeof(struct kvm_sregs));
	for (i = 0; i < vcpu->arch.slb_max; i++) {
		sregs->u.s.ppc64.slb[i].slbe = vcpu->arch.slb[i].orige;
		sregs->u.s.ppc64.slb[i].slbv = vcpu->arch.slb[i].origv;
	}

	return 0;
}

int kvm_arch_vcpu_ioctl_set_sregs(struct kvm_vcpu *vcpu,
                                  struct kvm_sregs *sregs)
{
	int i, j;

	kvmppc_set_pvr(vcpu, sregs->pvr);

	j = 0;
	for (i = 0; i < vcpu->arch.slb_nr; i++) {
		if (sregs->u.s.ppc64.slb[i].slbe & SLB_ESID_V) {
			vcpu->arch.slb[j].orige = sregs->u.s.ppc64.slb[i].slbe;
			vcpu->arch.slb[j].origv = sregs->u.s.ppc64.slb[i].slbv;
			++j;
		}
	}
	vcpu->arch.slb_max = j;

	return 0;
}

int kvmppc_get_one_reg(struct kvm_vcpu *vcpu, u64 id, union kvmppc_one_reg *val)
{
	int r = 0;
	long int i;

	switch (id) {
	case KVM_REG_PPC_HIOR:
		*val = get_reg_val(id, 0);
		break;
	case KVM_REG_PPC_DABR:
		*val = get_reg_val(id, vcpu->arch.dabr);
		break;
	case KVM_REG_PPC_DSCR:
		*val = get_reg_val(id, vcpu->arch.dscr);
		break;
	case KVM_REG_PPC_PURR:
		*val = get_reg_val(id, vcpu->arch.purr);
		break;
	case KVM_REG_PPC_SPURR:
		*val = get_reg_val(id, vcpu->arch.spurr);
		break;
	case KVM_REG_PPC_AMR:
		*val = get_reg_val(id, vcpu->arch.amr);
		break;
	case KVM_REG_PPC_UAMOR:
		*val = get_reg_val(id, vcpu->arch.uamor);
		break;
	case KVM_REG_PPC_MMCR0 ... KVM_REG_PPC_MMCRA:
		i = id - KVM_REG_PPC_MMCR0;
		*val = get_reg_val(id, vcpu->arch.mmcr[i]);
		break;
	case KVM_REG_PPC_PMC1 ... KVM_REG_PPC_PMC8:
		i = id - KVM_REG_PPC_PMC1;
		*val = get_reg_val(id, vcpu->arch.pmc[i]);
		break;
#ifdef CONFIG_VSX
	case KVM_REG_PPC_FPR0 ... KVM_REG_PPC_FPR31:
		if (cpu_has_feature(CPU_FTR_VSX)) {
			/* VSX => FP reg i is stored in arch.vsr[2*i] */
			long int i = id - KVM_REG_PPC_FPR0;
			*val = get_reg_val(id, vcpu->arch.vsr[2 * i]);
		} else {
			/* let generic code handle it */
			r = -EINVAL;
		}
		break;
	case KVM_REG_PPC_VSR0 ... KVM_REG_PPC_VSR31:
		if (cpu_has_feature(CPU_FTR_VSX)) {
			long int i = id - KVM_REG_PPC_VSR0;
			val->vsxval[0] = vcpu->arch.vsr[2 * i];
			val->vsxval[1] = vcpu->arch.vsr[2 * i + 1];
		} else {
			r = -ENXIO;
		}
		break;
#endif /* CONFIG_VSX */
	case KVM_REG_PPC_VPA_ADDR:
		spin_lock(&vcpu->arch.vpa_update_lock);
		*val = get_reg_val(id, vcpu->arch.vpa.next_gpa);
		spin_unlock(&vcpu->arch.vpa_update_lock);
		break;
	case KVM_REG_PPC_VPA_SLB:
		spin_lock(&vcpu->arch.vpa_update_lock);
		val->vpaval.addr = vcpu->arch.slb_shadow.next_gpa;
		val->vpaval.length = vcpu->arch.slb_shadow.len;
		spin_unlock(&vcpu->arch.vpa_update_lock);
		break;
	case KVM_REG_PPC_VPA_DTL:
		spin_lock(&vcpu->arch.vpa_update_lock);
		val->vpaval.addr = vcpu->arch.dtl.next_gpa;
		val->vpaval.length = vcpu->arch.dtl.len;
		spin_unlock(&vcpu->arch.vpa_update_lock);
		break;
	default:
		r = -EINVAL;
		break;
	}

	return r;
}

int kvmppc_set_one_reg(struct kvm_vcpu *vcpu, u64 id, union kvmppc_one_reg *val)
{
	int r = 0;
	long int i;
	unsigned long addr, len;

	switch (id) {
	case KVM_REG_PPC_HIOR:
		/* Only allow this to be set to zero */
		if (set_reg_val(id, *val))
			r = -EINVAL;
		break;
	case KVM_REG_PPC_DABR:
		vcpu->arch.dabr = set_reg_val(id, *val);
		break;
	case KVM_REG_PPC_DSCR:
		vcpu->arch.dscr = set_reg_val(id, *val);
		break;
	case KVM_REG_PPC_PURR:
		vcpu->arch.purr = set_reg_val(id, *val);
		break;
	case KVM_REG_PPC_SPURR:
		vcpu->arch.spurr = set_reg_val(id, *val);
		break;
	case KVM_REG_PPC_AMR:
		vcpu->arch.amr = set_reg_val(id, *val);
		break;
	case KVM_REG_PPC_UAMOR:
		vcpu->arch.uamor = set_reg_val(id, *val);
		break;
	case KVM_REG_PPC_MMCR0 ... KVM_REG_PPC_MMCRA:
		i = id - KVM_REG_PPC_MMCR0;
		vcpu->arch.mmcr[i] = set_reg_val(id, *val);
		break;
	case KVM_REG_PPC_PMC1 ... KVM_REG_PPC_PMC8:
		i = id - KVM_REG_PPC_PMC1;
		vcpu->arch.pmc[i] = set_reg_val(id, *val);
		break;
#ifdef CONFIG_VSX
	case KVM_REG_PPC_FPR0 ... KVM_REG_PPC_FPR31:
		if (cpu_has_feature(CPU_FTR_VSX)) {
			/* VSX => FP reg i is stored in arch.vsr[2*i] */
			long int i = id - KVM_REG_PPC_FPR0;
			vcpu->arch.vsr[2 * i] = set_reg_val(id, *val);
		} else {
			/* let generic code handle it */
			r = -EINVAL;
		}
		break;
	case KVM_REG_PPC_VSR0 ... KVM_REG_PPC_VSR31:
		if (cpu_has_feature(CPU_FTR_VSX)) {
			long int i = id - KVM_REG_PPC_VSR0;
			vcpu->arch.vsr[2 * i] = val->vsxval[0];
			vcpu->arch.vsr[2 * i + 1] = val->vsxval[1];
		} else {
			r = -ENXIO;
		}
		break;
#endif /* CONFIG_VSX */
	case KVM_REG_PPC_VPA_ADDR:
		addr = set_reg_val(id, *val);
		r = -EINVAL;
		if (!addr && (vcpu->arch.slb_shadow.next_gpa ||
			      vcpu->arch.dtl.next_gpa))
			break;
		r = set_vpa(vcpu, &vcpu->arch.vpa, addr, sizeof(struct lppaca));
		break;
	case KVM_REG_PPC_VPA_SLB:
		addr = val->vpaval.addr;
		len = val->vpaval.length;
		r = -EINVAL;
		if (addr && !vcpu->arch.vpa.next_gpa)
			break;
		r = set_vpa(vcpu, &vcpu->arch.slb_shadow, addr, len);
		break;
	case KVM_REG_PPC_VPA_DTL:
		addr = val->vpaval.addr;
		len = val->vpaval.length;
		r = -EINVAL;
		if (addr && (len < sizeof(struct dtl_entry) ||
			     !vcpu->arch.vpa.next_gpa))
			break;
		len -= len % sizeof(struct dtl_entry);
		r = set_vpa(vcpu, &vcpu->arch.dtl, addr, len);
		break;
	default:
		r = -EINVAL;
		break;
	}

	return r;
}

int kvmppc_core_check_processor_compat(void)
{
	if (cpu_has_feature(CPU_FTR_HVMODE))
		return 0;
	return -EIO;
}

struct kvm_vcpu *kvmppc_core_vcpu_create(struct kvm *kvm, unsigned int id)
{
	struct kvm_vcpu *vcpu;
	int err = -EINVAL;
	int core;
	struct kvmppc_vcore *vcore;

	core = id / threads_per_core;
	if (core >= KVM_MAX_VCORES)
		goto out;

	err = -ENOMEM;
	vcpu = kmem_cache_zalloc(kvm_vcpu_cache, GFP_KERNEL);
	if (!vcpu)
		goto out;

	err = kvm_vcpu_init(vcpu, kvm, id);
	if (err)
		goto free_vcpu;

	vcpu->arch.shared = &vcpu->arch.shregs;
	vcpu->arch.mmcr[0] = MMCR0_FC;
	vcpu->arch.ctrl = CTRL_RUNLATCH;
	/* default to host PVR, since we can't spoof it */
	vcpu->arch.pvr = mfspr(SPRN_PVR);
	kvmppc_set_pvr(vcpu, vcpu->arch.pvr);
	spin_lock_init(&vcpu->arch.vpa_update_lock);
	spin_lock_init(&vcpu->arch.tbacct_lock);
	vcpu->arch.busy_preempt = TB_NIL;

	kvmppc_mmu_book3s_hv_init(vcpu);

	vcpu->arch.state = KVMPPC_VCPU_NOTREADY;

	init_waitqueue_head(&vcpu->arch.cpu_run);

	mutex_lock(&kvm->lock);
	vcore = kvm->arch.vcores[core];
	if (!vcore) {
		vcore = kzalloc(sizeof(struct kvmppc_vcore), GFP_KERNEL);
		if (vcore) {
			INIT_LIST_HEAD(&vcore->runnable_threads);
			spin_lock_init(&vcore->lock);
			init_waitqueue_head(&vcore->wq);
			vcore->preempt_tb = TB_NIL;
		}
		kvm->arch.vcores[core] = vcore;
		kvm->arch.online_vcores++;
	}
	mutex_unlock(&kvm->lock);

	if (!vcore)
		goto free_vcpu;

	spin_lock(&vcore->lock);
	++vcore->num_threads;
	spin_unlock(&vcore->lock);
	vcpu->arch.vcore = vcore;

	vcpu->arch.cpu_type = KVM_CPU_3S_64;
	kvmppc_sanity_check(vcpu);

	return vcpu;

free_vcpu:
	kmem_cache_free(kvm_vcpu_cache, vcpu);
out:
	return ERR_PTR(err);
}

void kvmppc_core_vcpu_free(struct kvm_vcpu *vcpu)
{
	spin_lock(&vcpu->arch.vpa_update_lock);
	if (vcpu->arch.dtl.pinned_addr)
		kvmppc_unpin_guest_page(vcpu->kvm, vcpu->arch.dtl.pinned_addr);
	if (vcpu->arch.slb_shadow.pinned_addr)
		kvmppc_unpin_guest_page(vcpu->kvm, vcpu->arch.slb_shadow.pinned_addr);
	if (vcpu->arch.vpa.pinned_addr)
		kvmppc_unpin_guest_page(vcpu->kvm, vcpu->arch.vpa.pinned_addr);
	spin_unlock(&vcpu->arch.vpa_update_lock);
	kvm_vcpu_uninit(vcpu);
	kmem_cache_free(kvm_vcpu_cache, vcpu);
}

static void kvmppc_set_timer(struct kvm_vcpu *vcpu)
{
	unsigned long dec_nsec, now;

	now = get_tb();
	if (now > vcpu->arch.dec_expires) {
		/* decrementer has already gone negative */
		kvmppc_core_queue_dec(vcpu);
		kvmppc_core_prepare_to_enter(vcpu);
		return;
	}
	dec_nsec = (vcpu->arch.dec_expires - now) * NSEC_PER_SEC
		   / tb_ticks_per_sec;
	hrtimer_start(&vcpu->arch.dec_timer, ktime_set(0, dec_nsec),
		      HRTIMER_MODE_REL);
	vcpu->arch.timer_running = 1;
}

static void kvmppc_end_cede(struct kvm_vcpu *vcpu)
{
	vcpu->arch.ceded = 0;
	if (vcpu->arch.timer_running) {
		hrtimer_try_to_cancel(&vcpu->arch.dec_timer);
		vcpu->arch.timer_running = 0;
	}
}

extern int __kvmppc_vcore_entry(struct kvm_run *kvm_run, struct kvm_vcpu *vcpu);
extern void xics_wake_cpu(int cpu);

static void kvmppc_remove_runnable(struct kvmppc_vcore *vc,
				   struct kvm_vcpu *vcpu)
{
	u64 now;

	if (vcpu->arch.state != KVMPPC_VCPU_RUNNABLE)
		return;
	spin_lock(&vcpu->arch.tbacct_lock);
	now = mftb();
	vcpu->arch.busy_stolen += vcore_stolen_time(vc, now) -
		vcpu->arch.stolen_logged;
	vcpu->arch.busy_preempt = now;
	vcpu->arch.state = KVMPPC_VCPU_BUSY_IN_HOST;
	spin_unlock(&vcpu->arch.tbacct_lock);
	--vc->n_runnable;
	list_del(&vcpu->arch.run_list);
}

static int kvmppc_grab_hwthread(int cpu)
{
	struct paca_struct *tpaca;
	long timeout = 1000;

	tpaca = &paca[cpu];

	/* Ensure the thread won't go into the kernel if it wakes */
	tpaca->kvm_hstate.hwthread_req = 1;
	tpaca->kvm_hstate.kvm_vcpu = NULL;

	/*
	 * If the thread is already executing in the kernel (e.g. handling
	 * a stray interrupt), wait for it to get back to nap mode.
	 * The smp_mb() is to ensure that our setting of hwthread_req
	 * is visible before we look at hwthread_state, so if this
	 * races with the code at system_reset_pSeries and the thread
	 * misses our setting of hwthread_req, we are sure to see its
	 * setting of hwthread_state, and vice versa.
	 */
	smp_mb();
	while (tpaca->kvm_hstate.hwthread_state == KVM_HWTHREAD_IN_KERNEL) {
		if (--timeout <= 0) {
			pr_err("KVM: couldn't grab cpu %d\n", cpu);
			return -EBUSY;
		}
		udelay(1);
	}
	return 0;
}

static void kvmppc_release_hwthread(int cpu)
{
	struct paca_struct *tpaca;

	tpaca = &paca[cpu];
	tpaca->kvm_hstate.hwthread_req = 0;
	tpaca->kvm_hstate.kvm_vcpu = NULL;
}

static void kvmppc_start_thread(struct kvm_vcpu *vcpu)
{
	int cpu;
	struct paca_struct *tpaca;
	struct kvmppc_vcore *vc = vcpu->arch.vcore;

	if (vcpu->arch.timer_running) {
		hrtimer_try_to_cancel(&vcpu->arch.dec_timer);
		vcpu->arch.timer_running = 0;
	}
	cpu = vc->pcpu + vcpu->arch.ptid;
	tpaca = &paca[cpu];
	tpaca->kvm_hstate.kvm_vcpu = vcpu;
	tpaca->kvm_hstate.kvm_vcore = vc;
	tpaca->kvm_hstate.napping = 0;
	vcpu->cpu = vc->pcpu;
	smp_wmb();
#if defined(CONFIG_PPC_ICP_NATIVE) && defined(CONFIG_SMP)
	if (vcpu->arch.ptid) {
		xics_wake_cpu(cpu);
		++vc->n_woken;
	}
#endif
}

static void kvmppc_wait_for_nap(struct kvmppc_vcore *vc)
{
	int i;

	HMT_low();
	i = 0;
	while (vc->nap_count < vc->n_woken) {
		if (++i >= 1000000) {
			pr_err("kvmppc_wait_for_nap timeout %d %d\n",
			       vc->nap_count, vc->n_woken);
			break;
		}
		cpu_relax();
	}
	HMT_medium();
}

/*
 * Check that we are on thread 0 and that any other threads in
 * this core are off-line.  Then grab the threads so they can't
 * enter the kernel.
 */
static int on_primary_thread(void)
{
	int cpu = smp_processor_id();
	int thr = cpu_thread_in_core(cpu);

	if (thr)
		return 0;
	while (++thr < threads_per_core)
		if (cpu_online(cpu + thr))
			return 0;

	/* Grab all hw threads so they can't go into the kernel */
	for (thr = 1; thr < threads_per_core; ++thr) {
		if (kvmppc_grab_hwthread(cpu + thr)) {
			/* Couldn't grab one; let the others go */
			do {
				kvmppc_release_hwthread(cpu + thr);
			} while (--thr > 0);
			return 0;
		}
	}
	return 1;
}

/*
 * Run a set of guest threads on a physical core.
 * Called with vc->lock held.
 */
static void kvmppc_run_core(struct kvmppc_vcore *vc)
{
	struct kvm_vcpu *vcpu, *vcpu0, *vnext;
	long ret;
	u64 now;
	int ptid, i, need_vpa_update;
	int srcu_idx;
	struct kvm_vcpu *vcpus_to_update[threads_per_core];

	/* don't start if any threads have a signal pending */
	need_vpa_update = 0;
	list_for_each_entry(vcpu, &vc->runnable_threads, arch.run_list) {
		if (signal_pending(vcpu->arch.run_task))
			return;
		if (vcpu->arch.vpa.update_pending ||
		    vcpu->arch.slb_shadow.update_pending ||
		    vcpu->arch.dtl.update_pending)
			vcpus_to_update[need_vpa_update++] = vcpu;
	}

	/*
	 * Initialize *vc, in particular vc->vcore_state, so we can
	 * drop the vcore lock if necessary.
	 */
	vc->n_woken = 0;
	vc->nap_count = 0;
	vc->entry_exit_count = 0;
	vc->vcore_state = VCORE_STARTING;
	vc->in_guest = 0;
	vc->napping_threads = 0;

	/*
	 * Updating any of the vpas requires calling kvmppc_pin_guest_page,
	 * which can't be called with any spinlocks held.
	 */
	if (need_vpa_update) {
		spin_unlock(&vc->lock);
		for (i = 0; i < need_vpa_update; ++i)
			kvmppc_update_vpas(vcpus_to_update[i]);
		spin_lock(&vc->lock);
	}

	/*
	 * Assign physical thread IDs, first to non-ceded vcpus
	 * and then to ceded ones.
	 */
	ptid = 0;
	vcpu0 = NULL;
	list_for_each_entry(vcpu, &vc->runnable_threads, arch.run_list) {
		if (!vcpu->arch.ceded) {
			if (!ptid)
				vcpu0 = vcpu;
			vcpu->arch.ptid = ptid++;
		}
	}
	if (!vcpu0)
		goto out;	/* nothing to run; should never happen */
	list_for_each_entry(vcpu, &vc->runnable_threads, arch.run_list)
		if (vcpu->arch.ceded)
			vcpu->arch.ptid = ptid++;

	/*
	 * Make sure we are running on thread 0, and that
	 * secondary threads are offline.
	 */
	if (threads_per_core > 1 && !on_primary_thread()) {
		list_for_each_entry(vcpu, &vc->runnable_threads, arch.run_list)
			vcpu->arch.ret = -EBUSY;
		goto out;
	}

	vc->pcpu = smp_processor_id();
	list_for_each_entry(vcpu, &vc->runnable_threads, arch.run_list) {
		kvmppc_start_thread(vcpu);
		kvmppc_create_dtl_entry(vcpu, vc);
	}

	vc->vcore_state = VCORE_RUNNING;
	preempt_disable();
	spin_unlock(&vc->lock);

	kvm_guest_enter();

	srcu_idx = srcu_read_lock(&vcpu0->kvm->srcu);

	__kvmppc_vcore_entry(NULL, vcpu0);

	spin_lock(&vc->lock);
	/* disable sending of IPIs on virtual external irqs */
	list_for_each_entry(vcpu, &vc->runnable_threads, arch.run_list)
		vcpu->cpu = -1;
	/* wait for secondary threads to finish writing their state to memory */
	if (vc->nap_count < vc->n_woken)
		kvmppc_wait_for_nap(vc);
	for (i = 0; i < threads_per_core; ++i)
		kvmppc_release_hwthread(vc->pcpu + i);
	/* prevent other vcpu threads from doing kvmppc_start_thread() now */
	vc->vcore_state = VCORE_EXITING;
	spin_unlock(&vc->lock);

	srcu_read_unlock(&vcpu0->kvm->srcu, srcu_idx);

	/* make sure updates to secondary vcpu structs are visible now */
	smp_mb();
	kvm_guest_exit();

	preempt_enable();
	kvm_resched(vcpu);

	spin_lock(&vc->lock);
	now = get_tb();
	list_for_each_entry(vcpu, &vc->runnable_threads, arch.run_list) {
		/* cancel pending dec exception if dec is positive */
		if (now < vcpu->arch.dec_expires &&
		    kvmppc_core_pending_dec(vcpu))
			kvmppc_core_dequeue_dec(vcpu);

		ret = RESUME_GUEST;
		if (vcpu->arch.trap)
			ret = kvmppc_handle_exit(vcpu->arch.kvm_run, vcpu,
						 vcpu->arch.run_task);

		vcpu->arch.ret = ret;
		vcpu->arch.trap = 0;

		if (vcpu->arch.ceded) {
			if (ret != RESUME_GUEST)
				kvmppc_end_cede(vcpu);
			else
				kvmppc_set_timer(vcpu);
		}
	}

 out:
	vc->vcore_state = VCORE_INACTIVE;
	list_for_each_entry_safe(vcpu, vnext, &vc->runnable_threads,
				 arch.run_list) {
		if (vcpu->arch.ret != RESUME_GUEST) {
			kvmppc_remove_runnable(vc, vcpu);
			wake_up(&vcpu->arch.cpu_run);
		}
	}
}

/*
 * Wait for some other vcpu thread to execute us, and
 * wake us up when we need to handle something in the host.
 */
static void kvmppc_wait_for_exec(struct kvm_vcpu *vcpu, int wait_state)
{
	DEFINE_WAIT(wait);

	prepare_to_wait(&vcpu->arch.cpu_run, &wait, wait_state);
	if (vcpu->arch.state == KVMPPC_VCPU_RUNNABLE)
		schedule();
	finish_wait(&vcpu->arch.cpu_run, &wait);
}

/*
 * All the vcpus in this vcore are idle, so wait for a decrementer
 * or external interrupt to one of the vcpus.  vc->lock is held.
 */
static void kvmppc_vcore_blocked(struct kvmppc_vcore *vc)
{
	DEFINE_WAIT(wait);

	prepare_to_wait(&vc->wq, &wait, TASK_INTERRUPTIBLE);
	vc->vcore_state = VCORE_SLEEPING;
	spin_unlock(&vc->lock);
	schedule();
	finish_wait(&vc->wq, &wait);
	spin_lock(&vc->lock);
	vc->vcore_state = VCORE_INACTIVE;
}

static int kvmppc_run_vcpu(struct kvm_run *kvm_run, struct kvm_vcpu *vcpu)
{
	int n_ceded;
	struct kvmppc_vcore *vc;
	struct kvm_vcpu *v, *vn;

	kvm_run->exit_reason = 0;
	vcpu->arch.ret = RESUME_GUEST;
	vcpu->arch.trap = 0;
	kvmppc_update_vpas(vcpu);

	/*
	 * Synchronize with other threads in this virtual core
	 */
	vc = vcpu->arch.vcore;
	spin_lock(&vc->lock);
	vcpu->arch.ceded = 0;
	vcpu->arch.run_task = current;
	vcpu->arch.kvm_run = kvm_run;
	vcpu->arch.stolen_logged = vcore_stolen_time(vc, mftb());
	vcpu->arch.state = KVMPPC_VCPU_RUNNABLE;
	vcpu->arch.busy_preempt = TB_NIL;
	list_add_tail(&vcpu->arch.run_list, &vc->runnable_threads);
	++vc->n_runnable;

	/*
	 * This happens the first time this is called for a vcpu.
	 * If the vcore is already running, we may be able to start
	 * this thread straight away and have it join in.
	 */
	if (!signal_pending(current)) {
		if (vc->vcore_state == VCORE_RUNNING &&
		    VCORE_EXIT_COUNT(vc) == 0) {
			vcpu->arch.ptid = vc->n_runnable - 1;
			kvmppc_create_dtl_entry(vcpu, vc);
			kvmppc_start_thread(vcpu);
		} else if (vc->vcore_state == VCORE_SLEEPING) {
			wake_up(&vc->wq);
		}

	}

	while (vcpu->arch.state == KVMPPC_VCPU_RUNNABLE &&
	       !signal_pending(current)) {
		if (vc->vcore_state != VCORE_INACTIVE) {
			spin_unlock(&vc->lock);
			kvmppc_wait_for_exec(vcpu, TASK_INTERRUPTIBLE);
			spin_lock(&vc->lock);
			continue;
		}
		list_for_each_entry_safe(v, vn, &vc->runnable_threads,
					 arch.run_list) {
			kvmppc_core_prepare_to_enter(v);
			if (signal_pending(v->arch.run_task)) {
				kvmppc_remove_runnable(vc, v);
				v->stat.signal_exits++;
				v->arch.kvm_run->exit_reason = KVM_EXIT_INTR;
				v->arch.ret = -EINTR;
				wake_up(&v->arch.cpu_run);
			}
		}
		if (!vc->n_runnable || vcpu->arch.state != KVMPPC_VCPU_RUNNABLE)
			break;
		vc->runner = vcpu;
		n_ceded = 0;
		list_for_each_entry(v, &vc->runnable_threads, arch.run_list)
			if (!v->arch.pending_exceptions)
				n_ceded += v->arch.ceded;
		if (n_ceded == vc->n_runnable)
			kvmppc_vcore_blocked(vc);
		else
			kvmppc_run_core(vc);
		vc->runner = NULL;
	}

	while (vcpu->arch.state == KVMPPC_VCPU_RUNNABLE &&
	       (vc->vcore_state == VCORE_RUNNING ||
		vc->vcore_state == VCORE_EXITING)) {
		spin_unlock(&vc->lock);
		kvmppc_wait_for_exec(vcpu, TASK_UNINTERRUPTIBLE);
		spin_lock(&vc->lock);
	}

	if (vcpu->arch.state == KVMPPC_VCPU_RUNNABLE) {
		kvmppc_remove_runnable(vc, vcpu);
		vcpu->stat.signal_exits++;
		kvm_run->exit_reason = KVM_EXIT_INTR;
		vcpu->arch.ret = -EINTR;
	}

	if (vc->n_runnable && vc->vcore_state == VCORE_INACTIVE) {
		/* Wake up some vcpu to run the core */
		v = list_first_entry(&vc->runnable_threads,
				     struct kvm_vcpu, arch.run_list);
		wake_up(&v->arch.cpu_run);
	}

	spin_unlock(&vc->lock);
	return vcpu->arch.ret;
}

int kvmppc_vcpu_run(struct kvm_run *run, struct kvm_vcpu *vcpu)
{
	int r;
	int srcu_idx;

	if (!vcpu->arch.sane) {
		run->exit_reason = KVM_EXIT_INTERNAL_ERROR;
		return -EINVAL;
	}

	kvmppc_core_prepare_to_enter(vcpu);

	/* No need to go into the guest when all we'll do is come back out */
	if (signal_pending(current)) {
		run->exit_reason = KVM_EXIT_INTR;
		return -EINTR;
	}

	atomic_inc(&vcpu->kvm->arch.vcpus_running);
	/* Order vcpus_running vs. rma_setup_done, see kvmppc_alloc_reset_hpt */
	smp_mb();

	/* On the first time here, set up HTAB and VRMA or RMA */
	if (!vcpu->kvm->arch.rma_setup_done) {
		r = kvmppc_hv_setup_htab_rma(vcpu);
		if (r)
			goto out;
	}

	flush_fp_to_thread(current);
	flush_altivec_to_thread(current);
	flush_vsx_to_thread(current);
	vcpu->arch.wqp = &vcpu->arch.vcore->wq;
	vcpu->arch.pgdir = current->mm->pgd;
	vcpu->arch.state = KVMPPC_VCPU_BUSY_IN_HOST;

	do {
		r = kvmppc_run_vcpu(run, vcpu);

		if (run->exit_reason == KVM_EXIT_PAPR_HCALL &&
		    !(vcpu->arch.shregs.msr & MSR_PR)) {
			r = kvmppc_pseries_do_hcall(vcpu);
			kvmppc_core_prepare_to_enter(vcpu);
		} else if (r == RESUME_PAGE_FAULT) {
			srcu_idx = srcu_read_lock(&vcpu->kvm->srcu);
			r = kvmppc_book3s_hv_page_fault(run, vcpu,
				vcpu->arch.fault_dar, vcpu->arch.fault_dsisr);
			srcu_read_unlock(&vcpu->kvm->srcu, srcu_idx);
		}
	} while (r == RESUME_GUEST);

 out:
	vcpu->arch.state = KVMPPC_VCPU_NOTREADY;
	atomic_dec(&vcpu->kvm->arch.vcpus_running);
	return r;
}


/* Work out RMLS (real mode limit selector) field value for a given RMA size.
   Assumes POWER7 or PPC970. */
static inline int lpcr_rmls(unsigned long rma_size)
{
	switch (rma_size) {
	case 32ul << 20:	/* 32 MB */
		if (cpu_has_feature(CPU_FTR_ARCH_206))
			return 8;	/* only supported on POWER7 */
		return -1;
	case 64ul << 20:	/* 64 MB */
		return 3;
	case 128ul << 20:	/* 128 MB */
		return 7;
	case 256ul << 20:	/* 256 MB */
		return 4;
	case 1ul << 30:		/* 1 GB */
		return 2;
	case 16ul << 30:	/* 16 GB */
		return 1;
	case 256ul << 30:	/* 256 GB */
		return 0;
	default:
		return -1;
	}
}

static int kvm_rma_fault(struct vm_area_struct *vma, struct vm_fault *vmf)
{
	struct kvmppc_linear_info *ri = vma->vm_file->private_data;
	struct page *page;

	if (vmf->pgoff >= ri->npages)
		return VM_FAULT_SIGBUS;

	page = pfn_to_page(ri->base_pfn + vmf->pgoff);
	get_page(page);
	vmf->page = page;
	return 0;
}

static const struct vm_operations_struct kvm_rma_vm_ops = {
	.fault = kvm_rma_fault,
};

static int kvm_rma_mmap(struct file *file, struct vm_area_struct *vma)
{
	vma->vm_flags |= VM_DONTEXPAND | VM_DONTDUMP;
	vma->vm_ops = &kvm_rma_vm_ops;
	return 0;
}

static int kvm_rma_release(struct inode *inode, struct file *filp)
{
	struct kvmppc_linear_info *ri = filp->private_data;

	kvm_release_rma(ri);
	return 0;
}

static struct file_operations kvm_rma_fops = {
	.mmap           = kvm_rma_mmap,
	.release	= kvm_rma_release,
};

long kvm_vm_ioctl_allocate_rma(struct kvm *kvm, struct kvm_allocate_rma *ret)
{
	struct kvmppc_linear_info *ri;
	long fd;

	ri = kvm_alloc_rma();
	if (!ri)
		return -ENOMEM;

	fd = anon_inode_getfd("kvm-rma", &kvm_rma_fops, ri, O_RDWR);
	if (fd < 0)
		kvm_release_rma(ri);

	ret->rma_size = ri->npages << PAGE_SHIFT;
	return fd;
}

static void kvmppc_add_seg_page_size(struct kvm_ppc_one_seg_page_size **sps,
				     int linux_psize)
{
	struct mmu_psize_def *def = &mmu_psize_defs[linux_psize];

	if (!def->shift)
		return;
	(*sps)->page_shift = def->shift;
	(*sps)->slb_enc = def->sllp;
	(*sps)->enc[0].page_shift = def->shift;
	(*sps)->enc[0].pte_enc = def->penc;
	(*sps)++;
}

int kvm_vm_ioctl_get_smmu_info(struct kvm *kvm, struct kvm_ppc_smmu_info *info)
{
	struct kvm_ppc_one_seg_page_size *sps;

	info->flags = KVM_PPC_PAGE_SIZES_REAL;
	if (mmu_has_feature(MMU_FTR_1T_SEGMENT))
		info->flags |= KVM_PPC_1T_SEGMENTS;
	info->slb_size = mmu_slb_size;

	/* We only support these sizes for now, and no muti-size segments */
	sps = &info->sps[0];
	kvmppc_add_seg_page_size(&sps, MMU_PAGE_4K);
	kvmppc_add_seg_page_size(&sps, MMU_PAGE_64K);
	kvmppc_add_seg_page_size(&sps, MMU_PAGE_16M);

	return 0;
}

/*
 * Get (and clear) the dirty memory log for a memory slot.
 */
int kvm_vm_ioctl_get_dirty_log(struct kvm *kvm, struct kvm_dirty_log *log)
{
	struct kvm_memory_slot *memslot;
	int r;
	unsigned long n;

	mutex_lock(&kvm->slots_lock);

	r = -EINVAL;
	if (log->slot >= KVM_USER_MEM_SLOTS)
		goto out;

	memslot = id_to_memslot(kvm->memslots, log->slot);
	r = -ENOENT;
	if (!memslot->dirty_bitmap)
		goto out;

	n = kvm_dirty_bitmap_bytes(memslot);
	memset(memslot->dirty_bitmap, 0, n);

	r = kvmppc_hv_get_dirty_log(kvm, memslot, memslot->dirty_bitmap);
	if (r)
		goto out;

	r = -EFAULT;
	if (copy_to_user(log->dirty_bitmap, memslot->dirty_bitmap, n))
		goto out;

	r = 0;
out:
	mutex_unlock(&kvm->slots_lock);
	return r;
}

static void unpin_slot(struct kvm_memory_slot *memslot)
{
	unsigned long *physp;
	unsigned long j, npages, pfn;
	struct page *page;

	physp = memslot->arch.slot_phys;
	npages = memslot->npages;
	if (!physp)
		return;
	for (j = 0; j < npages; j++) {
		if (!(physp[j] & KVMPPC_GOT_PAGE))
			continue;
		pfn = physp[j] >> PAGE_SHIFT;
		page = pfn_to_page(pfn);
		SetPageDirty(page);
		put_page(page);
	}
}

void kvmppc_core_free_memslot(struct kvm_memory_slot *free,
			      struct kvm_memory_slot *dont)
{
	if (!dont || free->arch.rmap != dont->arch.rmap) {
		vfree(free->arch.rmap);
		free->arch.rmap = NULL;
	}
	if (!dont || free->arch.slot_phys != dont->arch.slot_phys) {
		unpin_slot(free);
		vfree(free->arch.slot_phys);
		free->arch.slot_phys = NULL;
	}
}

int kvmppc_core_create_memslot(struct kvm_memory_slot *slot,
			       unsigned long npages)
{
	slot->arch.rmap = vzalloc(npages * sizeof(*slot->arch.rmap));
	if (!slot->arch.rmap)
		return -ENOMEM;
	slot->arch.slot_phys = NULL;

	return 0;
}

<<<<<<< HEAD
static void unpin_slot(struct kvm_memory_slot *memslot)
{
	unsigned long *physp;
	unsigned long j, npages, pfn;
	struct page *page;

	physp = memslot->arch.slot_phys;
	npages = memslot->npages;
	if (!physp)
		return;
	for (j = 0; j < npages; j++) {
		if (!(physp[j] & KVMPPC_GOT_PAGE))
			continue;
		pfn = physp[j] >> PAGE_SHIFT;
		page = pfn_to_page(pfn);
		SetPageDirty(page);
		put_page(page);
	}
}

void kvmppc_core_free_memslot(struct kvm_memory_slot *free,
			      struct kvm_memory_slot *dont)
{
	if (!dont || free->arch.rmap != dont->arch.rmap) {
		vfree(free->arch.rmap);
		free->arch.rmap = NULL;
	}
	if (!dont || free->arch.slot_phys != dont->arch.slot_phys) {
		unpin_slot(free);
		vfree(free->arch.slot_phys);
		free->arch.slot_phys = NULL;
=======
int kvmppc_core_prepare_memory_region(struct kvm *kvm,
				      struct kvm_memory_slot *memslot,
				      struct kvm_userspace_memory_region *mem)
{
	unsigned long *phys;

	/* Allocate a slot_phys array if needed */
	phys = memslot->arch.slot_phys;
	if (!kvm->arch.using_mmu_notifiers && !phys && memslot->npages) {
		phys = vzalloc(memslot->npages * sizeof(unsigned long));
		if (!phys)
			return -ENOMEM;
		memslot->arch.slot_phys = phys;
>>>>>>> e11ae1a1
	}
}

int kvmppc_core_create_memslot(struct kvm_memory_slot *slot,
			       unsigned long npages)
{
	slot->arch.rmap = vzalloc(npages * sizeof(*slot->arch.rmap));
	if (!slot->arch.rmap)
		return -ENOMEM;
	slot->arch.slot_phys = NULL;

	return 0;
}

<<<<<<< HEAD
int kvmppc_core_prepare_memory_region(struct kvm *kvm,
				      struct kvm_memory_slot *memslot,
				      struct kvm_userspace_memory_region *mem)
{
	unsigned long *phys;

	/* Allocate a slot_phys array if needed */
	phys = memslot->arch.slot_phys;
	if (!kvm->arch.using_mmu_notifiers && !phys && memslot->npages) {
		phys = vzalloc(memslot->npages * sizeof(unsigned long));
		if (!phys)
			return -ENOMEM;
		memslot->arch.slot_phys = phys;
=======
void kvmppc_core_commit_memory_region(struct kvm *kvm,
				      struct kvm_userspace_memory_region *mem,
				      struct kvm_memory_slot old)
{
	unsigned long npages = mem->memory_size >> PAGE_SHIFT;
	struct kvm_memory_slot *memslot;

	if (npages && old.npages) {
		/*
		 * If modifying a memslot, reset all the rmap dirty bits.
		 * If this is a new memslot, we don't need to do anything
		 * since the rmap array starts out as all zeroes,
		 * i.e. no pages are dirty.
		 */
		memslot = id_to_memslot(kvm->memslots, mem->slot);
		kvmppc_hv_get_dirty_log(kvm, memslot, NULL);
>>>>>>> e11ae1a1
	}

	return 0;
}

<<<<<<< HEAD
void kvmppc_core_commit_memory_region(struct kvm *kvm,
				      struct kvm_userspace_memory_region *mem,
				      struct kvm_memory_slot old)
{
	unsigned long npages = mem->memory_size >> PAGE_SHIFT;
	struct kvm_memory_slot *memslot;

	if (npages && old.npages) {
		/*
		 * If modifying a memslot, reset all the rmap dirty bits.
		 * If this is a new memslot, we don't need to do anything
		 * since the rmap array starts out as all zeroes,
		 * i.e. no pages are dirty.
		 */
		memslot = id_to_memslot(kvm->memslots, mem->slot);
		kvmppc_hv_get_dirty_log(kvm, memslot, NULL);
	}
}

=======
>>>>>>> e11ae1a1
static int kvmppc_hv_setup_htab_rma(struct kvm_vcpu *vcpu)
{
	int err = 0;
	struct kvm *kvm = vcpu->kvm;
	struct kvmppc_linear_info *ri = NULL;
	unsigned long hva;
	struct kvm_memory_slot *memslot;
	struct vm_area_struct *vma;
	unsigned long lpcr, senc;
	unsigned long psize, porder;
	unsigned long rma_size;
	unsigned long rmls;
	unsigned long *physp;
	unsigned long i, npages;
	int srcu_idx;

	mutex_lock(&kvm->lock);
	if (kvm->arch.rma_setup_done)
		goto out;	/* another vcpu beat us to it */

	/* Allocate hashed page table (if not done already) and reset it */
	if (!kvm->arch.hpt_virt) {
		err = kvmppc_alloc_hpt(kvm, NULL);
		if (err) {
			pr_err("KVM: Couldn't alloc HPT\n");
			goto out;
		}
	}

	/* Look up the memslot for guest physical address 0 */
	srcu_idx = srcu_read_lock(&kvm->srcu);
	memslot = gfn_to_memslot(kvm, 0);

	/* We must have some memory at 0 by now */
	err = -EINVAL;
	if (!memslot || (memslot->flags & KVM_MEMSLOT_INVALID))
		goto out_srcu;

	/* Look up the VMA for the start of this memory slot */
	hva = memslot->userspace_addr;
	down_read(&current->mm->mmap_sem);
	vma = find_vma(current->mm, hva);
	if (!vma || vma->vm_start > hva || (vma->vm_flags & VM_IO))
		goto up_out;

	psize = vma_kernel_pagesize(vma);
	porder = __ilog2(psize);

	/* Is this one of our preallocated RMAs? */
	if (vma->vm_file && vma->vm_file->f_op == &kvm_rma_fops &&
	    hva == vma->vm_start)
		ri = vma->vm_file->private_data;

	up_read(&current->mm->mmap_sem);

	if (!ri) {
		/* On POWER7, use VRMA; on PPC970, give up */
		err = -EPERM;
		if (cpu_has_feature(CPU_FTR_ARCH_201)) {
			pr_err("KVM: CPU requires an RMO\n");
			goto out_srcu;
		}

		/* We can handle 4k, 64k or 16M pages in the VRMA */
		err = -EINVAL;
		if (!(psize == 0x1000 || psize == 0x10000 ||
		      psize == 0x1000000))
			goto out_srcu;

		/* Update VRMASD field in the LPCR */
		senc = slb_pgsize_encoding(psize);
		kvm->arch.vrma_slb_v = senc | SLB_VSID_B_1T |
			(VRMA_VSID << SLB_VSID_SHIFT_1T);
		lpcr = kvm->arch.lpcr & ~LPCR_VRMASD;
		lpcr |= senc << (LPCR_VRMASD_SH - 4);
		kvm->arch.lpcr = lpcr;

		/* Create HPTEs in the hash page table for the VRMA */
		kvmppc_map_vrma(vcpu, memslot, porder);

	} else {
		/* Set up to use an RMO region */
		rma_size = ri->npages;
		if (rma_size > memslot->npages)
			rma_size = memslot->npages;
		rma_size <<= PAGE_SHIFT;
		rmls = lpcr_rmls(rma_size);
		err = -EINVAL;
		if (rmls < 0) {
			pr_err("KVM: Can't use RMA of 0x%lx bytes\n", rma_size);
			goto out_srcu;
		}
		atomic_inc(&ri->use_count);
		kvm->arch.rma = ri;

		/* Update LPCR and RMOR */
		lpcr = kvm->arch.lpcr;
		if (cpu_has_feature(CPU_FTR_ARCH_201)) {
			/* PPC970; insert RMLS value (split field) in HID4 */
			lpcr &= ~((1ul << HID4_RMLS0_SH) |
				  (3ul << HID4_RMLS2_SH));
			lpcr |= ((rmls >> 2) << HID4_RMLS0_SH) |
				((rmls & 3) << HID4_RMLS2_SH);
			/* RMOR is also in HID4 */
			lpcr |= ((ri->base_pfn >> (26 - PAGE_SHIFT)) & 0xffff)
				<< HID4_RMOR_SH;
		} else {
			/* POWER7 */
			lpcr &= ~(LPCR_VPM0 | LPCR_VRMA_L);
			lpcr |= rmls << LPCR_RMLS_SH;
			kvm->arch.rmor = kvm->arch.rma->base_pfn << PAGE_SHIFT;
		}
		kvm->arch.lpcr = lpcr;
		pr_info("KVM: Using RMO at %lx size %lx (LPCR = %lx)\n",
			ri->base_pfn << PAGE_SHIFT, rma_size, lpcr);

		/* Initialize phys addrs of pages in RMO */
		npages = ri->npages;
		porder = __ilog2(npages);
		physp = memslot->arch.slot_phys;
		if (physp) {
			if (npages > memslot->npages)
				npages = memslot->npages;
			spin_lock(&kvm->arch.slot_phys_lock);
			for (i = 0; i < npages; ++i)
				physp[i] = ((ri->base_pfn + i) << PAGE_SHIFT) +
					porder;
			spin_unlock(&kvm->arch.slot_phys_lock);
		}
	}

	/* Order updates to kvm->arch.lpcr etc. vs. rma_setup_done */
	smp_wmb();
	kvm->arch.rma_setup_done = 1;
	err = 0;
 out_srcu:
	srcu_read_unlock(&kvm->srcu, srcu_idx);
 out:
	mutex_unlock(&kvm->lock);
	return err;

 up_out:
	up_read(&current->mm->mmap_sem);
	goto out;
}

int kvmppc_core_init_vm(struct kvm *kvm)
{
	unsigned long lpcr, lpid;

	/* Allocate the guest's logical partition ID */

	lpid = kvmppc_alloc_lpid();
	if (lpid < 0)
		return -ENOMEM;
	kvm->arch.lpid = lpid;

	/*
	 * Since we don't flush the TLB when tearing down a VM,
	 * and this lpid might have previously been used,
	 * make sure we flush on each core before running the new VM.
	 */
	cpumask_setall(&kvm->arch.need_tlb_flush);

	INIT_LIST_HEAD(&kvm->arch.spapr_tce_tables);

	kvm->arch.rma = NULL;

	kvm->arch.host_sdr1 = mfspr(SPRN_SDR1);

	if (cpu_has_feature(CPU_FTR_ARCH_201)) {
		/* PPC970; HID4 is effectively the LPCR */
		kvm->arch.host_lpid = 0;
		kvm->arch.host_lpcr = lpcr = mfspr(SPRN_HID4);
		lpcr &= ~((3 << HID4_LPID1_SH) | (0xful << HID4_LPID5_SH));
		lpcr |= ((lpid >> 4) << HID4_LPID1_SH) |
			((lpid & 0xf) << HID4_LPID5_SH);
	} else {
		/* POWER7; init LPCR for virtual RMA mode */
		kvm->arch.host_lpid = mfspr(SPRN_LPID);
		kvm->arch.host_lpcr = lpcr = mfspr(SPRN_LPCR);
		lpcr &= LPCR_PECE | LPCR_LPES;
		lpcr |= (4UL << LPCR_DPFD_SH) | LPCR_HDICE |
			LPCR_VPM0 | LPCR_VPM1;
		kvm->arch.vrma_slb_v = SLB_VSID_B_1T |
			(VRMA_VSID << SLB_VSID_SHIFT_1T);
	}
	kvm->arch.lpcr = lpcr;

	kvm->arch.using_mmu_notifiers = !!cpu_has_feature(CPU_FTR_ARCH_206);
	spin_lock_init(&kvm->arch.slot_phys_lock);

	/*
	 * Don't allow secondary CPU threads to come online
	 * while any KVM VMs exist.
	 */
	inhibit_secondary_onlining();

	return 0;
}

void kvmppc_core_destroy_vm(struct kvm *kvm)
{
	uninhibit_secondary_onlining();

	if (kvm->arch.rma) {
		kvm_release_rma(kvm->arch.rma);
		kvm->arch.rma = NULL;
	}

	kvmppc_free_hpt(kvm);
	WARN_ON(!list_empty(&kvm->arch.spapr_tce_tables));
}

/* These are stubs for now */
void kvmppc_mmu_pte_pflush(struct kvm_vcpu *vcpu, ulong pa_start, ulong pa_end)
{
}

/* We don't need to emulate any privileged instructions or dcbz */
int kvmppc_core_emulate_op(struct kvm_run *run, struct kvm_vcpu *vcpu,
                           unsigned int inst, int *advance)
{
	return EMULATE_FAIL;
}

int kvmppc_core_emulate_mtspr(struct kvm_vcpu *vcpu, int sprn, ulong spr_val)
{
	return EMULATE_FAIL;
}

int kvmppc_core_emulate_mfspr(struct kvm_vcpu *vcpu, int sprn, ulong *spr_val)
{
	return EMULATE_FAIL;
}

static int kvmppc_book3s_hv_init(void)
{
	int r;

	r = kvm_init(NULL, sizeof(struct kvm_vcpu), 0, THIS_MODULE);

	if (r)
		return r;

	r = kvmppc_mmu_hv_init();

	return r;
}

static void kvmppc_book3s_hv_exit(void)
{
	kvm_exit();
}

module_init(kvmppc_book3s_hv_init);
module_exit(kvmppc_book3s_hv_exit);<|MERGE_RESOLUTION|>--- conflicted
+++ resolved
@@ -1619,39 +1619,6 @@
 	return 0;
 }
 
-<<<<<<< HEAD
-static void unpin_slot(struct kvm_memory_slot *memslot)
-{
-	unsigned long *physp;
-	unsigned long j, npages, pfn;
-	struct page *page;
-
-	physp = memslot->arch.slot_phys;
-	npages = memslot->npages;
-	if (!physp)
-		return;
-	for (j = 0; j < npages; j++) {
-		if (!(physp[j] & KVMPPC_GOT_PAGE))
-			continue;
-		pfn = physp[j] >> PAGE_SHIFT;
-		page = pfn_to_page(pfn);
-		SetPageDirty(page);
-		put_page(page);
-	}
-}
-
-void kvmppc_core_free_memslot(struct kvm_memory_slot *free,
-			      struct kvm_memory_slot *dont)
-{
-	if (!dont || free->arch.rmap != dont->arch.rmap) {
-		vfree(free->arch.rmap);
-		free->arch.rmap = NULL;
-	}
-	if (!dont || free->arch.slot_phys != dont->arch.slot_phys) {
-		unpin_slot(free);
-		vfree(free->arch.slot_phys);
-		free->arch.slot_phys = NULL;
-=======
 int kvmppc_core_prepare_memory_region(struct kvm *kvm,
 				      struct kvm_memory_slot *memslot,
 				      struct kvm_userspace_memory_region *mem)
@@ -1665,36 +1632,11 @@
 		if (!phys)
 			return -ENOMEM;
 		memslot->arch.slot_phys = phys;
->>>>>>> e11ae1a1
-	}
-}
-
-int kvmppc_core_create_memslot(struct kvm_memory_slot *slot,
-			       unsigned long npages)
-{
-	slot->arch.rmap = vzalloc(npages * sizeof(*slot->arch.rmap));
-	if (!slot->arch.rmap)
-		return -ENOMEM;
-	slot->arch.slot_phys = NULL;
+	}
 
 	return 0;
 }
 
-<<<<<<< HEAD
-int kvmppc_core_prepare_memory_region(struct kvm *kvm,
-				      struct kvm_memory_slot *memslot,
-				      struct kvm_userspace_memory_region *mem)
-{
-	unsigned long *phys;
-
-	/* Allocate a slot_phys array if needed */
-	phys = memslot->arch.slot_phys;
-	if (!kvm->arch.using_mmu_notifiers && !phys && memslot->npages) {
-		phys = vzalloc(memslot->npages * sizeof(unsigned long));
-		if (!phys)
-			return -ENOMEM;
-		memslot->arch.slot_phys = phys;
-=======
 void kvmppc_core_commit_memory_region(struct kvm *kvm,
 				      struct kvm_userspace_memory_region *mem,
 				      struct kvm_memory_slot old)
@@ -1711,34 +1653,9 @@
 		 */
 		memslot = id_to_memslot(kvm->memslots, mem->slot);
 		kvmppc_hv_get_dirty_log(kvm, memslot, NULL);
->>>>>>> e11ae1a1
-	}
-
-	return 0;
-}
-
-<<<<<<< HEAD
-void kvmppc_core_commit_memory_region(struct kvm *kvm,
-				      struct kvm_userspace_memory_region *mem,
-				      struct kvm_memory_slot old)
-{
-	unsigned long npages = mem->memory_size >> PAGE_SHIFT;
-	struct kvm_memory_slot *memslot;
-
-	if (npages && old.npages) {
-		/*
-		 * If modifying a memslot, reset all the rmap dirty bits.
-		 * If this is a new memslot, we don't need to do anything
-		 * since the rmap array starts out as all zeroes,
-		 * i.e. no pages are dirty.
-		 */
-		memslot = id_to_memslot(kvm->memslots, mem->slot);
-		kvmppc_hv_get_dirty_log(kvm, memslot, NULL);
-	}
-}
-
-=======
->>>>>>> e11ae1a1
+	}
+}
+
 static int kvmppc_hv_setup_htab_rma(struct kvm_vcpu *vcpu)
 {
 	int err = 0;
