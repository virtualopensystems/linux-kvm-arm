--- conflicted
+++ resolved
@@ -343,11 +343,7 @@
 		lock_rmap(rmap);
 		/* Check for pending invalidations under the rmap chain lock */
 		if (kvm->arch.using_mmu_notifiers &&
-<<<<<<< HEAD
-		    mmu_notifier_retry(vcpu->kvm, mmu_seq)) {
-=======
 		    mmu_notifier_retry(kvm, mmu_seq)) {
->>>>>>> e11ae1a1
 			/* inval in progress, write a non-present HPTE */
 			pteh |= HPTE_V_ABSENT;
 			pteh &= ~HPTE_V_VALID;
