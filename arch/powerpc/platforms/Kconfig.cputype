--- conflicted
+++ resolved
@@ -174,7 +174,6 @@
 config FSL_BOOKE
 	bool
 	depends on (E200 || E500) && PPC32
-	select SYS_SUPPORTS_HUGETLBFS if PHYS_64BIT
 	default y
 
 # this is for common code between PPC32 & PPC64 FSL BOOKE
@@ -310,11 +309,7 @@
 
 config PPC_MM_SLICES
 	bool
-<<<<<<< HEAD
-	default y if (PPC64 && HUGETLB_PAGE) || (PPC_STD_MMU_64 && PPC_64K_PAGES)
-=======
 	default y if (!PPC_FSL_BOOK3E && PPC64 && HUGETLB_PAGE) || (PPC_STD_MMU_64 && PPC_64K_PAGES)
->>>>>>> dcd6c922
 	default n
 
 config VIRT_CPU_ACCOUNTING
