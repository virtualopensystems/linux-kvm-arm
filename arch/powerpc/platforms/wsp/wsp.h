#ifndef __WSP_H
#define __WSP_H

#include <asm/wsp.h>

/* Devtree compatible strings for major devices */
#define PCIE_COMPATIBLE     "ibm,wsp-pciex"

<<<<<<< HEAD
=======
extern void wsp_setup_arch(void);
extern void wsp_setup_irq(void);
extern int wsp_probe_devices(void);
extern void wsp_halt(void);

>>>>>>> dcd6c922
extern void wsp_setup_pci(void);
extern void scom_init_wsp(void);

extern void a2_setup_smp(void);
extern int a2_scom_startup_cpu(unsigned int lcpu, int thr_idx,
			       struct device_node *np);
extern int smp_a2_cpu_bootable(unsigned int nr);
extern int __devinit smp_a2_kick_cpu(int nr);

extern void opb_pic_init(void);

/* chroma specific managment */
extern void wsp_h8_restart(char *cmd);
extern void wsp_h8_power_off(void);
extern void __init wsp_setup_h8(void);

#endif /*  __WSP_H */<|MERGE_RESOLUTION|>--- conflicted
+++ resolved
@@ -6,14 +6,11 @@
 /* Devtree compatible strings for major devices */
 #define PCIE_COMPATIBLE     "ibm,wsp-pciex"
 
-<<<<<<< HEAD
-=======
 extern void wsp_setup_arch(void);
 extern void wsp_setup_irq(void);
 extern int wsp_probe_devices(void);
 extern void wsp_halt(void);
 
->>>>>>> dcd6c922
 extern void wsp_setup_pci(void);
 extern void scom_init_wsp(void);
 
