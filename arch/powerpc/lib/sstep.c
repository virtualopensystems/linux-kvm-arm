/*
 * Single-step support.
 *
 * Copyright (C) 2004 Paul Mackerras <paulus@au.ibm.com>, IBM
 *
 * This program is free software; you can redistribute it and/or
 * modify it under the terms of the GNU General Public License
 * as published by the Free Software Foundation; either version
 * 2 of the License, or (at your option) any later version.
 */
#include <linux/kernel.h>
#include <linux/kprobes.h>
#include <linux/ptrace.h>
#include <asm/sstep.h>
#include <asm/processor.h>
#include <asm/uaccess.h>
#include <asm/cputable.h>

extern char system_call_common[];

#ifdef CONFIG_PPC64
/* Bits in SRR1 that are copied from MSR */
#define MSR_MASK	0xffffffff87c0ffffUL
#else
#define MSR_MASK	0x87c0ffff
#endif

/* Bits in XER */
#define XER_SO		0x80000000U
#define XER_OV		0x40000000U
#define XER_CA		0x20000000U

<<<<<<< HEAD
=======
#ifdef CONFIG_PPC_FPU
>>>>>>> 45f53cc9
/*
 * Functions in ldstfp.S
 */
extern int do_lfs(int rn, unsigned long ea);
extern int do_lfd(int rn, unsigned long ea);
extern int do_stfs(int rn, unsigned long ea);
extern int do_stfd(int rn, unsigned long ea);
extern int do_lvx(int rn, unsigned long ea);
extern int do_stvx(int rn, unsigned long ea);
extern int do_lxvd2x(int rn, unsigned long ea);
extern int do_stxvd2x(int rn, unsigned long ea);
<<<<<<< HEAD
=======
#endif
>>>>>>> 45f53cc9

/*
 * Determine whether a conditional branch instruction would branch.
 */
static int __kprobes branch_taken(unsigned int instr, struct pt_regs *regs)
{
	unsigned int bo = (instr >> 21) & 0x1f;
	unsigned int bi;

	if ((bo & 4) == 0) {
		/* decrement counter */
		--regs->ctr;
		if (((bo >> 1) & 1) ^ (regs->ctr == 0))
			return 0;
	}
	if ((bo & 0x10) == 0) {
		/* check bit from CR */
		bi = (instr >> 16) & 0x1f;
		if (((regs->ccr >> (31 - bi)) & 1) != ((bo >> 3) & 1))
			return 0;
	}
	return 1;
}


static long __kprobes address_ok(struct pt_regs *regs, unsigned long ea, int nb)
{
	if (!user_mode(regs))
		return 1;
	return __access_ok(ea, nb, USER_DS);
}

/*
 * Calculate effective address for a D-form instruction
 */
static unsigned long __kprobes dform_ea(unsigned int instr, struct pt_regs *regs)
{
	int ra;
	unsigned long ea;

	ra = (instr >> 16) & 0x1f;
	ea = (signed short) instr;		/* sign-extend */
	if (ra) {
		ea += regs->gpr[ra];
		if (instr & 0x04000000)		/* update forms */
			regs->gpr[ra] = ea;
	}
#ifdef __powerpc64__
	if (!(regs->msr & MSR_SF))
		ea &= 0xffffffffUL;
#endif
	return ea;
}

#ifdef __powerpc64__
<<<<<<< HEAD
/*
 * Calculate effective address for a DS-form instruction
 */
static unsigned long __kprobes dsform_ea(unsigned int instr, struct pt_regs *regs)
{
	int ra;
	unsigned long ea;

	ra = (instr >> 16) & 0x1f;
	ea = (signed short) (instr & ~3);	/* sign-extend */
	if (ra) {
		ea += regs->gpr[ra];
		if ((instr & 3) == 1)		/* update forms */
			regs->gpr[ra] = ea;
	}
	if (!(regs->msr & MSR_SF))
		ea &= 0xffffffffUL;
	return ea;
}
#endif /* __powerpc64 */

/*
 * Calculate effective address for an X-form instruction
 */
static unsigned long __kprobes xform_ea(unsigned int instr, struct pt_regs *regs,
				     int do_update)
{
	int ra, rb;
	unsigned long ea;

	ra = (instr >> 16) & 0x1f;
	rb = (instr >> 11) & 0x1f;
	ea = regs->gpr[rb];
	if (ra) {
		ea += regs->gpr[ra];
		if (do_update)		/* update forms */
			regs->gpr[ra] = ea;
	}
#ifdef __powerpc64__
	if (!(regs->msr & MSR_SF))
		ea &= 0xffffffffUL;
#endif
	return ea;
}

/*
 * Return the largest power of 2, not greater than sizeof(unsigned long),
 * such that x is a multiple of it.
 */
static inline unsigned long max_align(unsigned long x)
{
	x |= sizeof(unsigned long);
	return x & -x;		/* isolates rightmost bit */
}


static inline unsigned long byterev_2(unsigned long x)
{
	return ((x >> 8) & 0xff) | ((x & 0xff) << 8);
}

static inline unsigned long byterev_4(unsigned long x)
{
	return ((x >> 24) & 0xff) | ((x >> 8) & 0xff00) |
		((x & 0xff00) << 8) | ((x & 0xff) << 24);
}

#ifdef __powerpc64__
static inline unsigned long byterev_8(unsigned long x)
{
	return (byterev_4(x) << 32) | byterev_4(x >> 32);
}
#endif

static int __kprobes read_mem_aligned(unsigned long *dest, unsigned long ea,
				      int nb)
{
	int err = 0;
	unsigned long x = 0;

	switch (nb) {
	case 1:
		err = __get_user(x, (unsigned char __user *) ea);
		break;
	case 2:
		err = __get_user(x, (unsigned short __user *) ea);
		break;
	case 4:
		err = __get_user(x, (unsigned int __user *) ea);
		break;
#ifdef __powerpc64__
	case 8:
		err = __get_user(x, (unsigned long __user *) ea);
		break;
#endif
	}
	if (!err)
		*dest = x;
	return err;
}

static int __kprobes read_mem_unaligned(unsigned long *dest, unsigned long ea,
					int nb, struct pt_regs *regs)
{
	int err;
	unsigned long x, b, c;

	/* unaligned, do this in pieces */
	x = 0;
	for (; nb > 0; nb -= c) {
		c = max_align(ea);
		if (c > nb)
			c = max_align(nb);
		err = read_mem_aligned(&b, ea, c);
		if (err)
			return err;
		x = (x << (8 * c)) + b;
		ea += c;
	}
	*dest = x;
	return 0;
}

/*
 * Read memory at address ea for nb bytes, return 0 for success
 * or -EFAULT if an error occurred.
 */
static int __kprobes read_mem(unsigned long *dest, unsigned long ea, int nb,
			      struct pt_regs *regs)
{
	if (!address_ok(regs, ea, nb))
		return -EFAULT;
	if ((ea & (nb - 1)) == 0)
		return read_mem_aligned(dest, ea, nb);
	return read_mem_unaligned(dest, ea, nb, regs);
}

static int __kprobes write_mem_aligned(unsigned long val, unsigned long ea,
				       int nb)
{
	int err = 0;

	switch (nb) {
	case 1:
		err = __put_user(val, (unsigned char __user *) ea);
		break;
	case 2:
		err = __put_user(val, (unsigned short __user *) ea);
		break;
	case 4:
		err = __put_user(val, (unsigned int __user *) ea);
		break;
#ifdef __powerpc64__
	case 8:
		err = __put_user(val, (unsigned long __user *) ea);
		break;
#endif
	}
	return err;
}

static int __kprobes write_mem_unaligned(unsigned long val, unsigned long ea,
					 int nb, struct pt_regs *regs)
{
	int err;
	unsigned long c;

	/* unaligned or little-endian, do this in pieces */
	for (; nb > 0; nb -= c) {
		c = max_align(ea);
		if (c > nb)
			c = max_align(nb);
		err = write_mem_aligned(val >> (nb - c) * 8, ea, c);
		if (err)
			return err;
		++ea;
	}
	return 0;
}

/*
 * Write memory at address ea for nb bytes, return 0 for success
 * or -EFAULT if an error occurred.
 */
static int __kprobes write_mem(unsigned long val, unsigned long ea, int nb,
			       struct pt_regs *regs)
{
	if (!address_ok(regs, ea, nb))
		return -EFAULT;
	if ((ea & (nb - 1)) == 0)
		return write_mem_aligned(val, ea, nb);
	return write_mem_unaligned(val, ea, nb, regs);
}

/*
=======
/*
 * Calculate effective address for a DS-form instruction
 */
static unsigned long __kprobes dsform_ea(unsigned int instr, struct pt_regs *regs)
{
	int ra;
	unsigned long ea;

	ra = (instr >> 16) & 0x1f;
	ea = (signed short) (instr & ~3);	/* sign-extend */
	if (ra) {
		ea += regs->gpr[ra];
		if ((instr & 3) == 1)		/* update forms */
			regs->gpr[ra] = ea;
	}
	if (!(regs->msr & MSR_SF))
		ea &= 0xffffffffUL;
	return ea;
}
#endif /* __powerpc64 */

/*
 * Calculate effective address for an X-form instruction
 */
static unsigned long __kprobes xform_ea(unsigned int instr, struct pt_regs *regs,
				     int do_update)
{
	int ra, rb;
	unsigned long ea;

	ra = (instr >> 16) & 0x1f;
	rb = (instr >> 11) & 0x1f;
	ea = regs->gpr[rb];
	if (ra) {
		ea += regs->gpr[ra];
		if (do_update)		/* update forms */
			regs->gpr[ra] = ea;
	}
#ifdef __powerpc64__
	if (!(regs->msr & MSR_SF))
		ea &= 0xffffffffUL;
#endif
	return ea;
}

/*
 * Return the largest power of 2, not greater than sizeof(unsigned long),
 * such that x is a multiple of it.
 */
static inline unsigned long max_align(unsigned long x)
{
	x |= sizeof(unsigned long);
	return x & -x;		/* isolates rightmost bit */
}


static inline unsigned long byterev_2(unsigned long x)
{
	return ((x >> 8) & 0xff) | ((x & 0xff) << 8);
}

static inline unsigned long byterev_4(unsigned long x)
{
	return ((x >> 24) & 0xff) | ((x >> 8) & 0xff00) |
		((x & 0xff00) << 8) | ((x & 0xff) << 24);
}

#ifdef __powerpc64__
static inline unsigned long byterev_8(unsigned long x)
{
	return (byterev_4(x) << 32) | byterev_4(x >> 32);
}
#endif

static int __kprobes read_mem_aligned(unsigned long *dest, unsigned long ea,
				      int nb)
{
	int err = 0;
	unsigned long x = 0;

	switch (nb) {
	case 1:
		err = __get_user(x, (unsigned char __user *) ea);
		break;
	case 2:
		err = __get_user(x, (unsigned short __user *) ea);
		break;
	case 4:
		err = __get_user(x, (unsigned int __user *) ea);
		break;
#ifdef __powerpc64__
	case 8:
		err = __get_user(x, (unsigned long __user *) ea);
		break;
#endif
	}
	if (!err)
		*dest = x;
	return err;
}

static int __kprobes read_mem_unaligned(unsigned long *dest, unsigned long ea,
					int nb, struct pt_regs *regs)
{
	int err;
	unsigned long x, b, c;

	/* unaligned, do this in pieces */
	x = 0;
	for (; nb > 0; nb -= c) {
		c = max_align(ea);
		if (c > nb)
			c = max_align(nb);
		err = read_mem_aligned(&b, ea, c);
		if (err)
			return err;
		x = (x << (8 * c)) + b;
		ea += c;
	}
	*dest = x;
	return 0;
}

/*
 * Read memory at address ea for nb bytes, return 0 for success
 * or -EFAULT if an error occurred.
 */
static int __kprobes read_mem(unsigned long *dest, unsigned long ea, int nb,
			      struct pt_regs *regs)
{
	if (!address_ok(regs, ea, nb))
		return -EFAULT;
	if ((ea & (nb - 1)) == 0)
		return read_mem_aligned(dest, ea, nb);
	return read_mem_unaligned(dest, ea, nb, regs);
}

static int __kprobes write_mem_aligned(unsigned long val, unsigned long ea,
				       int nb)
{
	int err = 0;

	switch (nb) {
	case 1:
		err = __put_user(val, (unsigned char __user *) ea);
		break;
	case 2:
		err = __put_user(val, (unsigned short __user *) ea);
		break;
	case 4:
		err = __put_user(val, (unsigned int __user *) ea);
		break;
#ifdef __powerpc64__
	case 8:
		err = __put_user(val, (unsigned long __user *) ea);
		break;
#endif
	}
	return err;
}

static int __kprobes write_mem_unaligned(unsigned long val, unsigned long ea,
					 int nb, struct pt_regs *regs)
{
	int err;
	unsigned long c;

	/* unaligned or little-endian, do this in pieces */
	for (; nb > 0; nb -= c) {
		c = max_align(ea);
		if (c > nb)
			c = max_align(nb);
		err = write_mem_aligned(val >> (nb - c) * 8, ea, c);
		if (err)
			return err;
		++ea;
	}
	return 0;
}

/*
 * Write memory at address ea for nb bytes, return 0 for success
 * or -EFAULT if an error occurred.
 */
static int __kprobes write_mem(unsigned long val, unsigned long ea, int nb,
			       struct pt_regs *regs)
{
	if (!address_ok(regs, ea, nb))
		return -EFAULT;
	if ((ea & (nb - 1)) == 0)
		return write_mem_aligned(val, ea, nb);
	return write_mem_unaligned(val, ea, nb, regs);
}

#ifdef CONFIG_PPC_FPU
/*
>>>>>>> 45f53cc9
 * Check the address and alignment, and call func to do the actual
 * load or store.
 */
static int __kprobes do_fp_load(int rn, int (*func)(int, unsigned long),
				unsigned long ea, int nb,
				struct pt_regs *regs)
{
	int err;
	unsigned long val[sizeof(double) / sizeof(long)];
	unsigned long ptr;

	if (!address_ok(regs, ea, nb))
		return -EFAULT;
	if ((ea & 3) == 0)
		return (*func)(rn, ea);
	ptr = (unsigned long) &val[0];
	if (sizeof(unsigned long) == 8 || nb == 4) {
		err = read_mem_unaligned(&val[0], ea, nb, regs);
		ptr += sizeof(unsigned long) - nb;
	} else {
		/* reading a double on 32-bit */
		err = read_mem_unaligned(&val[0], ea, 4, regs);
		if (!err)
			err = read_mem_unaligned(&val[1], ea + 4, 4, regs);
	}
	if (err)
		return err;
	return (*func)(rn, ptr);
}

static int __kprobes do_fp_store(int rn, int (*func)(int, unsigned long),
				 unsigned long ea, int nb,
				 struct pt_regs *regs)
{
	int err;
	unsigned long val[sizeof(double) / sizeof(long)];
	unsigned long ptr;

	if (!address_ok(regs, ea, nb))
		return -EFAULT;
	if ((ea & 3) == 0)
		return (*func)(rn, ea);
	ptr = (unsigned long) &val[0];
	if (sizeof(unsigned long) == 8 || nb == 4) {
		ptr += sizeof(unsigned long) - nb;
		err = (*func)(rn, ptr);
		if (err)
			return err;
		err = write_mem_unaligned(val[0], ea, nb, regs);
	} else {
		/* writing a double on 32-bit */
		err = (*func)(rn, ptr);
		if (err)
			return err;
		err = write_mem_unaligned(val[0], ea, 4, regs);
		if (!err)
			err = write_mem_unaligned(val[1], ea + 4, 4, regs);
	}
	return err;
}
<<<<<<< HEAD
=======
#endif
>>>>>>> 45f53cc9

#ifdef CONFIG_ALTIVEC
/* For Altivec/VMX, no need to worry about alignment */
static int __kprobes do_vec_load(int rn, int (*func)(int, unsigned long),
				 unsigned long ea, struct pt_regs *regs)
{
	if (!address_ok(regs, ea & ~0xfUL, 16))
		return -EFAULT;
	return (*func)(rn, ea);
}

static int __kprobes do_vec_store(int rn, int (*func)(int, unsigned long),
				  unsigned long ea, struct pt_regs *regs)
{
	if (!address_ok(regs, ea & ~0xfUL, 16))
		return -EFAULT;
	return (*func)(rn, ea);
}
#endif /* CONFIG_ALTIVEC */

#ifdef CONFIG_VSX
static int __kprobes do_vsx_load(int rn, int (*func)(int, unsigned long),
				 unsigned long ea, struct pt_regs *regs)
{
	int err;
	unsigned long val[2];

	if (!address_ok(regs, ea, 16))
		return -EFAULT;
	if ((ea & 3) == 0)
		return (*func)(rn, ea);
	err = read_mem_unaligned(&val[0], ea, 8, regs);
	if (!err)
		err = read_mem_unaligned(&val[1], ea + 8, 8, regs);
	if (!err)
		err = (*func)(rn, (unsigned long) &val[0]);
	return err;
}

static int __kprobes do_vsx_store(int rn, int (*func)(int, unsigned long),
				 unsigned long ea, struct pt_regs *regs)
{
	int err;
	unsigned long val[2];

	if (!address_ok(regs, ea, 16))
		return -EFAULT;
	if ((ea & 3) == 0)
		return (*func)(rn, ea);
	err = (*func)(rn, (unsigned long) &val[0]);
	if (err)
		return err;
	err = write_mem_unaligned(val[0], ea, 8, regs);
	if (!err)
		err = write_mem_unaligned(val[1], ea + 8, 8, regs);
	return err;
}
#endif /* CONFIG_VSX */

#define __put_user_asmx(x, addr, err, op, cr)		\
	__asm__ __volatile__(				\
		"1:	" op " %2,0,%3\n"		\
		"	mfcr	%1\n"			\
		"2:\n"					\
		".section .fixup,\"ax\"\n"		\
		"3:	li	%0,%4\n"		\
		"	b	2b\n"			\
		".previous\n"				\
		".section __ex_table,\"a\"\n"		\
			PPC_LONG_ALIGN "\n"		\
			PPC_LONG "1b,3b\n"		\
		".previous"				\
		: "=r" (err), "=r" (cr)			\
		: "r" (x), "r" (addr), "i" (-EFAULT), "0" (err))

#define __get_user_asmx(x, addr, err, op)		\
	__asm__ __volatile__(				\
		"1:	"op" %1,0,%2\n"			\
		"2:\n"					\
		".section .fixup,\"ax\"\n"		\
		"3:	li	%0,%3\n"		\
		"	b	2b\n"			\
		".previous\n"				\
		".section __ex_table,\"a\"\n"		\
			PPC_LONG_ALIGN "\n"		\
			PPC_LONG "1b,3b\n"		\
		".previous"				\
		: "=r" (err), "=r" (x)			\
		: "r" (addr), "i" (-EFAULT), "0" (err))

#define __cacheop_user_asmx(addr, err, op)		\
	__asm__ __volatile__(				\
		"1:	"op" 0,%1\n"			\
		"2:\n"					\
		".section .fixup,\"ax\"\n"		\
		"3:	li	%0,%3\n"		\
		"	b	2b\n"			\
		".previous\n"				\
		".section __ex_table,\"a\"\n"		\
			PPC_LONG_ALIGN "\n"		\
			PPC_LONG "1b,3b\n"		\
		".previous"				\
		: "=r" (err)				\
		: "r" (addr), "i" (-EFAULT), "0" (err))

static void __kprobes set_cr0(struct pt_regs *regs, int rd)
{
	long val = regs->gpr[rd];

	regs->ccr = (regs->ccr & 0x0fffffff) | ((regs->xer >> 3) & 0x10000000);
#ifdef __powerpc64__
	if (!(regs->msr & MSR_SF))
		val = (int) val;
#endif
	if (val < 0)
		regs->ccr |= 0x80000000;
	else if (val > 0)
		regs->ccr |= 0x40000000;
	else
		regs->ccr |= 0x20000000;
}

static void __kprobes add_with_carry(struct pt_regs *regs, int rd,
				     unsigned long val1, unsigned long val2,
				     unsigned long carry_in)
{
	unsigned long val = val1 + val2;

	if (carry_in)
		++val;
	regs->gpr[rd] = val;
#ifdef __powerpc64__
	if (!(regs->msr & MSR_SF)) {
		val = (unsigned int) val;
		val1 = (unsigned int) val1;
	}
#endif
	if (val < val1 || (carry_in && val == val1))
		regs->xer |= XER_CA;
	else
		regs->xer &= ~XER_CA;
}

static void __kprobes do_cmp_signed(struct pt_regs *regs, long v1, long v2,
				    int crfld)
{
	unsigned int crval, shift;

	crval = (regs->xer >> 31) & 1;		/* get SO bit */
	if (v1 < v2)
		crval |= 8;
	else if (v1 > v2)
		crval |= 4;
	else
		crval |= 2;
	shift = (7 - crfld) * 4;
	regs->ccr = (regs->ccr & ~(0xf << shift)) | (crval << shift);
}

static void __kprobes do_cmp_unsigned(struct pt_regs *regs, unsigned long v1,
				      unsigned long v2, int crfld)
{
	unsigned int crval, shift;

	crval = (regs->xer >> 31) & 1;		/* get SO bit */
	if (v1 < v2)
		crval |= 8;
	else if (v1 > v2)
		crval |= 4;
	else
		crval |= 2;
	shift = (7 - crfld) * 4;
	regs->ccr = (regs->ccr & ~(0xf << shift)) | (crval << shift);
}

/*
 * Elements of 32-bit rotate and mask instructions.
 */
#define MASK32(mb, me)	((0xffffffffUL >> (mb)) + \
			 ((signed long)-0x80000000L >> (me)) + ((me) >= (mb)))
#ifdef __powerpc64__
#define MASK64_L(mb)	(~0UL >> (mb))
#define MASK64_R(me)	((signed long)-0x8000000000000000L >> (me))
#define MASK64(mb, me)	(MASK64_L(mb) + MASK64_R(me) + ((me) >= (mb)))
#define DATA32(x)	(((x) & 0xffffffffUL) | (((x) & 0xffffffffUL) << 32))
#else
#define DATA32(x)	(x)
#endif
#define ROTATE(x, n)	((n) ? (((x) << (n)) | ((x) >> (8 * sizeof(long) - (n)))) : (x))

/*
 * Emulate instructions that cause a transfer of control,
 * loads and stores, and a few other instructions.
 * Returns 1 if the step was emulated, 0 if not,
 * or -1 if the instruction is one that should not be stepped,
 * such as an rfid, or a mtmsrd that would clear MSR_RI.
 */
int __kprobes emulate_step(struct pt_regs *regs, unsigned int instr)
{
	unsigned int opcode, ra, rb, rd, spr, u;
	unsigned long int imm;
	unsigned long int val, val2;
	unsigned long int ea;
	unsigned int cr, mb, me, sh;
	int err;
	unsigned long old_ra;
	long ival;

	opcode = instr >> 26;
	switch (opcode) {
	case 16:	/* bc */
		imm = (signed short)(instr & 0xfffc);
		if ((instr & 2) == 0)
			imm += regs->nip;
		regs->nip += 4;
		if ((regs->msr & MSR_SF) == 0)
			regs->nip &= 0xffffffffUL;
		if (instr & 1)
			regs->link = regs->nip;
		if (branch_taken(instr, regs))
			regs->nip = imm;
		return 1;
#ifdef CONFIG_PPC64
	case 17:	/* sc */
		/*
		 * N.B. this uses knowledge about how the syscall
		 * entry code works.  If that is changed, this will
		 * need to be changed also.
		 */
		if (regs->gpr[0] == 0x1ebe &&
		    cpu_has_feature(CPU_FTR_REAL_LE)) {
			regs->msr ^= MSR_LE;
			goto instr_done;
		}
		regs->gpr[9] = regs->gpr[13];
		regs->gpr[10] = MSR_KERNEL;
		regs->gpr[11] = regs->nip + 4;
		regs->gpr[12] = regs->msr & MSR_MASK;
		regs->gpr[13] = (unsigned long) get_paca();
		regs->nip = (unsigned long) &system_call_common;
		regs->msr = MSR_KERNEL;
		return 1;
#endif
	case 18:	/* b */
		imm = instr & 0x03fffffc;
		if (imm & 0x02000000)
			imm -= 0x04000000;
		if ((instr & 2) == 0)
			imm += regs->nip;
		if (instr & 1) {
			regs->link = regs->nip + 4;
			if ((regs->msr & MSR_SF) == 0)
				regs->link &= 0xffffffffUL;
		}
		if ((regs->msr & MSR_SF) == 0)
			imm &= 0xffffffffUL;
		regs->nip = imm;
		return 1;
	case 19:
		switch ((instr >> 1) & 0x3ff) {
		case 16:	/* bclr */
		case 528:	/* bcctr */
			imm = (instr & 0x400)? regs->ctr: regs->link;
			regs->nip += 4;
			if ((regs->msr & MSR_SF) == 0) {
				regs->nip &= 0xffffffffUL;
				imm &= 0xffffffffUL;
			}
			if (instr & 1)
				regs->link = regs->nip;
			if (branch_taken(instr, regs))
				regs->nip = imm;
			return 1;

		case 18:	/* rfid, scary */
			return -1;

		case 150:	/* isync */
			isync();
			goto instr_done;

		case 33:	/* crnor */
		case 129:	/* crandc */
		case 193:	/* crxor */
		case 225:	/* crnand */
		case 257:	/* crand */
		case 289:	/* creqv */
		case 417:	/* crorc */
		case 449:	/* cror */
			ra = (instr >> 16) & 0x1f;
			rb = (instr >> 11) & 0x1f;
			rd = (instr >> 21) & 0x1f;
			ra = (regs->ccr >> (31 - ra)) & 1;
			rb = (regs->ccr >> (31 - rb)) & 1;
			val = (instr >> (6 + ra * 2 + rb)) & 1;
			regs->ccr = (regs->ccr & ~(1UL << (31 - rd))) |
				(val << (31 - rd));
			goto instr_done;
		}
		break;
	case 31:
		switch ((instr >> 1) & 0x3ff) {
		case 598:	/* sync */
#ifdef __powerpc64__
			switch ((instr >> 21) & 3) {
			case 1:		/* lwsync */
				asm volatile("lwsync" : : : "memory");
				goto instr_done;
			case 2:		/* ptesync */
				asm volatile("ptesync" : : : "memory");
				goto instr_done;
			}
#endif
			mb();
			goto instr_done;

		case 854:	/* eieio */
			eieio();
			goto instr_done;
		}
		break;
	}

	/* Following cases refer to regs->gpr[], so we need all regs */
	if (!FULL_REGS(regs))
		return 0;

	rd = (instr >> 21) & 0x1f;
	ra = (instr >> 16) & 0x1f;
	rb = (instr >> 11) & 0x1f;

	switch (opcode) {
	case 7:		/* mulli */
		regs->gpr[rd] = regs->gpr[ra] * (short) instr;
		goto instr_done;

	case 8:		/* subfic */
		imm = (short) instr;
		add_with_carry(regs, rd, ~regs->gpr[ra], imm, 1);
		goto instr_done;

	case 10:	/* cmpli */
		imm = (unsigned short) instr;
		val = regs->gpr[ra];
#ifdef __powerpc64__
		if ((rd & 1) == 0)
			val = (unsigned int) val;
#endif
		do_cmp_unsigned(regs, val, imm, rd >> 2);
		goto instr_done;

	case 11:	/* cmpi */
		imm = (short) instr;
		val = regs->gpr[ra];
#ifdef __powerpc64__
		if ((rd & 1) == 0)
			val = (int) val;
#endif
		do_cmp_signed(regs, val, imm, rd >> 2);
		goto instr_done;

	case 12:	/* addic */
		imm = (short) instr;
		add_with_carry(regs, rd, regs->gpr[ra], imm, 0);
		goto instr_done;

	case 13:	/* addic. */
		imm = (short) instr;
		add_with_carry(regs, rd, regs->gpr[ra], imm, 0);
		set_cr0(regs, rd);
		goto instr_done;

	case 14:	/* addi */
		imm = (short) instr;
		if (ra)
			imm += regs->gpr[ra];
		regs->gpr[rd] = imm;
		goto instr_done;

	case 15:	/* addis */
		imm = ((short) instr) << 16;
		if (ra)
			imm += regs->gpr[ra];
		regs->gpr[rd] = imm;
		goto instr_done;

	case 20:	/* rlwimi */
		mb = (instr >> 6) & 0x1f;
		me = (instr >> 1) & 0x1f;
		val = DATA32(regs->gpr[rd]);
		imm = MASK32(mb, me);
		regs->gpr[ra] = (regs->gpr[ra] & ~imm) | (ROTATE(val, rb) & imm);
		goto logical_done;

	case 21:	/* rlwinm */
		mb = (instr >> 6) & 0x1f;
		me = (instr >> 1) & 0x1f;
		val = DATA32(regs->gpr[rd]);
		regs->gpr[ra] = ROTATE(val, rb) & MASK32(mb, me);
		goto logical_done;

	case 23:	/* rlwnm */
		mb = (instr >> 6) & 0x1f;
		me = (instr >> 1) & 0x1f;
		rb = regs->gpr[rb] & 0x1f;
		val = DATA32(regs->gpr[rd]);
		regs->gpr[ra] = ROTATE(val, rb) & MASK32(mb, me);
		goto logical_done;

	case 24:	/* ori */
		imm = (unsigned short) instr;
		regs->gpr[ra] = regs->gpr[rd] | imm;
		goto instr_done;

	case 25:	/* oris */
		imm = (unsigned short) instr;
		regs->gpr[ra] = regs->gpr[rd] | (imm << 16);
		goto instr_done;

	case 26:	/* xori */
		imm = (unsigned short) instr;
		regs->gpr[ra] = regs->gpr[rd] ^ imm;
		goto instr_done;

	case 27:	/* xoris */
		imm = (unsigned short) instr;
		regs->gpr[ra] = regs->gpr[rd] ^ (imm << 16);
		goto instr_done;

	case 28:	/* andi. */
		imm = (unsigned short) instr;
		regs->gpr[ra] = regs->gpr[rd] & imm;
		set_cr0(regs, ra);
		goto instr_done;

	case 29:	/* andis. */
		imm = (unsigned short) instr;
		regs->gpr[ra] = regs->gpr[rd] & (imm << 16);
		set_cr0(regs, ra);
		goto instr_done;

#ifdef __powerpc64__
	case 30:	/* rld* */
		mb = ((instr >> 6) & 0x1f) | (instr & 0x20);
		val = regs->gpr[rd];
		if ((instr & 0x10) == 0) {
			sh = rb | ((instr & 2) << 4);
			val = ROTATE(val, sh);
			switch ((instr >> 2) & 3) {
			case 0:		/* rldicl */
				regs->gpr[ra] = val & MASK64_L(mb);
				goto logical_done;
			case 1:		/* rldicr */
				regs->gpr[ra] = val & MASK64_R(mb);
				goto logical_done;
			case 2:		/* rldic */
				regs->gpr[ra] = val & MASK64(mb, 63 - sh);
				goto logical_done;
			case 3:		/* rldimi */
				imm = MASK64(mb, 63 - sh);
				regs->gpr[ra] = (regs->gpr[ra] & ~imm) |
					(val & imm);
				goto logical_done;
			}
		} else {
			sh = regs->gpr[rb] & 0x3f;
			val = ROTATE(val, sh);
			switch ((instr >> 1) & 7) {
			case 0:		/* rldcl */
				regs->gpr[ra] = val & MASK64_L(mb);
				goto logical_done;
			case 1:		/* rldcr */
				regs->gpr[ra] = val & MASK64_R(mb);
				goto logical_done;
			}
		}
#endif

	case 31:
		switch ((instr >> 1) & 0x3ff) {
		case 83:	/* mfmsr */
			if (regs->msr & MSR_PR)
				break;
			regs->gpr[rd] = regs->msr & MSR_MASK;
			goto instr_done;
		case 146:	/* mtmsr */
			if (regs->msr & MSR_PR)
				break;
			imm = regs->gpr[rd];
			if ((imm & MSR_RI) == 0)
				/* can't step mtmsr that would clear MSR_RI */
				return -1;
			regs->msr = imm;
			goto instr_done;
#ifdef CONFIG_PPC64
		case 178:	/* mtmsrd */
			/* only MSR_EE and MSR_RI get changed if bit 15 set */
			/* mtmsrd doesn't change MSR_HV and MSR_ME */
			if (regs->msr & MSR_PR)
				break;
			imm = (instr & 0x10000)? 0x8002: 0xefffffffffffefffUL;
			imm = (regs->msr & MSR_MASK & ~imm)
				| (regs->gpr[rd] & imm);
			if ((imm & MSR_RI) == 0)
				/* can't step mtmsrd that would clear MSR_RI */
				return -1;
			regs->msr = imm;
			goto instr_done;
#endif
		case 19:	/* mfcr */
			regs->gpr[rd] = regs->ccr;
			regs->gpr[rd] &= 0xffffffffUL;
			goto instr_done;

		case 144:	/* mtcrf */
			imm = 0xf0000000UL;
			val = regs->gpr[rd];
			for (sh = 0; sh < 8; ++sh) {
				if (instr & (0x80000 >> sh))
					regs->ccr = (regs->ccr & ~imm) |
						(val & imm);
				imm >>= 4;
			}
			goto instr_done;

		case 339:	/* mfspr */
			spr = (instr >> 11) & 0x3ff;
			switch (spr) {
			case 0x20:	/* mfxer */
				regs->gpr[rd] = regs->xer;
				regs->gpr[rd] &= 0xffffffffUL;
				goto instr_done;
			case 0x100:	/* mflr */
				regs->gpr[rd] = regs->link;
				goto instr_done;
			case 0x120:	/* mfctr */
				regs->gpr[rd] = regs->ctr;
				goto instr_done;
			}
			break;

		case 467:	/* mtspr */
			spr = (instr >> 11) & 0x3ff;
			switch (spr) {
			case 0x20:	/* mtxer */
				regs->xer = (regs->gpr[rd] & 0xffffffffUL);
				goto instr_done;
			case 0x100:	/* mtlr */
				regs->link = regs->gpr[rd];
				goto instr_done;
			case 0x120:	/* mtctr */
				regs->ctr = regs->gpr[rd];
				goto instr_done;
<<<<<<< HEAD
			}
			break;

/*
 * Compare instructions
 */
		case 0:	/* cmp */
			val = regs->gpr[ra];
			val2 = regs->gpr[rb];
#ifdef __powerpc64__
			if ((rd & 1) == 0) {
				/* word (32-bit) compare */
				val = (int) val;
				val2 = (int) val2;
			}
=======
			}
			break;

/*
 * Compare instructions
 */
		case 0:	/* cmp */
			val = regs->gpr[ra];
			val2 = regs->gpr[rb];
#ifdef __powerpc64__
			if ((rd & 1) == 0) {
				/* word (32-bit) compare */
				val = (int) val;
				val2 = (int) val2;
			}
>>>>>>> 45f53cc9
#endif
			do_cmp_signed(regs, val, val2, rd >> 2);
			goto instr_done;

		case 32:	/* cmpl */
			val = regs->gpr[ra];
			val2 = regs->gpr[rb];
#ifdef __powerpc64__
			if ((rd & 1) == 0) {
				/* word (32-bit) compare */
				val = (unsigned int) val;
				val2 = (unsigned int) val2;
			}
#endif
			do_cmp_unsigned(regs, val, val2, rd >> 2);
			goto instr_done;

/*
 * Arithmetic instructions
 */
		case 8:	/* subfc */
			add_with_carry(regs, rd, ~regs->gpr[ra],
				       regs->gpr[rb], 1);
			goto arith_done;
#ifdef __powerpc64__
		case 9:	/* mulhdu */
			asm("mulhdu %0,%1,%2" : "=r" (regs->gpr[rd]) :
			    "r" (regs->gpr[ra]), "r" (regs->gpr[rb]));
			goto arith_done;
#endif
		case 10:	/* addc */
			add_with_carry(regs, rd, regs->gpr[ra],
				       regs->gpr[rb], 0);
			goto arith_done;

		case 11:	/* mulhwu */
			asm("mulhwu %0,%1,%2" : "=r" (regs->gpr[rd]) :
			    "r" (regs->gpr[ra]), "r" (regs->gpr[rb]));
			goto arith_done;

		case 40:	/* subf */
			regs->gpr[rd] = regs->gpr[rb] - regs->gpr[ra];
			goto arith_done;
#ifdef __powerpc64__
		case 73:	/* mulhd */
			asm("mulhd %0,%1,%2" : "=r" (regs->gpr[rd]) :
			    "r" (regs->gpr[ra]), "r" (regs->gpr[rb]));
			goto arith_done;
#endif
		case 75:	/* mulhw */
			asm("mulhw %0,%1,%2" : "=r" (regs->gpr[rd]) :
			    "r" (regs->gpr[ra]), "r" (regs->gpr[rb]));
			goto arith_done;

		case 104:	/* neg */
			regs->gpr[rd] = -regs->gpr[ra];
			goto arith_done;

		case 136:	/* subfe */
			add_with_carry(regs, rd, ~regs->gpr[ra], regs->gpr[rb],
				       regs->xer & XER_CA);
			goto arith_done;

		case 138:	/* adde */
			add_with_carry(regs, rd, regs->gpr[ra], regs->gpr[rb],
				       regs->xer & XER_CA);
			goto arith_done;

		case 200:	/* subfze */
			add_with_carry(regs, rd, ~regs->gpr[ra], 0L,
				       regs->xer & XER_CA);
			goto arith_done;

		case 202:	/* addze */
			add_with_carry(regs, rd, regs->gpr[ra], 0L,
				       regs->xer & XER_CA);
			goto arith_done;

		case 232:	/* subfme */
			add_with_carry(regs, rd, ~regs->gpr[ra], -1L,
				       regs->xer & XER_CA);
			goto arith_done;
#ifdef __powerpc64__
		case 233:	/* mulld */
			regs->gpr[rd] = regs->gpr[ra] * regs->gpr[rb];
			goto arith_done;
#endif
		case 234:	/* addme */
			add_with_carry(regs, rd, regs->gpr[ra], -1L,
				       regs->xer & XER_CA);
			goto arith_done;

		case 235:	/* mullw */
			regs->gpr[rd] = (unsigned int) regs->gpr[ra] *
				(unsigned int) regs->gpr[rb];
			goto arith_done;

		case 266:	/* add */
			regs->gpr[rd] = regs->gpr[ra] + regs->gpr[rb];
			goto arith_done;
#ifdef __powerpc64__
		case 457:	/* divdu */
			regs->gpr[rd] = regs->gpr[ra] / regs->gpr[rb];
			goto arith_done;
#endif
		case 459:	/* divwu */
			regs->gpr[rd] = (unsigned int) regs->gpr[ra] /
				(unsigned int) regs->gpr[rb];
			goto arith_done;
#ifdef __powerpc64__
		case 489:	/* divd */
			regs->gpr[rd] = (long int) regs->gpr[ra] /
				(long int) regs->gpr[rb];
			goto arith_done;
#endif
		case 491:	/* divw */
			regs->gpr[rd] = (int) regs->gpr[ra] /
				(int) regs->gpr[rb];
			goto arith_done;


/*
 * Logical instructions
 */
		case 26:	/* cntlzw */
			asm("cntlzw %0,%1" : "=r" (regs->gpr[ra]) :
			    "r" (regs->gpr[rd]));
			goto logical_done;
#ifdef __powerpc64__
		case 58:	/* cntlzd */
			asm("cntlzd %0,%1" : "=r" (regs->gpr[ra]) :
			    "r" (regs->gpr[rd]));
			goto logical_done;
#endif
		case 28:	/* and */
			regs->gpr[ra] = regs->gpr[rd] & regs->gpr[rb];
			goto logical_done;

		case 60:	/* andc */
			regs->gpr[ra] = regs->gpr[rd] & ~regs->gpr[rb];
			goto logical_done;

		case 124:	/* nor */
			regs->gpr[ra] = ~(regs->gpr[rd] | regs->gpr[rb]);
			goto logical_done;

		case 284:	/* xor */
			regs->gpr[ra] = ~(regs->gpr[rd] ^ regs->gpr[rb]);
			goto logical_done;

		case 316:	/* xor */
			regs->gpr[ra] = regs->gpr[rd] ^ regs->gpr[rb];
			goto logical_done;

		case 412:	/* orc */
			regs->gpr[ra] = regs->gpr[rd] | ~regs->gpr[rb];
			goto logical_done;

		case 444:	/* or */
			regs->gpr[ra] = regs->gpr[rd] | regs->gpr[rb];
			goto logical_done;

		case 476:	/* nand */
			regs->gpr[ra] = ~(regs->gpr[rd] & regs->gpr[rb]);
			goto logical_done;

		case 922:	/* extsh */
			regs->gpr[ra] = (signed short) regs->gpr[rd];
			goto logical_done;

		case 954:	/* extsb */
			regs->gpr[ra] = (signed char) regs->gpr[rd];
			goto logical_done;
#ifdef __powerpc64__
		case 986:	/* extsw */
			regs->gpr[ra] = (signed int) regs->gpr[rd];
			goto logical_done;
#endif

/*
 * Shift instructions
 */
		case 24:	/* slw */
			sh = regs->gpr[rb] & 0x3f;
			if (sh < 32)
				regs->gpr[ra] = (regs->gpr[rd] << sh) & 0xffffffffUL;
			else
				regs->gpr[ra] = 0;
			goto logical_done;

		case 536:	/* srw */
			sh = regs->gpr[rb] & 0x3f;
			if (sh < 32)
				regs->gpr[ra] = (regs->gpr[rd] & 0xffffffffUL) >> sh;
			else
				regs->gpr[ra] = 0;
			goto logical_done;

		case 792:	/* sraw */
			sh = regs->gpr[rb] & 0x3f;
			ival = (signed int) regs->gpr[rd];
			regs->gpr[ra] = ival >> (sh < 32 ? sh : 31);
			if (ival < 0 && (sh >= 32 || (ival & ((1 << sh) - 1)) != 0))
				regs->xer |= XER_CA;
			else
				regs->xer &= ~XER_CA;
			goto logical_done;

		case 824:	/* srawi */
			sh = rb;
			ival = (signed int) regs->gpr[rd];
			regs->gpr[ra] = ival >> sh;
			if (ival < 0 && (ival & ((1 << sh) - 1)) != 0)
				regs->xer |= XER_CA;
			else
				regs->xer &= ~XER_CA;
			goto logical_done;

#ifdef __powerpc64__
		case 27:	/* sld */
			sh = regs->gpr[rd] & 0x7f;
			if (sh < 64)
				regs->gpr[ra] = regs->gpr[rd] << sh;
			else
				regs->gpr[ra] = 0;
			goto logical_done;

		case 539:	/* srd */
			sh = regs->gpr[rb] & 0x7f;
			if (sh < 64)
				regs->gpr[ra] = regs->gpr[rd] >> sh;
			else
				regs->gpr[ra] = 0;
			goto logical_done;

		case 794:	/* srad */
			sh = regs->gpr[rb] & 0x7f;
			ival = (signed long int) regs->gpr[rd];
			regs->gpr[ra] = ival >> (sh < 64 ? sh : 63);
			if (ival < 0 && (sh >= 64 || (ival & ((1 << sh) - 1)) != 0))
				regs->xer |= XER_CA;
			else
				regs->xer &= ~XER_CA;
			goto logical_done;

		case 826:	/* sradi with sh_5 = 0 */
		case 827:	/* sradi with sh_5 = 1 */
			sh = rb | ((instr & 2) << 4);
			ival = (signed long int) regs->gpr[rd];
			regs->gpr[ra] = ival >> sh;
			if (ival < 0 && (ival & ((1 << sh) - 1)) != 0)
				regs->xer |= XER_CA;
			else
				regs->xer &= ~XER_CA;
			goto logical_done;
#endif /* __powerpc64__ */

/*
 * Cache instructions
 */
		case 54:	/* dcbst */
			ea = xform_ea(instr, regs, 0);
			if (!address_ok(regs, ea, 8))
				return 0;
			err = 0;
			__cacheop_user_asmx(ea, err, "dcbst");
			if (err)
				return 0;
			goto instr_done;

		case 86:	/* dcbf */
			ea = xform_ea(instr, regs, 0);
			if (!address_ok(regs, ea, 8))
				return 0;
			err = 0;
			__cacheop_user_asmx(ea, err, "dcbf");
			if (err)
				return 0;
			goto instr_done;

		case 246:	/* dcbtst */
			if (rd == 0) {
				ea = xform_ea(instr, regs, 0);
				prefetchw((void *) ea);
			}
			goto instr_done;

		case 278:	/* dcbt */
			if (rd == 0) {
				ea = xform_ea(instr, regs, 0);
				prefetch((void *) ea);
			}
			goto instr_done;

		}
		break;
	}

	/*
	 * Following cases are for loads and stores, so bail out
	 * if we're in little-endian mode.
	 */
	if (regs->msr & MSR_LE)
		return 0;

	/*
	 * Save register RA in case it's an update form load or store
	 * and the access faults.
	 */
	old_ra = regs->gpr[ra];

	switch (opcode) {
	case 31:
		u = instr & 0x40;
		switch ((instr >> 1) & 0x3ff) {
		case 20:	/* lwarx */
			ea = xform_ea(instr, regs, 0);
			if (ea & 3)
				break;		/* can't handle misaligned */
			err = -EFAULT;
			if (!address_ok(regs, ea, 4))
				goto ldst_done;
			err = 0;
			__get_user_asmx(val, ea, err, "lwarx");
			if (!err)
				regs->gpr[rd] = val;
			goto ldst_done;

		case 150:	/* stwcx. */
			ea = xform_ea(instr, regs, 0);
			if (ea & 3)
				break;		/* can't handle misaligned */
			err = -EFAULT;
			if (!address_ok(regs, ea, 4))
				goto ldst_done;
			err = 0;
			__put_user_asmx(regs->gpr[rd], ea, err, "stwcx.", cr);
			if (!err)
				regs->ccr = (regs->ccr & 0x0fffffff) |
					(cr & 0xe0000000) |
					((regs->xer >> 3) & 0x10000000);
			goto ldst_done;

#ifdef __powerpc64__
		case 84:	/* ldarx */
			ea = xform_ea(instr, regs, 0);
			if (ea & 7)
				break;		/* can't handle misaligned */
			err = -EFAULT;
			if (!address_ok(regs, ea, 8))
				goto ldst_done;
			err = 0;
			__get_user_asmx(val, ea, err, "ldarx");
			if (!err)
				regs->gpr[rd] = val;
			goto ldst_done;

		case 214:	/* stdcx. */
			ea = xform_ea(instr, regs, 0);
			if (ea & 7)
				break;		/* can't handle misaligned */
			err = -EFAULT;
			if (!address_ok(regs, ea, 8))
				goto ldst_done;
			err = 0;
			__put_user_asmx(regs->gpr[rd], ea, err, "stdcx.", cr);
			if (!err)
				regs->ccr = (regs->ccr & 0x0fffffff) |
					(cr & 0xe0000000) |
					((regs->xer >> 3) & 0x10000000);
			goto ldst_done;

		case 21:	/* ldx */
		case 53:	/* ldux */
			err = read_mem(&regs->gpr[rd], xform_ea(instr, regs, u),
				       8, regs);
			goto ldst_done;
#endif

		case 23:	/* lwzx */
		case 55:	/* lwzux */
			err = read_mem(&regs->gpr[rd], xform_ea(instr, regs, u),
				       4, regs);
			goto ldst_done;

		case 87:	/* lbzx */
		case 119:	/* lbzux */
			err = read_mem(&regs->gpr[rd], xform_ea(instr, regs, u),
				       1, regs);
			goto ldst_done;

#ifdef CONFIG_ALTIVEC
		case 103:	/* lvx */
		case 359:	/* lvxl */
			if (!(regs->msr & MSR_VEC))
				break;
			ea = xform_ea(instr, regs, 0);
			err = do_vec_load(rd, do_lvx, ea, regs);
			goto ldst_done;

		case 231:	/* stvx */
		case 487:	/* stvxl */
			if (!(regs->msr & MSR_VEC))
				break;
			ea = xform_ea(instr, regs, 0);
			err = do_vec_store(rd, do_stvx, ea, regs);
			goto ldst_done;
#endif /* CONFIG_ALTIVEC */

#ifdef __powerpc64__
		case 149:	/* stdx */
		case 181:	/* stdux */
			val = regs->gpr[rd];
			err = write_mem(val, xform_ea(instr, regs, u), 8, regs);
			goto ldst_done;
#endif

		case 151:	/* stwx */
		case 183:	/* stwux */
			val = regs->gpr[rd];
			err = write_mem(val, xform_ea(instr, regs, u), 4, regs);
			goto ldst_done;

		case 215:	/* stbx */
		case 247:	/* stbux */
			val = regs->gpr[rd];
			err = write_mem(val, xform_ea(instr, regs, u), 1, regs);
			goto ldst_done;

		case 279:	/* lhzx */
		case 311:	/* lhzux */
			err = read_mem(&regs->gpr[rd], xform_ea(instr, regs, u),
				       2, regs);
			goto ldst_done;

#ifdef __powerpc64__
		case 341:	/* lwax */
		case 373:	/* lwaux */
			err = read_mem(&regs->gpr[rd], xform_ea(instr, regs, u),
				       4, regs);
			if (!err)
				regs->gpr[rd] = (signed int) regs->gpr[rd];
			goto ldst_done;
#endif

		case 343:	/* lhax */
		case 375:	/* lhaux */
			err = read_mem(&regs->gpr[rd], xform_ea(instr, regs, u),
				       2, regs);
			if (!err)
				regs->gpr[rd] = (signed short) regs->gpr[rd];
			goto ldst_done;

		case 407:	/* sthx */
		case 439:	/* sthux */
			val = regs->gpr[rd];
			err = write_mem(val, xform_ea(instr, regs, u), 2, regs);
			goto ldst_done;

#ifdef __powerpc64__
		case 532:	/* ldbrx */
			err = read_mem(&val, xform_ea(instr, regs, 0), 8, regs);
			if (!err)
				regs->gpr[rd] = byterev_8(val);
			goto ldst_done;

#endif

		case 534:	/* lwbrx */
			err = read_mem(&val, xform_ea(instr, regs, 0), 4, regs);
			if (!err)
				regs->gpr[rd] = byterev_4(val);
			goto ldst_done;

<<<<<<< HEAD
=======
#ifdef CONFIG_PPC_CPU
>>>>>>> 45f53cc9
		case 535:	/* lfsx */
		case 567:	/* lfsux */
			if (!(regs->msr & MSR_FP))
				break;
			ea = xform_ea(instr, regs, u);
			err = do_fp_load(rd, do_lfs, ea, 4, regs);
			goto ldst_done;

		case 599:	/* lfdx */
		case 631:	/* lfdux */
			if (!(regs->msr & MSR_FP))
				break;
			ea = xform_ea(instr, regs, u);
			err = do_fp_load(rd, do_lfd, ea, 8, regs);
			goto ldst_done;

		case 663:	/* stfsx */
		case 695:	/* stfsux */
			if (!(regs->msr & MSR_FP))
				break;
			ea = xform_ea(instr, regs, u);
			err = do_fp_store(rd, do_stfs, ea, 4, regs);
			goto ldst_done;

		case 727:	/* stfdx */
		case 759:	/* stfdux */
			if (!(regs->msr & MSR_FP))
				break;
			ea = xform_ea(instr, regs, u);
			err = do_fp_store(rd, do_stfd, ea, 8, regs);
			goto ldst_done;
<<<<<<< HEAD
=======
#endif
>>>>>>> 45f53cc9

#ifdef __powerpc64__
		case 660:	/* stdbrx */
			val = byterev_8(regs->gpr[rd]);
			err = write_mem(val, xform_ea(instr, regs, 0), 8, regs);
			goto ldst_done;

#endif
		case 662:	/* stwbrx */
			val = byterev_4(regs->gpr[rd]);
			err = write_mem(val, xform_ea(instr, regs, 0), 4, regs);
			goto ldst_done;

		case 790:	/* lhbrx */
			err = read_mem(&val, xform_ea(instr, regs, 0), 2, regs);
			if (!err)
				regs->gpr[rd] = byterev_2(val);
			goto ldst_done;

		case 918:	/* sthbrx */
			val = byterev_2(regs->gpr[rd]);
			err = write_mem(val, xform_ea(instr, regs, 0), 2, regs);
			goto ldst_done;

#ifdef CONFIG_VSX
		case 844:	/* lxvd2x */
		case 876:	/* lxvd2ux */
			if (!(regs->msr & MSR_VSX))
				break;
			rd |= (instr & 1) << 5;
			ea = xform_ea(instr, regs, u);
			err = do_vsx_load(rd, do_lxvd2x, ea, regs);
			goto ldst_done;

		case 972:	/* stxvd2x */
		case 1004:	/* stxvd2ux */
			if (!(regs->msr & MSR_VSX))
				break;
			rd |= (instr & 1) << 5;
			ea = xform_ea(instr, regs, u);
			err = do_vsx_store(rd, do_stxvd2x, ea, regs);
			goto ldst_done;

#endif /* CONFIG_VSX */
		}
		break;

	case 32:	/* lwz */
	case 33:	/* lwzu */
		err = read_mem(&regs->gpr[rd], dform_ea(instr, regs), 4, regs);
		goto ldst_done;

	case 34:	/* lbz */
	case 35:	/* lbzu */
		err = read_mem(&regs->gpr[rd], dform_ea(instr, regs), 1, regs);
		goto ldst_done;

	case 36:	/* stw */
	case 37:	/* stwu */
		val = regs->gpr[rd];
		err = write_mem(val, dform_ea(instr, regs), 4, regs);
		goto ldst_done;

	case 38:	/* stb */
	case 39:	/* stbu */
		val = regs->gpr[rd];
		err = write_mem(val, dform_ea(instr, regs), 1, regs);
		goto ldst_done;

	case 40:	/* lhz */
	case 41:	/* lhzu */
		err = read_mem(&regs->gpr[rd], dform_ea(instr, regs), 2, regs);
		goto ldst_done;

	case 42:	/* lha */
	case 43:	/* lhau */
		err = read_mem(&regs->gpr[rd], dform_ea(instr, regs), 2, regs);
		if (!err)
			regs->gpr[rd] = (signed short) regs->gpr[rd];
		goto ldst_done;

	case 44:	/* sth */
	case 45:	/* sthu */
		val = regs->gpr[rd];
		err = write_mem(val, dform_ea(instr, regs), 2, regs);
		goto ldst_done;

	case 46:	/* lmw */
		ra = (instr >> 16) & 0x1f;
		if (ra >= rd)
			break;		/* invalid form, ra in range to load */
		ea = dform_ea(instr, regs);
		do {
			err = read_mem(&regs->gpr[rd], ea, 4, regs);
			if (err)
				return 0;
			ea += 4;
		} while (++rd < 32);
		goto instr_done;

	case 47:	/* stmw */
		ea = dform_ea(instr, regs);
		do {
			err = write_mem(regs->gpr[rd], ea, 4, regs);
			if (err)
				return 0;
			ea += 4;
		} while (++rd < 32);
		goto instr_done;

<<<<<<< HEAD
=======
#ifdef CONFIG_PPC_FPU
>>>>>>> 45f53cc9
	case 48:	/* lfs */
	case 49:	/* lfsu */
		if (!(regs->msr & MSR_FP))
			break;
		ea = dform_ea(instr, regs);
		err = do_fp_load(rd, do_lfs, ea, 4, regs);
		goto ldst_done;

	case 50:	/* lfd */
	case 51:	/* lfdu */
		if (!(regs->msr & MSR_FP))
			break;
		ea = dform_ea(instr, regs);
		err = do_fp_load(rd, do_lfd, ea, 8, regs);
		goto ldst_done;

	case 52:	/* stfs */
	case 53:	/* stfsu */
		if (!(regs->msr & MSR_FP))
			break;
		ea = dform_ea(instr, regs);
		err = do_fp_store(rd, do_stfs, ea, 4, regs);
		goto ldst_done;

	case 54:	/* stfd */
	case 55:	/* stfdu */
		if (!(regs->msr & MSR_FP))
			break;
		ea = dform_ea(instr, regs);
		err = do_fp_store(rd, do_stfd, ea, 8, regs);
		goto ldst_done;
<<<<<<< HEAD
=======
#endif
>>>>>>> 45f53cc9

#ifdef __powerpc64__
	case 58:	/* ld[u], lwa */
		switch (instr & 3) {
		case 0:		/* ld */
			err = read_mem(&regs->gpr[rd], dsform_ea(instr, regs),
				       8, regs);
			goto ldst_done;
		case 1:		/* ldu */
			err = read_mem(&regs->gpr[rd], dsform_ea(instr, regs),
				       8, regs);
			goto ldst_done;
		case 2:		/* lwa */
			err = read_mem(&regs->gpr[rd], dsform_ea(instr, regs),
				       4, regs);
			if (!err)
				regs->gpr[rd] = (signed int) regs->gpr[rd];
			goto ldst_done;
		}
		break;

	case 62:	/* std[u] */
		val = regs->gpr[rd];
		switch (instr & 3) {
		case 0:		/* std */
			err = write_mem(val, dsform_ea(instr, regs), 8, regs);
			goto ldst_done;
		case 1:		/* stdu */
			err = write_mem(val, dsform_ea(instr, regs), 8, regs);
			goto ldst_done;
		}
		break;
#endif /* __powerpc64__ */

	}
	err = -EINVAL;

 ldst_done:
	if (err) {
		regs->gpr[ra] = old_ra;
		return 0;	/* invoke DSI if -EFAULT? */
	}
 instr_done:
	regs->nip += 4;
#ifdef __powerpc64__
	if ((regs->msr & MSR_SF) == 0)
		regs->nip &= 0xffffffffUL;
#endif
	return 1;

 logical_done:
	if (instr & 1)
		set_cr0(regs, ra);
	goto instr_done;

 arith_done:
	if (instr & 1)
		set_cr0(regs, rd);
	goto instr_done;
}<|MERGE_RESOLUTION|>--- conflicted
+++ resolved
@@ -30,10 +30,7 @@
 #define XER_OV		0x40000000U
 #define XER_CA		0x20000000U
 
-<<<<<<< HEAD
-=======
 #ifdef CONFIG_PPC_FPU
->>>>>>> 45f53cc9
 /*
  * Functions in ldstfp.S
  */
@@ -45,10 +42,7 @@
 extern int do_stvx(int rn, unsigned long ea);
 extern int do_lxvd2x(int rn, unsigned long ea);
 extern int do_stxvd2x(int rn, unsigned long ea);
-<<<<<<< HEAD
-=======
-#endif
->>>>>>> 45f53cc9
+#endif
 
 /*
  * Determine whether a conditional branch instruction would branch.
@@ -104,7 +98,6 @@
 }
 
 #ifdef __powerpc64__
-<<<<<<< HEAD
 /*
  * Calculate effective address for a DS-form instruction
  */
@@ -299,205 +292,8 @@
 	return write_mem_unaligned(val, ea, nb, regs);
 }
 
-/*
-=======
-/*
- * Calculate effective address for a DS-form instruction
- */
-static unsigned long __kprobes dsform_ea(unsigned int instr, struct pt_regs *regs)
-{
-	int ra;
-	unsigned long ea;
-
-	ra = (instr >> 16) & 0x1f;
-	ea = (signed short) (instr & ~3);	/* sign-extend */
-	if (ra) {
-		ea += regs->gpr[ra];
-		if ((instr & 3) == 1)		/* update forms */
-			regs->gpr[ra] = ea;
-	}
-	if (!(regs->msr & MSR_SF))
-		ea &= 0xffffffffUL;
-	return ea;
-}
-#endif /* __powerpc64 */
-
-/*
- * Calculate effective address for an X-form instruction
- */
-static unsigned long __kprobes xform_ea(unsigned int instr, struct pt_regs *regs,
-				     int do_update)
-{
-	int ra, rb;
-	unsigned long ea;
-
-	ra = (instr >> 16) & 0x1f;
-	rb = (instr >> 11) & 0x1f;
-	ea = regs->gpr[rb];
-	if (ra) {
-		ea += regs->gpr[ra];
-		if (do_update)		/* update forms */
-			regs->gpr[ra] = ea;
-	}
-#ifdef __powerpc64__
-	if (!(regs->msr & MSR_SF))
-		ea &= 0xffffffffUL;
-#endif
-	return ea;
-}
-
-/*
- * Return the largest power of 2, not greater than sizeof(unsigned long),
- * such that x is a multiple of it.
- */
-static inline unsigned long max_align(unsigned long x)
-{
-	x |= sizeof(unsigned long);
-	return x & -x;		/* isolates rightmost bit */
-}
-
-
-static inline unsigned long byterev_2(unsigned long x)
-{
-	return ((x >> 8) & 0xff) | ((x & 0xff) << 8);
-}
-
-static inline unsigned long byterev_4(unsigned long x)
-{
-	return ((x >> 24) & 0xff) | ((x >> 8) & 0xff00) |
-		((x & 0xff00) << 8) | ((x & 0xff) << 24);
-}
-
-#ifdef __powerpc64__
-static inline unsigned long byterev_8(unsigned long x)
-{
-	return (byterev_4(x) << 32) | byterev_4(x >> 32);
-}
-#endif
-
-static int __kprobes read_mem_aligned(unsigned long *dest, unsigned long ea,
-				      int nb)
-{
-	int err = 0;
-	unsigned long x = 0;
-
-	switch (nb) {
-	case 1:
-		err = __get_user(x, (unsigned char __user *) ea);
-		break;
-	case 2:
-		err = __get_user(x, (unsigned short __user *) ea);
-		break;
-	case 4:
-		err = __get_user(x, (unsigned int __user *) ea);
-		break;
-#ifdef __powerpc64__
-	case 8:
-		err = __get_user(x, (unsigned long __user *) ea);
-		break;
-#endif
-	}
-	if (!err)
-		*dest = x;
-	return err;
-}
-
-static int __kprobes read_mem_unaligned(unsigned long *dest, unsigned long ea,
-					int nb, struct pt_regs *regs)
-{
-	int err;
-	unsigned long x, b, c;
-
-	/* unaligned, do this in pieces */
-	x = 0;
-	for (; nb > 0; nb -= c) {
-		c = max_align(ea);
-		if (c > nb)
-			c = max_align(nb);
-		err = read_mem_aligned(&b, ea, c);
-		if (err)
-			return err;
-		x = (x << (8 * c)) + b;
-		ea += c;
-	}
-	*dest = x;
-	return 0;
-}
-
-/*
- * Read memory at address ea for nb bytes, return 0 for success
- * or -EFAULT if an error occurred.
- */
-static int __kprobes read_mem(unsigned long *dest, unsigned long ea, int nb,
-			      struct pt_regs *regs)
-{
-	if (!address_ok(regs, ea, nb))
-		return -EFAULT;
-	if ((ea & (nb - 1)) == 0)
-		return read_mem_aligned(dest, ea, nb);
-	return read_mem_unaligned(dest, ea, nb, regs);
-}
-
-static int __kprobes write_mem_aligned(unsigned long val, unsigned long ea,
-				       int nb)
-{
-	int err = 0;
-
-	switch (nb) {
-	case 1:
-		err = __put_user(val, (unsigned char __user *) ea);
-		break;
-	case 2:
-		err = __put_user(val, (unsigned short __user *) ea);
-		break;
-	case 4:
-		err = __put_user(val, (unsigned int __user *) ea);
-		break;
-#ifdef __powerpc64__
-	case 8:
-		err = __put_user(val, (unsigned long __user *) ea);
-		break;
-#endif
-	}
-	return err;
-}
-
-static int __kprobes write_mem_unaligned(unsigned long val, unsigned long ea,
-					 int nb, struct pt_regs *regs)
-{
-	int err;
-	unsigned long c;
-
-	/* unaligned or little-endian, do this in pieces */
-	for (; nb > 0; nb -= c) {
-		c = max_align(ea);
-		if (c > nb)
-			c = max_align(nb);
-		err = write_mem_aligned(val >> (nb - c) * 8, ea, c);
-		if (err)
-			return err;
-		++ea;
-	}
-	return 0;
-}
-
-/*
- * Write memory at address ea for nb bytes, return 0 for success
- * or -EFAULT if an error occurred.
- */
-static int __kprobes write_mem(unsigned long val, unsigned long ea, int nb,
-			       struct pt_regs *regs)
-{
-	if (!address_ok(regs, ea, nb))
-		return -EFAULT;
-	if ((ea & (nb - 1)) == 0)
-		return write_mem_aligned(val, ea, nb);
-	return write_mem_unaligned(val, ea, nb, regs);
-}
-
 #ifdef CONFIG_PPC_FPU
 /*
->>>>>>> 45f53cc9
  * Check the address and alignment, and call func to do the actual
  * load or store.
  */
@@ -558,10 +354,7 @@
 	}
 	return err;
 }
-<<<<<<< HEAD
-=======
-#endif
->>>>>>> 45f53cc9
+#endif
 
 #ifdef CONFIG_ALTIVEC
 /* For Altivec/VMX, no need to worry about alignment */
@@ -1115,7 +908,6 @@
 			case 0x120:	/* mtctr */
 				regs->ctr = regs->gpr[rd];
 				goto instr_done;
-<<<<<<< HEAD
 			}
 			break;
 
@@ -1131,23 +923,6 @@
 				val = (int) val;
 				val2 = (int) val2;
 			}
-=======
-			}
-			break;
-
-/*
- * Compare instructions
- */
-		case 0:	/* cmp */
-			val = regs->gpr[ra];
-			val2 = regs->gpr[rb];
-#ifdef __powerpc64__
-			if ((rd & 1) == 0) {
-				/* word (32-bit) compare */
-				val = (int) val;
-				val2 = (int) val2;
-			}
->>>>>>> 45f53cc9
 #endif
 			do_cmp_signed(regs, val, val2, rd >> 2);
 			goto instr_done;
@@ -1622,10 +1397,7 @@
 				regs->gpr[rd] = byterev_4(val);
 			goto ldst_done;
 
-<<<<<<< HEAD
-=======
 #ifdef CONFIG_PPC_CPU
->>>>>>> 45f53cc9
 		case 535:	/* lfsx */
 		case 567:	/* lfsux */
 			if (!(regs->msr & MSR_FP))
@@ -1657,10 +1429,7 @@
 			ea = xform_ea(instr, regs, u);
 			err = do_fp_store(rd, do_stfd, ea, 8, regs);
 			goto ldst_done;
-<<<<<<< HEAD
-=======
-#endif
->>>>>>> 45f53cc9
+#endif
 
 #ifdef __powerpc64__
 		case 660:	/* stdbrx */
@@ -1771,10 +1540,7 @@
 		} while (++rd < 32);
 		goto instr_done;
 
-<<<<<<< HEAD
-=======
 #ifdef CONFIG_PPC_FPU
->>>>>>> 45f53cc9
 	case 48:	/* lfs */
 	case 49:	/* lfsu */
 		if (!(regs->msr & MSR_FP))
@@ -1806,10 +1572,7 @@
 		ea = dform_ea(instr, regs);
 		err = do_fp_store(rd, do_stfd, ea, 8, regs);
 		goto ldst_done;
-<<<<<<< HEAD
-=======
-#endif
->>>>>>> 45f53cc9
+#endif
 
 #ifdef __powerpc64__
 	case 58:	/* ld[u], lwa */
