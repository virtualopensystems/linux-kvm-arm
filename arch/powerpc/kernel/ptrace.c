--- conflicted
+++ resolved
@@ -1316,13 +1316,10 @@
 static long ppc_set_hwdebug(struct task_struct *child,
 		     struct ppc_hw_breakpoint *bp_info)
 {
-<<<<<<< HEAD
-=======
 #ifndef CONFIG_PPC_ADV_DEBUG_REGS
 	unsigned long dabr;
 #endif
 
->>>>>>> 3cbea436
 	if (bp_info->version != 1)
 		return -ENOTSUPP;
 #ifdef CONFIG_PPC_ADV_DEBUG_REGS
@@ -1360,18 +1357,10 @@
 	/*
 	 * We only support one data breakpoint
 	 */
-<<<<<<< HEAD
-	if (((bp_info->trigger_type & PPC_BREAKPOINT_TRIGGER_RW) == 0) ||
-	    ((bp_info->trigger_type & ~PPC_BREAKPOINT_TRIGGER_RW) != 0) ||
-	    (bp_info->trigger_type != PPC_BREAKPOINT_TRIGGER_WRITE) ||
-	    (bp_info->addr_mode != PPC_BREAKPOINT_MODE_EXACT) ||
-	    (bp_info->condition_mode != PPC_BREAKPOINT_CONDITION_NONE))
-=======
 	if ((bp_info->trigger_type & PPC_BREAKPOINT_TRIGGER_RW) == 0 ||
 	    (bp_info->trigger_type & ~PPC_BREAKPOINT_TRIGGER_RW) != 0 ||
 	    bp_info->addr_mode != PPC_BREAKPOINT_MODE_EXACT ||
 	    bp_info->condition_mode != PPC_BREAKPOINT_CONDITION_NONE)
->>>>>>> 3cbea436
 		return -EINVAL;
 
 	if (child->thread.dabr)
@@ -1380,9 +1369,6 @@
 	if ((unsigned long)bp_info->addr >= TASK_SIZE)
 		return -EIO;
 
-<<<<<<< HEAD
-	child->thread.dabr = (unsigned long)bp_info->addr;
-=======
 	dabr = (unsigned long)bp_info->addr & ~7UL;
 	dabr |= DABR_TRANSLATION;
 	if (bp_info->trigger_type & PPC_BREAKPOINT_TRIGGER_READ)
@@ -1391,7 +1377,6 @@
 		dabr |= DABR_DATA_WRITE;
 
 	child->thread.dabr = dabr;
->>>>>>> 3cbea436
 
 	return 1;
 #endif /* !CONFIG_PPC_ADV_DEBUG_DVCS */
