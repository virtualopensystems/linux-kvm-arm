--- conflicted
+++ resolved
@@ -1331,11 +1331,7 @@
 	for_each_possible_cpu(i) {
 		unsigned int cpu = get_hard_smp_processor_id(i);
 
-<<<<<<< HEAD
-		mpic_map(mpic, node, paddr, &mpic->cpuregs[cpu],
-=======
 		mpic_map(mpic, mpic->paddr, &mpic->cpuregs[cpu],
->>>>>>> dcd6c922
 			 MPIC_INFO(CPU_BASE) + cpu * MPIC_INFO(CPU_STRIDE),
 			 0x1000);
 	}
@@ -1380,11 +1376,7 @@
 	}
 	printk(KERN_INFO "mpic: Setting up MPIC \"%s\" version %s at %llx,"
 	       " max %d CPUs\n",
-<<<<<<< HEAD
-	       name, vers, (unsigned long long)paddr, num_possible_cpus());
-=======
 	       name, vers, (unsigned long long)mpic->paddr, num_possible_cpus());
->>>>>>> dcd6c922
 	printk(KERN_INFO "mpic: ISU size: %d, shift: %d, mask: %x\n",
 	       mpic->isu_size, mpic->isu_shift, mpic->isu_mask);
 
