/*
 *  arch/arm/mach-realview/include/mach/system.h
 *
 *  Copyright (C) 2003 ARM Limited
 *  Copyright (C) 2000 Deep Blue Solutions Ltd
 *
 * This program is free software; you can redistribute it and/or modify
 * it under the terms of the GNU General Public License as published by
 * the Free Software Foundation; either version 2 of the License, or
 * (at your option) any later version.
 *
 * This program is distributed in the hope that it will be useful,
 * but WITHOUT ANY WARRANTY; without even the implied warranty of
 * MERCHANTABILITY or FITNESS FOR A PARTICULAR PURPOSE.  See the
 * GNU General Public License for more details.
 *
 * You should have received a copy of the GNU General Public License
 * along with this program; if not, write to the Free Software
 * Foundation, Inc., 59 Temple Place, Suite 330, Boston, MA  02111-1307  USA
 */
#ifndef __ASM_ARCH_SYSTEM_H
#define __ASM_ARCH_SYSTEM_H

static inline void arch_idle(void)
{
	/*
	 * This should do all the clock switching
	 * and wait for interrupt tricks
	 */
	cpu_do_idle();
}

<<<<<<< HEAD
static inline void arch_reset(char mode, const char *cmd)
{
	/*
	 * To reset, we hit the on-board reset register
	 * in the system FPGA
	 */
	if (realview_reset)
		realview_reset(mode);
	dsb();
}

=======
>>>>>>> dcd6c922
#endif<|MERGE_RESOLUTION|>--- conflicted
+++ resolved
@@ -30,18 +30,4 @@
 	cpu_do_idle();
 }
 
-<<<<<<< HEAD
-static inline void arch_reset(char mode, const char *cmd)
-{
-	/*
-	 * To reset, we hit the on-board reset register
-	 * in the system FPGA
-	 */
-	if (realview_reset)
-		realview_reset(mode);
-	dsb();
-}
-
-=======
->>>>>>> dcd6c922
 #endif