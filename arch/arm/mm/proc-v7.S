/*
 *  linux/arch/arm/mm/proc-v7.S
 *
 *  Copyright (C) 2001 Deep Blue Solutions Ltd.
 *
 * This program is free software; you can redistribute it and/or modify
 * it under the terms of the GNU General Public License version 2 as
 * published by the Free Software Foundation.
 *
 *  This is the "shell" of the ARMv7 processor support.
 */
#include <linux/init.h>
#include <linux/linkage.h>
#include <asm/assembler.h>
#include <asm/asm-offsets.h>
#include <asm/hwcap.h>
#include <asm/pgtable-hwdef.h>
#include <asm/pgtable.h>

#include "proc-macros.S"

#ifdef CONFIG_ARM_LPAE
#include "proc-v7-3level.S"
#else
#include "proc-v7-2level.S"
#endif

ENTRY(cpu_v7_proc_init)
	mov	pc, lr
ENDPROC(cpu_v7_proc_init)

ENTRY(cpu_v7_proc_fin)
	mrc	p15, 0, r0, c1, c0, 0		@ ctrl register
	bic	r0, r0, #0x1000			@ ...i............
	bic	r0, r0, #0x0006			@ .............ca.
	mcr	p15, 0, r0, c1, c0, 0		@ disable caches
	mov	pc, lr
ENDPROC(cpu_v7_proc_fin)

/*
 *	cpu_v7_reset(loc)
 *
 *	Perform a soft reset of the system.  Put the CPU into the
 *	same state as it would be if it had been reset, and branch
 *	to what would be the reset vector.
 *
 *	- loc   - location to jump to for soft reset
 *
 *	This code must be executed using a flat identity mapping with
 *      caches disabled.
 */
	.align	5
ENTRY(cpu_v7_reset)
	mrc	p15, 0, r1, c1, c0, 0		@ ctrl register
	bic	r1, r1, #0x1			@ ...............m
 THUMB(	bic	r1, r1, #1 << 30 )		@ SCTLR.TE (Thumb exceptions)
	mcr	p15, 0, r1, c1, c0, 0		@ disable MMU
	isb
	mov	pc, r0
ENDPROC(cpu_v7_reset)

/*
 *	cpu_v7_do_idle()
 *
 *	Idle the processor (eg, wait for interrupt).
 *
 *	IRQs are already disabled.
 */
ENTRY(cpu_v7_do_idle)
	dsb					@ WFI may enter a low-power mode
	wfi
	mov	pc, lr
ENDPROC(cpu_v7_do_idle)

ENTRY(cpu_v7_dcache_clean_area)
#ifndef TLB_CAN_READ_FROM_L1_CACHE
	dcache_line_size r2, r3
1:	mcr	p15, 0, r0, c7, c10, 1		@ clean D entry
	add	r0, r0, r2
	subs	r1, r1, r2
	bhi	1b
	dsb
#endif
	mov	pc, lr
ENDPROC(cpu_v7_dcache_clean_area)

<<<<<<< HEAD
/*
 *	cpu_v7_switch_mm(pgd_phys, tsk)
 *
 *	Set the translation table base pointer to be pgd_phys
 *
 *	- pgd_phys - physical address of new TTB
 *
 *	It is assumed that:
 *	- we are not using split page tables
 */
ENTRY(cpu_v7_switch_mm)
#ifdef CONFIG_MMU
	mov	r2, #0
	ldr	r1, [r1, #MM_CONTEXT_ID]	@ get mm->context.id
	ALT_SMP(orr	r0, r0, #TTB_FLAGS_SMP)
	ALT_UP(orr	r0, r0, #TTB_FLAGS_UP)
#ifdef CONFIG_ARM_ERRATA_430973
	mcr	p15, 0, r2, c7, c5, 6		@ flush BTAC/BTB
#endif
	mrc	p15, 0, r2, c2, c0, 1		@ load TTB 1
	mcr	p15, 0, r2, c2, c0, 0		@ into TTB 0
	isb
#ifdef CONFIG_ARM_ERRATA_754322
	dsb
#endif
	mcr	p15, 0, r1, c13, c0, 1		@ set context ID
	isb
	mcr	p15, 0, r0, c2, c0, 0		@ set TTB 0
	isb
#endif
	mov	pc, lr
ENDPROC(cpu_v7_switch_mm)

/*
 *	cpu_v7_set_pte_ext(ptep, pte)
 *
 *	Set a level 2 translation table entry.
 *
 *	- ptep  - pointer to level 2 translation table entry
 *		  (hardware version is stored at +2048 bytes)
 *	- pte   - PTE value to store
 *	- ext	- value for extended PTE bits
 */
ENTRY(cpu_v7_set_pte_ext)
#ifdef CONFIG_MMU
	str	r1, [r0]			@ linux version

	bic	r3, r1, #0x000003f0
	bic	r3, r3, #PTE_TYPE_MASK
	orr	r3, r3, r2
	orr	r3, r3, #PTE_EXT_AP0 | 2

	tst	r1, #1 << 4
	orrne	r3, r3, #PTE_EXT_TEX(1)

	eor	r1, r1, #L_PTE_DIRTY
	tst	r1, #L_PTE_RDONLY | L_PTE_DIRTY
	orrne	r3, r3, #PTE_EXT_APX

	tst	r1, #L_PTE_USER
	orrne	r3, r3, #PTE_EXT_AP1
#ifdef CONFIG_CPU_USE_DOMAINS
	@ allow kernel read/write access to read-only user pages
	tstne	r3, #PTE_EXT_APX
	bicne	r3, r3, #PTE_EXT_APX | PTE_EXT_AP0
#endif

	tst	r1, #L_PTE_XN
	orrne	r3, r3, #PTE_EXT_XN

	tst	r1, #L_PTE_YOUNG
	tstne	r1, #L_PTE_PRESENT
	moveq	r3, #0

 ARM(	str	r3, [r0, #2048]! )
 THUMB(	add	r0, r0, #2048 )
 THUMB(	str	r3, [r0] )
	mrc	p15, 0, r3, c0, c1, 7		@ read ID_MMFR3
	tst	r3, #0xf << 20			@ check the coherent walk bits
	mcreq	p15, 0, r0, c7, c10, 1		@ clean D-cache to PoU
#endif
	mov	pc, lr
ENDPROC(cpu_v7_set_pte_ext)

=======
>>>>>>> ff031117
	string	cpu_v7_name, "ARMv7 Processor"
	.align

/* Suspend/resume support: derived from arch/arm/mach-s5pv210/sleep.S */
.globl	cpu_v7_suspend_size
.equ	cpu_v7_suspend_size, 4 * 10
#ifdef CONFIG_PM_SLEEP
ENTRY(cpu_v7_do_suspend)
	stmfd	sp!, {r4 - r11, lr}
	mrc	p15, 0, r4, c13, c0, 0	@ FCSE/PID
	mrc	p15, 0, r5, c13, c0, 1	@ Context ID
	mrc	p15, 0, r6, c13, c0, 3	@ User r/o thread ID
	stmia	r0!, {r4 - r6}
	mrc	p15, 0, r6, c3, c0, 0	@ Domain ID
	mrc	p15, 0, r7, c2, c0, 0	@ TTB 0
	mrc	p15, 0, r8, c2, c0, 1	@ TTB 1
	mrc	p15, 0, ip, c2, c0, 2	@ TTB control register
	mrc	p15, 0, r9, c1, c0, 0	@ Control register
	mrc	p15, 0, r10, c1, c0, 1	@ Auxiliary control register
	mrc	p15, 0, r11, c1, c0, 2	@ Co-processor access control
	stmia	r0, {r6 - ip}
	ldmfd	sp!, {r4 - r11, pc}
ENDPROC(cpu_v7_do_suspend)

ENTRY(cpu_v7_do_resume)
	mov	ip, #0
	mcr	p15, 0, ip, c8, c7, 0	@ invalidate TLBs
	mcr	p15, 0, ip, c7, c5, 0	@ invalidate I cache
	ldmia	r0!, {r4 - r6}
	mcr	p15, 0, r4, c13, c0, 0	@ FCSE/PID
	mcr	p15, 0, r5, c13, c0, 1	@ Context ID
	mcr	p15, 0, r6, c13, c0, 3	@ User r/o thread ID
	ldmia	r0, {r6 - ip}
	mcr	p15, 0, r6, c3, c0, 0	@ Domain ID
	mcr	p15, 0, r7, c2, c0, 0	@ TTB 0
	mcr	p15, 0, r8, c2, c0, 1	@ TTB 1
	mcr	p15, 0, ip, c2, c0, 2	@ TTB control register
	mrc	p15, 0, r4, c1, c0, 1	@ Read Auxiliary control register
	teq	r4, r10			@ Is it already set?
	mcrne	p15, 0, r10, c1, c0, 1	@ No, so write it
	mcr	p15, 0, r11, c1, c0, 2	@ Co-processor access control
	ldr	r4, =PRRR		@ PRRR
	ldr	r5, =NMRR		@ NMRR
	mcr	p15, 0, r4, c10, c2, 0	@ write PRRR
	mcr	p15, 0, r5, c10, c2, 1	@ write NMRR
	isb
	dsb
	mov	r0, r9			@ control register
	mov	r2, r7, lsr #14		@ get TTB0 base
	mov	r2, r2, lsl #14
	ldr	r3, cpu_resume_l1_flags
	b	cpu_resume_mmu
ENDPROC(cpu_v7_do_resume)
cpu_resume_l1_flags:
	ALT_SMP(.long PMD_TYPE_SECT | PMD_SECT_AP_WRITE | PMD_FLAGS_SMP)
	ALT_UP(.long  PMD_TYPE_SECT | PMD_SECT_AP_WRITE | PMD_FLAGS_UP)
#endif

	__CPUINIT

/*
 *	__v7_setup
 *
 *	Initialise TLB, Caches, and MMU state ready to switch the MMU
 *	on.  Return in r0 the new CP15 C1 control register setting.
 *
 *	We automatically detect if we have a Harvard cache, and use the
 *	Harvard cache control instructions insead of the unified cache
 *	control instructions.
 *
 *	This should be able to cover all ARMv7 cores.
 *
 *	It is assumed that:
 *	- cache type register is implemented
 */
__v7_ca5mp_setup:
__v7_ca9mp_setup:
	mov	r10, #(1 << 0)			@ TLB ops broadcasting
	b	1f
__v7_ca15mp_setup:
	mov	r10, #0
1:
#ifdef CONFIG_SMP
	ALT_SMP(mrc	p15, 0, r0, c1, c0, 1)
	ALT_UP(mov	r0, #(1 << 6))		@ fake it for UP
	tst	r0, #(1 << 6)			@ SMP/nAMP mode enabled?
	orreq	r0, r0, #(1 << 6)		@ Enable SMP/nAMP mode
	orreq	r0, r0, r10			@ Enable CPU-specific SMP bits
	mcreq	p15, 0, r0, c1, c0, 1
#endif
__v7_setup:
	adr	r12, __v7_setup_stack		@ the local stack
	stmia	r12, {r0-r5, r7, r9, r11, lr}
	bl	v7_flush_dcache_all
	ldmia	r12, {r0-r5, r7, r9, r11, lr}

	mrc	p15, 0, r0, c0, c0, 0		@ read main ID register
	and	r10, r0, #0xff000000		@ ARM?
	teq	r10, #0x41000000
	bne	3f
	and	r5, r0, #0x00f00000		@ variant
	and	r6, r0, #0x0000000f		@ revision
	orr	r6, r6, r5, lsr #20-4		@ combine variant and revision
	ubfx	r0, r0, #4, #12			@ primary part number

	/* Cortex-A8 Errata */
	ldr	r10, =0x00000c08		@ Cortex-A8 primary part number
	teq	r0, r10
	bne	2f
#ifdef CONFIG_ARM_ERRATA_430973
	teq	r5, #0x00100000			@ only present in r1p*
	mrceq	p15, 0, r10, c1, c0, 1		@ read aux control register
	orreq	r10, r10, #(1 << 6)		@ set IBE to 1
	mcreq	p15, 0, r10, c1, c0, 1		@ write aux control register
#endif
#ifdef CONFIG_ARM_ERRATA_458693
	teq	r6, #0x20			@ only present in r2p0
	mrceq	p15, 0, r10, c1, c0, 1		@ read aux control register
	orreq	r10, r10, #(1 << 5)		@ set L1NEON to 1
	orreq	r10, r10, #(1 << 9)		@ set PLDNOP to 1
	mcreq	p15, 0, r10, c1, c0, 1		@ write aux control register
#endif
#ifdef CONFIG_ARM_ERRATA_460075
	teq	r6, #0x20			@ only present in r2p0
	mrceq	p15, 1, r10, c9, c0, 2		@ read L2 cache aux ctrl register
	tsteq	r10, #1 << 22
	orreq	r10, r10, #(1 << 22)		@ set the Write Allocate disable bit
	mcreq	p15, 1, r10, c9, c0, 2		@ write the L2 cache aux ctrl register
#endif
	b	3f

	/* Cortex-A9 Errata */
2:	ldr	r10, =0x00000c09		@ Cortex-A9 primary part number
	teq	r0, r10
	bne	3f
#ifdef CONFIG_ARM_ERRATA_742230
	cmp	r6, #0x22			@ only present up to r2p2
	mrcle	p15, 0, r10, c15, c0, 1		@ read diagnostic register
	orrle	r10, r10, #1 << 4		@ set bit #4
	mcrle	p15, 0, r10, c15, c0, 1		@ write diagnostic register
#endif
#ifdef CONFIG_ARM_ERRATA_742231
	teq	r6, #0x20			@ present in r2p0
	teqne	r6, #0x21			@ present in r2p1
	teqne	r6, #0x22			@ present in r2p2
	mrceq	p15, 0, r10, c15, c0, 1		@ read diagnostic register
	orreq	r10, r10, #1 << 12		@ set bit #12
	orreq	r10, r10, #1 << 22		@ set bit #22
	mcreq	p15, 0, r10, c15, c0, 1		@ write diagnostic register
#endif
#ifdef CONFIG_ARM_ERRATA_743622
	teq	r6, #0x20			@ present in r2p0
	teqne	r6, #0x21			@ present in r2p1
	teqne	r6, #0x22			@ present in r2p2
	mrceq	p15, 0, r10, c15, c0, 1		@ read diagnostic register
	orreq	r10, r10, #1 << 6		@ set bit #6
	mcreq	p15, 0, r10, c15, c0, 1		@ write diagnostic register
#endif
#ifdef CONFIG_ARM_ERRATA_751472
	cmp	r6, #0x30			@ present prior to r3p0
	mrclt	p15, 0, r10, c15, c0, 1		@ read diagnostic register
	orrlt	r10, r10, #1 << 11		@ set bit #11
	mcrlt	p15, 0, r10, c15, c0, 1		@ write diagnostic register
#endif

3:	mov	r10, #0
#ifdef HARVARD_CACHE
	mcr	p15, 0, r10, c7, c5, 0		@ I+BTB cache invalidate
#endif
	dsb
#ifdef CONFIG_MMU
	mcr	p15, 0, r10, c8, c7, 0		@ invalidate I + D TLBs
	v7_ttb_setup r10, r4, r8, r5		@ TTBCR, TTBRx setup
	ldr	r5, =PRRR			@ PRRR
	ldr	r6, =NMRR			@ NMRR
	mcr	p15, 0, r5, c10, c2, 0		@ write PRRR
	mcr	p15, 0, r6, c10, c2, 1		@ write NMRR
#endif
	adr	r5, v7_crval
	ldmia	r5, {r5, r6}
#ifdef CONFIG_CPU_ENDIAN_BE8
	orr	r6, r6, #1 << 25		@ big-endian page tables
#endif
#ifdef CONFIG_SWP_EMULATE
	orr     r5, r5, #(1 << 10)              @ set SW bit in "clear"
	bic     r6, r6, #(1 << 10)              @ clear it in "mmuset"
#endif
   	mrc	p15, 0, r0, c1, c0, 0		@ read control register
	bic	r0, r0, r5			@ clear bits them
	orr	r0, r0, r6			@ set them
 THUMB(	orr	r0, r0, #1 << 30	)	@ Thumb exceptions
	mov	pc, lr				@ return to head.S:__ret
ENDPROC(__v7_setup)

	.align	2
__v7_setup_stack:
	.space	4 * 11				@ 11 registers

	__INITDATA

	@ define struct processor (see <asm/proc-fns.h> and proc-macros.S)
	define_processor_functions v7, dabort=v7_early_abort, pabort=v7_pabort, suspend=1

	.section ".rodata"

	string	cpu_arch_name, "armv7"
	string	cpu_elf_name, "v7"
	.align

	.section ".proc.info.init", #alloc, #execinstr

	/*
	 * Standard v7 proc info content
	 */
.macro __v7_proc initfunc, mm_mmuflags = 0, io_mmuflags = 0, hwcaps = 0
	ALT_SMP(.long	PMD_TYPE_SECT | PMD_SECT_AP_WRITE | PMD_SECT_AP_READ | \
			PMD_SECT_AF | PMD_FLAGS_SMP | \mm_mmuflags)
	ALT_UP(.long	PMD_TYPE_SECT | PMD_SECT_AP_WRITE | PMD_SECT_AP_READ | \
			PMD_SECT_AF | PMD_FLAGS_UP | \mm_mmuflags)
	.long	PMD_TYPE_SECT | PMD_SECT_XN | PMD_SECT_AP_WRITE | \
		PMD_SECT_AP_READ | PMD_SECT_AF | \io_mmuflags
	W(b)	\initfunc
	.long	cpu_arch_name
	.long	cpu_elf_name
	.long	HWCAP_SWP | HWCAP_HALF | HWCAP_THUMB | HWCAP_FAST_MULT | \
		HWCAP_EDSP | HWCAP_TLS | \hwcaps
	.long	cpu_v7_name
	.long	v7_processor_functions
	.long	v7wbi_tlb_fns
	.long	v6_user_fns
	.long	v7_cache_fns
.endm

#ifndef CONFIG_ARM_LPAE
	/*
	 * ARM Ltd. Cortex A5 processor.
	 */
	.type   __v7_ca5mp_proc_info, #object
__v7_ca5mp_proc_info:
	.long	0x410fc050
	.long	0xff0ffff0
	__v7_proc __v7_ca5mp_setup
	.size	__v7_ca5mp_proc_info, . - __v7_ca5mp_proc_info

	/*
	 * ARM Ltd. Cortex A9 processor.
	 */
	.type   __v7_ca9mp_proc_info, #object
__v7_ca9mp_proc_info:
	.long	0x410fc090
	.long	0xff0ffff0
	__v7_proc __v7_ca9mp_setup
	.size	__v7_ca9mp_proc_info, . - __v7_ca9mp_proc_info
#endif	/* CONFIG_ARM_LPAE */

	/*
	 * ARM Ltd. Cortex A15 processor.
	 */
	.type	__v7_ca15mp_proc_info, #object
__v7_ca15mp_proc_info:
	.long	0x410fc0f0
	.long	0xff0ffff0
	__v7_proc __v7_ca15mp_setup, hwcaps = HWCAP_IDIV
	.size	__v7_ca15mp_proc_info, . - __v7_ca15mp_proc_info

	/*
	 * Match any ARMv7 processor core.
	 */
	.type	__v7_proc_info, #object
__v7_proc_info:
	.long	0x000f0000		@ Required ID value
	.long	0x000f0000		@ Mask for ID
	__v7_proc __v7_setup
	.size	__v7_proc_info, . - __v7_proc_info<|MERGE_RESOLUTION|>--- conflicted
+++ resolved
@@ -84,93 +84,6 @@
 	mov	pc, lr
 ENDPROC(cpu_v7_dcache_clean_area)
 
-<<<<<<< HEAD
-/*
- *	cpu_v7_switch_mm(pgd_phys, tsk)
- *
- *	Set the translation table base pointer to be pgd_phys
- *
- *	- pgd_phys - physical address of new TTB
- *
- *	It is assumed that:
- *	- we are not using split page tables
- */
-ENTRY(cpu_v7_switch_mm)
-#ifdef CONFIG_MMU
-	mov	r2, #0
-	ldr	r1, [r1, #MM_CONTEXT_ID]	@ get mm->context.id
-	ALT_SMP(orr	r0, r0, #TTB_FLAGS_SMP)
-	ALT_UP(orr	r0, r0, #TTB_FLAGS_UP)
-#ifdef CONFIG_ARM_ERRATA_430973
-	mcr	p15, 0, r2, c7, c5, 6		@ flush BTAC/BTB
-#endif
-	mrc	p15, 0, r2, c2, c0, 1		@ load TTB 1
-	mcr	p15, 0, r2, c2, c0, 0		@ into TTB 0
-	isb
-#ifdef CONFIG_ARM_ERRATA_754322
-	dsb
-#endif
-	mcr	p15, 0, r1, c13, c0, 1		@ set context ID
-	isb
-	mcr	p15, 0, r0, c2, c0, 0		@ set TTB 0
-	isb
-#endif
-	mov	pc, lr
-ENDPROC(cpu_v7_switch_mm)
-
-/*
- *	cpu_v7_set_pte_ext(ptep, pte)
- *
- *	Set a level 2 translation table entry.
- *
- *	- ptep  - pointer to level 2 translation table entry
- *		  (hardware version is stored at +2048 bytes)
- *	- pte   - PTE value to store
- *	- ext	- value for extended PTE bits
- */
-ENTRY(cpu_v7_set_pte_ext)
-#ifdef CONFIG_MMU
-	str	r1, [r0]			@ linux version
-
-	bic	r3, r1, #0x000003f0
-	bic	r3, r3, #PTE_TYPE_MASK
-	orr	r3, r3, r2
-	orr	r3, r3, #PTE_EXT_AP0 | 2
-
-	tst	r1, #1 << 4
-	orrne	r3, r3, #PTE_EXT_TEX(1)
-
-	eor	r1, r1, #L_PTE_DIRTY
-	tst	r1, #L_PTE_RDONLY | L_PTE_DIRTY
-	orrne	r3, r3, #PTE_EXT_APX
-
-	tst	r1, #L_PTE_USER
-	orrne	r3, r3, #PTE_EXT_AP1
-#ifdef CONFIG_CPU_USE_DOMAINS
-	@ allow kernel read/write access to read-only user pages
-	tstne	r3, #PTE_EXT_APX
-	bicne	r3, r3, #PTE_EXT_APX | PTE_EXT_AP0
-#endif
-
-	tst	r1, #L_PTE_XN
-	orrne	r3, r3, #PTE_EXT_XN
-
-	tst	r1, #L_PTE_YOUNG
-	tstne	r1, #L_PTE_PRESENT
-	moveq	r3, #0
-
- ARM(	str	r3, [r0, #2048]! )
- THUMB(	add	r0, r0, #2048 )
- THUMB(	str	r3, [r0] )
-	mrc	p15, 0, r3, c0, c1, 7		@ read ID_MMFR3
-	tst	r3, #0xf << 20			@ check the coherent walk bits
-	mcreq	p15, 0, r0, c7, c10, 1		@ clean D-cache to PoU
-#endif
-	mov	pc, lr
-ENDPROC(cpu_v7_set_pte_ext)
-
-=======
->>>>>>> ff031117
 	string	cpu_v7_name, "ARMv7 Processor"
 	.align
 
