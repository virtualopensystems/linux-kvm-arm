--- conflicted
+++ resolved
@@ -26,11 +26,7 @@
 #define CACHE_LINE_SIZE		32
 
 static void __iomem *l2x0_base;
-<<<<<<< HEAD
-=======
-static DEFINE_SPINLOCK(l2x0_lock);
 static uint32_t l2x0_way_mask;	/* Bitmask of active ways */
->>>>>>> 67a3e12b
 
 static inline void cache_wait_always(void __iomem *reg, unsigned long mask)
 {
@@ -51,8 +47,6 @@
 
 #define block_end(start, end)		(end)
 
-#define L2CC_TYPE			"PL310/L2C-310"
-
 #else	/* !CONFIG_CACHE_PL310 */
 
 #define cache_wait			cache_wait_always
@@ -62,8 +56,6 @@
 #define _l2x0_unlock(lock, flags)	spin_unlock_irqrestore(lock, flags)
 
 #define block_end(start, end)		((start) + min((end) - (start), 4096UL))
-
-#define L2CC_TYPE			"L2x0"
 
 #endif	/* CONFIG_CACHE_PL310 */
 
@@ -139,15 +131,9 @@
 	unsigned long flags;
 
 	/* invalidate all ways */
-<<<<<<< HEAD
-	_l2x0_lock(&l2x0_lock, flags);
-	writel(0xff, l2x0_base + L2X0_INV_WAY);
-	cache_wait_always(l2x0_base + L2X0_INV_WAY, 0xff);
-=======
-	spin_lock_irqsave(&l2x0_lock, flags);
+	_l2x0_lock(&l2x0_lock, flags);
 	writel(l2x0_way_mask, l2x0_base + L2X0_INV_WAY);
 	cache_wait(l2x0_base + L2X0_INV_WAY, l2x0_way_mask);
->>>>>>> 67a3e12b
 	cache_sync();
 	_l2x0_unlock(&l2x0_lock, flags);
 }
@@ -300,12 +286,7 @@
 	outer_cache.flush_range = l2x0_flush_range;
 	outer_cache.sync = l2x0_cache_sync;
 
-<<<<<<< HEAD
-	pr_info(L2CC_TYPE " cache controller enabled (%08x)\n",
-		readl(l2x0_base + L2X0_CACHE_ID));
-=======
 	printk(KERN_INFO "%s cache controller enabled\n", type);
 	printk(KERN_INFO "l2x0: %d ways, CACHE_ID 0x%08x, AUX_CTRL 0x%08x\n",
 			 ways, cache_id, aux);
->>>>>>> 67a3e12b
 }