/*
 * arch/arm/mm/cache-l2x0.c - L210/L220 cache controller support
 *
 * Copyright (C) 2007 ARM Limited
 *
 * This program is free software; you can redistribute it and/or modify
 * it under the terms of the GNU General Public License version 2 as
 * published by the Free Software Foundation.
 *
 * This program is distributed in the hope that it will be useful,
 * but WITHOUT ANY WARRANTY; without even the implied warranty of
 * MERCHANTABILITY or FITNESS FOR A PARTICULAR PURPOSE.  See the
 * GNU General Public License for more details.
 *
 * You should have received a copy of the GNU General Public License
 * along with this program; if not, write to the Free Software
 * Foundation, Inc., 59 Temple Place, Suite 330, Boston, MA 02111-1307 USA
 */
#include <linux/init.h>
#include <linux/spinlock.h>
#include <linux/io.h>

#include <asm/cacheflush.h>
#include <asm/hardware/cache-l2x0.h>

#define CACHE_LINE_SIZE		32

static void __iomem *l2x0_base;
static DEFINE_SPINLOCK(l2x0_lock);
static uint32_t l2x0_way_mask;	/* Bitmask of active ways */

static inline void cache_wait_way(void __iomem *reg, unsigned long mask)
{
	/* wait for cache operation by line or way to complete */
	while (readl_relaxed(reg) & mask)
		;
}

#ifdef CONFIG_CACHE_PL310
static inline void cache_wait(void __iomem *reg, unsigned long mask)
{
	/* cache operations by line are atomic on PL310 */
}
#else
#define cache_wait	cache_wait_way
#endif

static inline void cache_sync(void)
{
	void __iomem *base = l2x0_base;
	writel_relaxed(0, base + L2X0_CACHE_SYNC);
	cache_wait(base + L2X0_CACHE_SYNC, 1);
}

static inline void l2x0_clean_line(unsigned long addr)
{
	void __iomem *base = l2x0_base;
	cache_wait(base + L2X0_CLEAN_LINE_PA, 1);
	writel_relaxed(addr, base + L2X0_CLEAN_LINE_PA);
}

static inline void l2x0_inv_line(unsigned long addr)
{
	void __iomem *base = l2x0_base;
	cache_wait(base + L2X0_INV_LINE_PA, 1);
	writel_relaxed(addr, base + L2X0_INV_LINE_PA);
}

#ifdef CONFIG_PL310_ERRATA_588369
static void debug_writel(unsigned long val)
{
	extern void omap_smc1(u32 fn, u32 arg);

	/*
	 * Texas Instrument secure monitor api to modify the
	 * PL310 Debug Control Register.
	 */
	omap_smc1(0x100, val);
}

static inline void l2x0_flush_line(unsigned long addr)
{
	void __iomem *base = l2x0_base;

	/* Clean by PA followed by Invalidate by PA */
	cache_wait(base + L2X0_CLEAN_LINE_PA, 1);
	writel_relaxed(addr, base + L2X0_CLEAN_LINE_PA);
	cache_wait(base + L2X0_INV_LINE_PA, 1);
	writel_relaxed(addr, base + L2X0_INV_LINE_PA);
}
#else

/* Optimised out for non-errata case */
static inline void debug_writel(unsigned long val)
{
}

static inline void l2x0_flush_line(unsigned long addr)
{
	void __iomem *base = l2x0_base;
	cache_wait(base + L2X0_CLEAN_INV_LINE_PA, 1);
	writel_relaxed(addr, base + L2X0_CLEAN_INV_LINE_PA);
}
#endif

static void l2x0_cache_sync(void)
{
	unsigned long flags;

	spin_lock_irqsave(&l2x0_lock, flags);
	cache_sync();
	spin_unlock_irqrestore(&l2x0_lock, flags);
}

static inline void l2x0_inv_all(void)
{
	unsigned long flags;

	/* invalidate all ways */
	spin_lock_irqsave(&l2x0_lock, flags);
	writel_relaxed(l2x0_way_mask, l2x0_base + L2X0_INV_WAY);
	cache_wait_way(l2x0_base + L2X0_INV_WAY, l2x0_way_mask);
	cache_sync();
	spin_unlock_irqrestore(&l2x0_lock, flags);
}

static void l2x0_inv_range(unsigned long start, unsigned long end)
{
	void __iomem *base = l2x0_base;
	unsigned long flags;

	spin_lock_irqsave(&l2x0_lock, flags);
	if (start & (CACHE_LINE_SIZE - 1)) {
		start &= ~(CACHE_LINE_SIZE - 1);
		debug_writel(0x03);
		l2x0_flush_line(start);
		debug_writel(0x00);
		start += CACHE_LINE_SIZE;
	}

	if (end & (CACHE_LINE_SIZE - 1)) {
		end &= ~(CACHE_LINE_SIZE - 1);
		debug_writel(0x03);
		l2x0_flush_line(end);
		debug_writel(0x00);
	}

	while (start < end) {
		unsigned long blk_end = start + min(end - start, 4096UL);

		while (start < blk_end) {
			l2x0_inv_line(start);
			start += CACHE_LINE_SIZE;
		}

		if (blk_end < end) {
			spin_unlock_irqrestore(&l2x0_lock, flags);
			spin_lock_irqsave(&l2x0_lock, flags);
		}
	}
	cache_wait(base + L2X0_INV_LINE_PA, 1);
	cache_sync();
	spin_unlock_irqrestore(&l2x0_lock, flags);
}

static void l2x0_clean_range(unsigned long start, unsigned long end)
{
	void __iomem *base = l2x0_base;
	unsigned long flags;

	spin_lock_irqsave(&l2x0_lock, flags);
	start &= ~(CACHE_LINE_SIZE - 1);
	while (start < end) {
		unsigned long blk_end = start + min(end - start, 4096UL);

		while (start < blk_end) {
			l2x0_clean_line(start);
			start += CACHE_LINE_SIZE;
		}

		if (blk_end < end) {
			spin_unlock_irqrestore(&l2x0_lock, flags);
			spin_lock_irqsave(&l2x0_lock, flags);
		}
	}
	cache_wait(base + L2X0_CLEAN_LINE_PA, 1);
	cache_sync();
	spin_unlock_irqrestore(&l2x0_lock, flags);
}

static void l2x0_flush_range(unsigned long start, unsigned long end)
{
	void __iomem *base = l2x0_base;
	unsigned long flags;

	spin_lock_irqsave(&l2x0_lock, flags);
	start &= ~(CACHE_LINE_SIZE - 1);
	while (start < end) {
		unsigned long blk_end = start + min(end - start, 4096UL);

		debug_writel(0x03);
		while (start < blk_end) {
			l2x0_flush_line(start);
			start += CACHE_LINE_SIZE;
		}
		debug_writel(0x00);

		if (blk_end < end) {
			spin_unlock_irqrestore(&l2x0_lock, flags);
			spin_lock_irqsave(&l2x0_lock, flags);
		}
	}
	cache_wait(base + L2X0_CLEAN_INV_LINE_PA, 1);
	cache_sync();
	spin_unlock_irqrestore(&l2x0_lock, flags);
}

void __init l2x0_init(void __iomem *base, __u32 aux_val, __u32 aux_mask)
{
	__u32 aux;
	__u32 cache_id;
	int ways;
	const char *type;

	l2x0_base = base;

	cache_id = readl_relaxed(l2x0_base + L2X0_CACHE_ID);
	aux = readl_relaxed(l2x0_base + L2X0_AUX_CTRL);

	aux &= aux_mask;
	aux |= aux_val;

	/* Determine the number of ways */
	switch (cache_id & L2X0_CACHE_ID_PART_MASK) {
	case L2X0_CACHE_ID_PART_L310:
		if (aux & (1 << 16))
			ways = 16;
		else
			ways = 8;
		type = "L310";
		break;
	case L2X0_CACHE_ID_PART_L210:
		ways = (aux >> 13) & 0xf;
		type = "L210";
		break;
	default:
		/* Assume unknown chips have 8 ways */
		ways = 8;
		type = "L2x0 series";
		break;
	}

	l2x0_way_mask = (1 << ways) - 1;

	/*
	 * Check if l2x0 controller is already enabled.
	 * If you are booting from non-secure mode
	 * accessing the below registers will fault.
	 */
	if (!(readl_relaxed(l2x0_base + L2X0_CTRL) & 1)) {

		/* l2x0 controller is disabled */
<<<<<<< HEAD
		aux &= aux_mask;
		aux |= aux_val;
		writel_relaxed(aux, l2x0_base + L2X0_AUX_CTRL);
=======
		writel(aux, l2x0_base + L2X0_AUX_CTRL);
>>>>>>> b37fa16e

		l2x0_inv_all();

		/* enable L2X0 */
		writel_relaxed(1, l2x0_base + L2X0_CTRL);
	}

	outer_cache.inv_range = l2x0_inv_range;
	outer_cache.clean_range = l2x0_clean_range;
	outer_cache.flush_range = l2x0_flush_range;
	outer_cache.sync = l2x0_cache_sync;

	printk(KERN_INFO "%s cache controller enabled\n", type);
	printk(KERN_INFO "l2x0: %d ways, CACHE_ID 0x%08x, AUX_CTRL 0x%08x\n",
			 ways, cache_id, aux);
}<|MERGE_RESOLUTION|>--- conflicted
+++ resolved
@@ -260,13 +260,7 @@
 	if (!(readl_relaxed(l2x0_base + L2X0_CTRL) & 1)) {
 
 		/* l2x0 controller is disabled */
-<<<<<<< HEAD
-		aux &= aux_mask;
-		aux |= aux_val;
 		writel_relaxed(aux, l2x0_base + L2X0_AUX_CTRL);
-=======
-		writel(aux, l2x0_base + L2X0_AUX_CTRL);
->>>>>>> b37fa16e
 
 		l2x0_inv_all();
 
