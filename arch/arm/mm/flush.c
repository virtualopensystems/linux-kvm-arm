/*
 *  linux/arch/arm/mm/flush.c
 *
 *  Copyright (C) 1995-2002 Russell King
 *
 * This program is free software; you can redistribute it and/or modify
 * it under the terms of the GNU General Public License version 2 as
 * published by the Free Software Foundation.
 */
#include <linux/module.h>
#include <linux/mm.h>
#include <linux/pagemap.h>

#include <asm/cacheflush.h>
#include <asm/cachetype.h>
#include <asm/highmem.h>
#include <asm/smp_plat.h>
#include <asm/system.h>
#include <asm/tlbflush.h>
#include <asm/smp_plat.h>

#include "mm.h"

#ifdef CONFIG_CPU_CACHE_VIPT

#define ALIAS_FLUSH_START	0xffff4000

static void flush_pfn_alias(unsigned long pfn, unsigned long vaddr)
{
	unsigned long to = ALIAS_FLUSH_START + (CACHE_COLOUR(vaddr) << PAGE_SHIFT);
	const int zero = 0;

	set_pte_ext(TOP_PTE(to), pfn_pte(pfn, PAGE_KERNEL), 0);
	flush_tlb_kernel_page(to);

	asm(	"mcrr	p15, 0, %1, %0, c14\n"
	"	mcr	p15, 0, %2, c7, c10, 4"
	    :
	    : "r" (to), "r" (to + PAGE_SIZE - L1_CACHE_BYTES), "r" (zero)
	    : "cc");
}

static void flush_icache_alias(unsigned long pfn, unsigned long vaddr, unsigned long len)
{
	unsigned long colour = CACHE_COLOUR(vaddr);
	unsigned long offset = vaddr & (PAGE_SIZE - 1);
	unsigned long to;

	set_pte_ext(TOP_PTE(ALIAS_FLUSH_START) + colour, pfn_pte(pfn, PAGE_KERNEL), 0);
	to = ALIAS_FLUSH_START + (colour << PAGE_SHIFT) + offset;
	flush_tlb_kernel_page(to);
	flush_icache_range(to, to + len);
}

void flush_cache_mm(struct mm_struct *mm)
{
	if (cache_is_vivt()) {
		vivt_flush_cache_mm(mm);
		return;
	}

	if (cache_is_vipt_aliasing()) {
		asm(	"mcr	p15, 0, %0, c7, c14, 0\n"
		"	mcr	p15, 0, %0, c7, c10, 4"
		    :
		    : "r" (0)
		    : "cc");
	}
}

void flush_cache_range(struct vm_area_struct *vma, unsigned long start, unsigned long end)
{
	if (cache_is_vivt()) {
		vivt_flush_cache_range(vma, start, end);
		return;
	}

	if (cache_is_vipt_aliasing()) {
		asm(	"mcr	p15, 0, %0, c7, c14, 0\n"
		"	mcr	p15, 0, %0, c7, c10, 4"
		    :
		    : "r" (0)
		    : "cc");
	}

	if (vma->vm_flags & VM_EXEC)
		__flush_icache_all();
}

void flush_cache_page(struct vm_area_struct *vma, unsigned long user_addr, unsigned long pfn)
{
	if (cache_is_vivt()) {
		vivt_flush_cache_page(vma, user_addr, pfn);
		return;
	}

	if (cache_is_vipt_aliasing()) {
		flush_pfn_alias(pfn, user_addr);
		__flush_icache_all();
	}

	if (vma->vm_flags & VM_EXEC && icache_is_vivt_asid_tagged())
		__flush_icache_all();
}

#else
#define flush_pfn_alias(pfn,vaddr)		do { } while (0)
#define flush_icache_alias(pfn,vaddr,len)	do { } while (0)
#endif

static void flush_ptrace_access_other(void *args)
{
	__flush_icache_all();
}

static
void flush_ptrace_access(struct vm_area_struct *vma, struct page *page,
			 unsigned long uaddr, void *kaddr, unsigned long len)
{
	if (cache_is_vivt()) {
		if (cpumask_test_cpu(smp_processor_id(), mm_cpumask(vma->vm_mm))) {
			unsigned long addr = (unsigned long)kaddr;
			__cpuc_coherent_kern_range(addr, addr + len);
		}
		return;
	}

	if (cache_is_vipt_aliasing()) {
		flush_pfn_alias(page_to_pfn(page), uaddr);
		__flush_icache_all();
		return;
	}

	/* VIPT non-aliasing D-cache */
	if (vma->vm_flags & VM_EXEC) {
		unsigned long addr = (unsigned long)kaddr;
<<<<<<< HEAD
		__cpuc_coherent_kern_range(addr, addr + len);
=======
		if (icache_is_vipt_aliasing())
			flush_icache_alias(page_to_pfn(page), uaddr, len);
		else
			__cpuc_coherent_kern_range(addr, addr + len);
>>>>>>> d4429f60
		if (cache_ops_need_broadcast())
			smp_call_function(flush_ptrace_access_other,
					  NULL, 1);
	}
}

/*
 * Copy user data from/to a page which is mapped into a different
 * processes address space.  Really, we want to allow our "user
 * space" model to handle this.
 *
 * Note that this code needs to run on the current CPU.
 */
void copy_to_user_page(struct vm_area_struct *vma, struct page *page,
		       unsigned long uaddr, void *dst, const void *src,
		       unsigned long len)
{
#ifdef CONFIG_SMP
	preempt_disable();
#endif
	memcpy(dst, src, len);
	flush_ptrace_access(vma, page, uaddr, dst, len);
#ifdef CONFIG_SMP
	preempt_enable();
#endif
}

void __flush_dcache_page(struct address_space *mapping, struct page *page)
{
	/*
	 * Writeback any data associated with the kernel mapping of this
	 * page.  This ensures that data in the physical page is mutually
	 * coherent with the kernels mapping.
	 */
	if (!PageHighMem(page)) {
		__cpuc_flush_dcache_area(page_address(page), PAGE_SIZE);
	} else {
		void *addr = kmap_high_get(page);
		if (addr) {
			__cpuc_flush_dcache_area(addr, PAGE_SIZE);
			kunmap_high(page);
		} else if (cache_is_vipt()) {
			pte_t saved_pte;
			addr = kmap_high_l1_vipt(page, &saved_pte);
			__cpuc_flush_dcache_area(addr, PAGE_SIZE);
			kunmap_high_l1_vipt(page, saved_pte);
		}
	}

	/*
	 * If this is a page cache page, and we have an aliasing VIPT cache,
	 * we only need to do one flush - which would be at the relevant
	 * userspace colour, which is congruent with page->index.
	 */
	if (mapping && cache_is_vipt_aliasing())
		flush_pfn_alias(page_to_pfn(page),
				page->index << PAGE_CACHE_SHIFT);
}

static void __flush_dcache_aliases(struct address_space *mapping, struct page *page)
{
	struct mm_struct *mm = current->active_mm;
	struct vm_area_struct *mpnt;
	struct prio_tree_iter iter;
	pgoff_t pgoff;

	/*
	 * There are possible user space mappings of this page:
	 * - VIVT cache: we need to also write back and invalidate all user
	 *   data in the current VM view associated with this page.
	 * - aliasing VIPT: we only need to find one mapping of this page.
	 */
	pgoff = page->index << (PAGE_CACHE_SHIFT - PAGE_SHIFT);

	flush_dcache_mmap_lock(mapping);
	vma_prio_tree_foreach(mpnt, &iter, &mapping->i_mmap, pgoff, pgoff) {
		unsigned long offset;

		/*
		 * If this VMA is not in our MM, we can ignore it.
		 */
		if (mpnt->vm_mm != mm)
			continue;
		if (!(mpnt->vm_flags & VM_MAYSHARE))
			continue;
		offset = (pgoff - mpnt->vm_pgoff) << PAGE_SHIFT;
		flush_cache_page(mpnt, mpnt->vm_start + offset, page_to_pfn(page));
	}
	flush_dcache_mmap_unlock(mapping);
}

#if __LINUX_ARM_ARCH__ >= 6
void __sync_icache_dcache(pte_t pteval)
{
	unsigned long pfn;
	struct page *page;
	struct address_space *mapping;

	if (!pte_present_user(pteval))
		return;
	if (cache_is_vipt_nonaliasing() && !pte_exec(pteval))
		/* only flush non-aliasing VIPT caches for exec mappings */
		return;
	pfn = pte_pfn(pteval);
	if (!pfn_valid(pfn))
		return;

	page = pfn_to_page(pfn);
	if (cache_is_vipt_aliasing())
		mapping = page_mapping(page);
	else
		mapping = NULL;

	if (!test_and_set_bit(PG_dcache_clean, &page->flags))
		__flush_dcache_page(mapping, page);
	/* pte_exec() already checked above for non-aliasing VIPT cache */
	if (cache_is_vipt_nonaliasing() || pte_exec(pteval))
		__flush_icache_all();
}
#endif

/*
 * Ensure cache coherency between kernel mapping and userspace mapping
 * of this page.
 *
 * We have three cases to consider:
 *  - VIPT non-aliasing cache: fully coherent so nothing required.
 *  - VIVT: fully aliasing, so we need to handle every alias in our
 *          current VM view.
 *  - VIPT aliasing: need to handle one alias in our current VM view.
 *
 * If we need to handle aliasing:
 *  If the page only exists in the page cache and there are no user
 *  space mappings, we can be lazy and remember that we may have dirty
 *  kernel cache lines for later.  Otherwise, we assume we have
 *  aliasing mappings.
 *
 * Note that we disable the lazy flush for SMP.
 */
void flush_dcache_page(struct page *page)
{
	struct address_space *mapping;

	/*
	 * The zero page is never written to, so never has any dirty
	 * cache lines, and therefore never needs to be flushed.
	 */
	if (page == ZERO_PAGE(0))
		return;

	mapping = page_mapping(page);

	if (!cache_ops_need_broadcast() &&
	    mapping && !mapping_mapped(mapping))
		clear_bit(PG_dcache_clean, &page->flags);
	else {
		__flush_dcache_page(mapping, page);
		if (mapping && cache_is_vivt())
			__flush_dcache_aliases(mapping, page);
		else if (mapping)
			__flush_icache_all();
		set_bit(PG_dcache_clean, &page->flags);
	}
}
EXPORT_SYMBOL(flush_dcache_page);

/*
 * Flush an anonymous page so that users of get_user_pages()
 * can safely access the data.  The expected sequence is:
 *
 *  get_user_pages()
 *    -> flush_anon_page
 *  memcpy() to/from page
 *  if written to page, flush_dcache_page()
 */
void __flush_anon_page(struct vm_area_struct *vma, struct page *page, unsigned long vmaddr)
{
	unsigned long pfn;

	/* VIPT non-aliasing caches need do nothing */
	if (cache_is_vipt_nonaliasing())
		return;

	/*
	 * Write back and invalidate userspace mapping.
	 */
	pfn = page_to_pfn(page);
	if (cache_is_vivt()) {
		flush_cache_page(vma, vmaddr, pfn);
	} else {
		/*
		 * For aliasing VIPT, we can flush an alias of the
		 * userspace address only.
		 */
		flush_pfn_alias(pfn, vmaddr);
		__flush_icache_all();
	}

	/*
	 * Invalidate kernel mapping.  No data should be contained
	 * in this mapping of the page.  FIXME: this is overkill
	 * since we actually ask for a write-back and invalidate.
	 */
	__cpuc_flush_dcache_area(page_address(page), PAGE_SIZE);
}<|MERGE_RESOLUTION|>--- conflicted
+++ resolved
@@ -134,14 +134,10 @@
 	/* VIPT non-aliasing D-cache */
 	if (vma->vm_flags & VM_EXEC) {
 		unsigned long addr = (unsigned long)kaddr;
-<<<<<<< HEAD
-		__cpuc_coherent_kern_range(addr, addr + len);
-=======
 		if (icache_is_vipt_aliasing())
 			flush_icache_alias(page_to_pfn(page), uaddr, len);
 		else
 			__cpuc_coherent_kern_range(addr, addr + len);
->>>>>>> d4429f60
 		if (cache_ops_need_broadcast())
 			smp_call_function(flush_ptrace_access_other,
 					  NULL, 1);
