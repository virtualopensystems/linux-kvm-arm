--- conflicted
+++ resolved
@@ -409,11 +409,7 @@
 # ARMv7
 config CPU_V7
 	bool "Support ARM V7 processor"
-<<<<<<< HEAD
-	depends on ARCH_INTEGRATOR || ARCH_OMAP3
-=======
-	depends on ARCH_INTEGRATOR || MACH_REALVIEW_EB
->>>>>>> 80750147
+	depends on ARCH_INTEGRATOR || MACH_REALVIEW_EB || ARCH_OMAP3
 	select CPU_32v6K
 	select CPU_32v7
 	select CPU_ABRT_EV7
@@ -599,21 +595,12 @@
 
 	  If you don't know what this all is, saying Y is a safe choice.
 
-<<<<<<< HEAD
-config ARM_XENON
-	bool "Enable Xenon extension"
-	depends on CPU_V7
-	help
-	  Say Y here if you have a CPU with Xenon extension and code to make
-	  use of it. Say N for code that can run on CPUs without Xenon.
-=======
 config ARM_THUMBEE
 	bool "Enable ThumbEE CPU extension"
 	depends on CPU_V7
 	help
 	  Say Y here if you have a CPU with the ThumbEE extension and code to
 	  make use of it. Say N for code that can run on CPUs without ThumbEE.
->>>>>>> 80750147
 
 config CPU_BIG_ENDIAN
 	bool "Build big-endian kernel"
