/*
 *  linux/arch/arm/common/gic.c
 *
 *  Copyright (C) 2002 ARM Limited, All Rights Reserved.
 *
 * This program is free software; you can redistribute it and/or modify
 * it under the terms of the GNU General Public License version 2 as
 * published by the Free Software Foundation.
 *
 * Interrupt architecture for the GIC:
 *
 * o There is one Interrupt Distributor, which receives interrupts
 *   from system devices and sends them to the Interrupt Controllers.
 *
 * o There is one CPU Interface per CPU, which sends interrupts sent
 *   by the Distributor, and interrupts generated locally, to the
 *   associated CPU. The base address of the CPU interface is usually
 *   aliased so that the same address points to different chips depending
 *   on the CPU it is accessed from.
 *
 * Note that IRQs 0-31 are special - they are local to each CPU.
 * As such, the enable set/clear, pending set/clear and active bit
 * registers are banked per-cpu for these sources.
 */
#include <linux/init.h>
#include <linux/kernel.h>
#include <linux/err.h>
#include <linux/module.h>
#include <linux/list.h>
#include <linux/smp.h>
#include <linux/cpu_pm.h>
#include <linux/cpumask.h>
#include <linux/io.h>
#include <linux/of.h>
#include <linux/of_address.h>
#include <linux/of_irq.h>
#include <linux/irqdomain.h>
#include <linux/interrupt.h>
#include <linux/percpu.h>
#include <linux/slab.h>

#include <asm/irq.h>
#include <asm/exception.h>
#include <asm/mach/irq.h>
#include <asm/hardware/gic.h>

union gic_base {
	void __iomem *common_base;
	void __percpu __iomem **percpu_base;
};

struct gic_chip_data {
	unsigned int irq_offset;
	union gic_base dist_base;
	union gic_base cpu_base;
#ifdef CONFIG_CPU_PM
	u32 saved_spi_enable[DIV_ROUND_UP(1020, 32)];
	u32 saved_spi_conf[DIV_ROUND_UP(1020, 16)];
	u32 saved_spi_target[DIV_ROUND_UP(1020, 4)];
	u32 __percpu *saved_ppi_enable;
	u32 __percpu *saved_ppi_conf;
#endif
#ifdef CONFIG_IRQ_DOMAIN
	struct irq_domain domain;
#endif
	unsigned int gic_irqs;
#ifdef CONFIG_GIC_NON_BANKED
	void __iomem *(*get_base)(union gic_base *);
#endif
};

static DEFINE_RAW_SPINLOCK(irq_controller_lock);

/*
 * Supported arch specific GIC irq extension.
 * Default make them NULL.
 */
struct irq_chip gic_arch_extn = {
	.irq_eoi	= NULL,
	.irq_mask	= NULL,
	.irq_unmask	= NULL,
	.irq_retrigger	= NULL,
	.irq_set_type	= NULL,
	.irq_set_wake	= NULL,
};

#ifndef MAX_GIC_NR
#define MAX_GIC_NR	1
#endif

static struct gic_chip_data gic_data[MAX_GIC_NR] __read_mostly;

#ifdef CONFIG_GIC_NON_BANKED
static void __iomem *gic_get_percpu_base(union gic_base *base)
{
	return *__this_cpu_ptr(base->percpu_base);
}

static void __iomem *gic_get_common_base(union gic_base *base)
{
	return base->common_base;
}

static inline void __iomem *gic_data_dist_base(struct gic_chip_data *data)
{
	return data->get_base(&data->dist_base);
}

static inline void __iomem *gic_data_cpu_base(struct gic_chip_data *data)
{
	return data->get_base(&data->cpu_base);
}

static inline void gic_set_base_accessor(struct gic_chip_data *data,
					 void __iomem *(*f)(union gic_base *))
{
	data->get_base = f;
}
#else
#define gic_data_dist_base(d)	((d)->dist_base.common_base)
#define gic_data_cpu_base(d)	((d)->cpu_base.common_base)
#define gic_set_base_accessor(d,f)
#endif

static inline void __iomem *gic_dist_base(struct irq_data *d)
{
	struct gic_chip_data *gic_data = irq_data_get_irq_chip_data(d);
	return gic_data_dist_base(gic_data);
}

static inline void __iomem *gic_cpu_base(struct irq_data *d)
{
	struct gic_chip_data *gic_data = irq_data_get_irq_chip_data(d);
	return gic_data_cpu_base(gic_data);
}

static inline unsigned int gic_irq(struct irq_data *d)
{
	return d->hwirq;
}

/*
 * Routines to acknowledge, disable and enable interrupts
 */
static void gic_mask_irq(struct irq_data *d)
{
	u32 mask = 1 << (gic_irq(d) % 32);

	raw_spin_lock(&irq_controller_lock);
	writel_relaxed(mask, gic_dist_base(d) + GIC_DIST_ENABLE_CLEAR + (gic_irq(d) / 32) * 4);
	if (gic_arch_extn.irq_mask)
		gic_arch_extn.irq_mask(d);
	raw_spin_unlock(&irq_controller_lock);
}

static void gic_unmask_irq(struct irq_data *d)
{
	u32 mask = 1 << (gic_irq(d) % 32);

	raw_spin_lock(&irq_controller_lock);
	if (gic_arch_extn.irq_unmask)
		gic_arch_extn.irq_unmask(d);
	writel_relaxed(mask, gic_dist_base(d) + GIC_DIST_ENABLE_SET + (gic_irq(d) / 32) * 4);
	raw_spin_unlock(&irq_controller_lock);
}

static void gic_eoi_irq(struct irq_data *d)
{
	if (gic_arch_extn.irq_eoi) {
		raw_spin_lock(&irq_controller_lock);
		gic_arch_extn.irq_eoi(d);
		raw_spin_unlock(&irq_controller_lock);
	}

	writel_relaxed(gic_irq(d), gic_cpu_base(d) + GIC_CPU_EOI);
}

static int gic_set_type(struct irq_data *d, unsigned int type)
{
	void __iomem *base = gic_dist_base(d);
	unsigned int gicirq = gic_irq(d);
	u32 enablemask = 1 << (gicirq % 32);
	u32 enableoff = (gicirq / 32) * 4;
	u32 confmask = 0x2 << ((gicirq % 16) * 2);
	u32 confoff = (gicirq / 16) * 4;
	bool enabled = false;
	u32 val;

	/* Interrupt configuration for SGIs can't be changed */
	if (gicirq < 16)
		return -EINVAL;

	if (type != IRQ_TYPE_LEVEL_HIGH && type != IRQ_TYPE_EDGE_RISING)
		return -EINVAL;

	raw_spin_lock(&irq_controller_lock);

	if (gic_arch_extn.irq_set_type)
		gic_arch_extn.irq_set_type(d, type);

	val = readl_relaxed(base + GIC_DIST_CONFIG + confoff);
	if (type == IRQ_TYPE_LEVEL_HIGH)
		val &= ~confmask;
	else if (type == IRQ_TYPE_EDGE_RISING)
		val |= confmask;

	/*
	 * As recommended by the spec, disable the interrupt before changing
	 * the configuration
	 */
	if (readl_relaxed(base + GIC_DIST_ENABLE_SET + enableoff) & enablemask) {
		writel_relaxed(enablemask, base + GIC_DIST_ENABLE_CLEAR + enableoff);
		enabled = true;
	}

	writel_relaxed(val, base + GIC_DIST_CONFIG + confoff);

	if (enabled)
		writel_relaxed(enablemask, base + GIC_DIST_ENABLE_SET + enableoff);

	raw_spin_unlock(&irq_controller_lock);

	return 0;
}

static int gic_retrigger(struct irq_data *d)
{
	if (gic_arch_extn.irq_retrigger)
		return gic_arch_extn.irq_retrigger(d);

	return -ENXIO;
}

#ifdef CONFIG_SMP
static int gic_set_affinity(struct irq_data *d, const struct cpumask *mask_val,
			    bool force)
{
	void __iomem *reg = gic_dist_base(d) + GIC_DIST_TARGET + (gic_irq(d) & ~3);
	unsigned int shift = (gic_irq(d) % 4) * 8;
	unsigned int cpu = cpumask_any_and(mask_val, cpu_online_mask);
	u32 val, mask, bit;

	if (cpu >= 8 || cpu >= nr_cpu_ids)
		return -EINVAL;

	mask = 0xff << shift;
	bit = 1 << (cpu_logical_map(cpu) + shift);

	raw_spin_lock(&irq_controller_lock);
	val = readl_relaxed(reg) & ~mask;
	writel_relaxed(val | bit, reg);
	raw_spin_unlock(&irq_controller_lock);

	return IRQ_SET_MASK_OK;
}
#endif

#ifdef CONFIG_PM
static int gic_set_wake(struct irq_data *d, unsigned int on)
{
	int ret = -ENXIO;

	if (gic_arch_extn.irq_set_wake)
		ret = gic_arch_extn.irq_set_wake(d, on);

	return ret;
}

#else
#define gic_set_wake	NULL
#endif

asmlinkage void __exception_irq_entry gic_handle_irq(struct pt_regs *regs)
{
	u32 irqstat, irqnr;
	struct gic_chip_data *gic = &gic_data[0];
	void __iomem *cpu_base = gic_data_cpu_base(gic);

	do {
		irqstat = readl_relaxed(cpu_base + GIC_CPU_INTACK);
		irqnr = irqstat & ~0x1c00;

		if (likely(irqnr > 15 && irqnr < 1021)) {
			irqnr = irq_domain_to_irq(&gic->domain, irqnr);
			handle_IRQ(irqnr, regs);
			continue;
		}
		if (irqnr < 16) {
			writel_relaxed(irqstat, cpu_base + GIC_CPU_EOI);
#ifdef CONFIG_SMP
			handle_IPI(irqnr, regs);
#endif
			continue;
		}
		break;
	} while (1);
}

static void gic_handle_cascade_irq(unsigned int irq, struct irq_desc *desc)
{
	struct gic_chip_data *chip_data = irq_get_handler_data(irq);
	struct irq_chip *chip = irq_get_chip(irq);
	unsigned int cascade_irq, gic_irq;
	unsigned long status;

	chained_irq_enter(chip, desc);

	raw_spin_lock(&irq_controller_lock);
	status = readl_relaxed(gic_data_cpu_base(chip_data) + GIC_CPU_INTACK);
	raw_spin_unlock(&irq_controller_lock);

	gic_irq = (status & 0x3ff);
	if (gic_irq == 1023)
		goto out;

	cascade_irq = irq_domain_to_irq(&chip_data->domain, gic_irq);
	if (unlikely(gic_irq < 32 || gic_irq > 1020 || cascade_irq >= NR_IRQS))
		do_bad_IRQ(cascade_irq, desc);
	else
		generic_handle_irq(cascade_irq);

 out:
	chained_irq_exit(chip, desc);
}

static struct irq_chip gic_chip = {
	.name			= "GIC",
	.irq_mask		= gic_mask_irq,
	.irq_unmask		= gic_unmask_irq,
	.irq_eoi		= gic_eoi_irq,
	.irq_set_type		= gic_set_type,
	.irq_retrigger		= gic_retrigger,
#ifdef CONFIG_SMP
	.irq_set_affinity	= gic_set_affinity,
#endif
	.irq_set_wake		= gic_set_wake,
};

void __init gic_cascade_irq(unsigned int gic_nr, unsigned int irq)
{
	if (gic_nr >= MAX_GIC_NR)
		BUG();
	if (irq_set_handler_data(irq, &gic_data[gic_nr]) != 0)
		BUG();
	irq_set_chained_handler(irq, gic_handle_cascade_irq);
}

static void __init gic_dist_init(struct gic_chip_data *gic)
{
	unsigned int i, irq;
	u32 cpumask;
	unsigned int gic_irqs = gic->gic_irqs;
	struct irq_domain *domain = &gic->domain;
	void __iomem *base = gic_data_dist_base(gic);
	u32 cpu = 0;

#ifdef CONFIG_SMP
	cpu = cpu_logical_map(smp_processor_id());
#endif

	cpumask = 1 << cpu;
	cpumask |= cpumask << 8;
	cpumask |= cpumask << 16;

	writel_relaxed(0, base + GIC_DIST_CTRL);

	/*
	 * Set all global interrupts to be level triggered, active low.
	 */
	for (i = 32; i < gic_irqs; i += 16)
		writel_relaxed(0, base + GIC_DIST_CONFIG + i * 4 / 16);

	/*
	 * Set all global interrupts to this CPU only.
	 */
	for (i = 32; i < gic_irqs; i += 4)
		writel_relaxed(cpumask, base + GIC_DIST_TARGET + i * 4 / 4);

	/*
	 * Set priority on all global interrupts.
	 */
	for (i = 32; i < gic_irqs; i += 4)
		writel_relaxed(0xa0a0a0a0, base + GIC_DIST_PRI + i * 4 / 4);

	/*
	 * Disable all interrupts.  Leave the PPI and SGIs alone
	 * as these enables are banked registers.
	 */
	for (i = 32; i < gic_irqs; i += 32)
		writel_relaxed(0xffffffff, base + GIC_DIST_ENABLE_CLEAR + i * 4 / 32);

	/*
	 * Setup the Linux IRQ subsystem.
	 */
	irq_domain_for_each_irq(domain, i, irq) {
		if (i < 32) {
			irq_set_percpu_devid(irq);
			irq_set_chip_and_handler(irq, &gic_chip,
						 handle_percpu_devid_irq);
			set_irq_flags(irq, IRQF_VALID | IRQF_NOAUTOEN);
		} else {
			irq_set_chip_and_handler(irq, &gic_chip,
						 handle_fasteoi_irq);
			set_irq_flags(irq, IRQF_VALID | IRQF_PROBE);
		}
		irq_set_chip_data(irq, gic);
	}

	writel_relaxed(1, base + GIC_DIST_CTRL);
}

static void __cpuinit gic_cpu_init(struct gic_chip_data *gic)
{
	void __iomem *dist_base = gic_data_dist_base(gic);
	void __iomem *base = gic_data_cpu_base(gic);
	int i;

	/*
	 * Deal with the banked PPI and SGI interrupts - disable all
	 * PPI interrupts, ensure all SGI interrupts are enabled.
	 */
	writel_relaxed(0xffff0000, dist_base + GIC_DIST_ENABLE_CLEAR);
	writel_relaxed(0x0000ffff, dist_base + GIC_DIST_ENABLE_SET);

	/*
	 * Set priority on PPI and SGI interrupts
	 */
	for (i = 0; i < 32; i += 4)
		writel_relaxed(0xa0a0a0a0, dist_base + GIC_DIST_PRI + i * 4 / 4);

	writel_relaxed(0xf0, base + GIC_CPU_PRIMASK);
	writel_relaxed(1, base + GIC_CPU_CTRL);
}

#ifdef CONFIG_CPU_PM
/*
 * Saves the GIC distributor registers during suspend or idle.  Must be called
 * with interrupts disabled but before powering down the GIC.  After calling
 * this function, no interrupts will be delivered by the GIC, and another
 * platform-specific wakeup source must be enabled.
 */
static void gic_dist_save(unsigned int gic_nr)
{
	unsigned int gic_irqs;
	void __iomem *dist_base;
	int i;

	if (gic_nr >= MAX_GIC_NR)
		BUG();

	gic_irqs = gic_data[gic_nr].gic_irqs;
	dist_base = gic_data_dist_base(&gic_data[gic_nr]);

	if (!dist_base)
		return;

	for (i = 0; i < DIV_ROUND_UP(gic_irqs, 16); i++)
		gic_data[gic_nr].saved_spi_conf[i] =
			readl_relaxed(dist_base + GIC_DIST_CONFIG + i * 4);

	for (i = 0; i < DIV_ROUND_UP(gic_irqs, 4); i++)
		gic_data[gic_nr].saved_spi_target[i] =
			readl_relaxed(dist_base + GIC_DIST_TARGET + i * 4);

	for (i = 0; i < DIV_ROUND_UP(gic_irqs, 32); i++)
		gic_data[gic_nr].saved_spi_enable[i] =
			readl_relaxed(dist_base + GIC_DIST_ENABLE_SET + i * 4);
}

/*
 * Restores the GIC distributor registers during resume or when coming out of
 * idle.  Must be called before enabling interrupts.  If a level interrupt
 * that occured while the GIC was suspended is still present, it will be
 * handled normally, but any edge interrupts that occured will not be seen by
 * the GIC and need to be handled by the platform-specific wakeup source.
 */
static void gic_dist_restore(unsigned int gic_nr)
{
	unsigned int gic_irqs;
	unsigned int i;
	void __iomem *dist_base;

	if (gic_nr >= MAX_GIC_NR)
		BUG();

	gic_irqs = gic_data[gic_nr].gic_irqs;
	dist_base = gic_data_dist_base(&gic_data[gic_nr]);

	if (!dist_base)
		return;

	writel_relaxed(0, dist_base + GIC_DIST_CTRL);

	for (i = 0; i < DIV_ROUND_UP(gic_irqs, 16); i++)
		writel_relaxed(gic_data[gic_nr].saved_spi_conf[i],
			dist_base + GIC_DIST_CONFIG + i * 4);

	for (i = 0; i < DIV_ROUND_UP(gic_irqs, 4); i++)
		writel_relaxed(0xa0a0a0a0,
			dist_base + GIC_DIST_PRI + i * 4);

	for (i = 0; i < DIV_ROUND_UP(gic_irqs, 4); i++)
		writel_relaxed(gic_data[gic_nr].saved_spi_target[i],
			dist_base + GIC_DIST_TARGET + i * 4);

	for (i = 0; i < DIV_ROUND_UP(gic_irqs, 32); i++)
		writel_relaxed(gic_data[gic_nr].saved_spi_enable[i],
			dist_base + GIC_DIST_ENABLE_SET + i * 4);

	writel_relaxed(1, dist_base + GIC_DIST_CTRL);
}

static void gic_cpu_save(unsigned int gic_nr)
{
	int i;
	u32 *ptr;
	void __iomem *dist_base;
	void __iomem *cpu_base;

	if (gic_nr >= MAX_GIC_NR)
		BUG();

	dist_base = gic_data_dist_base(&gic_data[gic_nr]);
	cpu_base = gic_data_cpu_base(&gic_data[gic_nr]);

	if (!dist_base || !cpu_base)
		return;

	ptr = __this_cpu_ptr(gic_data[gic_nr].saved_ppi_enable);
	for (i = 0; i < DIV_ROUND_UP(32, 32); i++)
		ptr[i] = readl_relaxed(dist_base + GIC_DIST_ENABLE_SET + i * 4);

	ptr = __this_cpu_ptr(gic_data[gic_nr].saved_ppi_conf);
	for (i = 0; i < DIV_ROUND_UP(32, 16); i++)
		ptr[i] = readl_relaxed(dist_base + GIC_DIST_CONFIG + i * 4);

}

static void gic_cpu_restore(unsigned int gic_nr)
{
	int i;
	u32 *ptr;
	void __iomem *dist_base;
	void __iomem *cpu_base;

	if (gic_nr >= MAX_GIC_NR)
		BUG();

	dist_base = gic_data_dist_base(&gic_data[gic_nr]);
	cpu_base = gic_data_cpu_base(&gic_data[gic_nr]);

	if (!dist_base || !cpu_base)
		return;

	ptr = __this_cpu_ptr(gic_data[gic_nr].saved_ppi_enable);
	for (i = 0; i < DIV_ROUND_UP(32, 32); i++)
		writel_relaxed(ptr[i], dist_base + GIC_DIST_ENABLE_SET + i * 4);

	ptr = __this_cpu_ptr(gic_data[gic_nr].saved_ppi_conf);
	for (i = 0; i < DIV_ROUND_UP(32, 16); i++)
		writel_relaxed(ptr[i], dist_base + GIC_DIST_CONFIG + i * 4);

	for (i = 0; i < DIV_ROUND_UP(32, 4); i++)
		writel_relaxed(0xa0a0a0a0, dist_base + GIC_DIST_PRI + i * 4);

	writel_relaxed(0xf0, cpu_base + GIC_CPU_PRIMASK);
	writel_relaxed(1, cpu_base + GIC_CPU_CTRL);
}

static int gic_notifier(struct notifier_block *self, unsigned long cmd,	void *v)
{
	int i;

	for (i = 0; i < MAX_GIC_NR; i++) {
#ifdef CONFIG_GIC_NON_BANKED
		/* Skip over unused GICs */
		if (!gic_data[i].get_base)
			continue;
#endif
		switch (cmd) {
		case CPU_PM_ENTER:
			gic_cpu_save(i);
			break;
		case CPU_PM_ENTER_FAILED:
		case CPU_PM_EXIT:
			gic_cpu_restore(i);
			break;
		case CPU_CLUSTER_PM_ENTER:
			gic_dist_save(i);
			break;
		case CPU_CLUSTER_PM_ENTER_FAILED:
		case CPU_CLUSTER_PM_EXIT:
			gic_dist_restore(i);
			break;
		}
	}

	return NOTIFY_OK;
}

static struct notifier_block gic_notifier_block = {
	.notifier_call = gic_notifier,
};

static void __init gic_pm_init(struct gic_chip_data *gic)
{
	gic->saved_ppi_enable = __alloc_percpu(DIV_ROUND_UP(32, 32) * 4,
		sizeof(u32));
	BUG_ON(!gic->saved_ppi_enable);

	gic->saved_ppi_conf = __alloc_percpu(DIV_ROUND_UP(32, 16) * 4,
		sizeof(u32));
	BUG_ON(!gic->saved_ppi_conf);

	if (gic == &gic_data[0])
		cpu_pm_register_notifier(&gic_notifier_block);
}
#else
static void __init gic_pm_init(struct gic_chip_data *gic)
{
}
#endif

#ifdef CONFIG_OF
static int gic_irq_domain_dt_translate(struct irq_domain *d,
				       struct device_node *controller,
				       const u32 *intspec, unsigned int intsize,
				       unsigned long *out_hwirq, unsigned int *out_type)
{
	if (d->of_node != controller)
		return -EINVAL;
	if (intsize < 3)
		return -EINVAL;

	/* Get the interrupt number and add 16 to skip over SGIs */
	*out_hwirq = intspec[1] + 16;

	/* For SPIs, we need to add 16 more to get the GIC irq ID number */
	if (!intspec[0])
		*out_hwirq += 16;

	*out_type = intspec[2] & IRQ_TYPE_SENSE_MASK;
	return 0;
}
#endif

const struct irq_domain_ops gic_irq_domain_ops = {
#ifdef CONFIG_OF
	.dt_translate = gic_irq_domain_dt_translate,
#endif
};

void __init gic_init_bases(unsigned int gic_nr, int irq_start,
			   void __iomem *dist_base, void __iomem *cpu_base,
			   u32 percpu_offset)
{
	struct gic_chip_data *gic;
	struct irq_domain *domain;
	int gic_irqs;

	BUG_ON(gic_nr >= MAX_GIC_NR);

	gic = &gic_data[gic_nr];
	domain = &gic->domain;
#ifdef CONFIG_GIC_NON_BANKED
	if (percpu_offset) { /* Frankein-GIC without banked registers... */
		unsigned int cpu;

		gic->dist_base.percpu_base = alloc_percpu(void __iomem *);
		gic->cpu_base.percpu_base = alloc_percpu(void __iomem *);
		if (WARN_ON(!gic->dist_base.percpu_base ||
			    !gic->cpu_base.percpu_base)) {
			free_percpu(gic->dist_base.percpu_base);
			free_percpu(gic->cpu_base.percpu_base);
			return;
		}

		for_each_possible_cpu(cpu) {
			unsigned long offset = percpu_offset * cpu_logical_map(cpu);
			*per_cpu_ptr(gic->dist_base.percpu_base, cpu) = dist_base + offset;
			*per_cpu_ptr(gic->cpu_base.percpu_base, cpu) = cpu_base + offset;
		}

		gic_set_base_accessor(gic, gic_get_percpu_base);
	} else
#endif
	{			/* Normal, sane GIC... */
		WARN(percpu_offset,
		     "GIC_NON_BANKED not enabled, ignoring %08x offset!",
		     percpu_offset);
		gic->dist_base.common_base = dist_base;
		gic->cpu_base.common_base = cpu_base;
		gic_set_base_accessor(gic, gic_get_common_base);
	}

	/*
	 * For primary GICs, skip over SGIs.
	 * For secondary GICs, skip over PPIs, too.
	 */
	domain->hwirq_base = 32;
	if (gic_nr == 0) {
<<<<<<< HEAD
		gic_cpu_base_addr = cpu_base;

=======
>>>>>>> dcd6c922
		if ((irq_start & 31) > 0) {
			domain->hwirq_base = 16;
			if (irq_start != -1)
				irq_start = (irq_start & ~31) + 16;
		}
	}

	/*
	 * Find out how many interrupts are supported.
	 * The GIC only supports up to 1020 interrupt sources.
	 */
	gic_irqs = readl_relaxed(gic_data_dist_base(gic) + GIC_DIST_CTR) & 0x1f;
	gic_irqs = (gic_irqs + 1) * 32;
	if (gic_irqs > 1020)
		gic_irqs = 1020;
	gic->gic_irqs = gic_irqs;

	domain->nr_irq = gic_irqs - domain->hwirq_base;
	domain->irq_base = irq_alloc_descs(irq_start, 16, domain->nr_irq,
					   numa_node_id());
	if (IS_ERR_VALUE(domain->irq_base)) {
		WARN(1, "Cannot allocate irq_descs @ IRQ%d, assuming pre-allocated\n",
		     irq_start);
		domain->irq_base = irq_start;
	}
	domain->priv = gic;
	domain->ops = &gic_irq_domain_ops;
	irq_domain_add(domain);

	gic_chip.flags |= gic_arch_extn.flags;
	gic_dist_init(gic);
	gic_cpu_init(gic);
	gic_pm_init(gic);
}

void __cpuinit gic_secondary_init(unsigned int gic_nr)
{
	BUG_ON(gic_nr >= MAX_GIC_NR);

	gic_cpu_init(&gic_data[gic_nr]);
}

#ifdef CONFIG_SMP
void gic_raise_softirq(const struct cpumask *mask, unsigned int irq)
{
	int cpu;
	unsigned long map = 0;

	/* Convert our logical CPU mask into a physical one. */
	for_each_cpu(cpu, mask)
		map |= 1 << cpu_logical_map(cpu);

	/*
	 * Ensure that stores to Normal memory are visible to the
	 * other CPUs before issuing the IPI.
	 */
	dsb();

	/* this always happens on GIC0 */
	writel_relaxed(map << 16 | irq, gic_data_dist_base(&gic_data[0]) + GIC_DIST_SOFTINT);
}
#endif

#ifdef CONFIG_OF
static int gic_cnt __initdata = 0;

int __init gic_of_init(struct device_node *node, struct device_node *parent)
{
	void __iomem *cpu_base;
	void __iomem *dist_base;
	u32 percpu_offset;
	int irq;
	struct irq_domain *domain = &gic_data[gic_cnt].domain;

	if (WARN_ON(!node))
		return -ENODEV;

	dist_base = of_iomap(node, 0);
	WARN(!dist_base, "unable to map gic dist registers\n");

	cpu_base = of_iomap(node, 1);
	WARN(!cpu_base, "unable to map gic cpu registers\n");

	if (of_property_read_u32(node, "cpu-offset", &percpu_offset))
		percpu_offset = 0;

	domain->of_node = of_node_get(node);

	gic_init_bases(gic_cnt, -1, dist_base, cpu_base, percpu_offset);

	if (parent) {
		irq = irq_of_parse_and_map(node, 0);
		gic_cascade_irq(gic_cnt, irq);
	}
	gic_cnt++;
	return 0;
}
#endif<|MERGE_RESOLUTION|>--- conflicted
+++ resolved
@@ -699,11 +699,6 @@
 	 */
 	domain->hwirq_base = 32;
 	if (gic_nr == 0) {
-<<<<<<< HEAD
-		gic_cpu_base_addr = cpu_base;
-
-=======
->>>>>>> dcd6c922
 		if ((irq_start & 31) > 0) {
 			domain->hwirq_base = 16;
 			if (irq_start != -1)
