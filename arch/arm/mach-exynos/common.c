/*
 * Copyright (c) 2010-2011 Samsung Electronics Co., Ltd.
 *		http://www.samsung.com
 *
 * Common Codes for EXYNOS
 *
 * This program is free software; you can redistribute it and/or modify
 * it under the terms of the GNU General Public License version 2 as
 * published by the Free Software Foundation.
 */

#include <linux/kernel.h>
#include <linux/interrupt.h>
#include <linux/irq.h>
#include <linux/io.h>
#include <linux/device.h>
#include <linux/gpio.h>
#include <linux/sched.h>
#include <linux/serial_core.h>
#include <linux/of.h>
#include <linux/of_fdt.h>
#include <linux/of_irq.h>
#include <linux/export.h>
#include <linux/irqdomain.h>
#include <linux/of_address.h>

#include <asm/proc-fns.h>
#include <asm/exception.h>
#include <asm/hardware/cache-l2x0.h>
#include <asm/hardware/gic.h>
#include <asm/mach/map.h>
#include <asm/mach/irq.h>
#include <asm/cacheflush.h>

#include <mach/irqs.h>
#include <mach/regs-irq.h>
#include <mach/regs-pmu.h>
#include <mach/regs-gpio.h>

#include <plat/cpu.h>
#include <plat/clock.h>
#include <plat/devs.h>
#include <plat/pm.h>
#include <plat/sdhci.h>
#include <plat/gpio-cfg.h>
#include <plat/adc-core.h>
#include <plat/fb-core.h>
#include <plat/fimc-core.h>
#include <plat/iic-core.h>
#include <plat/tv-core.h>
#include <plat/spi-core.h>
#include <plat/regs-serial.h>

#include "common.h"
#define L2_AUX_VAL 0x7C470001
#define L2_AUX_MASK 0xC200ffff

static const char name_exynos4210[] = "EXYNOS4210";
static const char name_exynos4212[] = "EXYNOS4212";
static const char name_exynos4412[] = "EXYNOS4412";
static const char name_exynos5250[] = "EXYNOS5250";
static const char name_exynos5440[] = "EXYNOS5440";

static void exynos4_map_io(void);
static void exynos5_map_io(void);
static void exynos5440_map_io(void);
static void exynos4_init_clocks(int xtal);
static void exynos5_init_clocks(int xtal);
static void exynos4_init_uarts(struct s3c2410_uartcfg *cfg, int no);
static int exynos_init(void);

static struct cpu_table cpu_ids[] __initdata = {
	{
		.idcode		= EXYNOS4210_CPU_ID,
		.idmask		= EXYNOS4_CPU_MASK,
		.map_io		= exynos4_map_io,
		.init_clocks	= exynos4_init_clocks,
		.init_uarts	= exynos4_init_uarts,
		.init		= exynos_init,
		.name		= name_exynos4210,
	}, {
		.idcode		= EXYNOS4212_CPU_ID,
		.idmask		= EXYNOS4_CPU_MASK,
		.map_io		= exynos4_map_io,
		.init_clocks	= exynos4_init_clocks,
		.init_uarts	= exynos4_init_uarts,
		.init		= exynos_init,
		.name		= name_exynos4212,
	}, {
		.idcode		= EXYNOS4412_CPU_ID,
		.idmask		= EXYNOS4_CPU_MASK,
		.map_io		= exynos4_map_io,
		.init_clocks	= exynos4_init_clocks,
		.init_uarts	= exynos4_init_uarts,
		.init		= exynos_init,
		.name		= name_exynos4412,
	}, {
		.idcode		= EXYNOS5250_SOC_ID,
		.idmask		= EXYNOS5_SOC_MASK,
		.map_io		= exynos5_map_io,
		.init_clocks	= exynos5_init_clocks,
		.init		= exynos_init,
		.name		= name_exynos5250,
	}, {
		.idcode		= EXYNOS5440_SOC_ID,
		.idmask		= EXYNOS5_SOC_MASK,
		.map_io		= exynos5440_map_io,
		.init		= exynos_init,
		.name		= name_exynos5440,
	},
};

/* Initial IO mappings */

static struct map_desc exynos_iodesc[] __initdata = {
	{
		.virtual	= (unsigned long)S5P_VA_CHIPID,
		.pfn		= __phys_to_pfn(EXYNOS_PA_CHIPID),
		.length		= SZ_4K,
		.type		= MT_DEVICE,
	},
};

#ifdef CONFIG_ARCH_EXYNOS5
static struct map_desc exynos5440_iodesc[] __initdata = {
	{
		.virtual	= (unsigned long)S5P_VA_CHIPID,
		.pfn		= __phys_to_pfn(EXYNOS5440_PA_CHIPID),
		.length		= SZ_4K,
		.type		= MT_DEVICE,
	},
};
#endif

static struct map_desc exynos4_iodesc[] __initdata = {
	{
		.virtual	= (unsigned long)S3C_VA_SYS,
		.pfn		= __phys_to_pfn(EXYNOS4_PA_SYSCON),
		.length		= SZ_64K,
		.type		= MT_DEVICE,
	}, {
		.virtual	= (unsigned long)S3C_VA_TIMER,
		.pfn		= __phys_to_pfn(EXYNOS4_PA_TIMER),
		.length		= SZ_16K,
		.type		= MT_DEVICE,
	}, {
		.virtual	= (unsigned long)S3C_VA_WATCHDOG,
		.pfn		= __phys_to_pfn(EXYNOS4_PA_WATCHDOG),
		.length		= SZ_4K,
		.type		= MT_DEVICE,
	}, {
		.virtual	= (unsigned long)S5P_VA_SROMC,
		.pfn		= __phys_to_pfn(EXYNOS4_PA_SROMC),
		.length		= SZ_4K,
		.type		= MT_DEVICE,
	}, {
		.virtual	= (unsigned long)S5P_VA_SYSTIMER,
		.pfn		= __phys_to_pfn(EXYNOS4_PA_SYSTIMER),
		.length		= SZ_4K,
		.type		= MT_DEVICE,
	}, {
		.virtual	= (unsigned long)S5P_VA_PMU,
		.pfn		= __phys_to_pfn(EXYNOS4_PA_PMU),
		.length		= SZ_64K,
		.type		= MT_DEVICE,
	}, {
		.virtual	= (unsigned long)S5P_VA_COMBINER_BASE,
		.pfn		= __phys_to_pfn(EXYNOS4_PA_COMBINER),
		.length		= SZ_4K,
		.type		= MT_DEVICE,
	}, {
		.virtual	= (unsigned long)S5P_VA_GIC_CPU,
		.pfn		= __phys_to_pfn(EXYNOS4_PA_GIC_CPU),
		.length		= SZ_64K,
		.type		= MT_DEVICE,
	}, {
		.virtual	= (unsigned long)S5P_VA_GIC_DIST,
		.pfn		= __phys_to_pfn(EXYNOS4_PA_GIC_DIST),
		.length		= SZ_64K,
		.type		= MT_DEVICE,
	}, {
		.virtual	= (unsigned long)S3C_VA_UART,
		.pfn		= __phys_to_pfn(EXYNOS4_PA_UART),
		.length		= SZ_512K,
		.type		= MT_DEVICE,
	}, {
		.virtual	= (unsigned long)S5P_VA_CMU,
		.pfn		= __phys_to_pfn(EXYNOS4_PA_CMU),
		.length		= SZ_128K,
		.type		= MT_DEVICE,
	}, {
		.virtual	= (unsigned long)S5P_VA_COREPERI_BASE,
		.pfn		= __phys_to_pfn(EXYNOS4_PA_COREPERI),
		.length		= SZ_8K,
		.type		= MT_DEVICE,
	}, {
		.virtual	= (unsigned long)S5P_VA_L2CC,
		.pfn		= __phys_to_pfn(EXYNOS4_PA_L2CC),
		.length		= SZ_4K,
		.type		= MT_DEVICE,
	}, {
		.virtual	= (unsigned long)S5P_VA_DMC0,
		.pfn		= __phys_to_pfn(EXYNOS4_PA_DMC0),
		.length		= SZ_64K,
		.type		= MT_DEVICE,
	}, {
		.virtual	= (unsigned long)S5P_VA_DMC1,
		.pfn		= __phys_to_pfn(EXYNOS4_PA_DMC1),
		.length		= SZ_64K,
		.type		= MT_DEVICE,
	}, {
		.virtual	= (unsigned long)S3C_VA_USB_HSPHY,
		.pfn		= __phys_to_pfn(EXYNOS4_PA_HSPHY),
		.length		= SZ_4K,
		.type		= MT_DEVICE,
	},
};

static struct map_desc exynos4_iodesc0[] __initdata = {
	{
		.virtual	= (unsigned long)S5P_VA_SYSRAM,
		.pfn		= __phys_to_pfn(EXYNOS4_PA_SYSRAM0),
		.length		= SZ_4K,
		.type		= MT_DEVICE,
	},
};

static struct map_desc exynos4_iodesc1[] __initdata = {
	{
		.virtual	= (unsigned long)S5P_VA_SYSRAM,
		.pfn		= __phys_to_pfn(EXYNOS4_PA_SYSRAM1),
		.length		= SZ_4K,
		.type		= MT_DEVICE,
	},
};

static struct map_desc exynos4210_iodesc[] __initdata = {
	{
		.virtual	= (unsigned long)S5P_VA_SYSRAM_NS,
		.pfn		= __phys_to_pfn(EXYNOS4210_PA_SYSRAM_NS),
		.length		= SZ_4K,
		.type		= MT_DEVICE,
	},
};

static struct map_desc exynos4x12_iodesc[] __initdata = {
	{
		.virtual	= (unsigned long)S5P_VA_SYSRAM_NS,
		.pfn		= __phys_to_pfn(EXYNOS4x12_PA_SYSRAM_NS),
		.length		= SZ_4K,
		.type		= MT_DEVICE,
	},
};

static struct map_desc exynos5250_iodesc[] __initdata = {
	{
		.virtual	= (unsigned long)S5P_VA_SYSRAM_NS,
		.pfn		= __phys_to_pfn(EXYNOS5250_PA_SYSRAM_NS),
		.length		= SZ_4K,
		.type		= MT_DEVICE,
	},
};

static struct map_desc exynos5_iodesc[] __initdata = {
	{
		.virtual	= (unsigned long)S3C_VA_SYS,
		.pfn		= __phys_to_pfn(EXYNOS5_PA_SYSCON),
		.length		= SZ_64K,
		.type		= MT_DEVICE,
	}, {
		.virtual	= (unsigned long)S3C_VA_TIMER,
		.pfn		= __phys_to_pfn(EXYNOS5_PA_TIMER),
		.length		= SZ_16K,
		.type		= MT_DEVICE,
	}, {
		.virtual	= (unsigned long)S3C_VA_WATCHDOG,
		.pfn		= __phys_to_pfn(EXYNOS5_PA_WATCHDOG),
		.length		= SZ_4K,
		.type		= MT_DEVICE,
	}, {
		.virtual	= (unsigned long)S5P_VA_SROMC,
		.pfn		= __phys_to_pfn(EXYNOS5_PA_SROMC),
		.length		= SZ_4K,
		.type		= MT_DEVICE,
	}, {
		.virtual	= (unsigned long)S5P_VA_SYSTIMER,
		.pfn		= __phys_to_pfn(EXYNOS5_PA_SYSTIMER),
		.length		= SZ_4K,
		.type		= MT_DEVICE,
	}, {
		.virtual	= (unsigned long)S5P_VA_SYSRAM,
		.pfn		= __phys_to_pfn(EXYNOS5_PA_SYSRAM),
		.length		= SZ_4K,
		.type		= MT_DEVICE,
	}, {
		.virtual	= (unsigned long)S5P_VA_CMU,
		.pfn		= __phys_to_pfn(EXYNOS5_PA_CMU),
		.length		= 144 * SZ_1K,
		.type		= MT_DEVICE,
	}, {
		.virtual	= (unsigned long)S5P_VA_PMU,
		.pfn		= __phys_to_pfn(EXYNOS5_PA_PMU),
		.length		= SZ_64K,
		.type		= MT_DEVICE,
	}, {
		.virtual	= (unsigned long)S3C_VA_UART,
		.pfn		= __phys_to_pfn(EXYNOS5_PA_UART),
		.length		= SZ_512K,
		.type		= MT_DEVICE,
	},
};

static struct map_desc exynos5440_iodesc0[] __initdata = {
	{
		.virtual	= (unsigned long)S3C_VA_UART,
		.pfn		= __phys_to_pfn(EXYNOS5440_PA_UART0),
		.length		= SZ_512K,
		.type		= MT_DEVICE,
	},
};

void exynos4_restart(char mode, const char *cmd)
{
	__raw_writel(0x1, S5P_SWRESET);
}

void exynos5_restart(char mode, const char *cmd)
{
	u32 val;
	void __iomem *addr;

	if (of_machine_is_compatible("samsung,exynos5250")) {
		val = 0x1;
		addr = EXYNOS_SWRESET;
	} else if (of_machine_is_compatible("samsung,exynos5440")) {
		val = (0x10 << 20) | (0x1 << 16);
		addr = EXYNOS5440_SWRESET;
	} else {
		pr_err("%s: cannot support non-DT\n", __func__);
		return;
	}

	__raw_writel(val, addr);
}

void __init exynos_init_late(void)
{
	if (of_machine_is_compatible("samsung,exynos5440"))
		/* to be supported later */
		return;

	exynos_pm_late_initcall();
}

/*
 * exynos_map_io
 *
 * register the standard cpu IO areas
 */

void __init exynos_init_io(struct map_desc *mach_desc, int size)
{
	struct map_desc *iodesc = exynos_iodesc;
	int iodesc_sz = ARRAY_SIZE(exynos_iodesc);
#if defined(CONFIG_OF) && defined(CONFIG_ARCH_EXYNOS5)
	unsigned long root = of_get_flat_dt_root();

	/* initialize the io descriptors we need for initialization */
	if (of_flat_dt_is_compatible(root, "samsung,exynos5440")) {
		iodesc = exynos5440_iodesc;
		iodesc_sz = ARRAY_SIZE(exynos5440_iodesc);
	}
#endif

	iotable_init(iodesc, iodesc_sz);

	if (mach_desc)
		iotable_init(mach_desc, size);

	/* detect cpu id and rev. */
	s5p_init_cpu(S5P_VA_CHIPID);

	s3c_init_cpu(samsung_cpu_id, cpu_ids, ARRAY_SIZE(cpu_ids));
}

static void __init exynos4_map_io(void)
{
	iotable_init(exynos4_iodesc, ARRAY_SIZE(exynos4_iodesc));

	if (soc_is_exynos4210() && samsung_rev() == EXYNOS4210_REV_0)
		iotable_init(exynos4_iodesc0, ARRAY_SIZE(exynos4_iodesc0));
	else
		iotable_init(exynos4_iodesc1, ARRAY_SIZE(exynos4_iodesc1));

	if (soc_is_exynos4210())
		iotable_init(exynos4210_iodesc, ARRAY_SIZE(exynos4210_iodesc));
	if (soc_is_exynos4212() || soc_is_exynos4412())
		iotable_init(exynos4x12_iodesc, ARRAY_SIZE(exynos4x12_iodesc));

	/* initialize device information early */
	exynos4_default_sdhci0();
	exynos4_default_sdhci1();
	exynos4_default_sdhci2();
	exynos4_default_sdhci3();

	s3c_adc_setname("samsung-adc-v3");

	s3c_fimc_setname(0, "exynos4-fimc");
	s3c_fimc_setname(1, "exynos4-fimc");
	s3c_fimc_setname(2, "exynos4-fimc");
	s3c_fimc_setname(3, "exynos4-fimc");

	s3c_sdhci_setname(0, "exynos4-sdhci");
	s3c_sdhci_setname(1, "exynos4-sdhci");
	s3c_sdhci_setname(2, "exynos4-sdhci");
	s3c_sdhci_setname(3, "exynos4-sdhci");

	/* The I2C bus controllers are directly compatible with s3c2440 */
	s3c_i2c0_setname("s3c2440-i2c");
	s3c_i2c1_setname("s3c2440-i2c");
	s3c_i2c2_setname("s3c2440-i2c");

	s5p_fb_setname(0, "exynos4-fb");
	s5p_hdmi_setname("exynos4-hdmi");

	s3c64xx_spi_setname("exynos4210-spi");
}

static void __init exynos5_map_io(void)
{
	iotable_init(exynos5_iodesc, ARRAY_SIZE(exynos5_iodesc));

	if (soc_is_exynos5250())
		iotable_init(exynos5250_iodesc, ARRAY_SIZE(exynos5250_iodesc));
}

static void __init exynos4_init_clocks(int xtal)
{
	printk(KERN_DEBUG "%s: initializing clocks\n", __func__);

	s3c24xx_register_baseclocks(xtal);
	s5p_register_clocks(xtal);

	if (soc_is_exynos4210())
		exynos4210_register_clocks();
	else if (soc_is_exynos4212() || soc_is_exynos4412())
		exynos4212_register_clocks();

	exynos4_register_clocks();
	exynos4_setup_clocks();
}

static void __init exynos5440_map_io(void)
{
	iotable_init(exynos5440_iodesc0, ARRAY_SIZE(exynos5440_iodesc0));
}

static void __init exynos5_init_clocks(int xtal)
{
	printk(KERN_DEBUG "%s: initializing clocks\n", __func__);

	s3c24xx_register_baseclocks(xtal);
	s5p_register_clocks(xtal);

	exynos5_register_clocks();
	exynos5_setup_clocks();
}

#define COMBINER_ENABLE_SET	0x0
#define COMBINER_ENABLE_CLEAR	0x4
#define COMBINER_INT_STATUS	0xC

static DEFINE_SPINLOCK(irq_controller_lock);

struct combiner_chip_data {
	unsigned int irq_offset;
	unsigned int irq_mask;
	void __iomem *base;
	unsigned int parent_irq;
};

static struct irq_domain *combiner_irq_domain;
static struct combiner_chip_data combiner_data[MAX_COMBINER_NR];

static inline void __iomem *combiner_base(struct irq_data *data)
{
	struct combiner_chip_data *combiner_data =
		irq_data_get_irq_chip_data(data);

	return combiner_data->base;
}

static void combiner_mask_irq(struct irq_data *data)
{
	u32 mask = 1 << (data->hwirq % 32);

	__raw_writel(mask, combiner_base(data) + COMBINER_ENABLE_CLEAR);
}

static void combiner_unmask_irq(struct irq_data *data)
{
	u32 mask = 1 << (data->hwirq % 32);

	__raw_writel(mask, combiner_base(data) + COMBINER_ENABLE_SET);
}

static void combiner_handle_cascade_irq(unsigned int irq, struct irq_desc *desc)
{
	struct combiner_chip_data *chip_data = irq_get_handler_data(irq);
	struct irq_chip *chip = irq_get_chip(irq);
	unsigned int cascade_irq, combiner_irq;
	unsigned long status;

	chained_irq_enter(chip, desc);

	spin_lock(&irq_controller_lock);
	status = __raw_readl(chip_data->base + COMBINER_INT_STATUS);
	spin_unlock(&irq_controller_lock);
	status &= chip_data->irq_mask;

	if (status == 0)
		goto out;

	combiner_irq = __ffs(status);

	cascade_irq = combiner_irq + (chip_data->irq_offset & ~31);
	if (unlikely(cascade_irq >= NR_IRQS))
		do_bad_IRQ(cascade_irq, desc);
	else
		generic_handle_irq(cascade_irq);

 out:
	chained_irq_exit(chip, desc);
}

#ifdef CONFIG_SMP
static int combiner_set_affinity(struct irq_data *d,
				 const struct cpumask *mask_val, bool force)
{
	struct combiner_chip_data *chip_data = irq_data_get_irq_chip_data(d);
	struct irq_chip *chip = irq_get_chip(chip_data->parent_irq);
	struct irq_data *data = irq_get_irq_data(chip_data->parent_irq);

	if (chip && chip->irq_set_affinity)
		return chip->irq_set_affinity(data, mask_val, force);
	else
		return -EINVAL;
}
#endif

static struct irq_chip combiner_chip = {
	.name			= "COMBINER",
	.irq_mask		= combiner_mask_irq,
	.irq_unmask		= combiner_unmask_irq,
#ifdef CONFIG_SMP
	.irq_set_affinity	= combiner_set_affinity,
#endif
};

static unsigned int max_combiner_nr(void)
{
	if (soc_is_exynos5250())
		return EXYNOS5_MAX_COMBINER_NR;
	else if (soc_is_exynos4412())
		return EXYNOS4412_MAX_COMBINER_NR;
	else if (soc_is_exynos4212())
		return EXYNOS4212_MAX_COMBINER_NR;
	else
		return EXYNOS4210_MAX_COMBINER_NR;
}

static void __init combiner_cascade_irq(unsigned int combiner_nr,
					unsigned int irq)
{
	if (combiner_nr >= max_combiner_nr())
		BUG();
	if (irq_set_handler_data(irq, &combiner_data[combiner_nr]) != 0)
		BUG();
	irq_set_chained_handler(irq, combiner_handle_cascade_irq);
}

static void __init combiner_init_one(unsigned int combiner_nr,
				     void __iomem *base, unsigned int irq)
{
	combiner_data[combiner_nr].base = base;
	combiner_data[combiner_nr].irq_offset = irq_find_mapping(
		combiner_irq_domain, combiner_nr * MAX_IRQ_IN_COMBINER);
	combiner_data[combiner_nr].irq_mask = 0xff << ((combiner_nr % 4) << 3);
	combiner_data[combiner_nr].parent_irq = irq;

	/* Disable all interrupts */
	__raw_writel(combiner_data[combiner_nr].irq_mask,
		     base + COMBINER_ENABLE_CLEAR);
}

#ifdef CONFIG_OF
static int combiner_irq_domain_xlate(struct irq_domain *d,
				     struct device_node *controller,
				     const u32 *intspec, unsigned int intsize,
				     unsigned long *out_hwirq,
				     unsigned int *out_type)
{
	if (d->of_node != controller)
		return -EINVAL;

	if (intsize < 2)
		return -EINVAL;

	*out_hwirq = intspec[0] * MAX_IRQ_IN_COMBINER + intspec[1];
	*out_type = 0;

	return 0;
}
#else
static int combiner_irq_domain_xlate(struct irq_domain *d,
				     struct device_node *controller,
				     const u32 *intspec, unsigned int intsize,
				     unsigned long *out_hwirq,
				     unsigned int *out_type)
{
	return -EINVAL;
}
#endif

static int combiner_irq_domain_map(struct irq_domain *d, unsigned int irq,
				   irq_hw_number_t hw)
{
	irq_set_chip_and_handler(irq, &combiner_chip, handle_level_irq);
	irq_set_chip_data(irq, &combiner_data[hw >> 3]);
	set_irq_flags(irq, IRQF_VALID | IRQF_PROBE);

	return 0;
}

static struct irq_domain_ops combiner_irq_domain_ops = {
	.xlate	= combiner_irq_domain_xlate,
	.map	= combiner_irq_domain_map,
};

static unsigned int exynos4x12_combiner_extra_irq(int group)
{
	switch (group) {
	case 16:
		return IRQ_SPI(107);
	case 17:
		return IRQ_SPI(108);
	case 18:
		return IRQ_SPI(48);
	case 19:
		return IRQ_SPI(42);
	default:
		return 0;
	}
}

static void __init combiner_init(void __iomem *combiner_base,
				 struct device_node *np)
{
	int i, irq, irq_base;
	unsigned int max_nr, nr_irq;

	max_nr = max_combiner_nr();

	if (np) {
		if (of_property_read_u32(np, "samsung,combiner-nr", &max_nr)) {
			pr_info("%s: number of combiners not specified, "
				"setting default as %d.\n",
				__func__, max_nr);
		}
	}

	nr_irq = max_nr * MAX_IRQ_IN_COMBINER;

	irq_base = irq_alloc_descs(COMBINER_IRQ(0, 0), 1, nr_irq, 0);
	if (IS_ERR_VALUE(irq_base)) {
		irq_base = COMBINER_IRQ(0, 0);
		pr_warning("%s: irq desc alloc failed. Continuing with %d as linux irq base\n", __func__, irq_base);
	}

	combiner_irq_domain = irq_domain_add_legacy(np, nr_irq, irq_base, 0,
				&combiner_irq_domain_ops, &combiner_data);
	if (WARN_ON(!combiner_irq_domain)) {
		pr_warning("%s: irq domain init failed\n", __func__);
		return;
	}

	for (i = 0; i < max_nr; i++) {
		if (i < EXYNOS4210_MAX_COMBINER_NR || soc_is_exynos5250())
			irq = IRQ_SPI(i);
		else
			irq = exynos4x12_combiner_extra_irq(i);
#ifdef CONFIG_OF
		if (np)
			irq = irq_of_parse_and_map(np, i);
#endif
		combiner_init_one(i, combiner_base + (i >> 2) * 0x10, irq);
		combiner_cascade_irq(i, irq);
	}
}

#ifdef CONFIG_OF
static int __init combiner_of_init(struct device_node *np,
				   struct device_node *parent)
{
	void __iomem *combiner_base;

	combiner_base = of_iomap(np, 0);
	if (!combiner_base) {
		pr_err("%s: failed to map combiner registers\n", __func__);
		return -ENXIO;
	}

	combiner_init(combiner_base, np);

	return 0;
}

static const struct of_device_id exynos_dt_irq_match[] = {
	{ .compatible = "arm,cortex-a9-gic", .data = gic_of_init, },
	{ .compatible = "arm,cortex-a15-gic", .data = gic_of_init, },
	{ .compatible = "samsung,exynos4210-combiner",
			.data = combiner_of_init, },
	{},
};
#endif

void __init exynos4_init_irq(void)
{
	unsigned int gic_bank_offset;

	gic_bank_offset = soc_is_exynos4412() ? 0x4000 : 0x8000;

	if (!of_have_populated_dt())
		gic_init_bases(0, IRQ_PPI(0), S5P_VA_GIC_DIST, S5P_VA_GIC_CPU, gic_bank_offset, NULL);
#ifdef CONFIG_OF
	else
		of_irq_init(exynos_dt_irq_match);
#endif

	if (!of_have_populated_dt())
		combiner_init(S5P_VA_COMBINER_BASE, NULL);

	/*
	 * The parameters of s5p_init_irq() are for VIC init.
	 * Theses parameters should be NULL and 0 because EXYNOS4
	 * uses GIC instead of VIC.
	 */
	s5p_init_irq(NULL, 0);

	gic_arch_extn.irq_set_wake = s3c_irq_wake;
}

void __init exynos5_init_irq(void)
{
#ifdef CONFIG_OF
	of_irq_init(exynos_dt_irq_match);
#endif
	/*
	 * The parameters of s5p_init_irq() are for VIC init.
	 * Theses parameters should be NULL and 0 because EXYNOS4
	 * uses GIC instead of VIC.
	 */
	if (!of_machine_is_compatible("samsung,exynos5440"))
		s5p_init_irq(NULL, 0);

	gic_arch_extn.irq_set_wake = s3c_irq_wake;
}

struct bus_type exynos_subsys = {
	.name		= "exynos-core",
	.dev_name	= "exynos-core",
};

static struct device exynos4_dev = {
	.bus	= &exynos_subsys,
};

static int __init exynos_core_init(void)
{
	return subsys_system_register(&exynos_subsys, NULL);
}
core_initcall(exynos_core_init);

#ifdef CONFIG_CACHE_L2X0
static int __init exynos4_l2x0_cache_init(void)
{
	int ret;

	if (soc_is_exynos5250() || soc_is_exynos5440())
		return 0;

	ret = l2x0_of_init(L2_AUX_VAL, L2_AUX_MASK);
	if (!ret) {
		l2x0_regs_phys = virt_to_phys(&l2x0_saved_regs);
		clean_dcache_area(&l2x0_regs_phys, sizeof(unsigned long));
		return 0;
	}

	if (!(__raw_readl(S5P_VA_L2CC + L2X0_CTRL) & 0x1)) {
		l2x0_saved_regs.phy_base = EXYNOS4_PA_L2CC;
		/* TAG, Data Latency Control: 2 cycles */
		l2x0_saved_regs.tag_latency = 0x110;

		if (soc_is_exynos4212() || soc_is_exynos4412())
			l2x0_saved_regs.data_latency = 0x120;
		else
			l2x0_saved_regs.data_latency = 0x110;

		l2x0_saved_regs.prefetch_ctrl = 0x30000007;
		l2x0_saved_regs.pwr_ctrl =
			(L2X0_DYNAMIC_CLK_GATING_EN | L2X0_STNDBY_MODE_EN);

		l2x0_regs_phys = virt_to_phys(&l2x0_saved_regs);

		__raw_writel(l2x0_saved_regs.tag_latency,
				S5P_VA_L2CC + L2X0_TAG_LATENCY_CTRL);
		__raw_writel(l2x0_saved_regs.data_latency,
				S5P_VA_L2CC + L2X0_DATA_LATENCY_CTRL);

		/* L2X0 Prefetch Control */
		__raw_writel(l2x0_saved_regs.prefetch_ctrl,
				S5P_VA_L2CC + L2X0_PREFETCH_CTRL);

		/* L2X0 Power Control */
		__raw_writel(l2x0_saved_regs.pwr_ctrl,
				S5P_VA_L2CC + L2X0_POWER_CTRL);

		clean_dcache_area(&l2x0_regs_phys, sizeof(unsigned long));
		clean_dcache_area(&l2x0_saved_regs, sizeof(struct l2x0_regs));
	}

	l2x0_init(S5P_VA_L2CC, L2_AUX_VAL, L2_AUX_MASK);
	return 0;
}
early_initcall(exynos4_l2x0_cache_init);
#endif

static int __init exynos_init(void)
{
	printk(KERN_INFO "EXYNOS: Initializing architecture\n");

	return device_register(&exynos4_dev);
}

/* uart registration process */

static void __init exynos4_init_uarts(struct s3c2410_uartcfg *cfg, int no)
{
	struct s3c2410_uartcfg *tcfg = cfg;
	u32 ucnt;

	for (ucnt = 0; ucnt < no; ucnt++, tcfg++)
		tcfg->has_fracval = 1;

	s3c24xx_init_uartdevs("exynos4210-uart", exynos4_uart_resources, cfg, no);
}

static void __iomem *exynos_eint_base;

static DEFINE_SPINLOCK(eint_lock);

static unsigned int eint0_15_data[16];

static inline int exynos4_irq_to_gpio(unsigned int irq)
{
	if (irq < IRQ_EINT(0))
		return -EINVAL;

	irq -= IRQ_EINT(0);
	if (irq < 8)
		return EXYNOS4_GPX0(irq);

	irq -= 8;
	if (irq < 8)
		return EXYNOS4_GPX1(irq);

	irq -= 8;
	if (irq < 8)
		return EXYNOS4_GPX2(irq);

	irq -= 8;
	if (irq < 8)
		return EXYNOS4_GPX3(irq);

	return -EINVAL;
}

static inline int exynos5_irq_to_gpio(unsigned int irq)
{
	if (irq < IRQ_EINT(0))
		return -EINVAL;

	irq -= IRQ_EINT(0);
	if (irq < 8)
		return EXYNOS5_GPX0(irq);

	irq -= 8;
	if (irq < 8)
		return EXYNOS5_GPX1(irq);

	irq -= 8;
	if (irq < 8)
		return EXYNOS5_GPX2(irq);

	irq -= 8;
	if (irq < 8)
		return EXYNOS5_GPX3(irq);

	return -EINVAL;
}

static unsigned int exynos4_eint0_15_src_int[16] = {
	EXYNOS4_IRQ_EINT0,
	EXYNOS4_IRQ_EINT1,
	EXYNOS4_IRQ_EINT2,
	EXYNOS4_IRQ_EINT3,
	EXYNOS4_IRQ_EINT4,
	EXYNOS4_IRQ_EINT5,
	EXYNOS4_IRQ_EINT6,
	EXYNOS4_IRQ_EINT7,
	EXYNOS4_IRQ_EINT8,
	EXYNOS4_IRQ_EINT9,
	EXYNOS4_IRQ_EINT10,
	EXYNOS4_IRQ_EINT11,
	EXYNOS4_IRQ_EINT12,
	EXYNOS4_IRQ_EINT13,
	EXYNOS4_IRQ_EINT14,
	EXYNOS4_IRQ_EINT15,
};

static unsigned int exynos5_eint0_15_src_int[16] = {
	EXYNOS5_IRQ_EINT0,
	EXYNOS5_IRQ_EINT1,
	EXYNOS5_IRQ_EINT2,
	EXYNOS5_IRQ_EINT3,
	EXYNOS5_IRQ_EINT4,
	EXYNOS5_IRQ_EINT5,
	EXYNOS5_IRQ_EINT6,
	EXYNOS5_IRQ_EINT7,
	EXYNOS5_IRQ_EINT8,
	EXYNOS5_IRQ_EINT9,
	EXYNOS5_IRQ_EINT10,
	EXYNOS5_IRQ_EINT11,
	EXYNOS5_IRQ_EINT12,
	EXYNOS5_IRQ_EINT13,
	EXYNOS5_IRQ_EINT14,
	EXYNOS5_IRQ_EINT15,
};
static inline void exynos_irq_eint_mask(struct irq_data *data)
{
	u32 mask;

	spin_lock(&eint_lock);
	mask = __raw_readl(EINT_MASK(exynos_eint_base, data->irq));
	mask |= EINT_OFFSET_BIT(data->irq);
	__raw_writel(mask, EINT_MASK(exynos_eint_base, data->irq));
	spin_unlock(&eint_lock);
}

static void exynos_irq_eint_unmask(struct irq_data *data)
{
	u32 mask;

	spin_lock(&eint_lock);
	mask = __raw_readl(EINT_MASK(exynos_eint_base, data->irq));
	mask &= ~(EINT_OFFSET_BIT(data->irq));
	__raw_writel(mask, EINT_MASK(exynos_eint_base, data->irq));
	spin_unlock(&eint_lock);
}

static inline void exynos_irq_eint_ack(struct irq_data *data)
{
	__raw_writel(EINT_OFFSET_BIT(data->irq),
		     EINT_PEND(exynos_eint_base, data->irq));
}

static void exynos_irq_eint_maskack(struct irq_data *data)
{
	exynos_irq_eint_mask(data);
	exynos_irq_eint_ack(data);
}

static int exynos_irq_eint_set_type(struct irq_data *data, unsigned int type)
{
	int offs = EINT_OFFSET(data->irq);
	int shift;
	u32 ctrl, mask;
	u32 newvalue = 0;

	switch (type) {
	case IRQ_TYPE_EDGE_RISING:
		newvalue = S5P_IRQ_TYPE_EDGE_RISING;
		break;

	case IRQ_TYPE_EDGE_FALLING:
		newvalue = S5P_IRQ_TYPE_EDGE_FALLING;
		break;

	case IRQ_TYPE_EDGE_BOTH:
		newvalue = S5P_IRQ_TYPE_EDGE_BOTH;
		break;

	case IRQ_TYPE_LEVEL_LOW:
		newvalue = S5P_IRQ_TYPE_LEVEL_LOW;
		break;

	case IRQ_TYPE_LEVEL_HIGH:
		newvalue = S5P_IRQ_TYPE_LEVEL_HIGH;
		break;

	default:
		printk(KERN_ERR "No such irq type %d", type);
		return -EINVAL;
	}

	shift = (offs & 0x7) * 4;
	mask = 0x7 << shift;

	spin_lock(&eint_lock);
	ctrl = __raw_readl(EINT_CON(exynos_eint_base, data->irq));
	ctrl &= ~mask;
	ctrl |= newvalue << shift;
	__raw_writel(ctrl, EINT_CON(exynos_eint_base, data->irq));
	spin_unlock(&eint_lock);

	if (soc_is_exynos5250())
		s3c_gpio_cfgpin(exynos5_irq_to_gpio(data->irq), S3C_GPIO_SFN(0xf));
	else
		s3c_gpio_cfgpin(exynos4_irq_to_gpio(data->irq), S3C_GPIO_SFN(0xf));

	return 0;
}

static struct irq_chip exynos_irq_eint = {
	.name		= "exynos-eint",
	.irq_mask	= exynos_irq_eint_mask,
	.irq_unmask	= exynos_irq_eint_unmask,
	.irq_mask_ack	= exynos_irq_eint_maskack,
	.irq_ack	= exynos_irq_eint_ack,
	.irq_set_type	= exynos_irq_eint_set_type,
#ifdef CONFIG_PM
	.irq_set_wake	= s3c_irqext_wake,
#endif
};

/*
 * exynos4_irq_demux_eint
 *
 * This function demuxes the IRQ from from EINTs 16 to 31.
 * It is designed to be inlined into the specific handler
 * s5p_irq_demux_eintX_Y.
 *
 * Each EINT pend/mask registers handle eight of them.
 */
static inline void exynos_irq_demux_eint(unsigned int start)
{
	unsigned int irq;

	u32 status = __raw_readl(EINT_PEND(exynos_eint_base, start));
	u32 mask = __raw_readl(EINT_MASK(exynos_eint_base, start));

	status &= ~mask;
	status &= 0xff;

	while (status) {
		irq = fls(status) - 1;
		generic_handle_irq(irq + start);
		status &= ~(1 << irq);
	}
}

static void exynos_irq_demux_eint16_31(unsigned int irq, struct irq_desc *desc)
{
	struct irq_chip *chip = irq_get_chip(irq);
	chained_irq_enter(chip, desc);
	exynos_irq_demux_eint(IRQ_EINT(16));
	exynos_irq_demux_eint(IRQ_EINT(24));
	chained_irq_exit(chip, desc);
}

static void exynos_irq_eint0_15(unsigned int irq, struct irq_desc *desc)
{
	u32 *irq_data = irq_get_handler_data(irq);
	struct irq_chip *chip = irq_get_chip(irq);

	chained_irq_enter(chip, desc);
	generic_handle_irq(*irq_data);
	chained_irq_exit(chip, desc);
}

static int __init exynos_init_irq_eint(void)
{
	int irq;

#ifdef CONFIG_PINCTRL_SAMSUNG
	/*
	 * The Samsung pinctrl driver provides an integrated gpio/pinmux/pinconf
	 * functionality along with support for external gpio and wakeup
	 * interrupts. If the samsung pinctrl driver is enabled and includes
	 * the wakeup interrupt support, then the setting up external wakeup
	 * interrupts here can be skipped. This check here is temporary to
	 * allow exynos4 platforms that do not use Samsung pinctrl driver to
	 * co-exist with platforms that do. When all of the Samsung Exynos4
	 * platforms switch over to using the pinctrl driver, the wakeup
	 * interrupt support code here can be completely removed.
	 */
	static const struct of_device_id exynos_pinctrl_ids[] = {
<<<<<<< HEAD
		{ .compatible = "samsung,pinctrl-exynos4210", },
		{ .compatible = "samsung,pinctrl-exynos4x12", },
		{ .compatible = "samsung,pinctrl-exynos5250", },
=======
		{ .compatible = "samsung,exynos4210-pinctrl", },
		{ .compatible = "samsung,exynos4x12-pinctrl", },
>>>>>>> 21ff3787
	};
	struct device_node *pctrl_np, *wkup_np;
	const char *wkup_compat = "samsung,exynos4210-wakeup-eint";

	for_each_matching_node(pctrl_np, exynos_pinctrl_ids) {
		if (of_device_is_available(pctrl_np)) {
			wkup_np = of_find_compatible_node(pctrl_np, NULL,
							wkup_compat);
			if (wkup_np)
				return -ENODEV;
		}
	}
#endif
	if (soc_is_exynos5440())
		return 0;

	if (soc_is_exynos5250())
		exynos_eint_base = ioremap(EXYNOS5_PA_GPIO1, SZ_4K);
	else
		exynos_eint_base = ioremap(EXYNOS4_PA_GPIO2, SZ_4K);

	if (exynos_eint_base == NULL) {
		pr_err("unable to ioremap for EINT base address\n");
		return -ENOMEM;
	}

	for (irq = 0 ; irq <= 31 ; irq++) {
		irq_set_chip_and_handler(IRQ_EINT(irq), &exynos_irq_eint,
					 handle_level_irq);
		set_irq_flags(IRQ_EINT(irq), IRQF_VALID);
	}

	irq_set_chained_handler(EXYNOS_IRQ_EINT16_31, exynos_irq_demux_eint16_31);

	for (irq = 0 ; irq <= 15 ; irq++) {
		eint0_15_data[irq] = IRQ_EINT(irq);

		if (soc_is_exynos5250()) {
			irq_set_handler_data(exynos5_eint0_15_src_int[irq],
					     &eint0_15_data[irq]);
			irq_set_chained_handler(exynos5_eint0_15_src_int[irq],
						exynos_irq_eint0_15);
		} else {
			irq_set_handler_data(exynos4_eint0_15_src_int[irq],
					     &eint0_15_data[irq]);
			irq_set_chained_handler(exynos4_eint0_15_src_int[irq],
						exynos_irq_eint0_15);
		}
	}

	return 0;
}
arch_initcall(exynos_init_irq_eint);

static struct resource exynos4_pmu_resource[] = {
	DEFINE_RES_IRQ(EXYNOS4_IRQ_PMU),
	DEFINE_RES_IRQ(EXYNOS4_IRQ_PMU_CPU1),
#if defined(CONFIG_SOC_EXYNOS4412)
	DEFINE_RES_IRQ(EXYNOS4_IRQ_PMU_CPU2),
	DEFINE_RES_IRQ(EXYNOS4_IRQ_PMU_CPU3),
#endif
};

static struct platform_device exynos4_device_pmu = {
	.name		= "arm-pmu",
	.num_resources	= ARRAY_SIZE(exynos4_pmu_resource),
	.resource	= exynos4_pmu_resource,
};

static int __init exynos_armpmu_init(void)
{
	if (!of_have_populated_dt()) {
		if (soc_is_exynos4210() || soc_is_exynos4212())
			exynos4_device_pmu.num_resources = 2;
		platform_device_register(&exynos4_device_pmu);
	}

	return 0;
}
arch_initcall(exynos_armpmu_init);<|MERGE_RESOLUTION|>--- conflicted
+++ resolved
@@ -1105,14 +1105,9 @@
 	 * interrupt support code here can be completely removed.
 	 */
 	static const struct of_device_id exynos_pinctrl_ids[] = {
-<<<<<<< HEAD
-		{ .compatible = "samsung,pinctrl-exynos4210", },
-		{ .compatible = "samsung,pinctrl-exynos4x12", },
-		{ .compatible = "samsung,pinctrl-exynos5250", },
-=======
 		{ .compatible = "samsung,exynos4210-pinctrl", },
 		{ .compatible = "samsung,exynos4x12-pinctrl", },
->>>>>>> 21ff3787
+		{ .compatible = "samsung,exynos5250-pinctrl", },
 	};
 	struct device_node *pctrl_np, *wkup_np;
 	const char *wkup_compat = "samsung,exynos4210-wakeup-eint";
