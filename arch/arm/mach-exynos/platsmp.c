/* linux/arch/arm/mach-exynos4/platsmp.c
 *
 * Copyright (c) 2010-2011 Samsung Electronics Co., Ltd.
 *		http://www.samsung.com
 *
 * Cloned from linux/arch/arm/mach-vexpress/platsmp.c
 *
 *  Copyright (C) 2002 ARM Ltd.
 *  All Rights Reserved
 *
 * This program is free software; you can redistribute it and/or modify
 * it under the terms of the GNU General Public License version 2 as
 * published by the Free Software Foundation.
*/

#include <linux/init.h>
#include <linux/errno.h>
#include <linux/delay.h>
#include <linux/device.h>
#include <linux/jiffies.h>
#include <linux/smp.h>
#include <linux/io.h>

#include <asm/cacheflush.h>
#include <asm/hardware/gic.h>
#include <asm/smp_scu.h>
#include <asm/unified.h>

#include <mach/hardware.h>
#include <mach/regs-clock.h>
#include <mach/regs-pmu.h>

#include <plat/cpu.h>

#include "core.h"

extern unsigned int gic_bank_offset;
extern void exynos4_secondary_startup(void);

#define CPU1_BOOT_REG		(samsung_rev() == EXYNOS4210_REV_1_1 ? \
				S5P_INFORM5 : S5P_VA_SYSRAM)

/*
 * control for which core is the next to come out of the secondary
 * boot "holding pen"
 */

volatile int __cpuinitdata pen_release = -1;

/*
 * Write pen_release in a way that is guaranteed to be visible to all
 * observers, irrespective of whether they're taking part in coherency
 * or not.  This is necessary for the hotplug code to work reliably.
 */
static void write_pen_release(int val)
{
	pen_release = val;
	smp_wmb();
	__cpuc_flush_dcache_area((void *)&pen_release, sizeof(pen_release));
	outer_clean_range(__pa(&pen_release), __pa(&pen_release + 1));
}

static void __iomem *scu_base_addr(void)
{
	return (void __iomem *)(S5P_VA_SCU);
}

static DEFINE_SPINLOCK(boot_lock);

void __cpuinit platform_secondary_init(unsigned int cpu)
{
	void __iomem *dist_base = S5P_VA_GIC_DIST +
				(gic_bank_offset * cpu_logical_map(cpu));
	void __iomem *cpu_base = S5P_VA_GIC_CPU +
				(gic_bank_offset * cpu_logical_map(cpu));

	/*
<<<<<<< HEAD
=======
	 * Set priority on PPI and SGI interrupts
	 */
	for (i = 0; i < 32; i += 4)
		__raw_writel(0xa0a0a0a0, dist_base + GIC_DIST_PRI + i * 4 / 4);

	__raw_writel(0xf0, cpu_base + GIC_CPU_PRIMASK);
	__raw_writel(1, cpu_base + GIC_CPU_CTRL);
}

static void __cpuinit exynos4_secondary_init(unsigned int cpu)
{
	/*
>>>>>>> dc06110a
	 * if any interrupts are already enabled for the primary
	 * core (e.g. timer irq), then they will not have been enabled
	 * for us: do so
	 */
	gic_secondary_init_base(0, dist_base, cpu_base);

	/*
	 * let the primary processor know we're out of the
	 * pen, then head off into the C entry point
	 */
	write_pen_release(-1);

	/*
	 * Synchronise with the boot thread.
	 */
	spin_lock(&boot_lock);
	spin_unlock(&boot_lock);
}

static int __cpuinit exynos4_boot_secondary(unsigned int cpu, struct task_struct *idle)
{
	unsigned long timeout;

	/*
	 * Set synchronisation state between this boot processor
	 * and the secondary one
	 */
	spin_lock(&boot_lock);

	/*
	 * The secondary processor is waiting to be released from
	 * the holding pen - release it, then wait for it to flag
	 * that it has been released by resetting pen_release.
	 *
	 * Note that "pen_release" is the hardware CPU ID, whereas
	 * "cpu" is Linux's internal ID.
	 */
	write_pen_release(cpu_logical_map(cpu));

	if (!(__raw_readl(S5P_ARM_CORE1_STATUS) & S5P_CORE_LOCAL_PWR_EN)) {
		__raw_writel(S5P_CORE_LOCAL_PWR_EN,
			     S5P_ARM_CORE1_CONFIGURATION);

		timeout = 10;

		/* wait max 10 ms until cpu1 is on */
		while ((__raw_readl(S5P_ARM_CORE1_STATUS)
			& S5P_CORE_LOCAL_PWR_EN) != S5P_CORE_LOCAL_PWR_EN) {
			if (timeout-- == 0)
				break;

			mdelay(1);
		}

		if (timeout == 0) {
			printk(KERN_ERR "cpu1 power enable failed");
			spin_unlock(&boot_lock);
			return -ETIMEDOUT;
		}
	}
	/*
	 * Send the secondary CPU a soft interrupt, thereby causing
	 * the boot monitor to read the system wide flags register,
	 * and branch to the address found there.
	 */

	timeout = jiffies + (1 * HZ);
	while (time_before(jiffies, timeout)) {
		smp_rmb();

		__raw_writel(BSYM(virt_to_phys(exynos4_secondary_startup)),
			CPU1_BOOT_REG);
		gic_raise_softirq(cpumask_of(cpu), 1);

		if (pen_release == -1)
			break;

		udelay(10);
	}

	/*
	 * now the secondary core is starting up let it run its
	 * calibrations, then wait for it to finish
	 */
	spin_unlock(&boot_lock);

	return pen_release != -1 ? -ENOSYS : 0;
}

/*
 * Initialise the CPU possible map early - this describes the CPUs
 * which may be present or become present in the system.
 */

static void __init exynos4_smp_init_cpus(void)
{
	void __iomem *scu_base = scu_base_addr();
	unsigned int i, ncores;

	ncores = scu_base ? scu_get_core_count(scu_base) : 1;

	/* sanity check */
	if (ncores > nr_cpu_ids) {
		pr_warn("SMP: %u cores greater than maximum (%u), clipping\n",
			ncores, nr_cpu_ids);
		ncores = nr_cpu_ids;
	}

	for (i = 0; i < ncores; i++)
		set_cpu_possible(i, true);

	set_smp_cross_call(gic_raise_softirq);
}

static void __init exynos4_smp_prepare_cpus(unsigned int max_cpus)
{

	scu_enable(scu_base_addr());

	/*
	 * Write the address of secondary startup into the
	 * system-wide flags register. The boot monitor waits
	 * until it receives a soft interrupt, and then the
	 * secondary CPU branches to this address.
	 */
	__raw_writel(BSYM(virt_to_phys(exynos4_secondary_startup)),
			CPU1_BOOT_REG);
}

struct arm_soc_smp_init_ops exynos4_soc_smp_init_ops __initdata = {
	.smp_init_cpus		= exynos4_smp_init_cpus,
	.smp_prepare_cpus	= exynos4_smp_prepare_cpus,
};

struct arm_soc_smp_ops exynos4_soc_smp_ops __initdata = {
	.smp_secondary_init	= exynos4_secondary_init,
	.smp_boot_secondary	= exynos4_boot_secondary,
#ifdef CONFIG_HOTPLUG_CPU
	.cpu_kill		= exynos4_cpu_kill,
	.cpu_die		= exynos4_cpu_die,
	.cpu_disable		= exynos4_cpu_disable,
#endif
};<|MERGE_RESOLUTION|>--- conflicted
+++ resolved
@@ -67,7 +67,7 @@
 
 static DEFINE_SPINLOCK(boot_lock);
 
-void __cpuinit platform_secondary_init(unsigned int cpu)
+static void __cpuinit exynos4_secondary_init(unsigned int cpu)
 {
 	void __iomem *dist_base = S5P_VA_GIC_DIST +
 				(gic_bank_offset * cpu_logical_map(cpu));
@@ -75,21 +75,6 @@
 				(gic_bank_offset * cpu_logical_map(cpu));
 
 	/*
-<<<<<<< HEAD
-=======
-	 * Set priority on PPI and SGI interrupts
-	 */
-	for (i = 0; i < 32; i += 4)
-		__raw_writel(0xa0a0a0a0, dist_base + GIC_DIST_PRI + i * 4 / 4);
-
-	__raw_writel(0xf0, cpu_base + GIC_CPU_PRIMASK);
-	__raw_writel(1, cpu_base + GIC_CPU_CTRL);
-}
-
-static void __cpuinit exynos4_secondary_init(unsigned int cpu)
-{
-	/*
->>>>>>> dc06110a
 	 * if any interrupts are already enabled for the primary
 	 * core (e.g. timer irq), then they will not have been enabled
 	 * for us: do so
