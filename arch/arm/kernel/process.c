/*
 *  linux/arch/arm/kernel/process.c
 *
 *  Copyright (C) 1996-2000 Russell King - Converted to ARM.
 *  Original Copyright (C) 1995  Linus Torvalds
 *
 * This program is free software; you can redistribute it and/or modify
 * it under the terms of the GNU General Public License version 2 as
 * published by the Free Software Foundation.
 */
#include <stdarg.h>

#include <linux/module.h>
#include <linux/sched.h>
#include <linux/kernel.h>
#include <linux/mm.h>
#include <linux/stddef.h>
#include <linux/unistd.h>
#include <linux/user.h>
#include <linux/delay.h>
#include <linux/reboot.h>
#include <linux/interrupt.h>
#include <linux/kallsyms.h>
#include <linux/init.h>
#include <linux/cpu.h>
#include <linux/elfcore.h>
#include <linux/pm.h>
#include <linux/tick.h>
#include <linux/utsname.h>
#include <linux/uaccess.h>
#include <linux/random.h>
<<<<<<< HEAD
=======
#include <linux/hw_breakpoint.h>
>>>>>>> 45f53cc9

#include <asm/cacheflush.h>
#include <asm/leds.h>
#include <asm/processor.h>
#include <asm/system.h>
#include <asm/thread_notify.h>
#include <asm/stacktrace.h>
#include <asm/mach/time.h>

#ifdef CONFIG_CC_STACKPROTECTOR
#include <linux/stackprotector.h>
unsigned long __stack_chk_guard __read_mostly;
EXPORT_SYMBOL(__stack_chk_guard);
#endif

static const char *processor_modes[] = {
  "USER_26", "FIQ_26" , "IRQ_26" , "SVC_26" , "UK4_26" , "UK5_26" , "UK6_26" , "UK7_26" ,
  "UK8_26" , "UK9_26" , "UK10_26", "UK11_26", "UK12_26", "UK13_26", "UK14_26", "UK15_26",
  "USER_32", "FIQ_32" , "IRQ_32" , "SVC_32" , "UK4_32" , "UK5_32" , "UK6_32" , "ABT_32" ,
  "UK8_32" , "UK9_32" , "UK10_32", "UND_32" , "UK12_32", "UK13_32", "UK14_32", "SYS_32"
};

static const char *isa_modes[] = {
  "ARM" , "Thumb" , "Jazelle", "ThumbEE"
};

extern void setup_mm_for_reboot(char mode);

static volatile int hlt_counter;

#include <mach/system.h>

void disable_hlt(void)
{
	hlt_counter++;
}

EXPORT_SYMBOL(disable_hlt);

void enable_hlt(void)
{
	hlt_counter--;
}

EXPORT_SYMBOL(enable_hlt);

static int __init nohlt_setup(char *__unused)
{
	hlt_counter = 1;
	return 1;
}

static int __init hlt_setup(char *__unused)
{
	hlt_counter = 0;
	return 1;
}

__setup("nohlt", nohlt_setup);
__setup("hlt", hlt_setup);

void arm_machine_restart(char mode, const char *cmd)
{
	/* Disable interrupts first */
	local_irq_disable();
	local_fiq_disable();

	/*
	 * Tell the mm system that we are going to reboot -
	 * we may need it to insert some 1:1 mappings so that
	 * soft boot works.
	 */
	setup_mm_for_reboot(mode);

	/* Clean and invalidate caches */
	flush_cache_all();

	/* Turn off caching */
	cpu_proc_fin();

	/* Push out any further dirty data, and ensure cache is empty */
	flush_cache_all();

	/*
	 * Now call the architecture specific reboot code.
	 */
	arch_reset(mode, cmd);

	/*
	 * Whoops - the architecture was unable to reboot.
	 * Tell the user!
	 */
	mdelay(1000);
	printk("Reboot failed -- System halted\n");
	while (1);
}

/*
 * Function pointers to optional machine specific functions
 */
void (*pm_power_off)(void);
EXPORT_SYMBOL(pm_power_off);

void (*arm_pm_restart)(char str, const char *cmd) = arm_machine_restart;
EXPORT_SYMBOL_GPL(arm_pm_restart);

static void do_nothing(void *unused)
{
}

/*
 * cpu_idle_wait - Used to ensure that all the CPUs discard old value of
 * pm_idle and update to new pm_idle value. Required while changing pm_idle
 * handler on SMP systems.
 *
 * Caller must have changed pm_idle to the new value before the call. Old
 * pm_idle value will not be used by any CPU after the return of this function.
 */
void cpu_idle_wait(void)
{
	smp_mb();
	/* kick all the CPUs so that they exit out of pm_idle */
	smp_call_function(do_nothing, NULL, 1);
}
EXPORT_SYMBOL_GPL(cpu_idle_wait);

/*
 * This is our default idle handler.  We need to disable
 * interrupts here to ensure we don't miss a wakeup call.
 */
static void default_idle(void)
{
	if (!need_resched())
		arch_idle();
	local_irq_enable();
}

void (*pm_idle)(void) = default_idle;
EXPORT_SYMBOL(pm_idle);

/*
 * The idle thread, has rather strange semantics for calling pm_idle,
 * but this is what x86 does and we need to do the same, so that
 * things like cpuidle get called in the same way.  The only difference
 * is that we always respect 'hlt_counter' to prevent low power idle.
 */
void cpu_idle(void)
{
	local_fiq_enable();

	/* endless idle loop with no priority at all */
	while (1) {
		tick_nohz_stop_sched_tick(1);
		leds_event(led_idle_start);
		while (!need_resched()) {
#ifdef CONFIG_HOTPLUG_CPU
			if (cpu_is_offline(smp_processor_id()))
				cpu_die();
#endif

			local_irq_disable();
			if (hlt_counter) {
				local_irq_enable();
				cpu_relax();
			} else {
				stop_critical_timings();
				pm_idle();
				start_critical_timings();
				/*
				 * This will eventually be removed - pm_idle
				 * functions should always return with IRQs
				 * enabled.
				 */
				WARN_ON(irqs_disabled());
				local_irq_enable();
			}
		}
		leds_event(led_idle_end);
		tick_nohz_restart_sched_tick();
		preempt_enable_no_resched();
		schedule();
		preempt_disable();
	}
}

static char reboot_mode = 'h';

int __init reboot_setup(char *str)
{
	reboot_mode = str[0];
	return 1;
}

__setup("reboot=", reboot_setup);

void machine_shutdown(void)
{
#ifdef CONFIG_SMP
	smp_send_stop();
#endif
}

void machine_halt(void)
{
	machine_shutdown();
	while (1);
}

void machine_power_off(void)
{
	machine_shutdown();
	if (pm_power_off)
		pm_power_off();
}

void machine_restart(char *cmd)
{
	machine_shutdown();
	arm_pm_restart(reboot_mode, cmd);
}

void __show_regs(struct pt_regs *regs)
{
	unsigned long flags;
	char buf[64];

	printk("CPU: %d    %s  (%s %.*s)\n",
		raw_smp_processor_id(), print_tainted(),
		init_utsname()->release,
		(int)strcspn(init_utsname()->version, " "),
		init_utsname()->version);
	print_symbol("PC is at %s\n", instruction_pointer(regs));
	print_symbol("LR is at %s\n", regs->ARM_lr);
	printk("pc : [<%08lx>]    lr : [<%08lx>]    psr: %08lx\n"
	       "sp : %08lx  ip : %08lx  fp : %08lx\n",
		regs->ARM_pc, regs->ARM_lr, regs->ARM_cpsr,
		regs->ARM_sp, regs->ARM_ip, regs->ARM_fp);
	printk("r10: %08lx  r9 : %08lx  r8 : %08lx\n",
		regs->ARM_r10, regs->ARM_r9,
		regs->ARM_r8);
	printk("r7 : %08lx  r6 : %08lx  r5 : %08lx  r4 : %08lx\n",
		regs->ARM_r7, regs->ARM_r6,
		regs->ARM_r5, regs->ARM_r4);
	printk("r3 : %08lx  r2 : %08lx  r1 : %08lx  r0 : %08lx\n",
		regs->ARM_r3, regs->ARM_r2,
		regs->ARM_r1, regs->ARM_r0);

	flags = regs->ARM_cpsr;
	buf[0] = flags & PSR_N_BIT ? 'N' : 'n';
	buf[1] = flags & PSR_Z_BIT ? 'Z' : 'z';
	buf[2] = flags & PSR_C_BIT ? 'C' : 'c';
	buf[3] = flags & PSR_V_BIT ? 'V' : 'v';
	buf[4] = '\0';

	printk("Flags: %s  IRQs o%s  FIQs o%s  Mode %s  ISA %s  Segment %s\n",
		buf, interrupts_enabled(regs) ? "n" : "ff",
		fast_interrupts_enabled(regs) ? "n" : "ff",
		processor_modes[processor_mode(regs)],
		isa_modes[isa_mode(regs)],
		get_fs() == get_ds() ? "kernel" : "user");
#ifdef CONFIG_CPU_CP15
	{
		unsigned int ctrl;

		buf[0] = '\0';
#ifdef CONFIG_CPU_CP15_MMU
		{
			unsigned int transbase, dac;
			asm("mrc p15, 0, %0, c2, c0\n\t"
			    "mrc p15, 0, %1, c3, c0\n"
			    : "=r" (transbase), "=r" (dac));
			snprintf(buf, sizeof(buf), "  Table: %08x  DAC: %08x",
			  	transbase, dac);
		}
#endif
		asm("mrc p15, 0, %0, c1, c0\n" : "=r" (ctrl));

		printk("Control: %08x%s\n", ctrl, buf);
	}
#endif
}

void show_regs(struct pt_regs * regs)
{
	printk("\n");
	printk("Pid: %d, comm: %20s\n", task_pid_nr(current), current->comm);
	__show_regs(regs);
	__backtrace();
}

ATOMIC_NOTIFIER_HEAD(thread_notify_head);

EXPORT_SYMBOL_GPL(thread_notify_head);

/*
 * Free current thread data structures etc..
 */
void exit_thread(void)
{
	thread_notify(THREAD_NOTIFY_EXIT, current_thread_info());
}

void flush_thread(void)
{
	struct thread_info *thread = current_thread_info();
	struct task_struct *tsk = current;

	flush_ptrace_hw_breakpoint(tsk);

	memset(thread->used_cp, 0, sizeof(thread->used_cp));
	memset(&tsk->thread.debug, 0, sizeof(struct debug_info));
	memset(&thread->fpstate, 0, sizeof(union fp_state));

	thread_notify(THREAD_NOTIFY_FLUSH, thread);
}

void release_thread(struct task_struct *dead_task)
{
}

asmlinkage void ret_from_fork(void) __asm__("ret_from_fork");

int
copy_thread(unsigned long clone_flags, unsigned long stack_start,
	    unsigned long stk_sz, struct task_struct *p, struct pt_regs *regs)
{
	struct thread_info *thread = task_thread_info(p);
	struct pt_regs *childregs = task_pt_regs(p);

	*childregs = *regs;
	childregs->ARM_r0 = 0;
	childregs->ARM_sp = stack_start;

	memset(&thread->cpu_context, 0, sizeof(struct cpu_context_save));
	thread->cpu_context.sp = (unsigned long)childregs;
	thread->cpu_context.pc = (unsigned long)ret_from_fork;

	clear_ptrace_hw_breakpoint(p);

	if (clone_flags & CLONE_SETTLS)
		thread->tp_value = regs->ARM_r3;

	return 0;
}

/*
 * Fill in the task's elfregs structure for a core dump.
 */
int dump_task_regs(struct task_struct *t, elf_gregset_t *elfregs)
{
	elf_core_copy_regs(elfregs, task_pt_regs(t));
	return 1;
}

/*
 * fill in the fpe structure for a core dump...
 */
int dump_fpu (struct pt_regs *regs, struct user_fp *fp)
{
	struct thread_info *thread = current_thread_info();
	int used_math = thread->used_cp[1] | thread->used_cp[2];

	if (used_math)
		memcpy(fp, &thread->fpstate.soft, sizeof (*fp));

	return used_math != 0;
}
EXPORT_SYMBOL(dump_fpu);

/*
 * Shuffle the argument into the correct register before calling the
 * thread function.  r4 is the thread argument, r5 is the pointer to
 * the thread function, and r6 points to the exit function.
 */
extern void kernel_thread_helper(void);
asm(	".pushsection .text\n"
"	.align\n"
"	.type	kernel_thread_helper, #function\n"
"kernel_thread_helper:\n"
#ifdef CONFIG_TRACE_IRQFLAGS
"	bl	trace_hardirqs_on\n"
#endif
"	msr	cpsr_c, r7\n"
"	mov	r0, r4\n"
"	mov	lr, r6\n"
"	mov	pc, r5\n"
"	.size	kernel_thread_helper, . - kernel_thread_helper\n"
"	.popsection");

#ifdef CONFIG_ARM_UNWIND
extern void kernel_thread_exit(long code);
asm(	".pushsection .text\n"
"	.align\n"
"	.type	kernel_thread_exit, #function\n"
"kernel_thread_exit:\n"
"	.fnstart\n"
"	.cantunwind\n"
"	bl	do_exit\n"
"	nop\n"
"	.fnend\n"
"	.size	kernel_thread_exit, . - kernel_thread_exit\n"
"	.popsection");
#else
#define kernel_thread_exit	do_exit
#endif

/*
 * Create a kernel thread.
 */
pid_t kernel_thread(int (*fn)(void *), void *arg, unsigned long flags)
{
	struct pt_regs regs;

	memset(&regs, 0, sizeof(regs));

	regs.ARM_r4 = (unsigned long)arg;
	regs.ARM_r5 = (unsigned long)fn;
	regs.ARM_r6 = (unsigned long)kernel_thread_exit;
	regs.ARM_r7 = SVC_MODE | PSR_ENDSTATE | PSR_ISETSTATE;
	regs.ARM_pc = (unsigned long)kernel_thread_helper;
	regs.ARM_cpsr = regs.ARM_r7 | PSR_I_BIT;

	return do_fork(flags|CLONE_VM|CLONE_UNTRACED, 0, &regs, 0, NULL, NULL);
}
EXPORT_SYMBOL(kernel_thread);

unsigned long get_wchan(struct task_struct *p)
{
	struct stackframe frame;
	int count = 0;
	if (!p || p == current || p->state == TASK_RUNNING)
		return 0;

	frame.fp = thread_saved_fp(p);
	frame.sp = thread_saved_sp(p);
	frame.lr = 0;			/* recovered from the stack */
	frame.pc = thread_saved_pc(p);
	do {
		int ret = unwind_frame(&frame);
		if (ret < 0)
			return 0;
		if (!in_sched_functions(frame.pc))
			return frame.pc;
	} while (count ++ < 16);
	return 0;
}

unsigned long arch_randomize_brk(struct mm_struct *mm)
{
	unsigned long range_end = mm->brk + 0x02000000;
	return randomize_range(mm->brk, range_end, 0) ? : mm->brk;
<<<<<<< HEAD
=======
}

/*
 * The vectors page is always readable from user space for the
 * atomic helpers and the signal restart code.  Let's declare a mapping
 * for it so it is visible through ptrace and /proc/<pid>/mem.
 */

int vectors_user_mapping(void)
{
	struct mm_struct *mm = current->mm;
	return install_special_mapping(mm, 0xffff0000, PAGE_SIZE,
				       VM_READ | VM_EXEC |
				       VM_MAYREAD | VM_MAYEXEC |
				       VM_ALWAYSDUMP | VM_RESERVED,
				       NULL);
}

const char *arch_vma_name(struct vm_area_struct *vma)
{
	return (vma->vm_start == 0xffff0000) ? "[vectors]" : NULL;
>>>>>>> 45f53cc9
}<|MERGE_RESOLUTION|>--- conflicted
+++ resolved
@@ -29,10 +29,7 @@
 #include <linux/utsname.h>
 #include <linux/uaccess.h>
 #include <linux/random.h>
-<<<<<<< HEAD
-=======
 #include <linux/hw_breakpoint.h>
->>>>>>> 45f53cc9
 
 #include <asm/cacheflush.h>
 #include <asm/leds.h>
@@ -484,8 +481,6 @@
 {
 	unsigned long range_end = mm->brk + 0x02000000;
 	return randomize_range(mm->brk, range_end, 0) ? : mm->brk;
-<<<<<<< HEAD
-=======
 }
 
 /*
@@ -507,5 +502,4 @@
 const char *arch_vma_name(struct vm_area_struct *vma)
 {
 	return (vma->vm_start == 0xffff0000) ? "[vectors]" : NULL;
->>>>>>> 45f53cc9
 }