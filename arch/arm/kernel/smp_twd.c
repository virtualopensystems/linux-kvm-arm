/*
 *  linux/arch/arm/kernel/smp_twd.c
 *
 *  Copyright (C) 2002 ARM Ltd.
 *  All Rights Reserved
 *
 * This program is free software; you can redistribute it and/or modify
 * it under the terms of the GNU General Public License version 2 as
 * published by the Free Software Foundation.
 */
#include <linux/init.h>
#include <linux/kernel.h>
#include <linux/delay.h>
#include <linux/device.h>
#include <linux/smp.h>
#include <linux/cpu.h>
#include <linux/jiffies.h>
#include <linux/clockchips.h>
#include <linux/irq.h>
#include <linux/io.h>
#include <linux/interrupt.h>

#include <asm/smp_twd.h>
<<<<<<< HEAD
#include <asm/localtimer.h>
#include <asm/hardware/gic.h>
=======
>>>>>>> 39237f75

static void __iomem *twd_base;

static unsigned long twd_timer_rate;

static struct clock_event_device __percpu **twd_evt;

static void twd_set_mode(enum clock_event_mode mode,
			struct clock_event_device *clk)
{
	unsigned long ctrl;

	switch (mode) {
	case CLOCK_EVT_MODE_PERIODIC:
		/* timer load already set up */
		ctrl = TWD_TIMER_CONTROL_ENABLE | TWD_TIMER_CONTROL_IT_ENABLE
			| TWD_TIMER_CONTROL_PERIODIC;
		__raw_writel(twd_timer_rate / HZ, twd_base + TWD_TIMER_LOAD);
		break;
	case CLOCK_EVT_MODE_ONESHOT:
		/* period set, and timer enabled in 'next_event' hook */
		ctrl = TWD_TIMER_CONTROL_IT_ENABLE | TWD_TIMER_CONTROL_ONESHOT;
		break;
	case CLOCK_EVT_MODE_UNUSED:
	case CLOCK_EVT_MODE_SHUTDOWN:
	default:
		ctrl = 0;
	}

	__raw_writel(ctrl, twd_base + TWD_TIMER_CONTROL);
}

static int twd_set_next_event(unsigned long evt,
			struct clock_event_device *unused)
{
	unsigned long ctrl = __raw_readl(twd_base + TWD_TIMER_CONTROL);

	ctrl |= TWD_TIMER_CONTROL_ENABLE;

	__raw_writel(evt, twd_base + TWD_TIMER_COUNTER);
	__raw_writel(ctrl, twd_base + TWD_TIMER_CONTROL);

	return 0;
}

/*
 * local_timer_ack: checks for a local timer interrupt.
 *
 * If a local timer interrupt has occurred, acknowledge and return 1.
 * Otherwise, return 0.
 */
int twd_timer_ack(void)
{
	if (__raw_readl(twd_base + TWD_TIMER_INTSTAT)) {
		__raw_writel(1, twd_base + TWD_TIMER_INTSTAT);
		return 1;
	}

	return 0;
}

<<<<<<< HEAD
void twd_timer_stop(struct clock_event_device *clk)
=======
static void twd_timer_stop(struct clock_event_device *clk)
>>>>>>> 39237f75
{
	twd_set_mode(CLOCK_EVT_MODE_UNUSED, clk);
	disable_percpu_irq(clk->irq);
}

static void __cpuinit twd_calibrate_rate(void)
{
	unsigned long count;
	u64 waitjiffies;

	/*
	 * If this is the first time round, we need to work out how fast
	 * the timer ticks
	 */
	if (twd_timer_rate == 0) {
		printk(KERN_INFO "Calibrating local timer... ");

		/* Wait for a tick to start */
		waitjiffies = get_jiffies_64() + 1;

		while (get_jiffies_64() < waitjiffies)
			udelay(10);

		/* OK, now the tick has started, let's get the timer going */
		waitjiffies += 5;

				 /* enable, no interrupt or reload */
		__raw_writel(0x1, twd_base + TWD_TIMER_CONTROL);

				 /* maximum value */
		__raw_writel(0xFFFFFFFFU, twd_base + TWD_TIMER_COUNTER);

		while (get_jiffies_64() < waitjiffies)
			udelay(10);

		count = __raw_readl(twd_base + TWD_TIMER_COUNTER);

		twd_timer_rate = (0xFFFFFFFFU - count) * (HZ / 5);

		printk("%lu.%02luMHz.\n", twd_timer_rate / 1000000,
			(twd_timer_rate / 10000) % 100);
	}
}

static irqreturn_t twd_handler(int irq, void *dev_id)
{
<<<<<<< HEAD
	struct clock_event_device *evt = *(struct clock_event_device **)dev_id;
=======
	struct clock_event_device *evt = dev_id;
>>>>>>> 39237f75

	if (twd_timer_ack()) {
		evt->event_handler(evt);
		return IRQ_HANDLED;
	}

	return IRQ_NONE;
}

/*
 * Setup the local clock events for a CPU.
 */
static void __cpuinit twd_timer_setup(struct clock_event_device *clk)
{
	struct clock_event_device **this_cpu_clk;

	if (!twd_evt) {
		int err;

		twd_evt = alloc_percpu(struct clock_event_device *);
		if (!twd_evt) {
			pr_err("twd: can't allocate memory\n");
			return;
		}

		err = request_percpu_irq(clk->irq, twd_handler,
					 "twd", twd_evt);
		if (err) {
			pr_err("twd: can't register interrupt %d (%d)\n",
			       clk->irq, err);
			return;
		}
	}

	twd_calibrate_rate();

	clk->name = "local_timer";
	clk->features = CLOCK_EVT_FEAT_PERIODIC | CLOCK_EVT_FEAT_ONESHOT |
			CLOCK_EVT_FEAT_C3STOP;
	clk->rating = 450;	/* Make sure this is higher than broadcast */
	clk->set_mode = twd_set_mode;
	clk->set_next_event = twd_set_next_event;
	clk->shift = 20;
	clk->mult = div_sc(twd_timer_rate, NSEC_PER_SEC, clk->shift);
	clk->max_delta_ns = clockevent_delta2ns(0xffffffff, clk);
	clk->min_delta_ns = clockevent_delta2ns(0xf, clk);

	this_cpu_clk = __this_cpu_ptr(twd_evt);
	*this_cpu_clk = clk;

	clockevents_register_device(clk);

	enable_percpu_irq(clk->irq, 0);
<<<<<<< HEAD
=======
}

static struct clock_event_device __percpu *twd_clock_event;
static int twd_ppi;

static void __cpuinit twd_setup(void *data)
{
	struct clock_event_device *clk = data;
	clk->cpumask = cpumask_of(smp_processor_id());
	clk->irq = twd_ppi;
	twd_timer_setup(clk);
}

static void __cpuinit twd_teardown(void *data)
{
	struct clock_event_device *clk = data;
	twd_timer_stop(clk);
}

static int __cpuinit twd_cpu_notify(struct notifier_block *self,
				    unsigned long action, void *data)
{
	int cpu = (int)data;
	struct clock_event_device *clk = per_cpu_ptr(twd_clock_event, cpu);

	switch (action) {
	case CPU_STARTING:
	case CPU_STARTING_FROZEN:
		smp_call_function_single(cpu, twd_setup, clk, 1);
		break;

	case CPU_DOWN_PREPARE:
	case CPU_DOWN_PREPARE_FROZEN:
		smp_call_function_single(cpu, twd_teardown, clk, 1);
		break;
	}

	return NOTIFY_OK;
}

static struct notifier_block __cpuinitdata twd_cpu_nb = {
	.notifier_call = twd_cpu_notify,
};

int __init twd_timer_register(struct resource *res, int res_nr)
{
	struct clock_event_device *clk;
	int err;

	if (res_nr != 2 || res[1].start < 0)
		return -EINVAL;

	if (twd_base)
		return -EBUSY;

	twd_ppi		= res[1].start;
	twd_base	= ioremap(res[0].start, resource_size(&res[0]));
	twd_clock_event	= alloc_percpu(struct clock_event_device);
	if (!twd_base || !twd_clock_event) {
		err = -ENOMEM;
		goto out_free;
	}

	err = request_percpu_irq(twd_ppi, twd_handler, "twd", twd_clock_event);
	if (err) {
		pr_err("twd: can't register interrupt %d (%d)\n",
		       twd_ppi, err);
		goto out_free;
	}

	/* Immediately configure the timer on the boot CPU */
	clk = per_cpu_ptr(twd_clock_event, smp_processor_id());
	twd_setup(clk);

	register_cpu_notifier(&twd_cpu_nb);

	return 0;

out_free:
	iounmap(twd_base);
	twd_base = NULL;
	free_percpu(twd_clock_event);
	return err;
>>>>>>> 39237f75
}<|MERGE_RESOLUTION|>--- conflicted
+++ resolved
@@ -21,17 +21,10 @@
 #include <linux/interrupt.h>
 
 #include <asm/smp_twd.h>
-<<<<<<< HEAD
-#include <asm/localtimer.h>
-#include <asm/hardware/gic.h>
-=======
->>>>>>> 39237f75
 
 static void __iomem *twd_base;
 
 static unsigned long twd_timer_rate;
-
-static struct clock_event_device __percpu **twd_evt;
 
 static void twd_set_mode(enum clock_event_mode mode,
 			struct clock_event_device *clk)
@@ -87,11 +80,7 @@
 	return 0;
 }
 
-<<<<<<< HEAD
-void twd_timer_stop(struct clock_event_device *clk)
-=======
 static void twd_timer_stop(struct clock_event_device *clk)
->>>>>>> 39237f75
 {
 	twd_set_mode(CLOCK_EVT_MODE_UNUSED, clk);
 	disable_percpu_irq(clk->irq);
@@ -138,11 +127,7 @@
 
 static irqreturn_t twd_handler(int irq, void *dev_id)
 {
-<<<<<<< HEAD
-	struct clock_event_device *evt = *(struct clock_event_device **)dev_id;
-=======
 	struct clock_event_device *evt = dev_id;
->>>>>>> 39237f75
 
 	if (twd_timer_ack()) {
 		evt->event_handler(evt);
@@ -157,26 +142,6 @@
  */
 static void __cpuinit twd_timer_setup(struct clock_event_device *clk)
 {
-	struct clock_event_device **this_cpu_clk;
-
-	if (!twd_evt) {
-		int err;
-
-		twd_evt = alloc_percpu(struct clock_event_device *);
-		if (!twd_evt) {
-			pr_err("twd: can't allocate memory\n");
-			return;
-		}
-
-		err = request_percpu_irq(clk->irq, twd_handler,
-					 "twd", twd_evt);
-		if (err) {
-			pr_err("twd: can't register interrupt %d (%d)\n",
-			       clk->irq, err);
-			return;
-		}
-	}
-
 	twd_calibrate_rate();
 
 	clk->name = "local_timer";
@@ -190,14 +155,9 @@
 	clk->max_delta_ns = clockevent_delta2ns(0xffffffff, clk);
 	clk->min_delta_ns = clockevent_delta2ns(0xf, clk);
 
-	this_cpu_clk = __this_cpu_ptr(twd_evt);
-	*this_cpu_clk = clk;
-
 	clockevents_register_device(clk);
 
 	enable_percpu_irq(clk->irq, 0);
-<<<<<<< HEAD
-=======
 }
 
 static struct clock_event_device __percpu *twd_clock_event;
@@ -281,5 +241,4 @@
 	twd_base = NULL;
 	free_percpu(twd_clock_event);
 	return err;
->>>>>>> 39237f75
 }