--- conflicted
+++ resolved
@@ -45,8 +45,6 @@
 
 static bool arch_timer_use_virtual = true;
 
-static bool arch_timer_use_virtual = true;
-
 /*
  * Architected system timer support.
  */
@@ -167,7 +165,6 @@
 static irqreturn_t arch_timer_handler_virt(int irq, void *dev_id)
 {
 	struct clock_event_device *evt = *(struct clock_event_device **)dev_id;
-<<<<<<< HEAD
 
 	return timer_handler(ARCH_TIMER_VIRT_ACCESS, evt);
 }
@@ -181,21 +178,6 @@
 
 static inline void timer_set_mode(const int access, int mode)
 {
-=======
-
-	return timer_handler(ARCH_TIMER_VIRT_ACCESS, evt);
-}
-
-static irqreturn_t arch_timer_handler_phys(int irq, void *dev_id)
-{
-	struct clock_event_device *evt = *(struct clock_event_device **)dev_id;
-
-	return timer_handler(ARCH_TIMER_PHYS_ACCESS, evt);
-}
-
-static inline void timer_set_mode(const int access, int mode)
-{
->>>>>>> 6f0c0580
 	unsigned long ctrl;
 	switch (mode) {
 	case CLOCK_EVT_MODE_UNUSED:
@@ -214,7 +196,6 @@
 {
 	timer_set_mode(ARCH_TIMER_VIRT_ACCESS, mode);
 }
-<<<<<<< HEAD
 
 static void arch_timer_set_mode_phys(enum clock_event_mode mode,
 				     struct clock_event_device *clk)
@@ -222,15 +203,6 @@
 	timer_set_mode(ARCH_TIMER_PHYS_ACCESS, mode);
 }
 
-=======
-
-static void arch_timer_set_mode_phys(enum clock_event_mode mode,
-				     struct clock_event_device *clk)
-{
-	timer_set_mode(ARCH_TIMER_PHYS_ACCESS, mode);
-}
-
->>>>>>> 6f0c0580
 static inline void set_next_event(const int access, unsigned long evt)
 {
 	unsigned long ctrl;
@@ -356,15 +328,6 @@
 
 static unsigned long arch_timer_read_current_timer(void)
 {
-	return arch_counter_get_cntpct();
-}
-
-static cycle_t arch_counter_read_cc(const struct cyclecounter *cc)
-{
-	/*
-	 * Always use the physical counter for the clocksource.
-	 * CNTHCTL.PL1PCTEN must be set to 1.
-	 */
 	return arch_counter_get_cntpct();
 }
 
@@ -527,7 +490,6 @@
 		arch_timer_ppi[i] = irq_of_parse_and_map(np, i);
 
 	/*
-<<<<<<< HEAD
 	 * If HYP mode is available, we know that the physical timer
 	 * has been configured to be accessible from PL1. Use it, so
 	 * that a guest can use the virtual timer instead.
@@ -536,12 +498,6 @@
 	 * stick to the physical timer. It'd better be accessible...
 	 */
 	if (is_hyp_mode_available() || !arch_timer_ppi[VIRT_PPI]) {
-=======
-	 * If no interrupt provided for virtual timer, we'll have to
-	 * stick to the physical timer. It'd better be accessible...
-	 */
-	if (!arch_timer_ppi[VIRT_PPI]) {
->>>>>>> 6f0c0580
 		arch_timer_use_virtual = false;
 
 		if (!arch_timer_ppi[PHYS_SECURE_PPI] ||
@@ -570,4 +526,4 @@
 
 	setup_sched_clock(cnt32, 32, arch_timer_rate);
 	return 0;
-}+}
