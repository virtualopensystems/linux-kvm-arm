/*
 *  linux/arch/arm/kernel/entry-armv.S
 *
 *  Copyright (C) 1996,1997,1998 Russell King.
 *  ARM700 fix by Matthew Godbolt (linux-user@willothewisp.demon.co.uk)
 *  nommu support by Hyok S. Choi (hyok.choi@samsung.com)
 *
 * This program is free software; you can redistribute it and/or modify
 * it under the terms of the GNU General Public License version 2 as
 * published by the Free Software Foundation.
 *
 *  Low-level vector interface routines
 *
 *  Note:  there is a StrongARM bug in the STMIA rn, {regs}^ instruction
 *  that causes it to save wrong values...  Be aware!
 */

#include <asm/memory.h>
#include <asm/glue.h>
#include <asm/vfpmacros.h>
#include <mach/entry-macro.S>
#include <asm/thread_notify.h>
#include <asm/unwind.h>
#include <asm/unistd.h>

#include "entry-header.S"

/*
 * Interrupt handling.  Preserves r7, r8, r9
 */
	.macro	irq_handler
	get_irqnr_preamble r5, lr
1:	get_irqnr_and_base r0, r6, r5, lr
	movne	r1, sp
	@
	@ routine called with r0 = irq number, r1 = struct pt_regs *
	@
	adrne	lr, BSYM(1b)
	bne	asm_do_IRQ

#ifdef CONFIG_SMP
	/*
	 * XXX
	 *
	 * this macro assumes that irqstat (r6) and base (r5) are
	 * preserved from get_irqnr_and_base above
	 */
	test_for_ipi r0, r6, r5, lr
	movne	r0, sp
	adrne	lr, BSYM(1b)
	bne	do_IPI

#ifdef CONFIG_LOCAL_TIMERS
	test_for_ltirq r0, r6, r5, lr
	movne	r0, sp
	adrne	lr, BSYM(1b)
	bne	do_local_timer
#endif
#endif

	.endm

#ifdef CONFIG_KPROBES
	.section	.kprobes.text,"ax",%progbits
#else
	.text
#endif

/*
 * Invalid mode handlers
 */
	.macro	inv_entry, reason
	sub	sp, sp, #S_FRAME_SIZE
 ARM(	stmib	sp, {r1 - lr}		)
 THUMB(	stmia	sp, {r0 - r12}		)
 THUMB(	str	sp, [sp, #S_SP]		)
 THUMB(	str	lr, [sp, #S_LR]		)
	mov	r1, #\reason
	.endm

__pabt_invalid:
	inv_entry BAD_PREFETCH
	b	common_invalid
ENDPROC(__pabt_invalid)

__dabt_invalid:
	inv_entry BAD_DATA
	b	common_invalid
ENDPROC(__dabt_invalid)

__irq_invalid:
	inv_entry BAD_IRQ
	b	common_invalid
ENDPROC(__irq_invalid)

__und_invalid:
	inv_entry BAD_UNDEFINSTR

	@
	@ XXX fall through to common_invalid
	@

@
@ common_invalid - generic code for failed exception (re-entrant version of handlers)
@
common_invalid:
	zero_fp

	ldmia	r0, {r4 - r6}
	add	r0, sp, #S_PC		@ here for interlock avoidance
	mov	r7, #-1			@  ""   ""    ""        ""
	str	r4, [sp]		@ save preserved r0
	stmia	r0, {r5 - r7}		@ lr_<exception>,
					@ cpsr_<exception>, "old_r0"

	mov	r0, sp
	b	bad_mode
ENDPROC(__und_invalid)

/*
 * SVC mode handlers
 */

#if defined(CONFIG_AEABI) && (__LINUX_ARM_ARCH__ >= 5)
#define SPFIX(code...) code
#else
#define SPFIX(code...)
#endif

	.macro	svc_entry, stack_hole=0
 UNWIND(.fnstart		)
 UNWIND(.save {r0 - pc}		)
	sub	sp, sp, #(S_FRAME_SIZE + \stack_hole - 4)
#ifdef CONFIG_THUMB2_KERNEL
 SPFIX(	str	r0, [sp]	)	@ temporarily saved
 SPFIX(	mov	r0, sp		)
 SPFIX(	tst	r0, #4		)	@ test original stack alignment
 SPFIX(	ldr	r0, [sp]	)	@ restored
#else
 SPFIX(	tst	sp, #4		)
#endif
 SPFIX(	subeq	sp, sp, #4	)
	stmia	sp, {r1 - r12}

	ldmia	r0, {r1 - r3}
	add	r5, sp, #S_SP - 4	@ here for interlock avoidance
	mov	r4, #-1			@  ""  ""      ""       ""
	add	r0, sp, #(S_FRAME_SIZE + \stack_hole - 4)
 SPFIX(	addeq	r0, r0, #4	)
	str	r1, [sp, #-4]!		@ save the "real" r0 copied
					@ from the exception stack

	mov	r1, lr

	@
	@ We are now ready to fill in the remaining blanks on the stack:
	@
	@  r0 - sp_svc
	@  r1 - lr_svc
	@  r2 - lr_<exception>, already fixed up for correct return/restart
	@  r3 - spsr_<exception>
	@  r4 - orig_r0 (see pt_regs definition in ptrace.h)
	@
	stmia	r5, {r0 - r4}

	asm_trace_hardirqs_off
	.endm

	.align	5
__dabt_svc:
	svc_entry

	@
	@ get ready to re-enable interrupts if appropriate
	@
	mrs	r9, cpsr
	tst	r3, #PSR_I_BIT
	biceq	r9, r9, #PSR_I_BIT

	@
	@ Call the processor-specific abort handler:
	@
	@  r2 - aborted context pc
	@  r3 - aborted context cpsr
	@
	@ The abort handler must return the aborted address in r0, and
	@ the fault status register in r1.  r9 must be preserved.
	@
#ifdef MULTI_DABORT
	ldr	r4, .LCprocfns
	mov	lr, pc
	ldr	pc, [r4, #PROCESSOR_DABT_FUNC]
#else
	bl	CPU_DABORT_HANDLER
#endif

	@
	@ set desired IRQ state, then call main handler
	@
	msr	cpsr_c, r9
	mov	r2, sp
	bl	do_DataAbort

	@
	@ IRQs off again before pulling preserved data off the stack
	@
	disable_irq

	@
	@ restore SPSR and restart the instruction
	@
	ldr	r2, [sp, #S_PSR]
	svc_exit r2				@ return from exception
 UNWIND(.fnend		)
ENDPROC(__dabt_svc)

	.align	5
	.globl __irq_svc
__irq_svc:
	svc_entry

#ifdef CONFIG_PREEMPT
	get_thread_info tsk
	ldr	r8, [tsk, #TI_PREEMPT]		@ get preempt count
	add	r7, r8, #1			@ increment it
	str	r7, [tsk, #TI_PREEMPT]
#endif

	irq_handler
#ifdef CONFIG_PREEMPT
	str	r8, [tsk, #TI_PREEMPT]		@ restore preempt count
	ldr	r0, [tsk, #TI_FLAGS]		@ get flags
	teq	r8, #0				@ if preempt count != 0
	movne	r0, #0				@ force flags to 0
	tst	r0, #_TIF_NEED_RESCHED
	blne	svc_preempt
#endif
	ldr	r4, [sp, #S_PSR]		@ irqs are already disabled
#ifdef CONFIG_TRACE_IRQFLAGS
	tst	r4, #PSR_I_BIT
	bleq	trace_hardirqs_on
#endif
	svc_exit r4				@ return from exception
 UNWIND(.fnend		)
ENDPROC(__irq_svc)

	.ltorg

#ifdef CONFIG_PREEMPT
svc_preempt:
	mov	r8, lr
1:	bl	preempt_schedule_irq		@ irq en/disable is done inside
	ldr	r0, [tsk, #TI_FLAGS]		@ get new tasks TI_FLAGS
	tst	r0, #_TIF_NEED_RESCHED
	moveq	pc, r8				@ go again
	b	1b
#endif

	.align	5
__und_svc:
#ifdef CONFIG_KPROBES
	@ If a kprobe is about to simulate a "stmdb sp..." instruction,
	@ it obviously needs free stack space which then will belong to
	@ the saved context.
	svc_entry 64
#else
	svc_entry
#endif

	@
	@ call emulation code, which returns using r9 if it has emulated
	@ the instruction, or the more conventional lr if we are to treat
	@ this as a real undefined instruction
	@
	@  r0 - instruction
	@
#ifndef	CONFIG_THUMB2_KERNEL
	ldr	r0, [r2, #-4]
#else
	ldrh	r0, [r2, #-2]			@ Thumb instruction at LR - 2
	and	r9, r0, #0xf800
	cmp	r9, #0xe800			@ 32-bit instruction if xx >= 0
	ldrhhs	r9, [r2]			@ bottom 16 bits
	orrhs	r0, r9, r0, lsl #16
#endif
	adr	r9, BSYM(1f)
	bl	call_fpe

	mov	r0, sp				@ struct pt_regs *regs
	bl	do_undefinstr

	@
	@ IRQs off again before pulling preserved data off the stack
	@
1:	disable_irq

	@
	@ restore SPSR and restart the instruction
	@
	ldr	r2, [sp, #S_PSR]		@ Get SVC cpsr
	svc_exit r2				@ return from exception
 UNWIND(.fnend		)
ENDPROC(__und_svc)

	.align	5
__pabt_svc:
	svc_entry

	@
	@ re-enable interrupts if appropriate
	@
	mrs	r9, cpsr
	tst	r3, #PSR_I_BIT
	biceq	r9, r9, #PSR_I_BIT

	mov	r0, r2			@ pass address of aborted instruction.
#ifdef MULTI_PABORT
	ldr	r4, .LCprocfns
	mov	lr, pc
	ldr	pc, [r4, #PROCESSOR_PABT_FUNC]
#else
	bl	CPU_PABORT_HANDLER
#endif
	msr	cpsr_c, r9			@ Maybe enable interrupts
	mov	r2, sp				@ regs
	bl	do_PrefetchAbort		@ call abort handler

	@
	@ IRQs off again before pulling preserved data off the stack
	@
	disable_irq

	@
	@ restore SPSR and restart the instruction
	@
	ldr	r2, [sp, #S_PSR]
	svc_exit r2				@ return from exception
 UNWIND(.fnend		)
ENDPROC(__pabt_svc)

	.align	5
.LCcralign:
	.word	cr_alignment
#ifdef MULTI_DABORT
.LCprocfns:
	.word	processor
#endif
.LCfp:
	.word	fp_enter

/*
 * User mode handlers
 *
 * EABI note: sp_svc is always 64-bit aligned here, so should S_FRAME_SIZE
 */

#if defined(CONFIG_AEABI) && (__LINUX_ARM_ARCH__ >= 5) && (S_FRAME_SIZE & 7)
#error "sizeof(struct pt_regs) must be a multiple of 8"
#endif

<<<<<<< HEAD
	.macro	usr_entry
 UNWIND(.fnstart	)
 UNWIND(.cantunwind	)	@ don't unwind the user space
	sub	sp, sp, #S_FRAME_SIZE
 ARM(	stmib	sp, {r1 - r12}	)
 THUMB(	stmia	sp, {r0 - r12}	)

	ldmia	r0, {r1 - r3}
	add	r0, sp, #S_PC		@ here for interlock avoidance
	mov	r4, #-1			@  ""  ""     ""        ""

	str	r1, [sp]		@ save the "real" r0 copied
					@ from the exception stack

	@
	@ We are now ready to fill in the remaining blanks on the stack:
	@
	@  r2 - lr_<exception>, already fixed up for correct return/restart
	@  r3 - spsr_<exception>
	@  r4 - orig_r0 (see pt_regs definition in ptrace.h)
	@
	@ Also, separately save sp_usr and lr_usr
	@
	stmia	r0, {r2 - r4}
 ARM(	stmdb	r0, {sp, lr}^			)
 THUMB(	store_user_sp_lr r0, r1, S_SP - S_PC	)

	@
	@ Enable the alignment trap while in kernel mode
	@
	alignment_trap r0

	@
	@ Clear FP to mark the first stack frame
	@
	zero_fp

	asm_trace_hardirqs_off
	.endm

=======
>>>>>>> 0b0e8e4a
	.macro	kuser_cmpxchg_check
#if __LINUX_ARM_ARCH__ < 6 && !defined(CONFIG_NEEDS_SYSCALL_FOR_CMPXCHG)
#ifndef CONFIG_MMU
#warning "NPTL on non MMU needs fixing"
#else
	@ Make sure our user space atomic helper is restarted
	@ if it was interrupted in a critical region.  Here we
	@ perform a quick test inline since it should be false
	@ 99.9999% of the time.  The rest is done out of line.
	cmp	r2, #TASK_SIZE
	blhs	kuser_cmpxchg_fixup
#endif
#endif
	.endm

	.align	5
__dabt_usr:
	usr_entry
	kuser_cmpxchg_check

	@
	@ Call the processor-specific abort handler:
	@
	@  r2 - aborted context pc
	@  r3 - aborted context cpsr
	@
	@ The abort handler must return the aborted address in r0, and
	@ the fault status register in r1.
	@
#ifdef MULTI_DABORT
	ldr	r4, .LCprocfns
	mov	lr, pc
	ldr	pc, [r4, #PROCESSOR_DABT_FUNC]
#else
	bl	CPU_DABORT_HANDLER
#endif

	@
	@ IRQs on, then call the main handler
	@
	enable_irq
	mov	r2, sp
	adr	lr, BSYM(ret_from_exception)
	b	do_DataAbort
 UNWIND(.fnend		)
ENDPROC(__dabt_usr)

	.align	5
__irq_usr:
	usr_entry
	kuser_cmpxchg_check

	get_thread_info tsk
#ifdef CONFIG_PREEMPT
	ldr	r8, [tsk, #TI_PREEMPT]		@ get preempt count
	add	r7, r8, #1			@ increment it
	str	r7, [tsk, #TI_PREEMPT]
#endif

	irq_handler
#ifdef CONFIG_PREEMPT
	ldr	r0, [tsk, #TI_PREEMPT]
	str	r8, [tsk, #TI_PREEMPT]
	teq	r0, r7
 ARM(	strne	r0, [r0, -r0]	)
 THUMB(	movne	r0, #0		)
 THUMB(	strne	r0, [r0]	)
#endif
#ifdef CONFIG_TRACE_IRQFLAGS
	bl	trace_hardirqs_on
#endif

	mov	why, #0
	b	ret_to_user
 UNWIND(.fnend		)
ENDPROC(__irq_usr)

	.ltorg

	.align	5
__und_usr:
	usr_entry

	@
	@ fall through to the emulation code, which returns using r9 if
	@ it has emulated the instruction, or the more conventional lr
	@ if we are to treat this as a real undefined instruction
	@
	@  r0 - instruction
	@
	adr	r9, BSYM(ret_from_exception)
	adr	lr, BSYM(__und_usr_unknown)
	tst	r3, #PSR_T_BIT			@ Thumb mode?
	itet	eq				@ explicit IT needed for the 1f label
	subeq	r4, r2, #4			@ ARM instr at LR - 4
	subne	r4, r2, #2			@ Thumb instr at LR - 2
1:	ldreqt	r0, [r4]
#ifdef CONFIG_CPU_ENDIAN_BE8
	reveq	r0, r0				@ little endian instruction
#endif
	beq	call_fpe
	@ Thumb instruction
#if __LINUX_ARM_ARCH__ >= 7
2:
 ARM(	ldrht	r5, [r4], #2	)
 THUMB(	ldrht	r5, [r4]	)
 THUMB(	add	r4, r4, #2	)
	and	r0, r5, #0xf800			@ mask bits 111x x... .... ....
	cmp	r0, #0xe800			@ 32bit instruction if xx != 0
	blo	__und_usr_unknown
3:	ldrht	r0, [r4]
	add	r2, r2, #2			@ r2 is PC + 2, make it PC + 4
	orr	r0, r0, r5, lsl #16
#else
	b	__und_usr_unknown
#endif
 UNWIND(.fnend		)
ENDPROC(__und_usr)

	@
	@ fallthrough to call_fpe
	@

/*
 * The out of line fixup for the ldrt above.
 */
	.section .fixup, "ax"
4:	mov	pc, r9
	.previous
	.section __ex_table,"a"
	.long	1b, 4b
#if __LINUX_ARM_ARCH__ >= 7
	.long	2b, 4b
	.long	3b, 4b
#endif
	.previous

/*
 * Check whether the instruction is a co-processor instruction.
 * If yes, we need to call the relevant co-processor handler.
 *
 * Note that we don't do a full check here for the co-processor
 * instructions; all instructions with bit 27 set are well
 * defined.  The only instructions that should fault are the
 * co-processor instructions.  However, we have to watch out
 * for the ARM6/ARM7 SWI bug.
 *
 * NEON is a special case that has to be handled here. Not all
 * NEON instructions are co-processor instructions, so we have
 * to make a special case of checking for them. Plus, there's
 * five groups of them, so we have a table of mask/opcode pairs
 * to check against, and if any match then we branch off into the
 * NEON handler code.
 *
 * Emulators may wish to make use of the following registers:
 *  r0  = instruction opcode.
 *  r2  = PC+4
 *  r9  = normal "successful" return address
 *  r10 = this threads thread_info structure.
 *  lr  = unrecognised instruction return address
 */
	@
	@ Fall-through from Thumb-2 __und_usr
	@
#ifdef CONFIG_NEON
	adr	r6, .LCneon_thumb_opcodes
	b	2f
#endif
call_fpe:
#ifdef CONFIG_NEON
	adr	r6, .LCneon_arm_opcodes
2:
	ldr	r7, [r6], #4			@ mask value
	cmp	r7, #0				@ end mask?
	beq	1f
	and	r8, r0, r7
	ldr	r7, [r6], #4			@ opcode bits matching in mask
	cmp	r8, r7				@ NEON instruction?
	bne	2b
	get_thread_info r10
	mov	r7, #1
	strb	r7, [r10, #TI_USED_CP + 10]	@ mark CP#10 as used
	strb	r7, [r10, #TI_USED_CP + 11]	@ mark CP#11 as used
	b	do_vfp				@ let VFP handler handle this
1:
#endif
	tst	r0, #0x08000000			@ only CDP/CPRT/LDC/STC have bit 27
	tstne	r0, #0x04000000			@ bit 26 set on both ARM and Thumb-2
#if defined(CONFIG_CPU_ARM610) || defined(CONFIG_CPU_ARM710)
	and	r8, r0, #0x0f000000		@ mask out op-code bits
	teqne	r8, #0x0f000000			@ SWI (ARM6/7 bug)?
#endif
	moveq	pc, lr
	get_thread_info r10			@ get current thread
	and	r8, r0, #0x00000f00		@ mask out CP number
 THUMB(	lsr	r8, r8, #8		)
	mov	r7, #1
	add	r6, r10, #TI_USED_CP
 ARM(	strb	r7, [r6, r8, lsr #8]	)	@ set appropriate used_cp[]
 THUMB(	strb	r7, [r6, r8]		)	@ set appropriate used_cp[]
#ifdef CONFIG_IWMMXT
	@ Test if we need to give access to iWMMXt coprocessors
	ldr	r5, [r10, #TI_FLAGS]
	rsbs	r7, r8, #(1 << 8)		@ CP 0 or 1 only
	movcss	r7, r5, lsr #(TIF_USING_IWMMXT + 1)
	bcs	iwmmxt_task_enable
#endif
 ARM(	add	pc, pc, r8, lsr #6	)
 THUMB(	lsl	r8, r8, #2		)
 THUMB(	add	pc, r8			)
	nop

	movw_pc	lr				@ CP#0
	W(b)	do_fpe				@ CP#1 (FPE)
	W(b)	do_fpe				@ CP#2 (FPE)
	movw_pc	lr				@ CP#3
#ifdef CONFIG_CRUNCH
	b	crunch_task_enable		@ CP#4 (MaverickCrunch)
	b	crunch_task_enable		@ CP#5 (MaverickCrunch)
	b	crunch_task_enable		@ CP#6 (MaverickCrunch)
#else
	movw_pc	lr				@ CP#4
	movw_pc	lr				@ CP#5
	movw_pc	lr				@ CP#6
#endif
	movw_pc	lr				@ CP#7
	movw_pc	lr				@ CP#8
	movw_pc	lr				@ CP#9
#ifdef CONFIG_VFP
	W(b)	do_vfp				@ CP#10 (VFP)
	W(b)	do_vfp				@ CP#11 (VFP)
#else
	movw_pc	lr				@ CP#10 (VFP)
	movw_pc	lr				@ CP#11 (VFP)
#endif
	movw_pc	lr				@ CP#12
	movw_pc	lr				@ CP#13
	movw_pc	lr				@ CP#14 (Debug)
	movw_pc	lr				@ CP#15 (Control)

#ifdef CONFIG_NEON
	.align	6

.LCneon_arm_opcodes:
	.word	0xfe000000			@ mask
	.word	0xf2000000			@ opcode

	.word	0xff100000			@ mask
	.word	0xf4000000			@ opcode

	.word	0x00000000			@ mask
	.word	0x00000000			@ opcode

.LCneon_thumb_opcodes:
	.word	0xef000000			@ mask
	.word	0xef000000			@ opcode

	.word	0xff100000			@ mask
	.word	0xf9000000			@ opcode

	.word	0x00000000			@ mask
	.word	0x00000000			@ opcode
#endif

do_fpe:
	enable_irq
	ldr	r4, .LCfp
	add	r10, r10, #TI_FPSTATE		@ r10 = workspace
	ldr	pc, [r4]			@ Call FP module USR entry point

/*
 * The FP module is called with these registers set:
 *  r0  = instruction
 *  r2  = PC+4
 *  r9  = normal "successful" return address
 *  r10 = FP workspace
 *  lr  = unrecognised FP instruction return address
 */

	.data
ENTRY(fp_enter)
	.word	no_fp
	.previous

ENTRY(no_fp)
	mov	pc, lr
ENDPROC(no_fp)

__und_usr_unknown:
	enable_irq
	mov	r0, sp
	adr	lr, BSYM(ret_from_exception)
	b	do_undefinstr
ENDPROC(__und_usr_unknown)

	.align	5
__pabt_usr:
	usr_entry

	mov	r0, r2			@ pass address of aborted instruction.
#ifdef MULTI_PABORT
	ldr	r4, .LCprocfns
	mov	lr, pc
	ldr	pc, [r4, #PROCESSOR_PABT_FUNC]
#else
	bl	CPU_PABORT_HANDLER
#endif
	enable_irq				@ Enable interrupts
	mov	r2, sp				@ regs
	bl	do_PrefetchAbort		@ call abort handler
 UNWIND(.fnend		)
	/* fall through */
/*
 * This is the return code to user mode for abort handlers
 */
ENTRY(ret_from_exception)
 UNWIND(.fnstart	)
 UNWIND(.cantunwind	)
	get_thread_info tsk
	mov	why, #0
	b	ret_to_user
 UNWIND(.fnend		)
ENDPROC(__pabt_usr)
ENDPROC(ret_from_exception)

/*
 * Register switch for ARMv3 and ARMv4 processors
 * r0 = previous task_struct, r1 = previous thread_info, r2 = next thread_info
 * previous and next are guaranteed not to be the same.
 */
ENTRY(__switch_to)
 UNWIND(.fnstart	)
 UNWIND(.cantunwind	)
	add	ip, r1, #TI_CPU_SAVE
	ldr	r3, [r2, #TI_TP_VALUE]
 ARM(	stmia	ip!, {r4 - sl, fp, sp, lr} )	@ Store most regs on stack
 THUMB(	stmia	ip!, {r4 - sl, fp}	   )	@ Store most regs on stack
 THUMB(	str	sp, [ip], #4		   )
 THUMB(	str	lr, [ip], #4		   )
#ifdef CONFIG_MMU
	ldr	r6, [r2, #TI_CPU_DOMAIN]
#endif
#if defined(CONFIG_HAS_TLS_REG)
	mcr	p15, 0, r3, c13, c0, 3		@ set TLS register
#elif !defined(CONFIG_TLS_REG_EMUL)
	mov	r4, #0xffff0fff
	str	r3, [r4, #-15]			@ TLS val at 0xffff0ff0
#endif
#ifdef CONFIG_MMU
	mcr	p15, 0, r6, c3, c0, 0		@ Set domain register
#endif
	mov	r5, r0
	add	r4, r2, #TI_CPU_SAVE
	ldr	r0, =thread_notify_head
	mov	r1, #THREAD_NOTIFY_SWITCH
	bl	atomic_notifier_call_chain
 THUMB(	mov	ip, r4			   )
	mov	r0, r5
 ARM(	ldmia	r4, {r4 - sl, fp, sp, pc}  )	@ Load all regs saved previously
 THUMB(	ldmia	ip!, {r4 - sl, fp}	   )	@ Load all regs saved previously
 THUMB(	ldr	sp, [ip], #4		   )
 THUMB(	ldr	pc, [ip]		   )
 UNWIND(.fnend		)
ENDPROC(__switch_to)

	__INIT

/*
 * User helpers.
 *
 * These are segment of kernel provided user code reachable from user space
 * at a fixed address in kernel memory.  This is used to provide user space
 * with some operations which require kernel help because of unimplemented
 * native feature and/or instructions in many ARM CPUs. The idea is for
 * this code to be executed directly in user mode for best efficiency but
 * which is too intimate with the kernel counter part to be left to user
 * libraries.  In fact this code might even differ from one CPU to another
 * depending on the available  instruction set and restrictions like on
 * SMP systems.  In other words, the kernel reserves the right to change
 * this code as needed without warning. Only the entry points and their
 * results are guaranteed to be stable.
 *
 * Each segment is 32-byte aligned and will be moved to the top of the high
 * vector page.  New segments (if ever needed) must be added in front of
 * existing ones.  This mechanism should be used only for things that are
 * really small and justified, and not be abused freely.
 *
 * User space is expected to implement those things inline when optimizing
 * for a processor that has the necessary native support, but only if such
 * resulting binaries are already to be incompatible with earlier ARM
 * processors due to the use of unsupported instructions other than what
 * is provided here.  In other words don't make binaries unable to run on
 * earlier processors just for the sake of not using these kernel helpers
 * if your compiled code is not going to use the new instructions for other
 * purpose.
 */
 THUMB(	.arm	)

	.macro	usr_ret, reg
#ifdef CONFIG_ARM_THUMB
	bx	\reg
#else
	mov	pc, \reg
#endif
	.endm

	.align	5
	.globl	__kuser_helper_start
__kuser_helper_start:

/*
 * Reference prototype:
 *
 *	void __kernel_memory_barrier(void)
 *
 * Input:
 *
 *	lr = return address
 *
 * Output:
 *
 *	none
 *
 * Clobbered:
 *
 *	none
 *
 * Definition and user space usage example:
 *
 *	typedef void (__kernel_dmb_t)(void);
 *	#define __kernel_dmb (*(__kernel_dmb_t *)0xffff0fa0)
 *
 * Apply any needed memory barrier to preserve consistency with data modified
 * manually and __kuser_cmpxchg usage.
 *
 * This could be used as follows:
 *
 * #define __kernel_dmb() \
 *         asm volatile ( "mov r0, #0xffff0fff; mov lr, pc; sub pc, r0, #95" \
 *	        : : : "r0", "lr","cc" )
 */

__kuser_memory_barrier:				@ 0xffff0fa0
	smp_dmb
	usr_ret	lr

	.align	5

/*
 * Reference prototype:
 *
 *	int __kernel_cmpxchg(int oldval, int newval, int *ptr)
 *
 * Input:
 *
 *	r0 = oldval
 *	r1 = newval
 *	r2 = ptr
 *	lr = return address
 *
 * Output:
 *
 *	r0 = returned value (zero or non-zero)
 *	C flag = set if r0 == 0, clear if r0 != 0
 *
 * Clobbered:
 *
 *	r3, ip, flags
 *
 * Definition and user space usage example:
 *
 *	typedef int (__kernel_cmpxchg_t)(int oldval, int newval, int *ptr);
 *	#define __kernel_cmpxchg (*(__kernel_cmpxchg_t *)0xffff0fc0)
 *
 * Atomically store newval in *ptr if *ptr is equal to oldval for user space.
 * Return zero if *ptr was changed or non-zero if no exchange happened.
 * The C flag is also set if *ptr was changed to allow for assembly
 * optimization in the calling code.
 *
 * Notes:
 *
 *    - This routine already includes memory barriers as needed.
 *
 * For example, a user space atomic_add implementation could look like this:
 *
 * #define atomic_add(ptr, val) \
 *	({ register unsigned int *__ptr asm("r2") = (ptr); \
 *	   register unsigned int __result asm("r1"); \
 *	   asm volatile ( \
 *	       "1: @ atomic_add\n\t" \
 *	       "ldr	r0, [r2]\n\t" \
 *	       "mov	r3, #0xffff0fff\n\t" \
 *	       "add	lr, pc, #4\n\t" \
 *	       "add	r1, r0, %2\n\t" \
 *	       "add	pc, r3, #(0xffff0fc0 - 0xffff0fff)\n\t" \
 *	       "bcc	1b" \
 *	       : "=&r" (__result) \
 *	       : "r" (__ptr), "rIL" (val) \
 *	       : "r0","r3","ip","lr","cc","memory" ); \
 *	   __result; })
 */

__kuser_cmpxchg:				@ 0xffff0fc0

#if defined(CONFIG_NEEDS_SYSCALL_FOR_CMPXCHG)

	/*
	 * Poor you.  No fast solution possible...
	 * The kernel itself must perform the operation.
	 * A special ghost syscall is used for that (see traps.c).
	 */
	stmfd	sp!, {r7, lr}
	ldr	r7, =1f			@ it's 20 bits
	swi	__ARM_NR_cmpxchg
	ldmfd	sp!, {r7, pc}
1:	.word	__ARM_NR_cmpxchg

#elif __LINUX_ARM_ARCH__ < 6

#ifdef CONFIG_MMU

	/*
	 * The only thing that can break atomicity in this cmpxchg
	 * implementation is either an IRQ or a data abort exception
	 * causing another process/thread to be scheduled in the middle
	 * of the critical sequence.  To prevent this, code is added to
	 * the IRQ and data abort exception handlers to set the pc back
	 * to the beginning of the critical section if it is found to be
	 * within that critical section (see kuser_cmpxchg_fixup).
	 */
1:	ldr	r3, [r2]			@ load current val
	subs	r3, r3, r0			@ compare with oldval
2:	streq	r1, [r2]			@ store newval if eq
	rsbs	r0, r3, #0			@ set return val and C flag
	usr_ret	lr

	.text
kuser_cmpxchg_fixup:
	@ Called from kuser_cmpxchg_check macro.
	@ r2 = address of interrupted insn (must be preserved).
	@ sp = saved regs. r7 and r8 are clobbered.
	@ 1b = first critical insn, 2b = last critical insn.
	@ If r2 >= 1b and r2 <= 2b then saved pc_usr is set to 1b.
	mov	r7, #0xffff0fff
	sub	r7, r7, #(0xffff0fff - (0xffff0fc0 + (1b - __kuser_cmpxchg)))
	subs	r8, r2, r7
	rsbcss	r8, r8, #(2b - 1b)
	strcs	r7, [sp, #S_PC]
	mov	pc, lr
	.previous

#else
#warning "NPTL on non MMU needs fixing"
	mov	r0, #-1
	adds	r0, r0, #0
	usr_ret	lr
#endif

#else

#ifdef CONFIG_SMP
	mcr	p15, 0, r0, c7, c10, 5	@ dmb
#endif
1:	ldrex	r3, [r2]
	subs	r3, r3, r0
	strexeq	r3, r1, [r2]
	teqeq	r3, #1
	beq	1b
	rsbs	r0, r3, #0
	/* beware -- each __kuser slot must be 8 instructions max */
#ifdef CONFIG_SMP
	b	__kuser_memory_barrier
#else
	usr_ret	lr
#endif

#endif

	.align	5

/*
 * Reference prototype:
 *
 *	int __kernel_get_tls(void)
 *
 * Input:
 *
 *	lr = return address
 *
 * Output:
 *
 *	r0 = TLS value
 *
 * Clobbered:
 *
 *	none
 *
 * Definition and user space usage example:
 *
 *	typedef int (__kernel_get_tls_t)(void);
 *	#define __kernel_get_tls (*(__kernel_get_tls_t *)0xffff0fe0)
 *
 * Get the TLS value as previously set via the __ARM_NR_set_tls syscall.
 *
 * This could be used as follows:
 *
 * #define __kernel_get_tls() \
 *	({ register unsigned int __val asm("r0"); \
 *         asm( "mov r0, #0xffff0fff; mov lr, pc; sub pc, r0, #31" \
 *	        : "=r" (__val) : : "lr","cc" ); \
 *	   __val; })
 */

__kuser_get_tls:				@ 0xffff0fe0

#if !defined(CONFIG_HAS_TLS_REG) && !defined(CONFIG_TLS_REG_EMUL)
	ldr	r0, [pc, #(16 - 8)]		@ TLS stored at 0xffff0ff0
#else
	mrc	p15, 0, r0, c13, c0, 3		@ read TLS register
#endif
	usr_ret	lr

	.rep	5
	.word	0			@ pad up to __kuser_helper_version
	.endr

/*
 * Reference declaration:
 *
 *	extern unsigned int __kernel_helper_version;
 *
 * Definition and user space usage example:
 *
 *	#define __kernel_helper_version (*(unsigned int *)0xffff0ffc)
 *
 * User space may read this to determine the curent number of helpers
 * available.
 */

__kuser_helper_version:				@ 0xffff0ffc
	.word	((__kuser_helper_end - __kuser_helper_start) >> 5)

	.globl	__kuser_helper_end
__kuser_helper_end:

 THUMB(	.thumb	)

/*
 * Vector stubs.
 *
 * This code is copied to 0xffff0200 so we can use branches in the
 * vectors, rather than ldr's.  Note that this code must not
 * exceed 0x300 bytes.
 *
 * Common stub entry macro:
 *   Enter in IRQ mode, spsr = SVC/USR CPSR, lr = SVC/USR PC
 *
 * SP points to a minimal amount of processor-private memory, the address
 * of which is copied into r0 for the mode specific abort handler.
 */
	.macro	vector_stub, name, mode, correction=0
	.align	5

vector_\name:
	.if \correction
	sub	lr, lr, #\correction
	.endif

	@
	@ Save r0, lr_<exception> (parent PC) and spsr_<exception>
	@ (parent CPSR)
	@
	stmia	sp, {r0, lr}		@ save r0, lr
	mrs	lr, spsr
	str	lr, [sp, #8]		@ save spsr

	@
	@ Prepare for SVC32 mode.  IRQs remain disabled.
	@
	mrs	r0, cpsr
	eor	r0, r0, #(\mode ^ SVC_MODE | PSR_ISETSTATE)
	msr	spsr_cxsf, r0

	@
	@ the branch table must immediately follow this code
	@
	and	lr, lr, #0x0f
 THUMB(	adr	r0, 1f			)
 THUMB(	ldr	lr, [r0, lr, lsl #2]	)
	mov	r0, sp
 ARM(	ldr	lr, [pc, lr, lsl #2]	)
	movs	pc, lr			@ branch to handler in SVC mode
ENDPROC(vector_\name)

	.align	2
	@ handler addresses follow this label
1:
	.endm

	.globl	__stubs_start
__stubs_start:
/*
 * Interrupt dispatcher
 */
	vector_stub	irq, IRQ_MODE, 4

	.globl	__branch_irq_vector
__branch_irq_vector:
	.long	__irq_usr			@  0  (USR_26 / USR_32)
	.long	__irq_invalid			@  1  (FIQ_26 / FIQ_32)
	.long	__irq_invalid			@  2  (IRQ_26 / IRQ_32)
	.long	__irq_svc			@  3  (SVC_26 / SVC_32)
	.long	__irq_invalid			@  4
	.long	__irq_invalid			@  5
	.long	__irq_invalid			@  6
	.long	__irq_invalid			@  7
	.long	__irq_invalid			@  8
	.long	__irq_invalid			@  9
	.long	__irq_invalid			@  a
	.long	__irq_invalid			@  b
	.long	__irq_invalid			@  c
	.long	__irq_invalid			@  d
	.long	__irq_invalid			@  e
	.long	__irq_invalid			@  f

/*
 * Data abort dispatcher
 * Enter in ABT mode, spsr = USR CPSR, lr = USR PC
 */
	vector_stub	dabt, ABT_MODE, 8

	.globl	__branch_data_abort_vector
__branch_data_abort_vector:
	.long	__dabt_usr			@  0  (USR_26 / USR_32)
	.long	__dabt_invalid			@  1  (FIQ_26 / FIQ_32)
	.long	__dabt_invalid			@  2  (IRQ_26 / IRQ_32)
	.long	__dabt_svc			@  3  (SVC_26 / SVC_32)
	.long	__dabt_invalid			@  4
	.long	__dabt_invalid			@  5
	.long	__dabt_invalid			@  6
	.long	__dabt_invalid			@  7
	.long	__dabt_invalid			@  8
	.long	__dabt_invalid			@  9
	.long	__dabt_invalid			@  a
	.long	__dabt_invalid			@  b
	.long	__dabt_invalid			@  c
	.long	__dabt_invalid			@  d
	.long	__dabt_invalid			@  e
	.long	__dabt_invalid			@  f

/*
 * Prefetch abort dispatcher
 * Enter in ABT mode, spsr = USR CPSR, lr = USR PC
 */
	vector_stub	pabt, ABT_MODE, 4
	
	.globl	__branch_prefetch_abort_vector
__branch_prefetch_abort_vector:
	.long	__pabt_usr			@  0 (USR_26 / USR_32)
	.long	__pabt_invalid			@  1 (FIQ_26 / FIQ_32)
	.long	__pabt_invalid			@  2 (IRQ_26 / IRQ_32)
	.long	__pabt_svc			@  3 (SVC_26 / SVC_32)
	.long	__pabt_invalid			@  4
	.long	__pabt_invalid			@  5
	.long	__pabt_invalid			@  6
	.long	__pabt_invalid			@  7
	.long	__pabt_invalid			@  8
	.long	__pabt_invalid			@  9
	.long	__pabt_invalid			@  a
	.long	__pabt_invalid			@  b
	.long	__pabt_invalid			@  c
	.long	__pabt_invalid			@  d
	.long	__pabt_invalid			@  e
	.long	__pabt_invalid			@  f

/*
 * Undef instr entry dispatcher
 * Enter in UND mode, spsr = SVC/USR CPSR, lr = SVC/USR PC
 */
	vector_stub	und, UND_MODE

	.globl	__branch_undefined_vector
__branch_undefined_vector:
	.long	__und_usr			@  0 (USR_26 / USR_32)
	.long	__und_invalid			@  1 (FIQ_26 / FIQ_32)
	.long	__und_invalid			@  2 (IRQ_26 / IRQ_32)
	.long	__und_svc			@  3 (SVC_26 / SVC_32)
	.long	__und_invalid			@  4
	.long	__und_invalid			@  5
	.long	__und_invalid			@  6
	.long	__und_invalid			@  7
	.long	__und_invalid			@  8
	.long	__und_invalid			@  9
	.long	__und_invalid			@  a
	.long	__und_invalid			@  b
	.long	__und_invalid			@  c
	.long	__und_invalid			@  d
	.long	__und_invalid			@  e
	.long	__und_invalid			@  f

	.align	5

/*=============================================================================
 * Undefined FIQs
 *-----------------------------------------------------------------------------
 * Enter in FIQ mode, spsr = ANY CPSR, lr = ANY PC
 * MUST PRESERVE SVC SPSR, but need to switch to SVC mode to show our msg.
 * Basically to switch modes, we *HAVE* to clobber one register...  brain
 * damage alert!  I don't think that we can execute any code in here in any
 * other mode than FIQ...  Ok you can switch to another mode, but you can't
 * get out of that mode without clobbering one register.
 */
vector_fiq:
	disable_fiq
	subs	pc, lr, #4

/*=============================================================================
 * Address exception handler
 *-----------------------------------------------------------------------------
 * These aren't too critical.
 * (they're not supposed to happen, and won't happen in 32-bit data mode).
 */

vector_addrexcptn:
	b	vector_addrexcptn

/*
 * We group all the following data together to optimise
 * for CPUs with separate I & D caches.
 */
	.align	5
	.globl	__branch_swi_vector
__branch_swi_vector:
	.word	vector_swi

	.globl	__stubs_end
__stubs_end:

	.equ	stubs_offset, __vectors_start + 0x200 - __stubs_start

	.globl	__vectors_start
__vectors_start:
<<<<<<< HEAD
 ARM(	swi	SYS_ERROR0	)
 THUMB(	svc	#0		)
 THUMB(	nop			)
	W(b)	vector_und + stubs_offset
	W(ldr)	pc, .LCvswi + stubs_offset
	W(b)	vector_pabt + stubs_offset
	W(b)	vector_dabt + stubs_offset
	W(b)	vector_addrexcptn + stubs_offset
	W(b)	vector_irq + stubs_offset
	W(b)	vector_fiq + stubs_offset
=======
	swi	SYS_ERROR0
	b	vector_und + stubs_offset
	ldr	pc, __branch_swi_vector + stubs_offset
	b	vector_pabt + stubs_offset
	b	vector_dabt + stubs_offset
	b	vector_addrexcptn + stubs_offset
	b	vector_irq + stubs_offset
	b	vector_fiq + stubs_offset
>>>>>>> 0b0e8e4a

	.globl	__vectors_end
__vectors_end:

	.data

	.globl	cr_alignment
	.globl	cr_no_alignment
cr_alignment:
	.space	4
cr_no_alignment:
	.space	4<|MERGE_RESOLUTION|>--- conflicted
+++ resolved
@@ -358,49 +358,6 @@
 #error "sizeof(struct pt_regs) must be a multiple of 8"
 #endif
 
-<<<<<<< HEAD
-	.macro	usr_entry
- UNWIND(.fnstart	)
- UNWIND(.cantunwind	)	@ don't unwind the user space
-	sub	sp, sp, #S_FRAME_SIZE
- ARM(	stmib	sp, {r1 - r12}	)
- THUMB(	stmia	sp, {r0 - r12}	)
-
-	ldmia	r0, {r1 - r3}
-	add	r0, sp, #S_PC		@ here for interlock avoidance
-	mov	r4, #-1			@  ""  ""     ""        ""
-
-	str	r1, [sp]		@ save the "real" r0 copied
-					@ from the exception stack
-
-	@
-	@ We are now ready to fill in the remaining blanks on the stack:
-	@
-	@  r2 - lr_<exception>, already fixed up for correct return/restart
-	@  r3 - spsr_<exception>
-	@  r4 - orig_r0 (see pt_regs definition in ptrace.h)
-	@
-	@ Also, separately save sp_usr and lr_usr
-	@
-	stmia	r0, {r2 - r4}
- ARM(	stmdb	r0, {sp, lr}^			)
- THUMB(	store_user_sp_lr r0, r1, S_SP - S_PC	)
-
-	@
-	@ Enable the alignment trap while in kernel mode
-	@
-	alignment_trap r0
-
-	@
-	@ Clear FP to mark the first stack frame
-	@
-	zero_fp
-
-	asm_trace_hardirqs_off
-	.endm
-
-=======
->>>>>>> 0b0e8e4a
 	.macro	kuser_cmpxchg_check
 #if __LINUX_ARM_ARCH__ < 6 && !defined(CONFIG_NEEDS_SYSCALL_FOR_CMPXCHG)
 #ifndef CONFIG_MMU
@@ -1243,27 +1200,16 @@
 
 	.globl	__vectors_start
 __vectors_start:
-<<<<<<< HEAD
  ARM(	swi	SYS_ERROR0	)
  THUMB(	svc	#0		)
  THUMB(	nop			)
 	W(b)	vector_und + stubs_offset
-	W(ldr)	pc, .LCvswi + stubs_offset
+	W(ldr)	pc, __branch_swi_vector + stubs_offset
 	W(b)	vector_pabt + stubs_offset
 	W(b)	vector_dabt + stubs_offset
 	W(b)	vector_addrexcptn + stubs_offset
 	W(b)	vector_irq + stubs_offset
 	W(b)	vector_fiq + stubs_offset
-=======
-	swi	SYS_ERROR0
-	b	vector_und + stubs_offset
-	ldr	pc, __branch_swi_vector + stubs_offset
-	b	vector_pabt + stubs_offset
-	b	vector_dabt + stubs_offset
-	b	vector_addrexcptn + stubs_offset
-	b	vector_irq + stubs_offset
-	b	vector_fiq + stubs_offset
->>>>>>> 0b0e8e4a
 
 	.globl	__vectors_end
 __vectors_end:
