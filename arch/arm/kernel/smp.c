/*
 *  linux/arch/arm/kernel/smp.c
 *
 *  Copyright (C) 2002 ARM Limited, All Rights Reserved.
 *
 * This program is free software; you can redistribute it and/or modify
 * it under the terms of the GNU General Public License version 2 as
 * published by the Free Software Foundation.
 */
#include <linux/module.h>
#include <linux/delay.h>
#include <linux/init.h>
#include <linux/spinlock.h>
#include <linux/sched.h>
#include <linux/interrupt.h>
#include <linux/cache.h>
#include <linux/profile.h>
#include <linux/errno.h>
#include <linux/ftrace.h>
#include <linux/mm.h>
#include <linux/err.h>
#include <linux/cpu.h>
#include <linux/smp.h>
#include <linux/seq_file.h>
#include <linux/irq.h>
#include <linux/percpu.h>
#include <linux/clockchips.h>
#include <linux/completion.h>

#include <linux/atomic.h>
#include <asm/soc.h>
#include <asm/cacheflush.h>
#include <asm/cpu.h>
#include <asm/cputype.h>
#include <asm/topology.h>
#include <asm/mmu_context.h>
#include <asm/pgtable.h>
#include <asm/pgalloc.h>
#include <asm/processor.h>
#include <asm/sections.h>
#include <asm/tlbflush.h>
#include <asm/ptrace.h>
<<<<<<< HEAD
#include <asm/localtimer.h>
#include <asm/smp_plat.h>
#include <asm/idmap.h>
=======
>>>>>>> 39237f75

/*
 * as from 2.5, kernels no longer have an init_tasks structure
 * so we need some other way of telling a new secondary core
 * where to place its SVC stack
 */
struct secondary_data secondary_data;

enum ipi_msg_type {
	IPI_TIMER = 2,
	IPI_RESCHEDULE,
	IPI_CALL_FUNC,
	IPI_CALL_FUNC_SINGLE,
	IPI_CPU_STOP,
};

int __cpuinit __cpu_up(unsigned int cpu)
{
	struct cpuinfo_arm *ci = &per_cpu(cpu_data, cpu);
	struct task_struct *idle = ci->idle;
	pgd_t *pgd;
	int ret;

	/*
	 * Spawn a new process manually, if not already done.
	 * Grab a pointer to its task struct so we can mess with it
	 */
	if (!idle) {
		idle = fork_idle(cpu);
		if (IS_ERR(idle)) {
			printk(KERN_ERR "CPU%u: fork() failed\n", cpu);
			return PTR_ERR(idle);
		}
		ci->idle = idle;
	} else {
		/*
		 * Since this idle thread is being re-used, call
		 * init_idle() to reinitialize the thread structure.
		 */
		init_idle(idle, cpu);
	}

	/*
	 * Allocate initial page tables to allow the new CPU to
	 * enable the MMU safely.  This essentially means a set
	 * of our "standard" page tables, with the addition of
	 * a 1:1 mapping for the physical address of the kernel.
	 */
	pgd = pgd_alloc(&init_mm);
	if (!pgd)
		return -ENOMEM;

	if (PHYS_OFFSET != PAGE_OFFSET) {
#ifndef CONFIG_HOTPLUG_CPU
		identity_mapping_add(pgd, __pa(__init_begin), __pa(__init_end));
#endif
		identity_mapping_add(pgd, __pa(_stext), __pa(_etext));
		identity_mapping_add(pgd, __pa(_sdata), __pa(_edata));
	}

	/*
	 * We need to tell the secondary core where to find
	 * its stack and the page tables.
	 */
	secondary_data.stack = task_stack_page(idle) + THREAD_START_SP;
	secondary_data.pgdir = virt_to_phys(pgd);
	secondary_data.swapper_pg_dir = virt_to_phys(swapper_pg_dir);
	__cpuc_flush_dcache_area(&secondary_data, sizeof(secondary_data));
	outer_clean_range(__pa(&secondary_data), __pa(&secondary_data + 1));

	/*
	 * Now bring the CPU into our world.
	 */
	ret = boot_secondary(cpu, idle);
	if (ret == 0) {
		unsigned long timeout;

		/*
		 * CPU was successfully started, wait for it
		 * to come online or time out.
		 */
		timeout = jiffies + HZ;
		while (time_before(jiffies, timeout)) {
			if (cpu_online(cpu))
				break;

			udelay(10);
			barrier();
		}

		if (!cpu_online(cpu)) {
			pr_crit("CPU%u: failed to come online\n", cpu);
			ret = -EIO;
		}
	} else {
		pr_err("CPU%u: failed to boot: %d\n", cpu, ret);
	}

	secondary_data.stack = NULL;
	secondary_data.pgdir = 0;

	if (PHYS_OFFSET != PAGE_OFFSET) {
#ifndef CONFIG_HOTPLUG_CPU
		identity_mapping_del(pgd, __pa(__init_begin), __pa(__init_end));
#endif
		identity_mapping_del(pgd, __pa(_stext), __pa(_etext));
		identity_mapping_del(pgd, __pa(_sdata), __pa(_edata));
	}

	pgd_free(&init_mm, pgd);

	return ret;
}

/* SoC helpers */
static const struct arm_soc_smp_init_ops *soc_smp_init_ops  __initdata;
static const struct arm_soc_smp_ops *soc_smp_ops  __cpuinitdata;
static struct arm_soc_smp_ops __soc_smp_ops __cpuinitdata;

void __init soc_smp_ops_register(struct arm_soc_smp_init_ops *smp_init_ops,
				 struct arm_soc_smp_ops *smp_ops)
{
	if (smp_init_ops)
		soc_smp_init_ops = smp_init_ops;

	/*
	 * Warning: we're copying an __initdata structure into a
	 * __cpuinitdata structure. We *know* it is valid because only
	 * __cpuinit (or more persistant) functions should be pointed
	 * to by soc_smp_ops. Still, this is borderline ugly.
	 */
	if (smp_ops) {
		__soc_smp_ops = *smp_ops;
		soc_smp_ops = &__soc_smp_ops;
	}
}

void __init smp_init_cpus(void)
{
	if (soc_smp_init_ops && soc_smp_init_ops->smp_init_cpus)
		soc_smp_init_ops->smp_init_cpus();
}

static void __init platform_smp_prepare_cpus(unsigned int max_cpus)
{
	if (soc_smp_ops && soc_smp_init_ops->smp_prepare_cpus)
		soc_smp_init_ops->smp_prepare_cpus(max_cpus);
}

static void __cpuinit platform_secondary_init(unsigned int cpu)
{
	if (soc_smp_ops && soc_smp_ops->smp_secondary_init)
		soc_smp_ops->smp_secondary_init(cpu);
}

int __cpuinit boot_secondary(unsigned int cpu, struct task_struct *idle)
{
	if (soc_smp_ops && soc_smp_ops->smp_boot_secondary)
		return soc_smp_ops->smp_boot_secondary(cpu, idle);
	return -ENOSYS;
}

#ifdef CONFIG_HOTPLUG_CPU

static int __cpuinit platform_cpu_kill(unsigned int cpu)
{
	if (soc_smp_ops && soc_smp_ops->cpu_kill)
		return soc_smp_ops->cpu_kill(cpu);
	return 0;
}

static void __cpuinit platform_cpu_die(unsigned int cpu)
{
	if (soc_smp_ops && soc_smp_ops->cpu_die)
		soc_smp_ops->cpu_die(cpu);
}

static int __cpuinit platform_cpu_disable(unsigned int cpu)
{
	if (soc_smp_ops && soc_smp_ops->cpu_disable)
		return soc_smp_ops->cpu_disable(cpu);
	return -EPERM;
}

/*
 * __cpu_disable runs on the processor to be shutdown.
 */
int __cpuinit __cpu_disable(void)
{
	unsigned int cpu = smp_processor_id();
	struct task_struct *p;
	int ret;

	ret = platform_cpu_disable(cpu);
	if (ret)
		return ret;

	/*
	 * Take this CPU offline.  Once we clear this, we can't return,
	 * and we must not schedule until we're ready to give up the cpu.
	 */
	set_cpu_online(cpu, false);

	/*
	 * OK - migrate IRQs away from this CPU
	 */
	migrate_irqs();

	/*
	 * Flush user cache and TLB mappings, and then remove this CPU
	 * from the vm mask set of all processes.
	 */
	flush_cache_all();
	local_flush_tlb_all();

	read_lock(&tasklist_lock);
	for_each_process(p) {
		if (p->mm)
			cpumask_clear_cpu(cpu, mm_cpumask(p->mm));
	}
	read_unlock(&tasklist_lock);

	return 0;
}

static DECLARE_COMPLETION(cpu_died);

/*
 * called on the thread which is asking for a CPU to be shutdown -
 * waits until shutdown has completed, or it is timed out.
 */
void __cpuinit __cpu_die(unsigned int cpu)
{
	if (!wait_for_completion_timeout(&cpu_died, msecs_to_jiffies(5000))) {
		pr_err("CPU%u: cpu didn't die\n", cpu);
		return;
	}
	printk(KERN_NOTICE "CPU%u: shutdown\n", cpu);

	if (!platform_cpu_kill(cpu))
		printk("CPU%u: unable to kill\n", cpu);
}

/*
 * Called from the idle thread for the CPU which has been shutdown.
 *
 * Note that we disable IRQs here, but do not re-enable them
 * before returning to the caller. This is also the behaviour
 * of the other hotplug-cpu capable cores, so presumably coming
 * out of idle fixes this.
 */
void __ref cpu_die(void)
{
	unsigned int cpu = smp_processor_id();

	idle_task_exit();

	local_irq_disable();
	mb();

	/* Tell __cpu_die() that this CPU is now safe to dispose of */
	complete(&cpu_died);

	/*
	 * actual CPU shutdown procedure is at least platform (if not
	 * CPU) specific.
	 */
	platform_cpu_die(cpu);

	/*
	 * Do not return to the idle loop - jump back to the secondary
	 * cpu initialisation.  There's some initialisation which needs
	 * to be repeated to undo the effects of taking the CPU offline.
	 */
	__asm__("mov	sp, %0\n"
	"	mov	fp, #0\n"
	"	b	secondary_start_kernel"
		:
		: "r" (task_stack_page(current) + THREAD_SIZE - 8));
}
#endif /* CONFIG_HOTPLUG_CPU */

int __cpu_logical_map[NR_CPUS];

void __init smp_setup_processor_id(void)
{
	int i;
	u32 cpu = is_smp() ? read_cpuid_mpidr() & 0xff : 0;

	cpu_logical_map(0) = cpu;
	for (i = 1; i < NR_CPUS; ++i)
		cpu_logical_map(i) = i == cpu ? 0 : i;

	printk(KERN_INFO "Booting Linux on physical CPU %d\n", cpu);
}

/*
 * Called by both boot and secondaries to move global data into
 * per-processor storage.
 */
static void __cpuinit smp_store_cpu_info(unsigned int cpuid)
{
	struct cpuinfo_arm *cpu_info = &per_cpu(cpu_data, cpuid);

	cpu_info->loops_per_jiffy = loops_per_jiffy;

	store_cpu_topology(cpuid);
}

static void broadcast_timer_setup(void);

/*
 * This is the secondary CPU boot entry.  We're using this CPUs
 * idle thread stack, but a set of temporary page tables.
 */
asmlinkage void __cpuinit secondary_start_kernel(void)
{
	struct mm_struct *mm = &init_mm;
	unsigned int cpu = smp_processor_id();

	printk("CPU%u: Booted secondary processor\n", cpu);

	/*
	 * All kernel threads share the same mm context; grab a
	 * reference and switch to it.
	 */
	atomic_inc(&mm->mm_count);
	current->active_mm = mm;
	cpumask_set_cpu(cpu, mm_cpumask(mm));
	cpu_switch_mm(mm->pgd, mm);
	enter_lazy_tlb(mm, current);
	local_flush_tlb_all();

	cpu_init();
	preempt_disable();
	trace_hardirqs_off();

	/*
	 * Give the platform a chance to do its own initialisation.
	 */
	platform_secondary_init(cpu);

	/*
	 * Enable local interrupts.
	 */
	notify_cpu_starting(cpu);
	local_irq_enable();
	local_fiq_enable();

	/*
	 * Setup the broadcast timer for this CPU.
	 */
	broadcast_timer_setup();

	calibrate_delay();

	smp_store_cpu_info(cpu);

	/*
	 * OK, now it's safe to let the boot CPU continue.  Wait for
	 * the CPU migration code to notice that the CPU is online
	 * before we continue.
	 */
	set_cpu_online(cpu, true);
	while (!cpu_active(cpu))
		cpu_relax();

	/*
	 * OK, it's off to the idle thread for us
	 */
	cpu_idle();
}

void __init smp_cpus_done(unsigned int max_cpus)
{
	int cpu;
	unsigned long bogosum = 0;

	for_each_online_cpu(cpu)
		bogosum += per_cpu(cpu_data, cpu).loops_per_jiffy;

	printk(KERN_INFO "SMP: Total of %d processors activated "
	       "(%lu.%02lu BogoMIPS).\n",
	       num_online_cpus(),
	       bogosum / (500000/HZ),
	       (bogosum / (5000/HZ)) % 100);
}

void __init smp_prepare_boot_cpu(void)
{
	unsigned int cpu = smp_processor_id();

	per_cpu(cpu_data, cpu).idle = current;
}

void __init smp_prepare_cpus(unsigned int max_cpus)
{
	unsigned int ncores = num_possible_cpus();

	init_cpu_topology();

	smp_store_cpu_info(smp_processor_id());

	/*
	 * are we trying to boot more cores than exist?
	 */
	if (max_cpus > ncores)
		max_cpus = ncores;
	if (ncores > 1 && max_cpus) {
		/*
		 * Enable the broadcast device for the boot CPU, but
		 * only if we have more than one CPU.
		 */
		broadcast_timer_setup();

		/*
		 * Initialise the present map, which describes the set of CPUs
		 * actually populated at the present time. A platform should
		 * re-initialize the map in platform_smp_prepare_cpus() if
		 * present != possible (e.g. physical hotplug).
		 */
		init_cpu_present(&cpu_possible_map);

		/*
		 * Initialise the SCU if there are more than one CPU
		 * and let them know where to start.
		 */
		platform_smp_prepare_cpus(max_cpus);
	}
}

static void (*smp_cross_call)(const struct cpumask *, unsigned int);

void __init set_smp_cross_call(void (*fn)(const struct cpumask *, unsigned int))
{
	smp_cross_call = fn;
}

void arch_send_call_function_ipi_mask(const struct cpumask *mask)
{
	smp_cross_call(mask, IPI_CALL_FUNC);
}

void arch_send_call_function_single_ipi(int cpu)
{
	smp_cross_call(cpumask_of(cpu), IPI_CALL_FUNC_SINGLE);
}

static const char *ipi_types[NR_IPI] = {
#define S(x,s)	[x - IPI_TIMER] = s
	S(IPI_TIMER, "Timer broadcast interrupts"),
	S(IPI_RESCHEDULE, "Rescheduling interrupts"),
	S(IPI_CALL_FUNC, "Function call interrupts"),
	S(IPI_CALL_FUNC_SINGLE, "Single function call interrupts"),
	S(IPI_CPU_STOP, "CPU stop interrupts"),
};

void show_ipi_list(struct seq_file *p, int prec)
{
	unsigned int cpu, i;

	for (i = 0; i < NR_IPI; i++) {
		seq_printf(p, "%*s%u: ", prec - 1, "IPI", i);

		for_each_present_cpu(cpu)
			seq_printf(p, "%10u ",
				   __get_irq_stat(cpu, ipi_irqs[i]));

		seq_printf(p, " %s\n", ipi_types[i]);
	}
}

u64 smp_irq_stat_cpu(unsigned int cpu)
{
	u64 sum = 0;
	int i;

	for (i = 0; i < NR_IPI; i++)
		sum += __get_irq_stat(cpu, ipi_irqs[i]);

	return sum;
}

/*
 * Broadcast timer support
 */
static DEFINE_PER_CPU(struct clock_event_device, percpu_clockevent);

static void ipi_timer(void)
{
	struct clock_event_device *evt = &__get_cpu_var(percpu_clockevent);
	irq_enter();
	evt->event_handler(evt);
	irq_exit();
}

#ifdef CONFIG_GENERIC_CLOCKEVENTS_BROADCAST
static void smp_timer_broadcast(const struct cpumask *mask)
{
	smp_cross_call(mask, IPI_TIMER);
}
#else
#define smp_timer_broadcast	NULL
#endif

static void broadcast_timer_set_mode(enum clock_event_mode mode,
	struct clock_event_device *evt)
{
}

static void __cpuinit broadcast_timer_setup(void)
{
	unsigned int cpu = smp_processor_id();
	struct clock_event_device *evt = &per_cpu(percpu_clockevent, cpu);

	evt->name	= "dummy_timer";
	evt->features	= CLOCK_EVT_FEAT_ONESHOT |
			  CLOCK_EVT_FEAT_PERIODIC |
			  CLOCK_EVT_FEAT_DUMMY;
	evt->rating	= 400;
	evt->mult	= 1;
	evt->set_mode	= broadcast_timer_set_mode;
	evt->cpumask	= cpumask_of(cpu);
	evt->broadcast	= smp_timer_broadcast;

	clockevents_register_device(evt);
}

<<<<<<< HEAD
void __cpuinit percpu_timer_setup(void)
{
	unsigned int cpu = smp_processor_id();
	struct clock_event_device *evt = &per_cpu(percpu_clockevent, cpu);

	evt->cpumask = cpumask_of(cpu);
	evt->broadcast = smp_timer_broadcast;

	if (local_timer_setup(evt))
		broadcast_timer_setup(evt);
}

#ifdef CONFIG_HOTPLUG_CPU
/*
 * The generic clock events code purposely does not stop the local timer
 * on CPU_DEAD/CPU_DEAD_FROZEN hotplug events, so we have to do it
 * manually here.
 */
static void percpu_timer_stop(void)
{
	unsigned int cpu = smp_processor_id();
	struct clock_event_device *evt = &per_cpu(percpu_clockevent, cpu);

	local_timer_stop(evt);
}
#endif

=======
>>>>>>> 39237f75
static DEFINE_SPINLOCK(stop_lock);

/*
 * ipi_cpu_stop - handle IPI from smp_send_stop()
 */
static void ipi_cpu_stop(unsigned int cpu)
{
	if (system_state == SYSTEM_BOOTING ||
	    system_state == SYSTEM_RUNNING) {
		spin_lock(&stop_lock);
		printk(KERN_CRIT "CPU%u: stopping\n", cpu);
		dump_stack();
		spin_unlock(&stop_lock);
	}

	set_cpu_online(cpu, false);

	local_fiq_disable();
	local_irq_disable();

#ifdef CONFIG_HOTPLUG_CPU
	platform_cpu_kill(cpu);
#endif

	while (1)
		cpu_relax();
}

/*
 * Main handler for inter-processor interrupts
 */
asmlinkage void __exception_irq_entry do_IPI(int ipinr, struct pt_regs *regs)
{
	handle_IPI(ipinr, regs);
}

void handle_IPI(int ipinr, struct pt_regs *regs)
{
	unsigned int cpu = smp_processor_id();
	struct pt_regs *old_regs = set_irq_regs(regs);

	if (ipinr >= IPI_TIMER && ipinr < IPI_TIMER + NR_IPI)
		__inc_irq_stat(cpu, ipi_irqs[ipinr - IPI_TIMER]);

	switch (ipinr) {
	case IPI_TIMER:
		ipi_timer();
		break;

	case IPI_RESCHEDULE:
		scheduler_ipi();
		break;

	case IPI_CALL_FUNC:
		generic_smp_call_function_interrupt();
		break;

	case IPI_CALL_FUNC_SINGLE:
		generic_smp_call_function_single_interrupt();
		break;

	case IPI_CPU_STOP:
		ipi_cpu_stop(cpu);
		break;

	default:
		printk(KERN_CRIT "CPU%u: Unknown IPI message 0x%x\n",
		       cpu, ipinr);
		break;
	}
	set_irq_regs(old_regs);
}

void smp_send_reschedule(int cpu)
{
	smp_cross_call(cpumask_of(cpu), IPI_RESCHEDULE);
}

void smp_send_stop(void)
{
	unsigned long timeout;

	if (num_online_cpus() > 1) {
		cpumask_t mask = cpu_online_map;
		cpu_clear(smp_processor_id(), mask);

		smp_cross_call(&mask, IPI_CPU_STOP);
	}

	/* Wait up to one second for other CPUs to stop */
	timeout = USEC_PER_SEC;
	while (num_online_cpus() > 1 && timeout--)
		udelay(1);

	if (num_online_cpus() > 1)
		pr_warning("SMP: failed to stop secondary CPUs\n");
}

/*
 * not supported here
 */
int setup_profiling_timer(unsigned int multiplier)
{
	return -EINVAL;
}<|MERGE_RESOLUTION|>--- conflicted
+++ resolved
@@ -40,12 +40,8 @@
 #include <asm/sections.h>
 #include <asm/tlbflush.h>
 #include <asm/ptrace.h>
-<<<<<<< HEAD
-#include <asm/localtimer.h>
 #include <asm/smp_plat.h>
 #include <asm/idmap.h>
-=======
->>>>>>> 39237f75
 
 /*
  * as from 2.5, kernels no longer have an init_tasks structure
@@ -574,36 +570,6 @@
 	clockevents_register_device(evt);
 }
 
-<<<<<<< HEAD
-void __cpuinit percpu_timer_setup(void)
-{
-	unsigned int cpu = smp_processor_id();
-	struct clock_event_device *evt = &per_cpu(percpu_clockevent, cpu);
-
-	evt->cpumask = cpumask_of(cpu);
-	evt->broadcast = smp_timer_broadcast;
-
-	if (local_timer_setup(evt))
-		broadcast_timer_setup(evt);
-}
-
-#ifdef CONFIG_HOTPLUG_CPU
-/*
- * The generic clock events code purposely does not stop the local timer
- * on CPU_DEAD/CPU_DEAD_FROZEN hotplug events, so we have to do it
- * manually here.
- */
-static void percpu_timer_stop(void)
-{
-	unsigned int cpu = smp_processor_id();
-	struct clock_event_device *evt = &per_cpu(percpu_clockevent, cpu);
-
-	local_timer_stop(evt);
-}
-#endif
-
-=======
->>>>>>> 39237f75
 static DEFINE_SPINLOCK(stop_lock);
 
 /*
