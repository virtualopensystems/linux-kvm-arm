/*
 *  linux/arch/arm/kernel/smp.c
 *
 *  Copyright (C) 2002 ARM Limited, All Rights Reserved.
 *
 * This program is free software; you can redistribute it and/or modify
 * it under the terms of the GNU General Public License version 2 as
 * published by the Free Software Foundation.
 */
#include <linux/module.h>
#include <linux/delay.h>
#include <linux/init.h>
#include <linux/spinlock.h>
#include <linux/sched.h>
#include <linux/interrupt.h>
#include <linux/cache.h>
#include <linux/profile.h>
#include <linux/errno.h>
#include <linux/mm.h>
#include <linux/err.h>
#include <linux/cpu.h>
#include <linux/smp.h>
#include <linux/seq_file.h>
#include <linux/irq.h>
#include <linux/percpu.h>
#include <linux/clockchips.h>
#include <linux/completion.h>

#include <linux/atomic.h>
#include <asm/soc.h>
#include <asm/cacheflush.h>
#include <asm/cpu.h>
#include <asm/cputype.h>
#include <asm/exception.h>
#include <asm/topology.h>
#include <asm/mmu_context.h>
#include <asm/pgtable.h>
#include <asm/pgalloc.h>
#include <asm/processor.h>
#include <asm/sections.h>
#include <asm/tlbflush.h>
#include <asm/ptrace.h>
#include <asm/smp_plat.h>

/*
 * as from 2.5, kernels no longer have an init_tasks structure
 * so we need some other way of telling a new secondary core
 * where to place its SVC stack
 */
struct secondary_data secondary_data;

enum ipi_msg_type {
	IPI_TIMER = 2,
	IPI_RESCHEDULE,
	IPI_CALL_FUNC,
	IPI_CALL_FUNC_SINGLE,
	IPI_CPU_STOP,
};

int __cpuinit __cpu_up(unsigned int cpu)
{
	struct cpuinfo_arm *ci = &per_cpu(cpu_data, cpu);
	struct task_struct *idle = ci->idle;
	pgd_t *pgd;
	int ret;

	/*
	 * Spawn a new process manually, if not already done.
	 * Grab a pointer to its task struct so we can mess with it
	 */
	if (!idle) {
		idle = fork_idle(cpu);
		if (IS_ERR(idle)) {
			printk(KERN_ERR "CPU%u: fork() failed\n", cpu);
			return PTR_ERR(idle);
		}
		ci->idle = idle;
	} else {
		/*
		 * Since this idle thread is being re-used, call
		 * init_idle() to reinitialize the thread structure.
		 */
		init_idle(idle, cpu);
	}

	/*
	 * Allocate initial page tables to allow the new CPU to
	 * enable the MMU safely.  This essentially means a set
	 * of our "standard" page tables, with the addition of
	 * a 1:1 mapping for the physical address of the kernel.
	 */
	pgd = pgd_alloc(&init_mm);
	if (!pgd)
		return -ENOMEM;

	if (PHYS_OFFSET != PAGE_OFFSET) {
#ifndef CONFIG_HOTPLUG_CPU
		identity_mapping_add(pgd, __pa(__init_begin), __pa(__init_end));
#endif
		identity_mapping_add(pgd, __pa(_stext), __pa(_etext));
		identity_mapping_add(pgd, __pa(_sdata), __pa(_edata));
	}

	/*
	 * We need to tell the secondary core where to find
	 * its stack and the page tables.
	 */
	secondary_data.stack = task_stack_page(idle) + THREAD_START_SP;
	secondary_data.pgdir = virt_to_phys(pgd);
	secondary_data.swapper_pg_dir = virt_to_phys(swapper_pg_dir);
	__cpuc_flush_dcache_area(&secondary_data, sizeof(secondary_data));
	outer_clean_range(__pa(&secondary_data), __pa(&secondary_data + 1));

	/*
	 * Now bring the CPU into our world.
	 */
	ret = boot_secondary(cpu, idle);
	if (ret == 0) {
		unsigned long timeout;

		/*
		 * CPU was successfully started, wait for it
		 * to come online or time out.
		 */
		timeout = jiffies + HZ;
		while (time_before(jiffies, timeout)) {
			if (cpu_online(cpu))
				break;

			udelay(10);
			barrier();
		}

		if (!cpu_online(cpu)) {
			pr_crit("CPU%u: failed to come online\n", cpu);
			ret = -EIO;
		}
	} else {
		pr_err("CPU%u: failed to boot: %d\n", cpu, ret);
	}

	secondary_data.stack = NULL;
	secondary_data.pgdir = 0;

	if (PHYS_OFFSET != PAGE_OFFSET) {
#ifndef CONFIG_HOTPLUG_CPU
		identity_mapping_del(pgd, __pa(__init_begin), __pa(__init_end));
#endif
		identity_mapping_del(pgd, __pa(_stext), __pa(_etext));
		identity_mapping_del(pgd, __pa(_sdata), __pa(_edata));
	}

	pgd_free(&init_mm, pgd);

	return ret;
}

/* SoC helpers */
static const struct arm_soc_smp_init_ops *soc_smp_init_ops  __initdata;
static const struct arm_soc_smp_ops *soc_smp_ops  __cpuinitdata;
static struct arm_soc_smp_ops __soc_smp_ops __cpuinitdata;

void __init soc_smp_ops_register(struct arm_soc_smp_init_ops *smp_init_ops,
				 struct arm_soc_smp_ops *smp_ops)
{
	if (smp_init_ops)
		soc_smp_init_ops = smp_init_ops;

	/*
	 * Warning: we're copying an __initdata structure into a
	 * __cpuinitdata structure. We *know* it is valid because only
	 * __cpuinit (or more persistant) functions should be pointed
	 * to by soc_smp_ops. Still, this is borderline ugly.
	 */
	if (smp_ops) {
		__soc_smp_ops = *smp_ops;
		soc_smp_ops = &__soc_smp_ops;
	}
}

void __init smp_init_cpus(void)
{
	if (soc_smp_init_ops && soc_smp_init_ops->smp_init_cpus)
		soc_smp_init_ops->smp_init_cpus();
}

static void __init platform_smp_prepare_cpus(unsigned int max_cpus)
{
	if (soc_smp_ops && soc_smp_init_ops->smp_prepare_cpus)
		soc_smp_init_ops->smp_prepare_cpus(max_cpus);
}

static void __cpuinit platform_secondary_init(unsigned int cpu)
{
	if (soc_smp_ops && soc_smp_ops->smp_secondary_init)
		soc_smp_ops->smp_secondary_init(cpu);
}

int __cpuinit boot_secondary(unsigned int cpu, struct task_struct *idle)
{
	if (soc_smp_ops && soc_smp_ops->smp_boot_secondary)
		return soc_smp_ops->smp_boot_secondary(cpu, idle);
	return -ENOSYS;
}

#ifdef CONFIG_HOTPLUG_CPU
<<<<<<< HEAD
=======
static void percpu_timer_stop(void);

static int __cpuinit platform_cpu_kill(unsigned int cpu)
{
	if (soc_smp_ops && soc_smp_ops->cpu_kill)
		return soc_smp_ops->cpu_kill(cpu);
	return 0;
}

static void __cpuinit platform_cpu_die(unsigned int cpu)
{
	if (soc_smp_ops && soc_smp_ops->cpu_die)
		soc_smp_ops->cpu_die(cpu);
}

static int __cpuinit platform_cpu_disable(unsigned int cpu)
{
	if (soc_smp_ops && soc_smp_ops->cpu_disable)
		return soc_smp_ops->cpu_disable(cpu);
	return -EPERM;
}

>>>>>>> dc06110a
/*
 * __cpu_disable runs on the processor to be shutdown.
 */
int __cpuinit __cpu_disable(void)
{
	unsigned int cpu = smp_processor_id();
	struct task_struct *p;
	int ret;

	ret = platform_cpu_disable(cpu);
	if (ret)
		return ret;

	/*
	 * Take this CPU offline.  Once we clear this, we can't return,
	 * and we must not schedule until we're ready to give up the cpu.
	 */
	set_cpu_online(cpu, false);

	/*
	 * OK - migrate IRQs away from this CPU
	 */
	migrate_irqs();

	/*
	 * Flush user cache and TLB mappings, and then remove this CPU
	 * from the vm mask set of all processes.
	 */
	flush_cache_all();
	local_flush_tlb_all();

	read_lock(&tasklist_lock);
	for_each_process(p) {
		if (p->mm)
			cpumask_clear_cpu(cpu, mm_cpumask(p->mm));
	}
	read_unlock(&tasklist_lock);

	return 0;
}

static DECLARE_COMPLETION(cpu_died);

/*
 * called on the thread which is asking for a CPU to be shutdown -
 * waits until shutdown has completed, or it is timed out.
 */
void __cpuinit __cpu_die(unsigned int cpu)
{
	if (!wait_for_completion_timeout(&cpu_died, msecs_to_jiffies(5000))) {
		pr_err("CPU%u: cpu didn't die\n", cpu);
		return;
	}
	printk(KERN_NOTICE "CPU%u: shutdown\n", cpu);

	if (!platform_cpu_kill(cpu))
		printk("CPU%u: unable to kill\n", cpu);
}

/*
 * Called from the idle thread for the CPU which has been shutdown.
 *
 * Note that we disable IRQs here, but do not re-enable them
 * before returning to the caller. This is also the behaviour
 * of the other hotplug-cpu capable cores, so presumably coming
 * out of idle fixes this.
 */
void __ref cpu_die(void)
{
	unsigned int cpu = smp_processor_id();

	idle_task_exit();

	local_irq_disable();
	mb();

	/* Tell __cpu_die() that this CPU is now safe to dispose of */
	complete(&cpu_died);

	/*
	 * actual CPU shutdown procedure is at least platform (if not
	 * CPU) specific.
	 */
	platform_cpu_die(cpu);

	/*
	 * Do not return to the idle loop - jump back to the secondary
	 * cpu initialisation.  There's some initialisation which needs
	 * to be repeated to undo the effects of taking the CPU offline.
	 */
	__asm__("mov	sp, %0\n"
	"	mov	fp, #0\n"
	"	b	secondary_start_kernel"
		:
		: "r" (task_stack_page(current) + THREAD_SIZE - 8));
}
#endif /* CONFIG_HOTPLUG_CPU */

int __cpu_logical_map[NR_CPUS];

void __init smp_setup_processor_id(void)
{
	int i;
	u32 cpu = is_smp() ? read_cpuid_mpidr() & 0xff : 0;

	cpu_logical_map(0) = cpu;
	for (i = 1; i < NR_CPUS; ++i)
		cpu_logical_map(i) = i == cpu ? 0 : i;

	printk(KERN_INFO "Booting Linux on physical CPU %d\n", cpu);
}

/*
 * Called by both boot and secondaries to move global data into
 * per-processor storage.
 */
static void __cpuinit smp_store_cpu_info(unsigned int cpuid)
{
	struct cpuinfo_arm *cpu_info = &per_cpu(cpu_data, cpuid);

	cpu_info->loops_per_jiffy = loops_per_jiffy;

	store_cpu_topology(cpuid);
}

static void broadcast_timer_setup(void);

/*
 * This is the secondary CPU boot entry.  We're using this CPUs
 * idle thread stack, but a set of temporary page tables.
 */
asmlinkage void __cpuinit secondary_start_kernel(void)
{
	struct mm_struct *mm = &init_mm;
	unsigned int cpu = smp_processor_id();

	printk("CPU%u: Booted secondary processor\n", cpu);

	/*
	 * All kernel threads share the same mm context; grab a
	 * reference and switch to it.
	 */
	atomic_inc(&mm->mm_count);
	current->active_mm = mm;
	cpumask_set_cpu(cpu, mm_cpumask(mm));
	cpu_switch_mm(mm->pgd, mm);
	enter_lazy_tlb(mm, current);
	local_flush_tlb_all();

	cpu_init();
	preempt_disable();
	trace_hardirqs_off();

	/*
	 * Give the platform a chance to do its own initialisation.
	 */
	platform_secondary_init(cpu);

	notify_cpu_starting(cpu);

	calibrate_delay();

	smp_store_cpu_info(cpu);

	/*
	 * OK, now it's safe to let the boot CPU continue.  Wait for
	 * the CPU migration code to notice that the CPU is online
	 * before we continue.
	 */
	set_cpu_online(cpu, true);

	/*
	 * Setup the percpu timer for this CPU.
	 */
	broadcast_timer_setup();

	while (!cpu_active(cpu))
		cpu_relax();

	/*
	 * cpu_active bit is set, so it's safe to enalbe interrupts
	 * now.
	 */
	local_irq_enable();
	local_fiq_enable();

	/*
	 * OK, it's off to the idle thread for us
	 */
	cpu_idle();
}

void __init smp_cpus_done(unsigned int max_cpus)
{
	int cpu;
	unsigned long bogosum = 0;

	for_each_online_cpu(cpu)
		bogosum += per_cpu(cpu_data, cpu).loops_per_jiffy;

	printk(KERN_INFO "SMP: Total of %d processors activated "
	       "(%lu.%02lu BogoMIPS).\n",
	       num_online_cpus(),
	       bogosum / (500000/HZ),
	       (bogosum / (5000/HZ)) % 100);
}

void __init smp_prepare_boot_cpu(void)
{
	unsigned int cpu = smp_processor_id();

	per_cpu(cpu_data, cpu).idle = current;
}

void __init smp_prepare_cpus(unsigned int max_cpus)
{
	unsigned int ncores = num_possible_cpus();

	init_cpu_topology();

	smp_store_cpu_info(smp_processor_id());

	/*
	 * are we trying to boot more cores than exist?
	 */
	if (max_cpus > ncores)
		max_cpus = ncores;
	if (ncores > 1 && max_cpus) {
		/*
		 * Enable the broadcast device for the boot CPU, but
		 * only if we have more than one CPU.
		 */
		broadcast_timer_setup();

		/*
		 * Initialise the present map, which describes the set of CPUs
		 * actually populated at the present time. A platform should
		 * re-initialize the map in platform_smp_prepare_cpus() if
		 * present != possible (e.g. physical hotplug).
		 */
		init_cpu_present(&cpu_possible_map);

		/*
		 * Initialise the SCU if there are more than one CPU
		 * and let them know where to start.
		 */
		platform_smp_prepare_cpus(max_cpus);
	}
}

static void (*smp_cross_call)(const struct cpumask *, unsigned int);

void __init set_smp_cross_call(void (*fn)(const struct cpumask *, unsigned int))
{
	smp_cross_call = fn;
}

void arch_send_call_function_ipi_mask(const struct cpumask *mask)
{
	smp_cross_call(mask, IPI_CALL_FUNC);
}

void arch_send_call_function_single_ipi(int cpu)
{
	smp_cross_call(cpumask_of(cpu), IPI_CALL_FUNC_SINGLE);
}

static const char *ipi_types[NR_IPI] = {
#define S(x,s)	[x - IPI_TIMER] = s
	S(IPI_TIMER, "Timer broadcast interrupts"),
	S(IPI_RESCHEDULE, "Rescheduling interrupts"),
	S(IPI_CALL_FUNC, "Function call interrupts"),
	S(IPI_CALL_FUNC_SINGLE, "Single function call interrupts"),
	S(IPI_CPU_STOP, "CPU stop interrupts"),
};

void show_ipi_list(struct seq_file *p, int prec)
{
	unsigned int cpu, i;

	for (i = 0; i < NR_IPI; i++) {
		seq_printf(p, "%*s%u: ", prec - 1, "IPI", i);

		for_each_present_cpu(cpu)
			seq_printf(p, "%10u ",
				   __get_irq_stat(cpu, ipi_irqs[i]));

		seq_printf(p, " %s\n", ipi_types[i]);
	}
}

u64 smp_irq_stat_cpu(unsigned int cpu)
{
	u64 sum = 0;
	int i;

	for (i = 0; i < NR_IPI; i++)
		sum += __get_irq_stat(cpu, ipi_irqs[i]);

	return sum;
}

/*
 * Broadcast timer support
 */
static DEFINE_PER_CPU(struct clock_event_device, percpu_clockevent);

static void ipi_timer(void)
{
	struct clock_event_device *evt = &__get_cpu_var(percpu_clockevent);
	irq_enter();
	evt->event_handler(evt);
	irq_exit();
}

#ifdef CONFIG_GENERIC_CLOCKEVENTS_BROADCAST
static void smp_timer_broadcast(const struct cpumask *mask)
{
	smp_cross_call(mask, IPI_TIMER);
}
#else
#define smp_timer_broadcast	NULL
#endif

static void broadcast_timer_set_mode(enum clock_event_mode mode,
	struct clock_event_device *evt)
{
}

static void __cpuinit broadcast_timer_setup(void)
{
	unsigned int cpu = smp_processor_id();
	struct clock_event_device *evt = &per_cpu(percpu_clockevent, cpu);

	evt->name	= "dummy_timer";
	evt->features	= CLOCK_EVT_FEAT_ONESHOT |
			  CLOCK_EVT_FEAT_PERIODIC |
			  CLOCK_EVT_FEAT_DUMMY;
	evt->rating	= 400;
	evt->mult	= 1;
	evt->set_mode	= broadcast_timer_set_mode;
	evt->cpumask	= cpumask_of(cpu);
	evt->broadcast	= smp_timer_broadcast;

	clockevents_register_device(evt);
}

static DEFINE_RAW_SPINLOCK(stop_lock);

/*
 * ipi_cpu_stop - handle IPI from smp_send_stop()
 */
static void ipi_cpu_stop(unsigned int cpu)
{
	if (system_state == SYSTEM_BOOTING ||
	    system_state == SYSTEM_RUNNING) {
		raw_spin_lock(&stop_lock);
		printk(KERN_CRIT "CPU%u: stopping\n", cpu);
		dump_stack();
		raw_spin_unlock(&stop_lock);
	}

	set_cpu_online(cpu, false);

	local_fiq_disable();
	local_irq_disable();

	while (1)
		cpu_relax();
}

/*
 * Main handler for inter-processor interrupts
 */
asmlinkage void __exception_irq_entry do_IPI(int ipinr, struct pt_regs *regs)
{
	handle_IPI(ipinr, regs);
}

void handle_IPI(int ipinr, struct pt_regs *regs)
{
	unsigned int cpu = smp_processor_id();
	struct pt_regs *old_regs = set_irq_regs(regs);

	if (ipinr >= IPI_TIMER && ipinr < IPI_TIMER + NR_IPI)
		__inc_irq_stat(cpu, ipi_irqs[ipinr - IPI_TIMER]);

	switch (ipinr) {
	case IPI_TIMER:
		ipi_timer();
		break;

	case IPI_RESCHEDULE:
		scheduler_ipi();
		break;

	case IPI_CALL_FUNC:
		generic_smp_call_function_interrupt();
		break;

	case IPI_CALL_FUNC_SINGLE:
		generic_smp_call_function_single_interrupt();
		break;

	case IPI_CPU_STOP:
		ipi_cpu_stop(cpu);
		break;

	default:
		printk(KERN_CRIT "CPU%u: Unknown IPI message 0x%x\n",
		       cpu, ipinr);
		break;
	}
	set_irq_regs(old_regs);
}

void smp_send_reschedule(int cpu)
{
	smp_cross_call(cpumask_of(cpu), IPI_RESCHEDULE);
}

void smp_send_stop(void)
{
	unsigned long timeout;

	if (num_online_cpus() > 1) {
		cpumask_t mask = cpu_online_map;
		cpu_clear(smp_processor_id(), mask);

		smp_cross_call(&mask, IPI_CPU_STOP);
	}

	/* Wait up to one second for other CPUs to stop */
	timeout = USEC_PER_SEC;
	while (num_online_cpus() > 1 && timeout--)
		udelay(1);

	if (num_online_cpus() > 1)
		pr_warning("SMP: failed to stop secondary CPUs\n");
}

/*
 * not supported here
 */
int setup_profiling_timer(unsigned int multiplier)
{
	return -EINVAL;
}<|MERGE_RESOLUTION|>--- conflicted
+++ resolved
@@ -204,10 +204,6 @@
 }
 
 #ifdef CONFIG_HOTPLUG_CPU
-<<<<<<< HEAD
-=======
-static void percpu_timer_stop(void);
-
 static int __cpuinit platform_cpu_kill(unsigned int cpu)
 {
 	if (soc_smp_ops && soc_smp_ops->cpu_kill)
@@ -228,7 +224,6 @@
 	return -EPERM;
 }
 
->>>>>>> dc06110a
 /*
  * __cpu_disable runs on the processor to be shutdown.
  */
