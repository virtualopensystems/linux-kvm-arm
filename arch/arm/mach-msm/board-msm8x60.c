--- conflicted
+++ resolved
@@ -28,15 +28,10 @@
 #include <mach/board.h>
 #include <mach/msm_iomap.h>
 
-<<<<<<< HEAD
+#include "core.h"
+
 static void __init msm8x60_fixup(struct tag *tag, char **cmdline,
 		struct meminfo *mi)
-=======
-#include "core.h"
-
-static void __init msm8x60_fixup(struct machine_desc *desc, struct tag *tag,
-			 char **cmdline, struct meminfo *mi)
->>>>>>> 1163d626
 {
 	for (; tag->hdr.size; tag = tag_next(tag))
 		if (tag->hdr.tag == ATAG_MEM &&
