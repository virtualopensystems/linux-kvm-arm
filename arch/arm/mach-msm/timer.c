/*
 *
 * Copyright (C) 2007 Google, Inc.
 * Copyright (c) 2009-2011, Code Aurora Forum. All rights reserved.
 *
 * This software is licensed under the terms of the GNU General Public
 * License version 2, as published by the Free Software Foundation, and
 * may be copied, distributed, and modified under those terms.
 *
 * This program is distributed in the hope that it will be useful,
 * but WITHOUT ANY WARRANTY; without even the implied warranty of
 * MERCHANTABILITY or FITNESS FOR A PARTICULAR PURPOSE.  See the
 * GNU General Public License for more details.
 *
 */

#include <linux/clocksource.h>
#include <linux/clockchips.h>
#include <linux/init.h>
#include <linux/interrupt.h>
#include <linux/irq.h>
#include <linux/io.h>

#include <asm/mach/time.h>
#include <asm/hardware/gic.h>
#include <asm/localtimer.h>

#include <mach/msm_iomap.h>
#include <mach/cpu.h>
#include <mach/board.h>

#define TIMER_MATCH_VAL         0x0000
#define TIMER_COUNT_VAL         0x0004
#define TIMER_ENABLE            0x0008
#define TIMER_ENABLE_CLR_ON_MATCH_EN    BIT(1)
#define TIMER_ENABLE_EN                 BIT(0)
#define TIMER_CLEAR             0x000C
#define DGT_CLK_CTL             0x0034
#define DGT_CLK_CTL_DIV_4	0x3

#define GPT_HZ 32768

<<<<<<< HEAD
enum timer_location {
	LOCAL_TIMER = 0,
	GLOBAL_TIMER = 1,
};

#define MSM_GLOBAL_TIMER MSM_CLOCK_DGT

/* TODO: Remove these ifdefs */
#if defined(CONFIG_ARCH_QSD8X50)
#define DGT_HZ (19200000 / 4) /* 19.2 MHz / 4 by default */
#define MSM_DGT_SHIFT (0)
#elif defined(CONFIG_ARCH_MSM7X30)
#define DGT_HZ (24576000 / 4) /* 24.576 MHz (LPXO) / 4 by default */
#define MSM_DGT_SHIFT (0)
#elif defined(CONFIG_ARCH_MSM8X60) || defined(CONFIG_ARCH_MSM8960)
#define DGT_HZ (27000000 / 4) /* 27 MHz (PXO) / 4 by default */
#define MSM_DGT_SHIFT (0)
#else
#define DGT_HZ 19200000 /* 19.2 MHz or 600 KHz after shift */
#define MSM_DGT_SHIFT (5)
#endif

struct msm_clock {
	struct clock_event_device   clockevent;
	struct clocksource          clocksource;
	unsigned int		    irq;
	void __iomem                *regbase;
	uint32_t                    freq;
	uint32_t                    shift;
	void __iomem                *global_counter;
	void __iomem                *local_counter;
	union {
		struct clock_event_device		*evt;
		struct clock_event_device __percpu	**percpu_evt;
	};		
};

enum {
	MSM_CLOCK_GPT,
	MSM_CLOCK_DGT,
	NR_TIMERS,
};


static struct msm_clock msm_clocks[];
=======
#define MSM_DGT_SHIFT 5

static void __iomem *event_base;
>>>>>>> dcd6c922

static irqreturn_t msm_timer_interrupt(int irq, void *dev_id)
{
	struct clock_event_device *evt = *(struct clock_event_device **)dev_id;
<<<<<<< HEAD
	if (evt->event_handler == NULL)
		return IRQ_HANDLED;
=======
	/* Stop the timer tick */
	if (evt->mode == CLOCK_EVT_MODE_ONESHOT) {
		u32 ctrl = readl_relaxed(event_base + TIMER_ENABLE);
		ctrl &= ~TIMER_ENABLE_EN;
		writel_relaxed(ctrl, event_base + TIMER_ENABLE);
	}
>>>>>>> dcd6c922
	evt->event_handler(evt);
	return IRQ_HANDLED;
}

static int msm_timer_set_next_event(unsigned long cycles,
				    struct clock_event_device *evt)
{
	u32 ctrl = readl_relaxed(event_base + TIMER_ENABLE);

	writel_relaxed(0, event_base + TIMER_CLEAR);
	writel_relaxed(cycles, event_base + TIMER_MATCH_VAL);
	writel_relaxed(ctrl | TIMER_ENABLE_EN, event_base + TIMER_ENABLE);
	return 0;
}

static void msm_timer_set_mode(enum clock_event_mode mode,
			      struct clock_event_device *evt)
{
	u32 ctrl;

	ctrl = readl_relaxed(event_base + TIMER_ENABLE);
	ctrl &= ~(TIMER_ENABLE_EN | TIMER_ENABLE_CLR_ON_MATCH_EN);

	switch (mode) {
	case CLOCK_EVT_MODE_RESUME:
	case CLOCK_EVT_MODE_PERIODIC:
		break;
	case CLOCK_EVT_MODE_ONESHOT:
		/* Timer is enabled in set_next_event */
		break;
	case CLOCK_EVT_MODE_UNUSED:
	case CLOCK_EVT_MODE_SHUTDOWN:
		break;
	}
	writel_relaxed(ctrl, event_base + TIMER_ENABLE);
}

<<<<<<< HEAD
static struct msm_clock msm_clocks[] = {
	[MSM_CLOCK_GPT] = {
		.clockevent = {
			.name           = "gp_timer",
			.features       = CLOCK_EVT_FEAT_ONESHOT,
			.shift          = 32,
			.rating         = 200,
			.set_next_event = msm_timer_set_next_event,
			.set_mode       = msm_timer_set_mode,
		},
		.clocksource = {
			.name           = "gp_timer",
			.rating         = 200,
			.read           = msm_read_timer_count,
			.mask           = CLOCKSOURCE_MASK(32),
			.flags          = CLOCK_SOURCE_IS_CONTINUOUS,
		},
		.irq = INT_GP_TIMER_EXP,
		.freq = GPT_HZ,
	},
	[MSM_CLOCK_DGT] = {
		.clockevent = {
			.name           = "dg_timer",
			.features       = CLOCK_EVT_FEAT_ONESHOT,
			.shift          = 32 + MSM_DGT_SHIFT,
			.rating         = 300,
			.set_next_event = msm_timer_set_next_event,
			.set_mode       = msm_timer_set_mode,
		},
		.clocksource = {
			.name           = "dg_timer",
			.rating         = 300,
			.read           = msm_read_timer_count,
			.mask           = CLOCKSOURCE_MASK((32 - MSM_DGT_SHIFT)),
			.flags          = CLOCK_SOURCE_IS_CONTINUOUS,
		},
		.irq = INT_DEBUG_TIMER_EXP,
		.freq = DGT_HZ >> MSM_DGT_SHIFT,
		.shift = MSM_DGT_SHIFT,
	}
=======
static struct clock_event_device msm_clockevent = {
	.name		= "gp_timer",
	.features	= CLOCK_EVT_FEAT_ONESHOT,
	.rating		= 200,
	.set_next_event	= msm_timer_set_next_event,
	.set_mode	= msm_timer_set_mode,
};

static union {
	struct clock_event_device *evt;
	struct clock_event_device __percpu **percpu_evt;
} msm_evt;

static void __iomem *source_base;

static cycle_t msm_read_timer_count(struct clocksource *cs)
{
	return readl_relaxed(source_base + TIMER_COUNT_VAL);
}

static cycle_t msm_read_timer_count_shift(struct clocksource *cs)
{
	/*
	 * Shift timer count down by a constant due to unreliable lower bits
	 * on some targets.
	 */
	return msm_read_timer_count(cs) >> MSM_DGT_SHIFT;
}

static struct clocksource msm_clocksource = {
	.name	= "dg_timer",
	.rating	= 300,
	.read	= msm_read_timer_count,
	.mask	= CLOCKSOURCE_MASK(32),
	.flags	= CLOCK_SOURCE_IS_CONTINUOUS,
>>>>>>> dcd6c922
};

static void __init msm_timer_init(void)
{
	struct clock_event_device *ce = &msm_clockevent;
	struct clocksource *cs = &msm_clocksource;
	int res;
	u32 dgt_hz;

	if (cpu_is_msm7x01()) {
		event_base = MSM_CSR_BASE;
		source_base = MSM_CSR_BASE + 0x10;
		dgt_hz = 19200000 >> MSM_DGT_SHIFT; /* 600 KHz */
		cs->read = msm_read_timer_count_shift;
		cs->mask = CLOCKSOURCE_MASK((32 - MSM_DGT_SHIFT));
	} else if (cpu_is_msm7x30()) {
		event_base = MSM_CSR_BASE + 0x04;
		source_base = MSM_CSR_BASE + 0x24;
		dgt_hz = 24576000 / 4;
	} else if (cpu_is_qsd8x50()) {
		event_base = MSM_CSR_BASE;
		source_base = MSM_CSR_BASE + 0x10;
		dgt_hz = 19200000 / 4;
	} else if (cpu_is_msm8x60() || cpu_is_msm8960()) {
		event_base = MSM_TMR_BASE + 0x04;
		/* Use CPU0's timer as the global clock source. */
		source_base = MSM_TMR0_BASE + 0x24;
		dgt_hz = 27000000 / 4;
		writel_relaxed(DGT_CLK_CTL_DIV_4, MSM_TMR_BASE + DGT_CLK_CTL);
	} else
		BUG();

<<<<<<< HEAD
#ifdef CONFIG_ARCH_MSM_SCORPIONMP
	writel(DGT_CLK_CTL_DIV_4, MSM_TMR_BASE + DGT_CLK_CTL);
#endif

	for (i = 0; i < ARRAY_SIZE(msm_clocks); i++) {
		struct msm_clock *clock = &msm_clocks[i];
		struct clock_event_device *ce = &clock->clockevent;
		struct clocksource *cs = &clock->clocksource;

		clock->local_counter = clock->regbase + TIMER_COUNT_VAL;
		clock->global_counter = clock->local_counter + global_offset;

		writel(0, clock->regbase + TIMER_ENABLE);
		writel(0, clock->regbase + TIMER_CLEAR);
		writel(~0, clock->regbase + TIMER_MATCH_VAL);

		ce->mult = div_sc(clock->freq, NSEC_PER_SEC, ce->shift);
		/* allow at least 10 seconds to notice that the timer wrapped */
		ce->max_delta_ns =
			clockevent_delta2ns(0xf0000000 >> clock->shift, ce);
		/* 4 gets rounded down to 3 */
		ce->min_delta_ns = clockevent_delta2ns(4, ce);
		ce->cpumask = cpumask_of(0);

		res = clocksource_register_hz(cs, clock->freq);
		if (res)
			printk(KERN_ERR "msm_timer_init: clocksource_register "
			       "failed for %s\n", cs->name);

		ce->irq = clock->irq;
		if (cpu_is_msm8x60() || cpu_is_msm8960()) {
			clock->percpu_evt = alloc_percpu(struct clock_event_device *);
			if (!clock->percpu_evt) {
				pr_err("msm_timer_init: memory allocation "
				       "failed for %s\n", ce->name);
				continue;
			}

			*__this_cpu_ptr(clock->percpu_evt) = ce;
			res = request_percpu_irq(ce->irq, msm_timer_interrupt,
						 ce->name, clock->percpu_evt);
			if (!res)
				enable_percpu_irq(ce->irq, 0);
		} else {
			clock->evt = ce;
			res = request_irq(ce->irq, msm_timer_interrupt,
					  IRQF_TIMER | IRQF_NOBALANCING | IRQF_TRIGGER_RISING,
					  ce->name, &clock->evt);
		}

		if (res)
			pr_err("msm_timer_init: request_irq failed for %s\n",
			       ce->name);

		clockevents_register_device(ce);
=======
	writel_relaxed(0, event_base + TIMER_ENABLE);
	writel_relaxed(0, event_base + TIMER_CLEAR);
	writel_relaxed(~0, event_base + TIMER_MATCH_VAL);
	ce->cpumask = cpumask_of(0);

	ce->irq = INT_GP_TIMER_EXP;
	clockevents_config_and_register(ce, GPT_HZ, 4, 0xffffffff);
	if (cpu_is_msm8x60() || cpu_is_msm8960()) {
		msm_evt.percpu_evt = alloc_percpu(struct clock_event_device *);
		if (!msm_evt.percpu_evt) {
			pr_err("memory allocation failed for %s\n", ce->name);
			goto err;
		}
		*__this_cpu_ptr(msm_evt.percpu_evt) = ce;
		res = request_percpu_irq(ce->irq, msm_timer_interrupt,
					 ce->name, msm_evt.percpu_evt);
		if (!res)
			enable_percpu_irq(ce->irq, 0);
	} else {
		msm_evt.evt = ce;
		res = request_irq(ce->irq, msm_timer_interrupt,
				  IRQF_TIMER | IRQF_NOBALANCING |
				  IRQF_TRIGGER_RISING, ce->name, &msm_evt.evt);
>>>>>>> dcd6c922
	}

	if (res)
		pr_err("request_irq failed for %s\n", ce->name);
err:
	writel_relaxed(TIMER_ENABLE_EN, source_base + TIMER_ENABLE);
	res = clocksource_register_hz(cs, dgt_hz);
	if (res)
		pr_err("clocksource_register failed\n");
}

#ifdef CONFIG_LOCAL_TIMERS
int __cpuinit local_timer_setup(struct clock_event_device *evt)
{
<<<<<<< HEAD
	static bool local_timer_inited;
	struct msm_clock *clock = &msm_clocks[MSM_GLOBAL_TIMER];

=======
>>>>>>> dcd6c922
	/* Use existing clock_event for cpu 0 */
	if (!smp_processor_id())
		return 0;

<<<<<<< HEAD
	writel(DGT_CLK_CTL_DIV_4, MSM_TMR_BASE + DGT_CLK_CTL);

	if (!local_timer_inited) {
		writel(0, clock->regbase  + TIMER_ENABLE);
		writel(0, clock->regbase + TIMER_CLEAR);
		writel(~0, clock->regbase + TIMER_MATCH_VAL);
		local_timer_inited = true;
	}
	evt->irq = clock->irq;
=======
	writel_relaxed(0, event_base + TIMER_ENABLE);
	writel_relaxed(0, event_base + TIMER_CLEAR);
	writel_relaxed(~0, event_base + TIMER_MATCH_VAL);
	evt->irq = msm_clockevent.irq;
>>>>>>> dcd6c922
	evt->name = "local_timer";
	evt->features = msm_clockevent.features;
	evt->rating = msm_clockevent.rating;
	evt->set_mode = msm_timer_set_mode;
	evt->set_next_event = msm_timer_set_next_event;
	evt->shift = msm_clockevent.shift;
	evt->mult = div_sc(GPT_HZ, NSEC_PER_SEC, evt->shift);
	evt->max_delta_ns = clockevent_delta2ns(0xf0000000, evt);
	evt->min_delta_ns = clockevent_delta2ns(4, evt);

<<<<<<< HEAD
	*__this_cpu_ptr(clock->percpu_evt) = evt;
	enable_percpu_irq(evt->irq, 0);

=======
	*__this_cpu_ptr(msm_evt.percpu_evt) = evt;
>>>>>>> dcd6c922
	clockevents_register_device(evt);
	enable_percpu_irq(evt->irq, 0);
	return 0;
}

void local_timer_stop(struct clock_event_device *evt)
{
	evt->set_mode(CLOCK_EVT_MODE_UNUSED, evt);
	disable_percpu_irq(evt->irq);
}
#endif /* CONFIG_LOCAL_TIMERS */

struct sys_timer msm_timer = {
	.init = msm_timer_init
};<|MERGE_RESOLUTION|>--- conflicted
+++ resolved
@@ -40,72 +40,19 @@
 
 #define GPT_HZ 32768
 
-<<<<<<< HEAD
-enum timer_location {
-	LOCAL_TIMER = 0,
-	GLOBAL_TIMER = 1,
-};
-
-#define MSM_GLOBAL_TIMER MSM_CLOCK_DGT
-
-/* TODO: Remove these ifdefs */
-#if defined(CONFIG_ARCH_QSD8X50)
-#define DGT_HZ (19200000 / 4) /* 19.2 MHz / 4 by default */
-#define MSM_DGT_SHIFT (0)
-#elif defined(CONFIG_ARCH_MSM7X30)
-#define DGT_HZ (24576000 / 4) /* 24.576 MHz (LPXO) / 4 by default */
-#define MSM_DGT_SHIFT (0)
-#elif defined(CONFIG_ARCH_MSM8X60) || defined(CONFIG_ARCH_MSM8960)
-#define DGT_HZ (27000000 / 4) /* 27 MHz (PXO) / 4 by default */
-#define MSM_DGT_SHIFT (0)
-#else
-#define DGT_HZ 19200000 /* 19.2 MHz or 600 KHz after shift */
-#define MSM_DGT_SHIFT (5)
-#endif
-
-struct msm_clock {
-	struct clock_event_device   clockevent;
-	struct clocksource          clocksource;
-	unsigned int		    irq;
-	void __iomem                *regbase;
-	uint32_t                    freq;
-	uint32_t                    shift;
-	void __iomem                *global_counter;
-	void __iomem                *local_counter;
-	union {
-		struct clock_event_device		*evt;
-		struct clock_event_device __percpu	**percpu_evt;
-	};		
-};
-
-enum {
-	MSM_CLOCK_GPT,
-	MSM_CLOCK_DGT,
-	NR_TIMERS,
-};
-
-
-static struct msm_clock msm_clocks[];
-=======
 #define MSM_DGT_SHIFT 5
 
 static void __iomem *event_base;
->>>>>>> dcd6c922
 
 static irqreturn_t msm_timer_interrupt(int irq, void *dev_id)
 {
 	struct clock_event_device *evt = *(struct clock_event_device **)dev_id;
-<<<<<<< HEAD
-	if (evt->event_handler == NULL)
-		return IRQ_HANDLED;
-=======
 	/* Stop the timer tick */
 	if (evt->mode == CLOCK_EVT_MODE_ONESHOT) {
 		u32 ctrl = readl_relaxed(event_base + TIMER_ENABLE);
 		ctrl &= ~TIMER_ENABLE_EN;
 		writel_relaxed(ctrl, event_base + TIMER_ENABLE);
 	}
->>>>>>> dcd6c922
 	evt->event_handler(evt);
 	return IRQ_HANDLED;
 }
@@ -143,48 +90,6 @@
 	writel_relaxed(ctrl, event_base + TIMER_ENABLE);
 }
 
-<<<<<<< HEAD
-static struct msm_clock msm_clocks[] = {
-	[MSM_CLOCK_GPT] = {
-		.clockevent = {
-			.name           = "gp_timer",
-			.features       = CLOCK_EVT_FEAT_ONESHOT,
-			.shift          = 32,
-			.rating         = 200,
-			.set_next_event = msm_timer_set_next_event,
-			.set_mode       = msm_timer_set_mode,
-		},
-		.clocksource = {
-			.name           = "gp_timer",
-			.rating         = 200,
-			.read           = msm_read_timer_count,
-			.mask           = CLOCKSOURCE_MASK(32),
-			.flags          = CLOCK_SOURCE_IS_CONTINUOUS,
-		},
-		.irq = INT_GP_TIMER_EXP,
-		.freq = GPT_HZ,
-	},
-	[MSM_CLOCK_DGT] = {
-		.clockevent = {
-			.name           = "dg_timer",
-			.features       = CLOCK_EVT_FEAT_ONESHOT,
-			.shift          = 32 + MSM_DGT_SHIFT,
-			.rating         = 300,
-			.set_next_event = msm_timer_set_next_event,
-			.set_mode       = msm_timer_set_mode,
-		},
-		.clocksource = {
-			.name           = "dg_timer",
-			.rating         = 300,
-			.read           = msm_read_timer_count,
-			.mask           = CLOCKSOURCE_MASK((32 - MSM_DGT_SHIFT)),
-			.flags          = CLOCK_SOURCE_IS_CONTINUOUS,
-		},
-		.irq = INT_DEBUG_TIMER_EXP,
-		.freq = DGT_HZ >> MSM_DGT_SHIFT,
-		.shift = MSM_DGT_SHIFT,
-	}
-=======
 static struct clock_event_device msm_clockevent = {
 	.name		= "gp_timer",
 	.features	= CLOCK_EVT_FEAT_ONESHOT,
@@ -220,7 +125,6 @@
 	.read	= msm_read_timer_count,
 	.mask	= CLOCKSOURCE_MASK(32),
 	.flags	= CLOCK_SOURCE_IS_CONTINUOUS,
->>>>>>> dcd6c922
 };
 
 static void __init msm_timer_init(void)
@@ -253,63 +157,6 @@
 	} else
 		BUG();
 
-<<<<<<< HEAD
-#ifdef CONFIG_ARCH_MSM_SCORPIONMP
-	writel(DGT_CLK_CTL_DIV_4, MSM_TMR_BASE + DGT_CLK_CTL);
-#endif
-
-	for (i = 0; i < ARRAY_SIZE(msm_clocks); i++) {
-		struct msm_clock *clock = &msm_clocks[i];
-		struct clock_event_device *ce = &clock->clockevent;
-		struct clocksource *cs = &clock->clocksource;
-
-		clock->local_counter = clock->regbase + TIMER_COUNT_VAL;
-		clock->global_counter = clock->local_counter + global_offset;
-
-		writel(0, clock->regbase + TIMER_ENABLE);
-		writel(0, clock->regbase + TIMER_CLEAR);
-		writel(~0, clock->regbase + TIMER_MATCH_VAL);
-
-		ce->mult = div_sc(clock->freq, NSEC_PER_SEC, ce->shift);
-		/* allow at least 10 seconds to notice that the timer wrapped */
-		ce->max_delta_ns =
-			clockevent_delta2ns(0xf0000000 >> clock->shift, ce);
-		/* 4 gets rounded down to 3 */
-		ce->min_delta_ns = clockevent_delta2ns(4, ce);
-		ce->cpumask = cpumask_of(0);
-
-		res = clocksource_register_hz(cs, clock->freq);
-		if (res)
-			printk(KERN_ERR "msm_timer_init: clocksource_register "
-			       "failed for %s\n", cs->name);
-
-		ce->irq = clock->irq;
-		if (cpu_is_msm8x60() || cpu_is_msm8960()) {
-			clock->percpu_evt = alloc_percpu(struct clock_event_device *);
-			if (!clock->percpu_evt) {
-				pr_err("msm_timer_init: memory allocation "
-				       "failed for %s\n", ce->name);
-				continue;
-			}
-
-			*__this_cpu_ptr(clock->percpu_evt) = ce;
-			res = request_percpu_irq(ce->irq, msm_timer_interrupt,
-						 ce->name, clock->percpu_evt);
-			if (!res)
-				enable_percpu_irq(ce->irq, 0);
-		} else {
-			clock->evt = ce;
-			res = request_irq(ce->irq, msm_timer_interrupt,
-					  IRQF_TIMER | IRQF_NOBALANCING | IRQF_TRIGGER_RISING,
-					  ce->name, &clock->evt);
-		}
-
-		if (res)
-			pr_err("msm_timer_init: request_irq failed for %s\n",
-			       ce->name);
-
-		clockevents_register_device(ce);
-=======
 	writel_relaxed(0, event_base + TIMER_ENABLE);
 	writel_relaxed(0, event_base + TIMER_CLEAR);
 	writel_relaxed(~0, event_base + TIMER_MATCH_VAL);
@@ -333,7 +180,6 @@
 		res = request_irq(ce->irq, msm_timer_interrupt,
 				  IRQF_TIMER | IRQF_NOBALANCING |
 				  IRQF_TRIGGER_RISING, ce->name, &msm_evt.evt);
->>>>>>> dcd6c922
 	}
 
 	if (res)
@@ -348,32 +194,14 @@
 #ifdef CONFIG_LOCAL_TIMERS
 int __cpuinit local_timer_setup(struct clock_event_device *evt)
 {
-<<<<<<< HEAD
-	static bool local_timer_inited;
-	struct msm_clock *clock = &msm_clocks[MSM_GLOBAL_TIMER];
-
-=======
->>>>>>> dcd6c922
 	/* Use existing clock_event for cpu 0 */
 	if (!smp_processor_id())
 		return 0;
 
-<<<<<<< HEAD
-	writel(DGT_CLK_CTL_DIV_4, MSM_TMR_BASE + DGT_CLK_CTL);
-
-	if (!local_timer_inited) {
-		writel(0, clock->regbase  + TIMER_ENABLE);
-		writel(0, clock->regbase + TIMER_CLEAR);
-		writel(~0, clock->regbase + TIMER_MATCH_VAL);
-		local_timer_inited = true;
-	}
-	evt->irq = clock->irq;
-=======
 	writel_relaxed(0, event_base + TIMER_ENABLE);
 	writel_relaxed(0, event_base + TIMER_CLEAR);
 	writel_relaxed(~0, event_base + TIMER_MATCH_VAL);
 	evt->irq = msm_clockevent.irq;
->>>>>>> dcd6c922
 	evt->name = "local_timer";
 	evt->features = msm_clockevent.features;
 	evt->rating = msm_clockevent.rating;
@@ -384,13 +212,7 @@
 	evt->max_delta_ns = clockevent_delta2ns(0xf0000000, evt);
 	evt->min_delta_ns = clockevent_delta2ns(4, evt);
 
-<<<<<<< HEAD
-	*__this_cpu_ptr(clock->percpu_evt) = evt;
-	enable_percpu_irq(evt->irq, 0);
-
-=======
 	*__this_cpu_ptr(msm_evt.percpu_evt) = evt;
->>>>>>> dcd6c922
 	clockevents_register_device(evt);
 	enable_percpu_irq(evt->irq, 0);
 	return 0;
