/* linux/arch/arm/mach-msm/timer.c
 *
 * Copyright (C) 2007 Google, Inc.
 *
 * This software is licensed under the terms of the GNU General Public
 * License version 2, as published by the Free Software Foundation, and
 * may be copied, distributed, and modified under those terms.
 *
 * This program is distributed in the hope that it will be useful,
 * but WITHOUT ANY WARRANTY; without even the implied warranty of
 * MERCHANTABILITY or FITNESS FOR A PARTICULAR PURPOSE.  See the
 * GNU General Public License for more details.
 *
 */

#include <linux/init.h>
#include <linux/time.h>
#include <linux/interrupt.h>
#include <linux/irq.h>
#include <linux/clk.h>
#include <linux/clockchips.h>
#include <linux/delay.h>
#include <linux/io.h>
#include <linux/cpu.h>
#include <linux/slab.h>

#include <asm/mach/time.h>
#include <asm/hardware/gic.h>

#include <mach/msm_iomap.h>
#include <mach/cpu.h>

#define TIMER_MATCH_VAL         0x0000
#define TIMER_COUNT_VAL         0x0004
#define TIMER_ENABLE            0x0008
#define TIMER_ENABLE_CLR_ON_MATCH_EN    2
#define TIMER_ENABLE_EN                 1
#define TIMER_CLEAR             0x000C
#define DGT_CLK_CTL             0x0034
enum {
	DGT_CLK_CTL_DIV_1 = 0,
	DGT_CLK_CTL_DIV_2 = 1,
	DGT_CLK_CTL_DIV_3 = 2,
	DGT_CLK_CTL_DIV_4 = 3,
};
#define CSR_PROTECTION          0x0020
#define CSR_PROTECTION_EN               1

#define GPT_HZ 32768

enum timer_location {
	LOCAL_TIMER = 0,
	GLOBAL_TIMER = 1,
};

#define MSM_GLOBAL_TIMER MSM_CLOCK_DGT

/* TODO: Remove these ifdefs */
#if defined(CONFIG_ARCH_QSD8X50)
#define DGT_HZ (19200000 / 4) /* 19.2 MHz / 4 by default */
#define MSM_DGT_SHIFT (0)
#elif defined(CONFIG_ARCH_MSM7X30)
#define DGT_HZ (24576000 / 4) /* 24.576 MHz (LPXO) / 4 by default */
#define MSM_DGT_SHIFT (0)
#elif defined(CONFIG_ARCH_MSM8X60) || defined(CONFIG_ARCH_MSM8960)
#define DGT_HZ (27000000 / 4) /* 27 MHz (PXO) / 4 by default */
#define MSM_DGT_SHIFT (0)
#else
#define DGT_HZ 19200000 /* 19.2 MHz or 600 KHz after shift */
#define MSM_DGT_SHIFT (5)
#endif

struct msm_clock {
	struct clock_event_device   clockevent;
	struct clocksource          clocksource;
	unsigned int		    irq;
	void __iomem                *regbase;
	uint32_t                    freq;
	uint32_t                    shift;
	void __iomem                *global_counter;
	void __iomem                *local_counter;
	union {
		struct clock_event_device		*evt;
		struct clock_event_device __percpu	**percpu_evt;
	};		
};

enum {
	MSM_CLOCK_GPT,
	MSM_CLOCK_DGT,
	NR_TIMERS,
};


static struct msm_clock msm_clocks[];

static irqreturn_t msm_timer_interrupt(int irq, void *dev_id)
{
	struct clock_event_device *evt = *(struct clock_event_device **)dev_id;
	if (evt->event_handler == NULL)
		return IRQ_HANDLED;
	evt->event_handler(evt);
	return IRQ_HANDLED;
}

static cycle_t msm_read_timer_count(struct clocksource *cs)
{
	struct msm_clock *clk = container_of(cs, struct msm_clock, clocksource);

	/*
	 * Shift timer count down by a constant due to unreliable lower bits
	 * on some targets.
	 */
	return readl(clk->global_counter) >> clk->shift;
}

static struct msm_clock *clockevent_to_clock(struct clock_event_device *evt)
{
#ifdef CONFIG_SMP
	int i;
	for (i = 0; i < NR_TIMERS; i++)
		if (evt == &(msm_clocks[i].clockevent))
			return &msm_clocks[i];
	return &msm_clocks[MSM_GLOBAL_TIMER];
#else
	return container_of(evt, struct msm_clock, clockevent);
#endif
}

static int msm_timer_set_next_event(unsigned long cycles,
				    struct clock_event_device *evt)
{
	struct msm_clock *clock = clockevent_to_clock(evt);
	uint32_t now = readl(clock->local_counter);
	uint32_t alarm = now + (cycles << clock->shift);

	writel(alarm, clock->regbase + TIMER_MATCH_VAL);
	return 0;
}

static void msm_timer_set_mode(enum clock_event_mode mode,
			      struct clock_event_device *evt)
{
	struct msm_clock *clock = clockevent_to_clock(evt);

	switch (mode) {
	case CLOCK_EVT_MODE_RESUME:
	case CLOCK_EVT_MODE_PERIODIC:
		break;
	case CLOCK_EVT_MODE_ONESHOT:
		writel(TIMER_ENABLE_EN, clock->regbase + TIMER_ENABLE);
		break;
	case CLOCK_EVT_MODE_UNUSED:
	case CLOCK_EVT_MODE_SHUTDOWN:
		writel(0, clock->regbase + TIMER_ENABLE);
		break;
	}
}

static struct msm_clock msm_clocks[] = {
	[MSM_CLOCK_GPT] = {
		.clockevent = {
			.name           = "gp_timer",
			.features       = CLOCK_EVT_FEAT_ONESHOT,
			.shift          = 32,
			.rating         = 200,
			.set_next_event = msm_timer_set_next_event,
			.set_mode       = msm_timer_set_mode,
		},
		.clocksource = {
			.name           = "gp_timer",
			.rating         = 200,
			.read           = msm_read_timer_count,
			.mask           = CLOCKSOURCE_MASK(32),
			.flags          = CLOCK_SOURCE_IS_CONTINUOUS,
		},
		.irq = INT_GP_TIMER_EXP,
		.freq = GPT_HZ,
	},
	[MSM_CLOCK_DGT] = {
		.clockevent = {
			.name           = "dg_timer",
			.features       = CLOCK_EVT_FEAT_ONESHOT,
			.shift          = 32 + MSM_DGT_SHIFT,
			.rating         = 300,
			.set_next_event = msm_timer_set_next_event,
			.set_mode       = msm_timer_set_mode,
		},
		.clocksource = {
			.name           = "dg_timer",
			.rating         = 300,
			.read           = msm_read_timer_count,
			.mask           = CLOCKSOURCE_MASK((32 - MSM_DGT_SHIFT)),
			.flags          = CLOCK_SOURCE_IS_CONTINUOUS,
		},
		.irq = INT_DEBUG_TIMER_EXP,
		.freq = DGT_HZ >> MSM_DGT_SHIFT,
		.shift = MSM_DGT_SHIFT,
	}
};

static void __init msm_timer_primary_setup(void)
{
	int i;
	int res;
	int global_offset = 0;

	if (cpu_is_msm7x01()) {
		msm_clocks[MSM_CLOCK_GPT].regbase = MSM_CSR_BASE;
		msm_clocks[MSM_CLOCK_DGT].regbase = MSM_CSR_BASE + 0x10;
	} else if (cpu_is_msm7x30()) {
		msm_clocks[MSM_CLOCK_GPT].regbase = MSM_CSR_BASE + 0x04;
		msm_clocks[MSM_CLOCK_DGT].regbase = MSM_CSR_BASE + 0x24;
	} else if (cpu_is_qsd8x50()) {
		msm_clocks[MSM_CLOCK_GPT].regbase = MSM_CSR_BASE;
		msm_clocks[MSM_CLOCK_DGT].regbase = MSM_CSR_BASE + 0x10;
	} else if (cpu_is_msm8x60() || cpu_is_msm8960()) {
		msm_clocks[MSM_CLOCK_GPT].regbase = MSM_TMR_BASE + 0x04;
		msm_clocks[MSM_CLOCK_DGT].regbase = MSM_TMR_BASE + 0x24;

		/* Use CPU0's timer as the global timer. */
		global_offset = MSM_TMR0_BASE - MSM_TMR_BASE;
	} else
		BUG();

#ifdef CONFIG_ARCH_MSM_SCORPIONMP
	writel(DGT_CLK_CTL_DIV_4, MSM_TMR_BASE + DGT_CLK_CTL);
#endif

	for (i = 0; i < ARRAY_SIZE(msm_clocks); i++) {
		struct msm_clock *clock = &msm_clocks[i];
		struct clock_event_device *ce = &clock->clockevent;
		struct clocksource *cs = &clock->clocksource;

		clock->local_counter = clock->regbase + TIMER_COUNT_VAL;
		clock->global_counter = clock->local_counter + global_offset;

		writel(0, clock->regbase + TIMER_ENABLE);
		writel(0, clock->regbase + TIMER_CLEAR);
		writel(~0, clock->regbase + TIMER_MATCH_VAL);

		ce->mult = div_sc(clock->freq, NSEC_PER_SEC, ce->shift);
		/* allow at least 10 seconds to notice that the timer wrapped */
		ce->max_delta_ns =
			clockevent_delta2ns(0xf0000000 >> clock->shift, ce);
		/* 4 gets rounded down to 3 */
		ce->min_delta_ns = clockevent_delta2ns(4, ce);
		ce->cpumask = cpumask_of(0);

		res = clocksource_register_hz(cs, clock->freq);
		if (res)
			printk(KERN_ERR "msm_timer_init: clocksource_register "
			       "failed for %s\n", cs->name);

		ce->irq = clock->irq;
		if (cpu_is_msm8x60() || cpu_is_msm8960()) {
			clock->percpu_evt = alloc_percpu(struct clock_event_device *);
			if (!clock->percpu_evt) {
				pr_err("msm_timer_init: memory allocation "
				       "failed for %s\n", ce->name);
				continue;
			}

			*__this_cpu_ptr(clock->percpu_evt) = ce;
			res = request_percpu_irq(ce->irq, msm_timer_interrupt,
						 ce->name, clock->percpu_evt);
			if (!res)
				enable_percpu_irq(ce->irq, 0);
		} else {
			clock->evt = ce;
			res = request_irq(ce->irq, msm_timer_interrupt,
					  IRQF_TIMER | IRQF_NOBALANCING | IRQF_TRIGGER_RISING,
					  ce->name, &clock->evt);
		}

		if (res)
			pr_err("msm_timer_init: request_irq failed for %s\n",
			       ce->name);

		clockevents_register_device(ce);
	}
}

#ifdef CONFIG_SMP
static void __cpuinit msm_timer_secondary_setup(void *data)
{
	static bool local_timer_inited;
<<<<<<< HEAD
=======
	struct clock_event_device *evt = data;
>>>>>>> 39237f75
	struct msm_clock *clock = &msm_clocks[MSM_GLOBAL_TIMER];

	writel(DGT_CLK_CTL_DIV_4, MSM_TMR_BASE + DGT_CLK_CTL);

	if (!local_timer_inited) {
		writel(0, clock->regbase  + TIMER_ENABLE);
		writel(0, clock->regbase + TIMER_CLEAR);
		writel(~0, clock->regbase + TIMER_MATCH_VAL);
		local_timer_inited = true;
	}
	evt->irq = clock->irq;
	evt->name = "local_timer";
	evt->features = CLOCK_EVT_FEAT_ONESHOT;
	evt->rating = clock->clockevent.rating;
	evt->set_mode = msm_timer_set_mode;
	evt->set_next_event = msm_timer_set_next_event;
	evt->shift = clock->clockevent.shift;
	evt->mult = div_sc(clock->freq, NSEC_PER_SEC, evt->shift);
	evt->max_delta_ns =
		clockevent_delta2ns(0xf0000000 >> clock->shift, evt);
	evt->min_delta_ns = clockevent_delta2ns(4, evt);
	evt->cpumask = cpumask_of(smp_processor_id());

	*__this_cpu_ptr(clock->percpu_evt) = evt;
	enable_percpu_irq(evt->irq, 0);

	clockevents_register_device(evt);
}

<<<<<<< HEAD
void local_timer_stop(struct clock_event_device *evt)
{
	evt->set_mode(CLOCK_EVT_MODE_UNUSED, evt);
	disable_percpu_irq(evt->irq);
=======
void msm_timer_secondary_teardown(void *data)
{
	struct clock_event_device *evt = data;
	evt->set_mode(CLOCK_EVT_MODE_UNUSED, evt);
	disable_percpu_irq(evt->irq);
}

static int __cpuinit msm_timer_cpu_notify(struct notifier_block *self,
					  unsigned long action, void *data)
{
	int cpu = (int)data;
	struct clock_event_device *clk;

	clk = *per_cpu_ptr(msm_clocks[MSM_GLOBAL_TIMER].percpu_evt, cpu);
	if (!clk) {
		clk = kzalloc(sizeof(*clk), GFP_KERNEL);
		if (!clk) {
			pr_err("msm_timer: failed to allocate clk\n");
			return NOTIFY_BAD;
		}
		*per_cpu_ptr(msm_clocks[MSM_GLOBAL_TIMER].percpu_evt, cpu) = clk;
	}

	switch (action) {
	case CPU_STARTING:
	case CPU_STARTING_FROZEN:
		smp_call_function_single(cpu, msm_timer_secondary_setup,
					 clk, 1);
		break;

	case CPU_DOWN_PREPARE:
	case CPU_DOWN_PREPARE_FROZEN:
		smp_call_function_single(cpu, msm_timer_secondary_teardown,
					 clk, 1);
		break;
	}

	return NOTIFY_OK;
>>>>>>> 39237f75
}

static struct notifier_block __cpuinitdata msm_timer_cpu_nb = {
	.notifier_call = msm_timer_cpu_notify,
};
#endif

static void __init msm_timer_init(void)
{
	/* Immediately configure the timer on the boot CPU */
	msm_timer_primary_setup();

#ifdef CONFIG_SMP
	if (cpu_is_msm8x60() || cpu_is_msm8960())
		register_cpu_notifier(&msm_timer_cpu_nb);
#endif
}

struct sys_timer msm_timer = {
	.init = msm_timer_init
};<|MERGE_RESOLUTION|>--- conflicted
+++ resolved
@@ -285,10 +285,7 @@
 static void __cpuinit msm_timer_secondary_setup(void *data)
 {
 	static bool local_timer_inited;
-<<<<<<< HEAD
-=======
 	struct clock_event_device *evt = data;
->>>>>>> 39237f75
 	struct msm_clock *clock = &msm_clocks[MSM_GLOBAL_TIMER];
 
 	writel(DGT_CLK_CTL_DIV_4, MSM_TMR_BASE + DGT_CLK_CTL);
@@ -318,12 +315,6 @@
 	clockevents_register_device(evt);
 }
 
-<<<<<<< HEAD
-void local_timer_stop(struct clock_event_device *evt)
-{
-	evt->set_mode(CLOCK_EVT_MODE_UNUSED, evt);
-	disable_percpu_irq(evt->irq);
-=======
 void msm_timer_secondary_teardown(void *data)
 {
 	struct clock_event_device *evt = data;
@@ -362,7 +353,6 @@
 	}
 
 	return NOTIFY_OK;
->>>>>>> 39237f75
 }
 
 static struct notifier_block __cpuinitdata msm_timer_cpu_nb = {
