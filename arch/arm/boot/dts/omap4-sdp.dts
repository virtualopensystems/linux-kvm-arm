--- conflicted
+++ resolved
@@ -117,8 +117,6 @@
 };
 
 &omap4_pmx_core {
-<<<<<<< HEAD
-=======
 	pinctrl-names = "default";
 	pinctrl-0 = <
 			&twl6040_pins
@@ -128,7 +126,6 @@
 			&mcbsp2_pins
 	>;
 
->>>>>>> ddffeb8c
 	uart2_pins: pinmux_uart2_pins {
 		pinctrl-single,pins = <
 			0xd8 0x118	/* uart2_cts.uart2_cts INPUT_PULLUP | MODE0 */
@@ -153,8 +150,6 @@
 			0x11e 0		/* uart4_tx.uart4_tx OUTPUT | MODE0 */
 		>;
 	};
-<<<<<<< HEAD
-=======
 
 	twl6040_pins: pinmux_twl6040_pins {
 		pinctrl-single,pins = <
@@ -199,7 +194,6 @@
 			0xbc 0x100	/* abe_mcbsp2_fsx.abe_mcbsp2_fsx INPUT | MODE0 */
 		>;
 	};
->>>>>>> ddffeb8c
 };
 
 &i2c1 {
@@ -407,11 +401,8 @@
 &uart4 {
 	pinctrl-names = "default";
 	pinctrl-0 = <&uart4_pins>;
-<<<<<<< HEAD
-=======
 };
 
 &mcbsp3 {
 	status = "disabled";
->>>>>>> ddffeb8c
 };