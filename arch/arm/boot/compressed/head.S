/*
 *  linux/arch/arm/boot/compressed/head.S
 *
 *  Copyright (C) 1996-2002 Russell King
 *  Copyright (C) 2004 Hyok S. Choi (MPU support)
 *
 * This program is free software; you can redistribute it and/or modify
 * it under the terms of the GNU General Public License version 2 as
 * published by the Free Software Foundation.
 */
#include <linux/linkage.h>

/*
 * Debugging stuff
 *
 * Note that these macros must not contain any code which is not
 * 100% relocatable.  Any attempt to do so will result in a crash.
 * Please select one of the following when turning on debugging.
 */
#ifdef DEBUG

#if defined(CONFIG_DEBUG_ICEDCC)

#ifdef CONFIG_CPU_V6
		.macro	loadsp, rb, tmp
		.endm
		.macro	writeb, ch, rb
		mcr	p14, 0, \ch, c0, c5, 0
		.endm
#elif defined(CONFIG_CPU_V7)
		.macro	loadsp, rb, tmp
		.endm
		.macro	writeb, ch, rb
wait:		mrc	p14, 0, pc, c0, c1, 0
		bcs	wait
		mcr	p14, 0, \ch, c0, c5, 0
		.endm
#elif defined(CONFIG_CPU_XSCALE)
		.macro	loadsp, rb, tmp
		.endm
		.macro	writeb, ch, rb
		mcr	p14, 0, \ch, c8, c0, 0
		.endm
#else
		.macro	loadsp, rb, tmp
		.endm
		.macro	writeb, ch, rb
		mcr	p14, 0, \ch, c1, c0, 0
		.endm
#endif

#else

#include <mach/debug-macro.S>

		.macro	writeb,	ch, rb
		senduart \ch, \rb
		.endm

#if defined(CONFIG_ARCH_SA1100)
		.macro	loadsp, rb, tmp
		mov	\rb, #0x80000000	@ physical base address
#ifdef CONFIG_DEBUG_LL_SER3
		add	\rb, \rb, #0x00050000	@ Ser3
#else
		add	\rb, \rb, #0x00010000	@ Ser1
#endif
		.endm
#elif defined(CONFIG_ARCH_S3C2410)
		.macro loadsp, rb, tmp
		mov	\rb, #0x50000000
		add	\rb, \rb, #0x4000 * CONFIG_S3C_LOWLEVEL_UART_PORT
		.endm
#else
		.macro	loadsp,	rb, tmp
		addruart \rb, \tmp
		.endm
#endif
#endif
#endif

		.macro	kputc,val
		mov	r0, \val
		bl	putc
		.endm

		.macro	kphex,val,len
		mov	r0, \val
		mov	r1, #\len
		bl	phex
		.endm

		.macro	debug_reloc_start
#ifdef DEBUG
		kputc	#'\n'
		kphex	r6, 8		/* processor id */
		kputc	#':'
		kphex	r7, 8		/* architecture id */
#ifdef CONFIG_CPU_CP15
		kputc	#':'
		mrc	p15, 0, r0, c1, c0
		kphex	r0, 8		/* control reg */
#endif
		kputc	#'\n'
		kphex	r5, 8		/* decompressed kernel start */
		kputc	#'-'
		kphex	r9, 8		/* decompressed kernel end  */
		kputc	#'>'
		kphex	r4, 8		/* kernel execution address */
		kputc	#'\n'
#endif
		.endm

		.macro	debug_reloc_end
#ifdef DEBUG
		kphex	r5, 8		/* end of kernel */
		kputc	#'\n'
		mov	r0, r4
		bl	memdump		/* dump 256 bytes at start of kernel */
#endif
		.endm

		.section ".start", #alloc, #execinstr
/*
 * sort out different calling conventions
 */
		.align
		.arm				@ Always enter in ARM state
start:
		.type	start,#function
 THUMB(		adr	r12, BSYM(1f)	)
 THUMB(		bx	r12		)
 THUMB(		.rept	6		)
 ARM(		.rept	8		)
		mov	r0, r0
		.endr

		b	1f
		.word	0x016f2818		@ Magic numbers to help the loader
		.word	start			@ absolute load/run zImage address
		.word	_edata			@ zImage end address
 THUMB(		.thumb			)
1:		mov	r7, r1			@ save architecture ID
		mov	r8, r2			@ save atags pointer

#ifndef __ARM_ARCH_2__
		/*
		 * Booting from Angel - need to enter SVC mode and disable
		 * FIQs/IRQs (numeric definitions from angel arm.h source).
		 * We only do this if we were in user mode on entry.
		 */
		mrs	r2, cpsr		@ get current mode
		tst	r2, #3			@ not user?
		bne	not_angel
		mov	r0, #0x17		@ angel_SWIreason_EnterSVC
 ARM(		swi	0x123456	)	@ angel_SWI_ARM
 THUMB(		svc	0xab		)	@ angel_SWI_THUMB
not_angel:
		mrs	r2, cpsr		@ turn off interrupts to
		orr	r2, r2, #0xc0		@ prevent angel from running
		msr	cpsr_c, r2
#else
		teqp	pc, #0x0c000003		@ turn off interrupts
#endif

		/*
		 * Note that some cache flushing and other stuff may
		 * be needed here - is there an Angel SWI call for this?
		 */

		/*
		 * some architecture specific code can be inserted
		 * by the linker here, but it should preserve r7, r8, and r9.
		 */

		.text
		adr	r0, LC0
		ldmia	r0, {r1, r2, r3, r5, r6, r11, ip}
		ldr	sp, [r0, #28]
#ifdef CONFIG_AUTO_ZRELADDR
		@ determine final kernel image address
<<<<<<< HEAD
 ARM(		and	r4, pc, #0xf8000000	)
 THUMB(		mov	r4, pc			)
 THUMB(		and	r4, r4, #0xf8000000	)
=======
		mov	r4, pc
		and	r4, r4, #0xf8000000
>>>>>>> 3c0eee3f
		add	r4, r4, #TEXT_OFFSET
#else
		ldr	r4, =zreladdr
#endif
		subs	r0, r0, r1		@ calculate the delta offset

						@ if delta is zero, we are
		beq	not_relocated		@ running at the address we
						@ were linked at.

		/*
		 * We're running at a different address.  We need to fix
		 * up various pointers:
		 *   r5 - zImage base address (_start)
		 *   r6 - size of decompressed image
		 *   r11 - GOT start
		 *   ip - GOT end
		 */
		add	r5, r5, r0
		add	r11, r11, r0
		add	ip, ip, r0

#ifndef CONFIG_ZBOOT_ROM
		/*
		 * If we're running fully PIC === CONFIG_ZBOOT_ROM = n,
		 * we need to fix up pointers into the BSS region.
		 *   r2 - BSS start
		 *   r3 - BSS end
		 *   sp - stack pointer
		 */
		add	r2, r2, r0
		add	r3, r3, r0
		add	sp, sp, r0

		/*
		 * Relocate all entries in the GOT table.
		 */
1:		ldr	r1, [r11, #0]		@ relocate entries in the GOT
		add	r1, r1, r0		@ table.  This fixes up the
		str	r1, [r11], #4		@ C references.
		cmp	r11, ip
		blo	1b
#else

		/*
		 * Relocate entries in the GOT table.  We only relocate
		 * the entries that are outside the (relocated) BSS region.
		 */
1:		ldr	r1, [r11, #0]		@ relocate entries in the GOT
		cmp	r1, r2			@ entry < bss_start ||
		cmphs	r3, r1			@ _end < entry
		addlo	r1, r1, r0		@ table.  This fixes up the
		str	r1, [r11], #4		@ C references.
		cmp	r11, ip
		blo	1b
#endif

not_relocated:	mov	r0, #0
1:		str	r0, [r2], #4		@ clear bss
		str	r0, [r2], #4
		str	r0, [r2], #4
		str	r0, [r2], #4
		cmp	r2, r3
		blo	1b

		/*
		 * The C runtime environment should now be setup
		 * sufficiently.  Turn the cache on, set up some
		 * pointers, and start decompressing.
		 */
		bl	cache_on

		mov	r1, sp			@ malloc space above stack
		add	r2, sp, #0x10000	@ 64k max

/*
 * Check to see if we will overwrite ourselves.
 *   r4 = final kernel address
 *   r5 = start of this image
 *   r6 = size of decompressed image
 *   r2 = end of malloc space (and therefore this image)
 * We basically want:
 *   r4 >= r2 -> OK
 *   r4 + image length <= r5 -> OK
 */
		cmp	r4, r2
		bhs	wont_overwrite
		add	r0, r4, r6
		cmp	r0, r5
		bls	wont_overwrite

		mov	r5, r2			@ decompress after malloc space
		mov	r0, r5
		mov	r3, r7
		bl	decompress_kernel

		add	r0, r0, #127 + 128	@ alignment + stack
		bic	r0, r0, #127		@ align the kernel length
/*
 * r0     = decompressed kernel length
 * r1-r3  = unused
 * r4     = kernel execution address
 * r5     = decompressed kernel start
 * r7     = architecture ID
 * r8     = atags pointer
 * r9-r12,r14 = corrupted
 */
		add	r1, r5, r0		@ end of decompressed kernel
		adr	r2, reloc_start
		ldr	r3, LC1
		add	r3, r2, r3
1:		ldmia	r2!, {r9 - r12, r14}	@ copy relocation code
		stmia	r1!, {r9 - r12, r14}
		ldmia	r2!, {r9 - r12, r14}
		stmia	r1!, {r9 - r12, r14}
		cmp	r2, r3
		blo	1b
		mov	sp, r1
		add	sp, sp, #128		@ relocate the stack

		bl	cache_clean_flush
 ARM(		add	pc, r5, r0		) @ call relocation code
 THUMB(		add	r12, r5, r0		)
 THUMB(		mov	pc, r12			) @ call relocation code

/*
 * We're not in danger of overwriting ourselves.  Do this the simple way.
 *
 * r4     = kernel execution address
 * r7     = architecture ID
 */
wont_overwrite:	mov	r0, r4
		mov	r3, r7
		bl	decompress_kernel
		b	call_kernel

		.align	2
		.type	LC0, #object
LC0:		.word	LC0			@ r1
		.word	__bss_start		@ r2
		.word	_end			@ r3
		.word	_start			@ r5
		.word	_image_size		@ r6
		.word	_got_start		@ r11
		.word	_got_end		@ ip
		.word	user_stack_end		@ sp
LC1:		.word	reloc_end - reloc_start
		.size	LC0, . - LC0

#ifdef CONFIG_ARCH_RPC
		.globl	params
params:		ldr	r0, =0x10000100		@ params_phys for RPC
		mov	pc, lr
		.ltorg
		.align
#endif

/*
 * Turn on the cache.  We need to setup some page tables so that we
 * can have both the I and D caches on.
 *
 * We place the page tables 16k down from the kernel execution address,
 * and we hope that nothing else is using it.  If we're using it, we
 * will go pop!
 *
 * On entry,
 *  r4 = kernel execution address
 *  r7 = architecture number
 *  r8 = atags pointer
 * On exit,
 *  r0, r1, r2, r3, r9, r10, r12 corrupted
 * This routine must preserve:
 *  r4, r5, r6, r7, r8
 */
		.align	5
cache_on:	mov	r3, #8			@ cache_on function
		b	call_cache_fn

/*
 * Initialize the highest priority protection region, PR7
 * to cover all 32bit address and cacheable and bufferable.
 */
__armv4_mpu_cache_on:
		mov	r0, #0x3f		@ 4G, the whole
		mcr	p15, 0, r0, c6, c7, 0	@ PR7 Area Setting
		mcr 	p15, 0, r0, c6, c7, 1

		mov	r0, #0x80		@ PR7
		mcr	p15, 0, r0, c2, c0, 0	@ D-cache on
		mcr	p15, 0, r0, c2, c0, 1	@ I-cache on
		mcr	p15, 0, r0, c3, c0, 0	@ write-buffer on

		mov	r0, #0xc000
		mcr	p15, 0, r0, c5, c0, 1	@ I-access permission
		mcr	p15, 0, r0, c5, c0, 0	@ D-access permission

		mov	r0, #0
		mcr	p15, 0, r0, c7, c10, 4	@ drain write buffer
		mcr	p15, 0, r0, c7, c5, 0	@ flush(inval) I-Cache
		mcr	p15, 0, r0, c7, c6, 0	@ flush(inval) D-Cache
		mrc	p15, 0, r0, c1, c0, 0	@ read control reg
						@ ...I .... ..D. WC.M
		orr	r0, r0, #0x002d		@ .... .... ..1. 11.1
		orr	r0, r0, #0x1000		@ ...1 .... .... ....

		mcr	p15, 0, r0, c1, c0, 0	@ write control reg

		mov	r0, #0
		mcr	p15, 0, r0, c7, c5, 0	@ flush(inval) I-Cache
		mcr	p15, 0, r0, c7, c6, 0	@ flush(inval) D-Cache
		mov	pc, lr

__armv3_mpu_cache_on:
		mov	r0, #0x3f		@ 4G, the whole
		mcr	p15, 0, r0, c6, c7, 0	@ PR7 Area Setting

		mov	r0, #0x80		@ PR7
		mcr	p15, 0, r0, c2, c0, 0	@ cache on
		mcr	p15, 0, r0, c3, c0, 0	@ write-buffer on

		mov	r0, #0xc000
		mcr	p15, 0, r0, c5, c0, 0	@ access permission

		mov	r0, #0
		mcr	p15, 0, r0, c7, c0, 0	@ invalidate whole cache v3
		/*
		 * ?? ARMv3 MMU does not allow reading the control register,
		 * does this really work on ARMv3 MPU?
		 */
		mrc	p15, 0, r0, c1, c0, 0	@ read control reg
						@ .... .... .... WC.M
		orr	r0, r0, #0x000d		@ .... .... .... 11.1
		/* ?? this overwrites the value constructed above? */
		mov	r0, #0
		mcr	p15, 0, r0, c1, c0, 0	@ write control reg

		/* ?? invalidate for the second time? */
		mcr	p15, 0, r0, c7, c0, 0	@ invalidate whole cache v3
		mov	pc, lr

__setup_mmu:	sub	r3, r4, #16384		@ Page directory size
		bic	r3, r3, #0xff		@ Align the pointer
		bic	r3, r3, #0x3f00
/*
 * Initialise the page tables, turning on the cacheable and bufferable
 * bits for the RAM area only.
 */
		mov	r0, r3
		mov	r9, r0, lsr #18
		mov	r9, r9, lsl #18		@ start of RAM
		add	r10, r9, #0x10000000	@ a reasonable RAM size
		mov	r1, #0x12
		orr	r1, r1, #3 << 10
		add	r2, r3, #16384
1:		cmp	r1, r9			@ if virt > start of RAM
		orrhs	r1, r1, #0x0c		@ set cacheable, bufferable
		cmp	r1, r10			@ if virt > end of RAM
		bichs	r1, r1, #0x0c		@ clear cacheable, bufferable
		str	r1, [r0], #4		@ 1:1 mapping
		add	r1, r1, #1048576
		teq	r0, r2
		bne	1b
/*
 * If ever we are running from Flash, then we surely want the cache
 * to be enabled also for our execution instance...  We map 2MB of it
 * so there is no map overlap problem for up to 1 MB compressed kernel.
 * If the execution is in RAM then we would only be duplicating the above.
 */
		mov	r1, #0x1e
		orr	r1, r1, #3 << 10
<<<<<<< HEAD
 ARM(		mov	r2, pc, lsr #20		)
 THUMB(		mov	r2, pc			)
 THUMB(		lsr	r2, r2, #20		)
=======
		mov	r2, pc
		mov	r2, r2, lsr #20
>>>>>>> 3c0eee3f
		orr	r1, r1, r2, lsl #20
		add	r0, r3, r2, lsl #2
		str	r1, [r0], #4
		add	r1, r1, #1048576
		str	r1, [r0]
		mov	pc, lr
ENDPROC(__setup_mmu)

__armv4_mmu_cache_on:
		mov	r12, lr
#ifdef CONFIG_MMU
		bl	__setup_mmu
		mov	r0, #0
		mcr	p15, 0, r0, c7, c10, 4	@ drain write buffer
		mcr	p15, 0, r0, c8, c7, 0	@ flush I,D TLBs
		mrc	p15, 0, r0, c1, c0, 0	@ read control reg
		orr	r0, r0, #0x5000		@ I-cache enable, RR cache replacement
		orr	r0, r0, #0x0030
#ifdef CONFIG_CPU_ENDIAN_BE8
		orr	r0, r0, #1 << 25	@ big-endian page tables
#endif
		bl	__common_mmu_cache_on
		mov	r0, #0
		mcr	p15, 0, r0, c8, c7, 0	@ flush I,D TLBs
#endif
		mov	pc, r12

__armv7_mmu_cache_on:
		mov	r12, lr
#ifdef CONFIG_MMU
		mrc	p15, 0, r11, c0, c1, 4	@ read ID_MMFR0
		tst	r11, #0xf		@ VMSA
		blne	__setup_mmu
		mov	r0, #0
		mcr	p15, 0, r0, c7, c10, 4	@ drain write buffer
		tst	r11, #0xf		@ VMSA
		mcrne	p15, 0, r0, c8, c7, 0	@ flush I,D TLBs
#endif
		mrc	p15, 0, r0, c1, c0, 0	@ read control reg
		orr	r0, r0, #0x5000		@ I-cache enable, RR cache replacement
		orr	r0, r0, #0x003c		@ write buffer
#ifdef CONFIG_MMU
#ifdef CONFIG_CPU_ENDIAN_BE8
		orr	r0, r0, #1 << 25	@ big-endian page tables
#endif
		orrne	r0, r0, #1		@ MMU enabled
		movne	r1, #-1
		mcrne	p15, 0, r3, c2, c0, 0	@ load page table pointer
		mcrne	p15, 0, r1, c3, c0, 0	@ load domain access control
#endif
		mcr	p15, 0, r0, c1, c0, 0	@ load control register
		mrc	p15, 0, r0, c1, c0, 0	@ and read it back
		mov	r0, #0
		mcr	p15, 0, r0, c7, c5, 4	@ ISB
		mov	pc, r12

__fa526_cache_on:
		mov	r12, lr
		bl	__setup_mmu
		mov	r0, #0
		mcr	p15, 0, r0, c7, c7, 0	@ Invalidate whole cache
		mcr	p15, 0, r0, c7, c10, 4	@ drain write buffer
		mcr	p15, 0, r0, c8, c7, 0	@ flush UTLB
		mrc	p15, 0, r0, c1, c0, 0	@ read control reg
		orr	r0, r0, #0x1000		@ I-cache enable
		bl	__common_mmu_cache_on
		mov	r0, #0
		mcr	p15, 0, r0, c8, c7, 0	@ flush UTLB
		mov	pc, r12

__arm6_mmu_cache_on:
		mov	r12, lr
		bl	__setup_mmu
		mov	r0, #0
		mcr	p15, 0, r0, c7, c0, 0	@ invalidate whole cache v3
		mcr	p15, 0, r0, c5, c0, 0	@ invalidate whole TLB v3
		mov	r0, #0x30
		bl	__common_mmu_cache_on
		mov	r0, #0
		mcr	p15, 0, r0, c5, c0, 0	@ invalidate whole TLB v3
		mov	pc, r12

__common_mmu_cache_on:
#ifndef CONFIG_THUMB2_KERNEL
#ifndef DEBUG
		orr	r0, r0, #0x000d		@ Write buffer, mmu
#endif
		mov	r1, #-1
		mcr	p15, 0, r3, c2, c0, 0	@ load page table pointer
		mcr	p15, 0, r1, c3, c0, 0	@ load domain access control
		b	1f
		.align	5			@ cache line aligned
1:		mcr	p15, 0, r0, c1, c0, 0	@ load control register
		mrc	p15, 0, r0, c1, c0, 0	@ and read it back to
		sub	pc, lr, r0, lsr #32	@ properly flush pipeline
#endif

/*
 * All code following this line is relocatable.  It is relocated by
 * the above code to the end of the decompressed kernel image and
 * executed there.  During this time, we have no stacks.
 *
 * r0     = decompressed kernel length
 * r1-r3  = unused
 * r4     = kernel execution address
 * r5     = decompressed kernel start
 * r7     = architecture ID
 * r8     = atags pointer
 * r9-r12,r14 = corrupted
 */
		.align	5
reloc_start:	add	r9, r5, r0
		sub	r9, r9, #128		@ do not copy the stack
		debug_reloc_start
		mov	r1, r4
1:
		.rept	4
		ldmia	r5!, {r0, r2, r3, r10 - r12, r14}	@ relocate kernel
		stmia	r1!, {r0, r2, r3, r10 - r12, r14}
		.endr

		cmp	r5, r9
		blo	1b
		mov	sp, r1
		add	sp, sp, #128		@ relocate the stack
		debug_reloc_end

call_kernel:	bl	cache_clean_flush
		bl	cache_off
		mov	r0, #0			@ must be zero
		mov	r1, r7			@ restore architecture number
		mov	r2, r8			@ restore atags pointer
		mov	pc, r4			@ call kernel

/*
 * Here follow the relocatable cache support functions for the
 * various processors.  This is a generic hook for locating an
 * entry and jumping to an instruction at the specified offset
 * from the start of the block.  Please note this is all position
 * independent code.
 *
 *  r1  = corrupted
 *  r2  = corrupted
 *  r3  = block offset
 *  r9  = corrupted
 *  r12 = corrupted
 */

call_cache_fn:	adr	r12, proc_types
#ifdef CONFIG_CPU_CP15
		mrc	p15, 0, r9, c0, c0	@ get processor ID
#else
		ldr	r9, =CONFIG_PROCESSOR_ID
#endif
1:		ldr	r1, [r12, #0]		@ get value
		ldr	r2, [r12, #4]		@ get mask
		eor	r1, r1, r9		@ (real ^ match)
		tst	r1, r2			@       & mask
 ARM(		addeq	pc, r12, r3		) @ call cache function
 THUMB(		addeq	r12, r3			)
 THUMB(		moveq	pc, r12			) @ call cache function
		add	r12, r12, #4*5
		b	1b

/*
 * Table for cache operations.  This is basically:
 *   - CPU ID match
 *   - CPU ID mask
 *   - 'cache on' method instruction
 *   - 'cache off' method instruction
 *   - 'cache flush' method instruction
 *
 * We match an entry using: ((real_id ^ match) & mask) == 0
 *
 * Writethrough caches generally only need 'on' and 'off'
 * methods.  Writeback caches _must_ have the flush method
 * defined.
 */
		.align	2
		.type	proc_types,#object
proc_types:
		.word	0x41560600		@ ARM6/610
		.word	0xffffffe0
		W(b)	__arm6_mmu_cache_off	@ works, but slow
		W(b)	__arm6_mmu_cache_off
		mov	pc, lr
 THUMB(		nop				)
@		b	__arm6_mmu_cache_on		@ untested
@		b	__arm6_mmu_cache_off
@		b	__armv3_mmu_cache_flush

		.word	0x00000000		@ old ARM ID
		.word	0x0000f000
		mov	pc, lr
 THUMB(		nop				)
		mov	pc, lr
 THUMB(		nop				)
		mov	pc, lr
 THUMB(		nop				)

		.word	0x41007000		@ ARM7/710
		.word	0xfff8fe00
		W(b)	__arm7_mmu_cache_off
		W(b)	__arm7_mmu_cache_off
		mov	pc, lr
 THUMB(		nop				)

		.word	0x41807200		@ ARM720T (writethrough)
		.word	0xffffff00
		W(b)	__armv4_mmu_cache_on
		W(b)	__armv4_mmu_cache_off
		mov	pc, lr
 THUMB(		nop				)

		.word	0x41007400		@ ARM74x
		.word	0xff00ff00
		W(b)	__armv3_mpu_cache_on
		W(b)	__armv3_mpu_cache_off
		W(b)	__armv3_mpu_cache_flush
		
		.word	0x41009400		@ ARM94x
		.word	0xff00ff00
		W(b)	__armv4_mpu_cache_on
		W(b)	__armv4_mpu_cache_off
		W(b)	__armv4_mpu_cache_flush

		.word	0x00007000		@ ARM7 IDs
		.word	0x0000f000
		mov	pc, lr
 THUMB(		nop				)
		mov	pc, lr
 THUMB(		nop				)
		mov	pc, lr
 THUMB(		nop				)

		@ Everything from here on will be the new ID system.

		.word	0x4401a100		@ sa110 / sa1100
		.word	0xffffffe0
		W(b)	__armv4_mmu_cache_on
		W(b)	__armv4_mmu_cache_off
		W(b)	__armv4_mmu_cache_flush

		.word	0x6901b110		@ sa1110
		.word	0xfffffff0
		W(b)	__armv4_mmu_cache_on
		W(b)	__armv4_mmu_cache_off
		W(b)	__armv4_mmu_cache_flush

		.word	0x56056900
		.word	0xffffff00		@ PXA9xx
		W(b)	__armv4_mmu_cache_on
		W(b)	__armv4_mmu_cache_off
		W(b)	__armv4_mmu_cache_flush

		.word	0x56158000		@ PXA168
		.word	0xfffff000
		W(b)	__armv4_mmu_cache_on
		W(b)	__armv4_mmu_cache_off
		W(b)	__armv5tej_mmu_cache_flush

		.word	0x56050000		@ Feroceon
		.word	0xff0f0000
		W(b)	__armv4_mmu_cache_on
		W(b)	__armv4_mmu_cache_off
		W(b)	__armv5tej_mmu_cache_flush

#ifdef CONFIG_CPU_FEROCEON_OLD_ID
		/* this conflicts with the standard ARMv5TE entry */
		.long	0x41009260		@ Old Feroceon
		.long	0xff00fff0
		b	__armv4_mmu_cache_on
		b	__armv4_mmu_cache_off
		b	__armv5tej_mmu_cache_flush
#endif

		.word	0x66015261		@ FA526
		.word	0xff01fff1
		W(b)	__fa526_cache_on
		W(b)	__armv4_mmu_cache_off
		W(b)	__fa526_cache_flush

		@ These match on the architecture ID

		.word	0x00020000		@ ARMv4T
		.word	0x000f0000
		W(b)	__armv4_mmu_cache_on
		W(b)	__armv4_mmu_cache_off
		W(b)	__armv4_mmu_cache_flush

		.word	0x00050000		@ ARMv5TE
		.word	0x000f0000
		W(b)	__armv4_mmu_cache_on
		W(b)	__armv4_mmu_cache_off
		W(b)	__armv4_mmu_cache_flush

		.word	0x00060000		@ ARMv5TEJ
		.word	0x000f0000
		W(b)	__armv4_mmu_cache_on
		W(b)	__armv4_mmu_cache_off
		W(b)	__armv5tej_mmu_cache_flush

		.word	0x0007b000		@ ARMv6
		.word	0x000ff000
		W(b)	__armv4_mmu_cache_on
		W(b)	__armv4_mmu_cache_off
		W(b)	__armv6_mmu_cache_flush

		.word	0x560f5810		@ Marvell PJ4 ARMv6
		.word	0xff0ffff0
		W(b)	__armv4_mmu_cache_on
		W(b)	__armv4_mmu_cache_off
		W(b)	__armv6_mmu_cache_flush

		.word	0x000f0000		@ new CPU Id
		.word	0x000f0000
		W(b)	__armv7_mmu_cache_on
		W(b)	__armv7_mmu_cache_off
		W(b)	__armv7_mmu_cache_flush

		.word	0			@ unrecognised type
		.word	0
		mov	pc, lr
 THUMB(		nop				)
		mov	pc, lr
 THUMB(		nop				)
		mov	pc, lr
 THUMB(		nop				)

		.size	proc_types, . - proc_types

/*
 * Turn off the Cache and MMU.  ARMv3 does not support
 * reading the control register, but ARMv4 does.
 *
 * On exit,
 *  r0, r1, r2, r3, r9, r12 corrupted
 * This routine must preserve:
 *  r4, r6, r7
 */
		.align	5
cache_off:	mov	r3, #12			@ cache_off function
		b	call_cache_fn

__armv4_mpu_cache_off:
		mrc	p15, 0, r0, c1, c0
		bic	r0, r0, #0x000d
		mcr	p15, 0, r0, c1, c0	@ turn MPU and cache off
		mov	r0, #0
		mcr	p15, 0, r0, c7, c10, 4	@ drain write buffer
		mcr	p15, 0, r0, c7, c6, 0	@ flush D-Cache
		mcr	p15, 0, r0, c7, c5, 0	@ flush I-Cache
		mov	pc, lr

__armv3_mpu_cache_off:
		mrc	p15, 0, r0, c1, c0
		bic	r0, r0, #0x000d
		mcr	p15, 0, r0, c1, c0, 0	@ turn MPU and cache off
		mov	r0, #0
		mcr	p15, 0, r0, c7, c0, 0	@ invalidate whole cache v3
		mov	pc, lr

__armv4_mmu_cache_off:
#ifdef CONFIG_MMU
		mrc	p15, 0, r0, c1, c0
		bic	r0, r0, #0x000d
		mcr	p15, 0, r0, c1, c0	@ turn MMU and cache off
		mov	r0, #0
		mcr	p15, 0, r0, c7, c7	@ invalidate whole cache v4
		mcr	p15, 0, r0, c8, c7	@ invalidate whole TLB v4
#endif
		mov	pc, lr

__armv7_mmu_cache_off:
		mrc	p15, 0, r0, c1, c0
#ifdef CONFIG_MMU
		bic	r0, r0, #0x000d
#else
		bic	r0, r0, #0x000c
#endif
		mcr	p15, 0, r0, c1, c0	@ turn MMU and cache off
		mov	r12, lr
		bl	__armv7_mmu_cache_flush
		mov	r0, #0
#ifdef CONFIG_MMU
		mcr	p15, 0, r0, c8, c7, 0	@ invalidate whole TLB
#endif
		mcr	p15, 0, r0, c7, c5, 6	@ invalidate BTC
		mcr	p15, 0, r0, c7, c10, 4	@ DSB
		mcr	p15, 0, r0, c7, c5, 4	@ ISB
		mov	pc, r12

__arm6_mmu_cache_off:
		mov	r0, #0x00000030		@ ARM6 control reg.
		b	__armv3_mmu_cache_off

__arm7_mmu_cache_off:
		mov	r0, #0x00000070		@ ARM7 control reg.
		b	__armv3_mmu_cache_off

__armv3_mmu_cache_off:
		mcr	p15, 0, r0, c1, c0, 0	@ turn MMU and cache off
		mov	r0, #0
		mcr	p15, 0, r0, c7, c0, 0	@ invalidate whole cache v3
		mcr	p15, 0, r0, c5, c0, 0	@ invalidate whole TLB v3
		mov	pc, lr

/*
 * Clean and flush the cache to maintain consistency.
 *
 * On exit,
 *  r1, r2, r3, r9, r10, r11, r12 corrupted
 * This routine must preserve:
 *  r0, r4, r5, r6, r7
 */
		.align	5
cache_clean_flush:
		mov	r3, #16
		b	call_cache_fn

__armv4_mpu_cache_flush:
		mov	r2, #1
		mov	r3, #0
		mcr	p15, 0, ip, c7, c6, 0	@ invalidate D cache
		mov	r1, #7 << 5		@ 8 segments
1:		orr	r3, r1, #63 << 26	@ 64 entries
2:		mcr	p15, 0, r3, c7, c14, 2	@ clean & invalidate D index
		subs	r3, r3, #1 << 26
		bcs	2b			@ entries 63 to 0
		subs 	r1, r1, #1 << 5
		bcs	1b			@ segments 7 to 0

		teq	r2, #0
		mcrne	p15, 0, ip, c7, c5, 0	@ invalidate I cache
		mcr	p15, 0, ip, c7, c10, 4	@ drain WB
		mov	pc, lr
		
__fa526_cache_flush:
		mov	r1, #0
		mcr	p15, 0, r1, c7, c14, 0	@ clean and invalidate D cache
		mcr	p15, 0, r1, c7, c5, 0	@ flush I cache
		mcr	p15, 0, r1, c7, c10, 4	@ drain WB
		mov	pc, lr

__armv6_mmu_cache_flush:
		mov	r1, #0
		mcr	p15, 0, r1, c7, c14, 0	@ clean+invalidate D
		mcr	p15, 0, r1, c7, c5, 0	@ invalidate I+BTB
		mcr	p15, 0, r1, c7, c15, 0	@ clean+invalidate unified
		mcr	p15, 0, r1, c7, c10, 4	@ drain WB
		mov	pc, lr

__armv7_mmu_cache_flush:
		mrc	p15, 0, r10, c0, c1, 5	@ read ID_MMFR1
		tst	r10, #0xf << 16		@ hierarchical cache (ARMv7)
		mov	r10, #0
		beq	hierarchical
		mcr	p15, 0, r10, c7, c14, 0	@ clean+invalidate D
		b	iflush
hierarchical:
		mcr	p15, 0, r10, c7, c10, 5	@ DMB
		stmfd	sp!, {r0-r7, r9-r11}
		mrc	p15, 1, r0, c0, c0, 1	@ read clidr
		ands	r3, r0, #0x7000000	@ extract loc from clidr
		mov	r3, r3, lsr #23		@ left align loc bit field
		beq	finished		@ if loc is 0, then no need to clean
		mov	r10, #0			@ start clean at cache level 0
loop1:
		add	r2, r10, r10, lsr #1	@ work out 3x current cache level
		mov	r1, r0, lsr r2		@ extract cache type bits from clidr
		and	r1, r1, #7		@ mask of the bits for current cache only
		cmp	r1, #2			@ see what cache we have at this level
		blt	skip			@ skip if no cache, or just i-cache
		mcr	p15, 2, r10, c0, c0, 0	@ select current cache level in cssr
		mcr	p15, 0, r10, c7, c5, 4	@ isb to sych the new cssr&csidr
		mrc	p15, 1, r1, c0, c0, 0	@ read the new csidr
		and	r2, r1, #7		@ extract the length of the cache lines
		add	r2, r2, #4		@ add 4 (line length offset)
		ldr	r4, =0x3ff
		ands	r4, r4, r1, lsr #3	@ find maximum number on the way size
		clz	r5, r4			@ find bit position of way size increment
		ldr	r7, =0x7fff
		ands	r7, r7, r1, lsr #13	@ extract max number of the index size
loop2:
		mov	r9, r4			@ create working copy of max way size
loop3:
 ARM(		orr	r11, r10, r9, lsl r5	) @ factor way and cache number into r11
 ARM(		orr	r11, r11, r7, lsl r2	) @ factor index number into r11
 THUMB(		lsl	r6, r9, r5		)
 THUMB(		orr	r11, r10, r6		) @ factor way and cache number into r11
 THUMB(		lsl	r6, r7, r2		)
 THUMB(		orr	r11, r11, r6		) @ factor index number into r11
		mcr	p15, 0, r11, c7, c14, 2	@ clean & invalidate by set/way
		subs	r9, r9, #1		@ decrement the way
		bge	loop3
		subs	r7, r7, #1		@ decrement the index
		bge	loop2
skip:
		add	r10, r10, #2		@ increment cache number
		cmp	r3, r10
		bgt	loop1
finished:
		ldmfd	sp!, {r0-r7, r9-r11}
		mov	r10, #0			@ swith back to cache level 0
		mcr	p15, 2, r10, c0, c0, 0	@ select current cache level in cssr
iflush:
		mcr	p15, 0, r10, c7, c10, 4	@ DSB
		mcr	p15, 0, r10, c7, c5, 0	@ invalidate I+BTB
		mcr	p15, 0, r10, c7, c10, 4	@ DSB
		mcr	p15, 0, r10, c7, c5, 4	@ ISB
		mov	pc, lr

__armv5tej_mmu_cache_flush:
1:		mrc	p15, 0, r15, c7, c14, 3	@ test,clean,invalidate D cache
		bne	1b
		mcr	p15, 0, r0, c7, c5, 0	@ flush I cache
		mcr	p15, 0, r0, c7, c10, 4	@ drain WB
		mov	pc, lr

__armv4_mmu_cache_flush:
		mov	r2, #64*1024		@ default: 32K dcache size (*2)
		mov	r11, #32		@ default: 32 byte line size
		mrc	p15, 0, r3, c0, c0, 1	@ read cache type
		teq	r3, r9			@ cache ID register present?
		beq	no_cache_id
		mov	r1, r3, lsr #18
		and	r1, r1, #7
		mov	r2, #1024
		mov	r2, r2, lsl r1		@ base dcache size *2
		tst	r3, #1 << 14		@ test M bit
		addne	r2, r2, r2, lsr #1	@ +1/2 size if M == 1
		mov	r3, r3, lsr #12
		and	r3, r3, #3
		mov	r11, #8
		mov	r11, r11, lsl r3	@ cache line size in bytes
no_cache_id:
		mov	r1, pc
		bic	r1, r1, #63		@ align to longest cache line
		add	r2, r1, r2
1:
 ARM(		ldr	r3, [r1], r11		) @ s/w flush D cache
 THUMB(		ldr     r3, [r1]		) @ s/w flush D cache
 THUMB(		add     r1, r1, r11		)
		teq	r1, r2
		bne	1b

		mcr	p15, 0, r1, c7, c5, 0	@ flush I cache
		mcr	p15, 0, r1, c7, c6, 0	@ flush D cache
		mcr	p15, 0, r1, c7, c10, 4	@ drain WB
		mov	pc, lr

__armv3_mmu_cache_flush:
__armv3_mpu_cache_flush:
		mov	r1, #0
		mcr	p15, 0, r1, c7, c0, 0	@ invalidate whole cache v3
		mov	pc, lr

/*
 * Various debugging routines for printing hex characters and
 * memory, which again must be relocatable.
 */
#ifdef DEBUG
		.align	2
		.type	phexbuf,#object
phexbuf:	.space	12
		.size	phexbuf, . - phexbuf

@ phex corrupts {r0, r1, r2, r3}
phex:		adr	r3, phexbuf
		mov	r2, #0
		strb	r2, [r3, r1]
1:		subs	r1, r1, #1
		movmi	r0, r3
		bmi	puts
		and	r2, r0, #15
		mov	r0, r0, lsr #4
		cmp	r2, #10
		addge	r2, r2, #7
		add	r2, r2, #'0'
		strb	r2, [r3, r1]
		b	1b

@ puts corrupts {r0, r1, r2, r3}
puts:		loadsp	r3, r1
1:		ldrb	r2, [r0], #1
		teq	r2, #0
		moveq	pc, lr
2:		writeb	r2, r3
		mov	r1, #0x00020000
3:		subs	r1, r1, #1
		bne	3b
		teq	r2, #'\n'
		moveq	r2, #'\r'
		beq	2b
		teq	r0, #0
		bne	1b
		mov	pc, lr
@ putc corrupts {r0, r1, r2, r3}
putc:
		mov	r2, r0
		mov	r0, #0
		loadsp	r3, r1
		b	2b

@ memdump corrupts {r0, r1, r2, r3, r10, r11, r12, lr}
memdump:	mov	r12, r0
		mov	r10, lr
		mov	r11, #0
2:		mov	r0, r11, lsl #2
		add	r0, r0, r12
		mov	r1, #8
		bl	phex
		mov	r0, #':'
		bl	putc
1:		mov	r0, #' '
		bl	putc
		ldr	r0, [r12, r11, lsl #2]
		mov	r1, #8
		bl	phex
		and	r0, r11, #7
		teq	r0, #3
		moveq	r0, #' '
		bleq	putc
		and	r0, r11, #7
		add	r11, r11, #1
		teq	r0, #7
		bne	1b
		mov	r0, #'\n'
		bl	putc
		cmp	r11, #64
		blt	2b
		mov	pc, r10
#endif

		.ltorg
reloc_end:

		.align
		.section ".stack", "aw", %nobits
user_stack:	.space	4096
user_stack_end:<|MERGE_RESOLUTION|>--- conflicted
+++ resolved
@@ -179,14 +179,8 @@
 		ldr	sp, [r0, #28]
 #ifdef CONFIG_AUTO_ZRELADDR
 		@ determine final kernel image address
-<<<<<<< HEAD
- ARM(		and	r4, pc, #0xf8000000	)
- THUMB(		mov	r4, pc			)
- THUMB(		and	r4, r4, #0xf8000000	)
-=======
 		mov	r4, pc
 		and	r4, r4, #0xf8000000
->>>>>>> 3c0eee3f
 		add	r4, r4, #TEXT_OFFSET
 #else
 		ldr	r4, =zreladdr
@@ -457,14 +451,8 @@
  */
 		mov	r1, #0x1e
 		orr	r1, r1, #3 << 10
-<<<<<<< HEAD
- ARM(		mov	r2, pc, lsr #20		)
- THUMB(		mov	r2, pc			)
- THUMB(		lsr	r2, r2, #20		)
-=======
 		mov	r2, pc
 		mov	r2, r2, lsr #20
->>>>>>> 3c0eee3f
 		orr	r1, r1, r2, lsl #20
 		add	r0, r3, r2, lsl #2
 		str	r1, [r0], #4
