--- conflicted
+++ resolved
@@ -237,28 +237,16 @@
 }
 
 MACHINE_START(ASPENITE, "PXA168-based Aspenite Development Platform")
-<<<<<<< HEAD
-	.phys_io        = APB_PHYS_BASE,
-	.io_pg_offst    = (APB_VIRT_BASE >> 18) & 0xfffc,
-	.map_io		= mmp_map_io,
-=======
 	.map_io		= mmp_map_io,
 	.nr_irqs	= IRQ_BOARD_START,
->>>>>>> 45f53cc9
 	.init_irq       = pxa168_init_irq,
 	.timer          = &pxa168_timer,
 	.init_machine   = common_init,
 MACHINE_END
 
 MACHINE_START(ZYLONITE2, "PXA168-based Zylonite2 Development Platform")
-<<<<<<< HEAD
-	.phys_io        = APB_PHYS_BASE,
-	.io_pg_offst    = (APB_VIRT_BASE >> 18) & 0xfffc,
-	.map_io		= mmp_map_io,
-=======
 	.map_io		= mmp_map_io,
 	.nr_irqs	= IRQ_BOARD_START,
->>>>>>> 45f53cc9
 	.init_irq       = pxa168_init_irq,
 	.timer          = &pxa168_timer,
 	.init_machine   = common_init,
