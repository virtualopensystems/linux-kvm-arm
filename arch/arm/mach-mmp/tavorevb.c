/*
 *  linux/arch/arm/mach-mmp/tavorevb.c
 *
 *  Support for the Marvell PXA910-based TavorEVB Development Platform.
 *
 *  This program is free software; you can redistribute it and/or modify
 *  it under the terms of the GNU General Public License version 2 as
 *  publishhed by the Free Software Foundation.
 */

#include <linux/init.h>
#include <linux/kernel.h>
#include <linux/platform_device.h>
#include <linux/smc91x.h>

#include <asm/mach-types.h>
#include <asm/mach/arch.h>
#include <mach/addr-map.h>
#include <mach/mfp-pxa910.h>
#include <mach/pxa910.h>
#include <mach/gpio.h>

#include "common.h"

static unsigned long tavorevb_pin_config[] __initdata = {
	/* UART2 */
	GPIO47_UART2_RXD,
	GPIO48_UART2_TXD,

	/* SMC */
	SM_nCS0_nCS0,
	SM_ADV_SM_ADV,
	SM_SCLK_SM_SCLK,
	SM_SCLK_SM_SCLK,
	SM_BE0_SM_BE0,
	SM_BE1_SM_BE1,

	/* DFI */
	DF_IO0_ND_IO0,
	DF_IO1_ND_IO1,
	DF_IO2_ND_IO2,
	DF_IO3_ND_IO3,
	DF_IO4_ND_IO4,
	DF_IO5_ND_IO5,
	DF_IO6_ND_IO6,
	DF_IO7_ND_IO7,
	DF_IO8_ND_IO8,
	DF_IO9_ND_IO9,
	DF_IO10_ND_IO10,
	DF_IO11_ND_IO11,
	DF_IO12_ND_IO12,
	DF_IO13_ND_IO13,
	DF_IO14_ND_IO14,
	DF_IO15_ND_IO15,
	DF_nCS0_SM_nCS2_nCS0,
	DF_ALE_SM_WEn_ND_ALE,
	DF_CLE_SM_OEn_ND_CLE,
	DF_WEn_DF_WEn,
	DF_REn_DF_REn,
	DF_RDY0_DF_RDY0,
};

static struct smc91x_platdata tavorevb_smc91x_info = {
	.flags	= SMC91X_USE_16BIT | SMC91X_NOWAIT,
};

static struct resource smc91x_resources[] = {
	[0] = {
		.start	= SMC_CS1_PHYS_BASE + 0x300,
		.end	= SMC_CS1_PHYS_BASE + 0xfffff,
		.flags	= IORESOURCE_MEM,
	},
	[1] = {
		.start	= gpio_to_irq(80),
		.end	= gpio_to_irq(80),
		.flags	= IORESOURCE_IRQ | IORESOURCE_IRQ_HIGHEDGE,
	}
};

static struct platform_device smc91x_device = {
	.name		= "smc91x",
	.id		= 0,
	.dev		= {
		.platform_data = &tavorevb_smc91x_info,
	},
	.num_resources	= ARRAY_SIZE(smc91x_resources),
	.resource	= smc91x_resources,
};

static void __init tavorevb_init(void)
{
	mfp_config(ARRAY_AND_SIZE(tavorevb_pin_config));

	/* on-chip devices */
	pxa910_add_uart(1);

	/* off-chip devices */
	platform_device_register(&smc91x_device);
}

MACHINE_START(TAVOREVB, "PXA910 Evaluation Board (aka TavorEVB)")
<<<<<<< HEAD
	.phys_io        = APB_PHYS_BASE,
	.io_pg_offst    = (APB_VIRT_BASE >> 18) & 0xfffc,
=======
>>>>>>> 45f53cc9
	.map_io		= mmp_map_io,
	.init_irq       = pxa910_init_irq,
	.timer          = &pxa910_timer,
	.init_machine   = tavorevb_init,
MACHINE_END<|MERGE_RESOLUTION|>--- conflicted
+++ resolved
@@ -99,11 +99,6 @@
 }
 
 MACHINE_START(TAVOREVB, "PXA910 Evaluation Board (aka TavorEVB)")
-<<<<<<< HEAD
-	.phys_io        = APB_PHYS_BASE,
-	.io_pg_offst    = (APB_VIRT_BASE >> 18) & 0xfffc,
-=======
->>>>>>> 45f53cc9
 	.map_io		= mmp_map_io,
 	.init_irq       = pxa910_init_irq,
 	.timer          = &pxa910_timer,
