--- conflicted
+++ resolved
@@ -71,15 +71,6 @@
 
 #ifndef __ASSEMBLER__
 
-<<<<<<< HEAD
-#define __arch_ioremap		tegra_ioremap
-#define __arch_iounmap		tegra_iounmap
-
-void __iomem *tegra_ioremap(unsigned long phys, size_t size, unsigned int type);
-void tegra_iounmap(volatile void __iomem *addr);
-
-=======
->>>>>>> dcd6c922
 #define IO_ADDRESS(n) (IO_TO_VIRT(n))
 
 #ifdef CONFIG_TEGRA_PCI
