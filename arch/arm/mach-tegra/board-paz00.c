/*
 * arch/arm/mach-tegra/board-paz00.c
 *
 * Copyright (C) 2011 Marc Dietrich <marvin24@gmx.de>
 *
 * Based on board-harmony.c
 * Copyright (C) 2010 Google, Inc.
 *
 * This software is licensed under the terms of the GNU General Public
 * License version 2, as published by the Free Software Foundation, and
 * may be copied, distributed, and modified under those terms.
 *
 * This program is distributed in the hope that it will be useful,
 * but WITHOUT ANY WARRANTY; without even the implied warranty of
 * MERCHANTABILITY or FITNESS FOR A PARTICULAR PURPOSE.  See the
 * GNU General Public License for more details.
 *
 */

#include <linux/kernel.h>
#include <linux/init.h>
#include <linux/platform_device.h>
#include <linux/serial_8250.h>
#include <linux/clk.h>
#include <linux/dma-mapping.h>
#include <linux/gpio_keys.h>
#include <linux/pda_power.h>
#include <linux/io.h>
#include <linux/input.h>
#include <linux/i2c.h>
#include <linux/gpio.h>
#include <linux/rfkill-gpio.h>

#include <asm/hardware/gic.h>
#include <asm/mach-types.h>
#include <asm/mach/arch.h>
#include <asm/mach/time.h>
#include <asm/setup.h>

#include <mach/iomap.h>
#include <mach/irqs.h>
#include <mach/sdhci.h>

#include "board.h"
#include "board-paz00.h"
#include "clock.h"
#include "devices.h"
#include "gpio-names.h"

static struct plat_serial8250_port debug_uart_platform_data[] = {
	{
		/* serial port on JP1 */
		.membase	= IO_ADDRESS(TEGRA_UARTA_BASE),
		.mapbase	= TEGRA_UARTA_BASE,
		.irq		= INT_UARTA,
		.flags		= UPF_BOOT_AUTOCONF | UPF_FIXED_TYPE,
		.type		= PORT_TEGRA,
		.iotype		= UPIO_MEM,
		.regshift	= 2,
		.uartclk	= 216000000,
	}, {
		/* serial port on mini-pcie */
		.membase	= IO_ADDRESS(TEGRA_UARTD_BASE),
		.mapbase	= TEGRA_UARTD_BASE,
		.irq		= INT_UARTD,
		.flags		= UPF_BOOT_AUTOCONF | UPF_FIXED_TYPE,
		.type		= PORT_TEGRA,
		.iotype		= UPIO_MEM,
		.regshift	= 2,
		.uartclk	= 216000000,
	}, {
		.flags		= 0
	}
};

static struct platform_device debug_uart = {
	.name = "serial8250",
	.id = PLAT8250_DEV_PLATFORM,
	.dev = {
		.platform_data = debug_uart_platform_data,
	},
};

static struct rfkill_gpio_platform_data wifi_rfkill_platform_data = {
	.name		= "wifi_rfkill",
	.reset_gpio	= TEGRA_WIFI_RST,
	.shutdown_gpio	= TEGRA_WIFI_PWRN,
	.type	= RFKILL_TYPE_WLAN,
};

static struct platform_device wifi_rfkill_device = {
	.name	= "rfkill_gpio",
	.id	= -1,
	.dev	= {
		.platform_data = &wifi_rfkill_platform_data,
	},
};

static struct gpio_led gpio_leds[] = {
	{
		.name			= "wifi-led",
		.default_trigger	= "rfkill0",
		.gpio			= TEGRA_WIFI_LED,
	},
};

static struct gpio_led_platform_data gpio_led_info = {
	.leds		= gpio_leds,
	.num_leds	= ARRAY_SIZE(gpio_leds),
};

static struct platform_device leds_gpio = {
	.name	= "leds-gpio",
	.id	= -1,
	.dev	= {
		.platform_data = &gpio_led_info,
        },
};

<<<<<<< HEAD
=======
static struct gpio_keys_button paz00_gpio_keys_buttons[] = {
	{
		.code		= KEY_POWER,
		.gpio		= TEGRA_GPIO_POWERKEY,
		.active_low	= 1,
		.desc		= "Power",
		.type		= EV_KEY,
		.wakeup		= 1,
	},
};

static struct gpio_keys_platform_data paz00_gpio_keys = {
	.buttons	= paz00_gpio_keys_buttons,
	.nbuttons	= ARRAY_SIZE(paz00_gpio_keys_buttons),
};

static struct platform_device gpio_keys_device = {
	.name	= "gpio-keys",
	.id	= -1,
	.dev	= {
		.platform_data = &paz00_gpio_keys,
	},
};

>>>>>>> dcd6c922
static struct platform_device *paz00_devices[] __initdata = {
	&debug_uart,
	&tegra_sdhci_device4,
	&tegra_sdhci_device1,
	&wifi_rfkill_device,
	&leds_gpio,
<<<<<<< HEAD
=======
	&gpio_keys_device,
>>>>>>> dcd6c922
};

static void paz00_i2c_init(void)
{
	platform_device_register(&tegra_i2c_device1);
	platform_device_register(&tegra_i2c_device2);
	platform_device_register(&tegra_i2c_device4);
}

static void paz00_usb_init(void)
{
	platform_device_register(&tegra_ehci2_device);
	platform_device_register(&tegra_ehci3_device);
}

static void __init tegra_paz00_fixup(struct tag *tags, char **cmdline,
	struct meminfo *mi)
{
	mi->nr_banks = 1;
	mi->bank[0].start = PHYS_OFFSET;
	mi->bank[0].size = 448 * SZ_1M;
}

static __initdata struct tegra_clk_init_table paz00_clk_init_table[] = {
	/* name		parent		rate		enabled */
	{ "uarta",	"pll_p",	216000000,	true },
	{ "uartd",	"pll_p",	216000000,	true },

	{ "pll_p_out4",	"pll_p",	24000000,	true },
	{ "usbd",	"clk_m",	12000000,	false },
	{ "usb2",	"clk_m",	12000000,	false },
	{ "usb3",	"clk_m",	12000000,	false },

	{ NULL,		NULL,		0,		0},
};

static struct tegra_sdhci_platform_data sdhci_pdata1 = {
	.cd_gpio	= TEGRA_GPIO_SD1_CD,
	.wp_gpio	= TEGRA_GPIO_SD1_WP,
	.power_gpio	= TEGRA_GPIO_SD1_POWER,
};

static struct tegra_sdhci_platform_data sdhci_pdata4 = {
	.cd_gpio	= -1,
	.wp_gpio	= -1,
	.power_gpio	= -1,
	.is_8bit	= 1,
};

static void __init tegra_paz00_init(void)
{
	tegra_clk_init_from_table(paz00_clk_init_table);

	paz00_pinmux_init();

	tegra_sdhci_device1.dev.platform_data = &sdhci_pdata1;
	tegra_sdhci_device4.dev.platform_data = &sdhci_pdata4;

	platform_add_devices(paz00_devices, ARRAY_SIZE(paz00_devices));

	paz00_i2c_init();
	paz00_usb_init();
}

MACHINE_START(PAZ00, "Toshiba AC100 / Dynabook AZ")
	.atag_offset	= 0x100,
	.fixup		= tegra_paz00_fixup,
	.map_io         = tegra_map_common_io,
	.init_early	= tegra20_init_early,
	.init_irq       = tegra_init_irq,
	.handle_irq	= gic_handle_irq,
	.timer          = &tegra_timer,
	.init_machine   = tegra_paz00_init,
	.restart	= tegra_assert_system_reset,
MACHINE_END<|MERGE_RESOLUTION|>--- conflicted
+++ resolved
@@ -117,8 +117,6 @@
         },
 };
 
-<<<<<<< HEAD
-=======
 static struct gpio_keys_button paz00_gpio_keys_buttons[] = {
 	{
 		.code		= KEY_POWER,
@@ -143,17 +141,13 @@
 	},
 };
 
->>>>>>> dcd6c922
 static struct platform_device *paz00_devices[] __initdata = {
 	&debug_uart,
 	&tegra_sdhci_device4,
 	&tegra_sdhci_device1,
 	&wifi_rfkill_device,
 	&leds_gpio,
-<<<<<<< HEAD
-=======
 	&gpio_keys_device,
->>>>>>> dcd6c922
 };
 
 static void paz00_i2c_init(void)
