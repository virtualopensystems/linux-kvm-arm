/* linux/arch/arm/plat-s5p/include/plat/map-s5p.h
 *
 * Copyright (c) 2010 Samsung Electronics Co., Ltd.
 *		http://www.samsung.com/
 *
 * S5P - Memory map definitions
 *
 * This program is free software; you can redistribute it and/or modify
 * it under the terms of the GNU General Public License version 2 as
 * published by the Free Software Foundation.
*/

#ifndef __ASM_PLAT_MAP_S5P_H
#define __ASM_PLAT_MAP_S5P_H __FILE__

<<<<<<< HEAD
#define S5P_VA_CHIPID		S3C_ADDR(0x00700000)
#define S5P_VA_GPIO		S3C_ADDR(0x00500000)
#define S5P_VA_SYSTIMER		S3C_ADDR(0x01200000)
#define S5P_VA_SROMC		S3C_ADDR(0x01100000)
#define S5P_VA_SYSRAM		S3C_ADDR(0x01180000)

#define S5P_VA_COMBINER_BASE	S3C_ADDR(0x00600000)
#define S5P_VA_COMBINER(x)	(S5P_VA_COMBINER_BASE + ((x) >> 2) * 0x10)

#define S5P_VA_COREPERI_BASE	S3C_ADDR(0x00800000)
=======
#define S5P_VA_CHIPID		S3C_ADDR(0x02000000)
#define S5P_VA_CMU		S3C_ADDR(0x02100000)
#define S5P_VA_GPIO		S3C_ADDR(0x02200000)
#define S5P_VA_GPIO1		S5P_VA_GPIO
#define S5P_VA_GPIO2		S3C_ADDR(0x02240000)
#define S5P_VA_GPIO3		S3C_ADDR(0x02280000)

#define S5P_VA_SYSRAM		S3C_ADDR(0x02400000)
#define S5P_VA_DMC0		S3C_ADDR(0x02440000)
#define S5P_VA_DMC1		S3C_ADDR(0x02480000)
#define S5P_VA_SROMC		S3C_ADDR(0x024C0000)

#define S5P_VA_SYSTIMER		S3C_ADDR(0x02500000)
#define S5P_VA_L2CC		S3C_ADDR(0x02600000)

#define S5P_VA_COMBINER_BASE	S3C_ADDR(0x02700000)
#define S5P_VA_COMBINER(x)	(S5P_VA_COMBINER_BASE + ((x) >> 2) * 0x10)

#define S5P_VA_COREPERI_BASE	S3C_ADDR(0x02800000)
>>>>>>> 45f53cc9
#define S5P_VA_COREPERI(x)	(S5P_VA_COREPERI_BASE + (x))
#define S5P_VA_SCU		S5P_VA_COREPERI(0x0)
#define S5P_VA_GIC_CPU		S5P_VA_COREPERI(0x100)
#define S5P_VA_TWD		S5P_VA_COREPERI(0x600)
#define S5P_VA_GIC_DIST		S5P_VA_COREPERI(0x1000)

<<<<<<< HEAD
#define S5P_VA_L2CC		S3C_ADDR(0x00900000)
#define S5P_VA_CMU		S3C_ADDR(0x00920000)

#define S5P_VA_UART(x)		(S3C_VA_UART + ((x) * S3C_UART_OFFSET))
#define S5P_VA_UART0		S5P_VA_UART(0)
#define S5P_VA_UART1		S5P_VA_UART(1)
#define S5P_VA_UART2		S5P_VA_UART(2)
#define S5P_VA_UART3		S5P_VA_UART(3)

#ifndef S3C_UART_OFFSET
#define S3C_UART_OFFSET		(0x400)
#endif
=======
#define S3C_VA_USB_HSPHY	S3C_ADDR(0x02900000)
>>>>>>> 45f53cc9

#define VA_VIC(x)		(S3C_VA_IRQ + ((x) * 0x10000))
#define VA_VIC0			VA_VIC(0)
#define VA_VIC1			VA_VIC(1)
#define VA_VIC2			VA_VIC(2)
#define VA_VIC3			VA_VIC(3)

#define S5P_VA_UART(x)		(S3C_VA_UART + ((x) * S3C_UART_OFFSET))
#define S5P_VA_UART0		S5P_VA_UART(0)
#define S5P_VA_UART1		S5P_VA_UART(1)
#define S5P_VA_UART2		S5P_VA_UART(2)
#define S5P_VA_UART3		S5P_VA_UART(3)

#ifndef S3C_UART_OFFSET
#define S3C_UART_OFFSET		(0x400)
#endif

#endif /* __ASM_PLAT_MAP_S5P_H */<|MERGE_RESOLUTION|>--- conflicted
+++ resolved
@@ -13,18 +13,6 @@
 #ifndef __ASM_PLAT_MAP_S5P_H
 #define __ASM_PLAT_MAP_S5P_H __FILE__
 
-<<<<<<< HEAD
-#define S5P_VA_CHIPID		S3C_ADDR(0x00700000)
-#define S5P_VA_GPIO		S3C_ADDR(0x00500000)
-#define S5P_VA_SYSTIMER		S3C_ADDR(0x01200000)
-#define S5P_VA_SROMC		S3C_ADDR(0x01100000)
-#define S5P_VA_SYSRAM		S3C_ADDR(0x01180000)
-
-#define S5P_VA_COMBINER_BASE	S3C_ADDR(0x00600000)
-#define S5P_VA_COMBINER(x)	(S5P_VA_COMBINER_BASE + ((x) >> 2) * 0x10)
-
-#define S5P_VA_COREPERI_BASE	S3C_ADDR(0x00800000)
-=======
 #define S5P_VA_CHIPID		S3C_ADDR(0x02000000)
 #define S5P_VA_CMU		S3C_ADDR(0x02100000)
 #define S5P_VA_GPIO		S3C_ADDR(0x02200000)
@@ -44,29 +32,13 @@
 #define S5P_VA_COMBINER(x)	(S5P_VA_COMBINER_BASE + ((x) >> 2) * 0x10)
 
 #define S5P_VA_COREPERI_BASE	S3C_ADDR(0x02800000)
->>>>>>> 45f53cc9
 #define S5P_VA_COREPERI(x)	(S5P_VA_COREPERI_BASE + (x))
 #define S5P_VA_SCU		S5P_VA_COREPERI(0x0)
 #define S5P_VA_GIC_CPU		S5P_VA_COREPERI(0x100)
 #define S5P_VA_TWD		S5P_VA_COREPERI(0x600)
 #define S5P_VA_GIC_DIST		S5P_VA_COREPERI(0x1000)
 
-<<<<<<< HEAD
-#define S5P_VA_L2CC		S3C_ADDR(0x00900000)
-#define S5P_VA_CMU		S3C_ADDR(0x00920000)
-
-#define S5P_VA_UART(x)		(S3C_VA_UART + ((x) * S3C_UART_OFFSET))
-#define S5P_VA_UART0		S5P_VA_UART(0)
-#define S5P_VA_UART1		S5P_VA_UART(1)
-#define S5P_VA_UART2		S5P_VA_UART(2)
-#define S5P_VA_UART3		S5P_VA_UART(3)
-
-#ifndef S3C_UART_OFFSET
-#define S3C_UART_OFFSET		(0x400)
-#endif
-=======
 #define S3C_VA_USB_HSPHY	S3C_ADDR(0x02900000)
->>>>>>> 45f53cc9
 
 #define VA_VIC(x)		(S3C_VA_IRQ + ((x) * 0x10000))
 #define VA_VIC0			VA_VIC(0)
