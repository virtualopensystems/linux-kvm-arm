--- conflicted
+++ resolved
@@ -29,66 +29,6 @@
 #include <mach/db8500-regs.h>
 #include <mach/db5500-regs.h>
 
-<<<<<<< HEAD
-#ifdef CONFIG_UX500_SOC_DB8500
-#define UX500(periph)		U8500_##periph##_BASE
-#elif defined(CONFIG_UX500_SOC_DB5500)
-#define UX500(periph)		U5500_##periph##_BASE
-#endif
-
-#define UX500_BACKUPRAM0_BASE	UX500(BACKUPRAM0)
-#define UX500_BACKUPRAM1_BASE	UX500(BACKUPRAM1)
-#define UX500_B2R2_BASE		UX500(B2R2)
-
-#define UX500_CLKRST1_BASE	UX500(CLKRST1)
-#define UX500_CLKRST2_BASE	UX500(CLKRST2)
-#define UX500_CLKRST3_BASE	UX500(CLKRST3)
-#define UX500_CLKRST5_BASE	UX500(CLKRST5)
-#define UX500_CLKRST6_BASE	UX500(CLKRST6)
-
-#define UX500_DMA_BASE		UX500(DMA)
-#define UX500_FSMC_BASE		UX500(FSMC)
-
-#define UX500_GIC_CPU_BASE	UX500(GIC_CPU)
-#define UX500_GIC_DIST_BASE	UX500(GIC_DIST)
-
-#define UX500_I2C1_BASE		UX500(I2C1)
-#define UX500_I2C2_BASE		UX500(I2C2)
-#define UX500_I2C3_BASE		UX500(I2C3)
-
-#define UX500_L2CC_BASE		UX500(L2CC)
-#define UX500_MCDE_BASE		UX500(MCDE)
-#define UX500_MTU0_BASE		UX500(MTU0)
-#define UX500_MTU1_BASE		UX500(MTU1)
-#define UX500_PRCMU_BASE	UX500(PRCMU)
-
-#define UX500_RNG_BASE		UX500(RNG)
-#define UX500_RTC_BASE		UX500(RTC)
-
-#define UX500_SCU_BASE		UX500(SCU)
-
-#define UX500_SDI0_BASE		UX500(SDI0)
-#define UX500_SDI1_BASE		UX500(SDI1)
-#define UX500_SDI2_BASE		UX500(SDI2)
-#define UX500_SDI3_BASE		UX500(SDI3)
-#define UX500_SDI4_BASE		UX500(SDI4)
-
-#define UX500_SPI0_BASE		UX500(SPI0)
-#define UX500_SPI1_BASE		UX500(SPI1)
-#define UX500_SPI2_BASE		UX500(SPI2)
-#define UX500_SPI3_BASE		UX500(SPI3)
-
-#define UX500_SIA_BASE		UX500(SIA)
-#define UX500_SVA_BASE		UX500(SVA)
-
-#define UX500_TWD_BASE		UX500(TWD)
-
-#define UX500_UART0_BASE	UX500(UART0)
-#define UX500_UART1_BASE	UX500(UART1)
-#define UX500_UART2_BASE	UX500(UART2)
-
-#define UX500_USBOTG_BASE	UX500(USBOTG)
-=======
 /* ST-Ericsson modified pl022 id */
 #define SSP_PER_ID		0x01080022
 
@@ -97,60 +37,6 @@
 #include <mach/id.h>
 
 #define ARRAY_AND_SIZE(x)	(x), ARRAY_SIZE(x)
->>>>>>> 3cbea436
-
-#endif
-
-#ifndef __ASSEMBLY__
-
-#include <asm/cputype.h>
-
-static inline bool cpu_is_u8500(void)
-{
-#ifdef CONFIG_UX500_SOC_DB8500
-	return 1;
-#else
-	return 0;
-#endif
-}
-
-#define CPUID_DB8500ED	0x410fc090
-#define CPUID_DB8500V1	0x411fc091
-#define CPUID_DB8500V2	0x412fc091
-
-static inline bool cpu_is_u8500ed(void)
-{
-	return cpu_is_u8500() && (read_cpuid_id() == CPUID_DB8500ED);
-}
-
-static inline bool cpu_is_u8500v1(void)
-{
-	return cpu_is_u8500() && (read_cpuid_id() == CPUID_DB8500V1);
-}
-
-static inline bool cpu_is_u8500v2(void)
-{
-	return cpu_is_u8500() && (read_cpuid_id() == CPUID_DB8500V2);
-}
-
-#ifdef CONFIG_UX500_SOC_DB8500
-bool cpu_is_u8500v10(void);
-bool cpu_is_u8500v11(void);
-bool cpu_is_u8500v20(void);
-#else
-static inline bool cpu_is_u8500v10(void) { return false; }
-static inline bool cpu_is_u8500v11(void) { return false; }
-static inline bool cpu_is_u8500v20(void) { return false; }
-#endif
-
-static inline bool cpu_is_u5500(void)
-{
-#ifdef CONFIG_UX500_SOC_DB5500
-	return 1;
-#else
-	return 0;
-#endif
-}
 
 #endif
 
