--- conflicted
+++ resolved
@@ -149,10 +149,7 @@
 machine-$(CONFIG_ARCH_MX2)		:= mx2
 machine-$(CONFIG_ARCH_MX25)		:= mx25
 machine-$(CONFIG_ARCH_MX3)		:= mx3
-<<<<<<< HEAD
-=======
 machine-$(CONFIG_ARCH_MX5)		:= mx5
->>>>>>> 2da30e70
 machine-$(CONFIG_ARCH_MXC91231)		:= mxc91231
 machine-$(CONFIG_ARCH_NETX)		:= netx
 machine-$(CONFIG_ARCH_NOMADIK)		:= nomadik
@@ -185,37 +182,25 @@
 machine-$(CONFIG_ARCH_W90X900)		:= w90x900
 machine-$(CONFIG_ARCH_NUC93X)		:= nuc93x
 machine-$(CONFIG_FOOTBRIDGE)		:= footbridge
-<<<<<<< HEAD
-=======
 machine-$(CONFIG_MACH_SPEAR300)		:= spear3xx
 machine-$(CONFIG_MACH_SPEAR310)		:= spear3xx
 machine-$(CONFIG_MACH_SPEAR320)		:= spear3xx
 machine-$(CONFIG_MACH_SPEAR600)		:= spear6xx
->>>>>>> 2da30e70
 
 # Platform directory name.  This list is sorted alphanumerically
 # by CONFIG_* macro name.
 plat-$(CONFIG_ARCH_MXC)		:= mxc
 plat-$(CONFIG_ARCH_OMAP)	:= omap
-<<<<<<< HEAD
-=======
 plat-$(CONFIG_ARCH_S3C64XX)	:= samsung
->>>>>>> 2da30e70
 plat-$(CONFIG_ARCH_STMP3XXX)	:= stmp3xxx
 plat-$(CONFIG_PLAT_IOP)		:= iop
 plat-$(CONFIG_PLAT_NOMADIK)	:= nomadik
 plat-$(CONFIG_PLAT_ORION)	:= orion
 plat-$(CONFIG_PLAT_PXA)		:= pxa
-<<<<<<< HEAD
-plat-$(CONFIG_PLAT_S3C24XX)	:= s3c24xx s3c samsung
-plat-$(CONFIG_PLAT_S3C64XX)	:= s3c64xx s3c samsung
-plat-$(CONFIG_PLAT_S5PC1XX)	:= s5pc1xx s3c samsung
-=======
 plat-$(CONFIG_PLAT_S3C24XX)	:= s3c24xx samsung
 plat-$(CONFIG_PLAT_S5P)		:= s5p samsung
 plat-$(CONFIG_PLAT_SPEAR)	:= spear
 plat-$(CONFIG_PLAT_VERSATILE)	:= versatile
->>>>>>> 2da30e70
 
 ifeq ($(CONFIG_ARCH_EBSA110),y)
 # This is what happens if you forget the IOCS16 line.
