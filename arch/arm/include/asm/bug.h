--- conflicted
+++ resolved
@@ -32,10 +32,6 @@
 
 #define __BUG(__file, __line, __value)				\
 do {								\
-<<<<<<< HEAD
-	BUILD_BUG_ON(sizeof(struct bug_entry) != 12);		\
-=======
->>>>>>> dcd6c922
 	asm volatile("1:\t" BUG_INSTR_TYPE #__value "\n"	\
 		".pushsection .rodata.str, \"aMS\", %progbits, 1\n" \
 		"2:\t.asciz " #__file "\n" 			\
