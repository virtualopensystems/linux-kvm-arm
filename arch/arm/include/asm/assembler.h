--- conflicted
+++ resolved
@@ -254,18 +254,6 @@
 	mov	lr , \reg
 	and	lr , lr , #MODE_MASK
 	cmp	lr , #HYP_MODE
-<<<<<<< HEAD
-	orr	\reg , \reg , #PSR_A_BIT | PSR_I_BIT | PSR_F_BIT
-	bic	\reg , \reg , #MODE_MASK
-	orr	\reg , \reg , #SVC_MODE
-THUMB(	orr	\reg , \reg , #PSR_T_BIT	)
-	msr	spsr_cxsf, \reg
-	adr	lr, BSYM(2f)
-	bne	1f
-	__MSR_ELR_HYP(14)
-	__ERET
-1:	movs	pc, lr
-=======
 	orr	\reg , \reg , #PSR_I_BIT | PSR_F_BIT
 	bic	\reg , \reg , #MODE_MASK
 	orr	\reg , \reg , #SVC_MODE
@@ -277,7 +265,6 @@
 	__MSR_ELR_HYP(14)
 	__ERET
 1:	msr	cpsr_c, \reg
->>>>>>> 6f0c0580
 2:
 .endm
 
