--- conflicted
+++ resolved
@@ -61,21 +61,10 @@
 asmlinkage void secondary_start_kernel(void);
 
 /*
-<<<<<<< HEAD
- * Perform platform specific initialisation of the specified CPU.
- */
-extern void platform_secondary_init(unsigned int cpu);
-
-/*
- * Initialize cpu_possible map, and enable coherency
- */
-extern void platform_smp_prepare_cpus(unsigned int);
-=======
  * Logical CPU mapping.
  */
 extern int __cpu_logical_map[NR_CPUS];
 #define cpu_logical_map(cpu)	__cpu_logical_map[cpu]
->>>>>>> 222cf55e
 
 /*
  * Initial data for bringing up a secondary CPU.
