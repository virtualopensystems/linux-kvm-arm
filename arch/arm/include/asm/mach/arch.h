/*
 *  arch/arm/include/asm/mach/arch.h
 *
 *  Copyright (C) 2000 Russell King
 *
 * This program is free software; you can redistribute it and/or modify
 * it under the terms of the GNU General Public License version 2 as
 * published by the Free Software Foundation.
 */

#ifndef __ASSEMBLY__

struct tag;
struct meminfo;
struct sys_timer;
<<<<<<< HEAD
struct pt_regs;
=======
struct arm_soc_desc;
>>>>>>> 1163d626

struct machine_desc {
	unsigned int		nr;		/* architecture number	*/
	const char		*name;		/* architecture name	*/
	unsigned long		atag_offset;	/* tagged list (relative) */
	const char		**dt_compat;	/* array of device tree
						 * 'compatible' strings	*/

	unsigned int		nr_irqs;	/* number of IRQs */

#ifdef CONFIG_ZONE_DMA
	unsigned long		dma_zone_size;	/* size of DMA-able area */
#endif

	unsigned int		video_start;	/* start of video RAM	*/
	unsigned int		video_end;	/* end of video RAM	*/

	unsigned int		reserve_lp0 :1;	/* never has lp0	*/
	unsigned int		reserve_lp1 :1;	/* never has lp1	*/
	unsigned int		reserve_lp2 :1;	/* never has lp2	*/
	unsigned int		soft_reboot :1;	/* soft reboot		*/
	struct arm_soc_desc	*soc;		/* SoC descriptor	*/
	void			(*fixup)(struct tag *, char **,
					 struct meminfo *);
	void			(*reserve)(void);/* reserve mem blocks	*/
	void			(*map_io)(void);/* IO mapping function	*/
	void			(*init_early)(void);
	void			(*init_irq)(void);
	struct sys_timer	*timer;		/* system tick timer	*/
	void			(*init_machine)(void);
#ifdef CONFIG_MULTI_IRQ_HANDLER
	void			(*handle_irq)(struct pt_regs *);
#endif
};

/*
 * Current machine - only accessible during boot.
 */
extern struct machine_desc *machine_desc;

/*
 * Machine type table - also only accessible during boot
 */
extern struct machine_desc __arch_info_begin[], __arch_info_end[];
#define for_each_machine_desc(p)			\
	for (p = __arch_info_begin; p < __arch_info_end; p++)

/*
 * Set of macros to define architecture features.  This is built into
 * a table by the linker.
 */
#define MACHINE_START(_type,_name)			\
static const struct machine_desc __mach_desc_##_type	\
 __used							\
 __attribute__((__section__(".arch.info.init"))) = {	\
	.nr		= MACH_TYPE_##_type,		\
	.name		= _name,

#define MACHINE_END				\
};

#define DT_MACHINE_START(_name, _namestr)		\
static const struct machine_desc __mach_desc_##_name	\
 __used							\
 __attribute__((__section__(".arch.info.init"))) = {	\
	.nr		= ~0,				\
	.name		= _namestr,

#endif<|MERGE_RESOLUTION|>--- conflicted
+++ resolved
@@ -13,11 +13,8 @@
 struct tag;
 struct meminfo;
 struct sys_timer;
-<<<<<<< HEAD
 struct pt_regs;
-=======
 struct arm_soc_desc;
->>>>>>> 1163d626
 
 struct machine_desc {
 	unsigned int		nr;		/* architecture number	*/
