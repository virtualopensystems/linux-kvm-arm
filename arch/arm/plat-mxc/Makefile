--- conflicted
+++ resolved
@@ -5,10 +5,6 @@
 # Common support
 obj-y := clock.o time.o devices.o cpu.o system.o irq-common.o
 
-<<<<<<< HEAD
-obj-$(CONFIG_ARM_GIC) += gic.o
-=======
->>>>>>> dcd6c922
 obj-$(CONFIG_MXC_TZIC) += tzic.o
 obj-$(CONFIG_MXC_AVIC) += avic.o
 
