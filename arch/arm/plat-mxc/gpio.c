--- conflicted
+++ resolved
@@ -164,15 +164,9 @@
 
 		if (port->both_edges & (1 << irqoffset))
 			mxc_flip_edge(port, irqoffset);
-<<<<<<< HEAD
 
 		generic_handle_irq(gpio_irq_no_base + irqoffset);
 
-=======
-
-		generic_handle_irq(gpio_irq_no_base + irqoffset);
-
->>>>>>> 3cbea436
 		irq_stat &= ~(1 << irqoffset);
 	}
 }
@@ -217,15 +211,9 @@
  * @param  enable       enable as wake-up if equal to non-zero
  * @return       This function returns 0 on success.
  */
-<<<<<<< HEAD
-static int gpio_set_wake_irq(u32 irq, u32 enable)
-{
-	u32 gpio = irq_to_gpio(irq);
-=======
 static int gpio_set_wake_irq(struct irq_data *d, u32 enable)
 {
 	u32 gpio = irq_to_gpio(d->irq);
->>>>>>> 3cbea436
 	u32 gpio_idx = gpio & 0x1F;
 	struct mxc_gpio_port *port = &mxc_gpio_ports[gpio / 32];
 
@@ -245,19 +233,11 @@
 }
 
 static struct irq_chip gpio_irq_chip = {
-<<<<<<< HEAD
-	.ack = gpio_ack_irq,
-	.mask = gpio_mask_irq,
-	.unmask = gpio_unmask_irq,
-	.set_type = gpio_set_irq_type,
-	.set_wake = gpio_set_wake_irq,
-=======
 	.irq_ack = gpio_ack_irq,
 	.irq_mask = gpio_mask_irq,
 	.irq_unmask = gpio_unmask_irq,
 	.irq_set_type = gpio_set_irq_type,
 	.irq_set_wake = gpio_set_wake_irq,
->>>>>>> 3cbea436
 };
 
 static void _set_gpio_direction(struct gpio_chip *chip, unsigned offset,
