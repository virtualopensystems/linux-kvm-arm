#ifndef __INCLUDE_ASM_ARCH_MXC_EHCI_H
#define __INCLUDE_ASM_ARCH_MXC_EHCI_H

/* values for portsc field */
#define MXC_EHCI_PHY_LOW_POWER_SUSPEND	(1 << 23)
#define MXC_EHCI_FORCE_FS		(1 << 24)
#define MXC_EHCI_UTMI_8BIT		(0 << 28)
#define MXC_EHCI_UTMI_16BIT		(1 << 28)
#define MXC_EHCI_SERIAL			(1 << 29)
#define MXC_EHCI_MODE_UTMI		(0 << 30)
#define MXC_EHCI_MODE_PHILIPS		(1 << 30)
#define MXC_EHCI_MODE_ULPI		(2 << 30)
#define MXC_EHCI_MODE_SERIAL		(3 << 30)

/* values for flags field */
#define MXC_EHCI_INTERFACE_DIFF_UNI	(0 << 0)
#define MXC_EHCI_INTERFACE_DIFF_BI	(1 << 0)
#define MXC_EHCI_INTERFACE_SINGLE_UNI	(2 << 0)
#define MXC_EHCI_INTERFACE_SINGLE_BI	(3 << 0)
#define MXC_EHCI_INTERFACE_MASK		(0xf)

#define MXC_EHCI_POWER_PINS_ENABLED	(1 << 5)
#define MXC_EHCI_TTL_ENABLED		(1 << 6)

#define MXC_EHCI_INTERNAL_PHY		(1 << 7)
#define MXC_EHCI_IPPUE_DOWN		(1 << 8)
#define MXC_EHCI_IPPUE_UP		(1 << 9)
#define MXC_EHCI_WAKEUP_ENABLED	(1 << 10)
#define MXC_EHCI_ITC_NO_THRESHOLD	(1 << 11)

#define MXC_USBCTRL_OFFSET		0
#define MXC_USB_PHY_CTR_FUNC_OFFSET	0x8
#define MXC_USB_PHY_CTR_FUNC2_OFFSET	0xc
<<<<<<< HEAD
=======
#define MXC_USBH2CTRL_OFFSET		0x14
>>>>>>> 3cbea436

#define MX5_USBOTHER_REGS_OFFSET	0x800

/* USB_PHY_CTRL_FUNC2*/
#define MX5_USB_UTMI_PHYCTRL1_PLLDIV_MASK		0x3
#define MX5_USB_UTMI_PHYCTRL1_PLLDIV_SHIFT		0

struct mxc_usbh_platform_data {
	int (*init)(struct platform_device *pdev);
	int (*exit)(struct platform_device *pdev);

	unsigned int		 portsc;
	unsigned int		 flags;
	struct otg_transceiver	*otg;
};

int mxc_initialize_usb_hw(int port, unsigned int flags);

#endif /* __INCLUDE_ASM_ARCH_MXC_EHCI_H */
<|MERGE_RESOLUTION|>--- conflicted
+++ resolved
@@ -31,10 +31,7 @@
 #define MXC_USBCTRL_OFFSET		0
 #define MXC_USB_PHY_CTR_FUNC_OFFSET	0x8
 #define MXC_USB_PHY_CTR_FUNC2_OFFSET	0xc
-<<<<<<< HEAD
-=======
 #define MXC_USBH2CTRL_OFFSET		0x14
->>>>>>> 3cbea436
 
 #define MX5_USBOTHER_REGS_OFFSET	0x800
 
