/*
 *  Copyright (C) 2007 Lennert Buytenhek <buytenh@wantstofly.org>
 *  Copyright 2004-2009 Freescale Semiconductor, Inc. All Rights Reserved.
 */

/*
 * This program is free software; you can redistribute it and/or modify
 * it under the terms of the GNU General Public License version 2 as
 * published by the Free Software Foundation.
 */

<<<<<<< HEAD
/* Unused, we use CONFIG_MULTI_IRQ_HANDLER */

	.macro	disable_fiq
	.endm

	.macro  get_irqnr_preamble, base, tmp
	.endm

	.macro  arch_ret_to_user, tmp1, tmp2
	.endm

	.macro	get_irqnr_and_base, irqnr, irqstat, base, tmp
	.endm

	.macro test_for_ipi, irqnr, irqstat, base, tmp
	.endm

	.macro test_for_ltirq, irqnr, irqstat, base, tmp
=======
	.macro	disable_fiq
	.endm

	.macro  arch_ret_to_user, tmp1, tmp2
>>>>>>> dcd6c922
	.endm<|MERGE_RESOLUTION|>--- conflicted
+++ resolved
@@ -9,29 +9,8 @@
  * published by the Free Software Foundation.
  */
 
-<<<<<<< HEAD
-/* Unused, we use CONFIG_MULTI_IRQ_HANDLER */
-
-	.macro	disable_fiq
-	.endm
-
-	.macro  get_irqnr_preamble, base, tmp
-	.endm
-
-	.macro  arch_ret_to_user, tmp1, tmp2
-	.endm
-
-	.macro	get_irqnr_and_base, irqnr, irqstat, base, tmp
-	.endm
-
-	.macro test_for_ipi, irqnr, irqstat, base, tmp
-	.endm
-
-	.macro test_for_ltirq, irqnr, irqstat, base, tmp
-=======
 	.macro	disable_fiq
 	.endm
 
 	.macro  arch_ret_to_user, tmp1, tmp2
->>>>>>> dcd6c922
 	.endm