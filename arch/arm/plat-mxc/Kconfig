--- conflicted
+++ resolved
@@ -92,8 +92,6 @@
 	  data/address de-multiplexing and decode, signal level shift,
 	  interrupt control and various board functions.
 
-<<<<<<< HEAD
-=======
 config HAVE_EPIT
 	bool
 
@@ -106,7 +104,6 @@
 	  uses the same clocks as the GPT. Anyway, on some systems the GPT
 	  may be in use for other purposes.
 
->>>>>>> 45f53cc9
 config MXC_ULPI
 	bool
 
