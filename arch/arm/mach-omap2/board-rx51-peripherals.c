--- conflicted
+++ resolved
@@ -144,10 +144,6 @@
 	.release_resources = lis302_release,
 	.st_min_limits = {-32, 3, 3},
 	.st_max_limits = {-3, 32, 32},
-<<<<<<< HEAD
-	.irq2 = OMAP_GPIO_IRQ(LIS302_IRQ2_GPIO),
-=======
->>>>>>> bd0a521e
 };
 #endif
 
@@ -1033,10 +1029,6 @@
 	{
 		I2C_BOARD_INFO("lis3lv02d", 0x1d),
 		.platform_data = &rx51_lis3lv02d_data,
-<<<<<<< HEAD
-		.irq = OMAP_GPIO_IRQ(LIS302_IRQ1_GPIO),
-=======
->>>>>>> bd0a521e
 	},
 #endif
 };
@@ -1062,13 +1054,10 @@
 	omap_pmic_init(1, 2200, "twl5030", INT_34XX_SYS_NIRQ, &rx51_twldata);
 	omap_register_i2c_bus(2, 100, rx51_peripherals_i2c_board_info_2,
 			      ARRAY_SIZE(rx51_peripherals_i2c_board_info_2));
-<<<<<<< HEAD
-=======
 #if defined(CONFIG_SENSORS_LIS3_I2C) || defined(CONFIG_SENSORS_LIS3_I2C_MODULE)
 	rx51_lis3lv02d_data.irq2 = gpio_to_irq(LIS302_IRQ2_GPIO);
 	rx51_peripherals_i2c_board_info_3[0].irq = gpio_to_irq(LIS302_IRQ1_GPIO);
 #endif
->>>>>>> bd0a521e
 	omap_register_i2c_bus(3, 400, rx51_peripherals_i2c_board_info_3,
 			      ARRAY_SIZE(rx51_peripherals_i2c_board_info_3));
 	return 0;
