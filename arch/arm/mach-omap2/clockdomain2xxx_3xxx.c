--- conflicted
+++ resolved
@@ -183,17 +183,6 @@
 	if (!clkdm->clktrctrl_mask)
 		return 0;
 
-	/*
-	 * The CLKDM_MISSING_IDLE_REPORTING flag documentation has
-	 * more details on the unpleasant problem this is working
-	 * around
-	 */
-	if (clkdm->flags & CLKDM_MISSING_IDLE_REPORTING &&
-	    !(clkdm->flags & CLKDM_CAN_FORCE_SLEEP)) {
-		_enable_hwsup(clkdm);
-		return 0;
-	}
-
 	hwsup = omap2_cm_is_clkdm_in_hwsup(clkdm->pwrdm.ptr->prcm_offs,
 				clkdm->clktrctrl_mask);
 
@@ -211,6 +200,47 @@
 }
 
 static int omap2_clkdm_clk_disable(struct clockdomain *clkdm)
+{
+	bool hwsup = false;
+
+	if (!clkdm->clktrctrl_mask)
+		return 0;
+
+	hwsup = omap2_cm_is_clkdm_in_hwsup(clkdm->pwrdm.ptr->prcm_offs,
+				clkdm->clktrctrl_mask);
+
+	if (hwsup) {
+		/* Disable HW transitions when we are changing deps */
+		_disable_hwsup(clkdm);
+		_clkdm_del_autodeps(clkdm);
+		_enable_hwsup(clkdm);
+	} else {
+		if (clkdm->flags & CLKDM_CAN_FORCE_SLEEP)
+			omap2_clkdm_sleep(clkdm);
+	}
+
+	return 0;
+}
+
+static void omap3_clkdm_allow_idle(struct clockdomain *clkdm)
+{
+	if (atomic_read(&clkdm->usecount) > 0)
+		_clkdm_add_autodeps(clkdm);
+
+	omap3xxx_cm_clkdm_enable_hwsup(clkdm->pwrdm.ptr->prcm_offs,
+				clkdm->clktrctrl_mask);
+}
+
+static void omap3_clkdm_deny_idle(struct clockdomain *clkdm)
+{
+	omap3xxx_cm_clkdm_disable_hwsup(clkdm->pwrdm.ptr->prcm_offs,
+				clkdm->clktrctrl_mask);
+
+	if (atomic_read(&clkdm->usecount) > 0)
+		_clkdm_del_autodeps(clkdm);
+}
+
+static int omap3xxx_clkdm_clk_enable(struct clockdomain *clkdm)
 {
 	bool hwsup = false;
 
@@ -234,61 +264,6 @@
 	if (hwsup) {
 		/* Disable HW transitions when we are changing deps */
 		_disable_hwsup(clkdm);
-		_clkdm_del_autodeps(clkdm);
-		_enable_hwsup(clkdm);
-	} else {
-		if (clkdm->flags & CLKDM_CAN_FORCE_SLEEP)
-			omap2_clkdm_sleep(clkdm);
-	}
-
-	return 0;
-}
-
-static void omap3_clkdm_allow_idle(struct clockdomain *clkdm)
-{
-	if (atomic_read(&clkdm->usecount) > 0)
-		_clkdm_add_autodeps(clkdm);
-
-	omap3xxx_cm_clkdm_enable_hwsup(clkdm->pwrdm.ptr->prcm_offs,
-				clkdm->clktrctrl_mask);
-}
-
-static void omap3_clkdm_deny_idle(struct clockdomain *clkdm)
-{
-	omap3xxx_cm_clkdm_disable_hwsup(clkdm->pwrdm.ptr->prcm_offs,
-				clkdm->clktrctrl_mask);
-
-	if (atomic_read(&clkdm->usecount) > 0)
-		_clkdm_del_autodeps(clkdm);
-}
-
-static int omap3xxx_clkdm_clk_enable(struct clockdomain *clkdm)
-{
-	bool hwsup = false;
-
-	if (!clkdm->clktrctrl_mask)
-		return 0;
-
-<<<<<<< HEAD
-=======
-	/*
-	 * The CLKDM_MISSING_IDLE_REPORTING flag documentation has
-	 * more details on the unpleasant problem this is working
-	 * around
-	 */
-	if ((clkdm->flags & CLKDM_MISSING_IDLE_REPORTING) &&
-	    (clkdm->flags & CLKDM_CAN_FORCE_WAKEUP)) {
-		omap3_clkdm_wakeup(clkdm);
-		return 0;
-	}
-
->>>>>>> ddffeb8c
-	hwsup = omap2_cm_is_clkdm_in_hwsup(clkdm->pwrdm.ptr->prcm_offs,
-				clkdm->clktrctrl_mask);
-
-	if (hwsup) {
-		/* Disable HW transitions when we are changing deps */
-		_disable_hwsup(clkdm);
 		_clkdm_add_autodeps(clkdm);
 		_enable_hwsup(clkdm);
 	} else {
@@ -306,8 +281,6 @@
 	if (!clkdm->clktrctrl_mask)
 		return 0;
 
-<<<<<<< HEAD
-=======
 	/*
 	 * The CLKDM_MISSING_IDLE_REPORTING flag documentation has
 	 * more details on the unpleasant problem this is working
@@ -319,7 +292,6 @@
 		return 0;
 	}
 
->>>>>>> ddffeb8c
 	hwsup = omap2_cm_is_clkdm_in_hwsup(clkdm->pwrdm.ptr->prcm_offs,
 				clkdm->clktrctrl_mask);
 
