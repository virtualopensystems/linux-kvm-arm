/*
 * omap_hwmod_3xxx_data.c - hardware modules present on the OMAP3xxx chips
 *
 * Copyright (C) 2009-2011 Nokia Corporation
 * Copyright (C) 2012 Texas Instruments, Inc.
 * Paul Walmsley
 *
 * This program is free software; you can redistribute it and/or modify
 * it under the terms of the GNU General Public License version 2 as
 * published by the Free Software Foundation.
 *
 * The data in this file should be completely autogeneratable from
 * the TI hardware database or other technical documentation.
 *
 * XXX these should be marked initdata for multi-OMAP kernels
 */
#include <plat/omap_hwmod.h>
#include <mach/irqs.h>
#include <plat/cpu.h>
#include <plat/dma.h>
#include <plat/serial.h>
#include <plat/l3_3xxx.h>
#include <plat/l4_3xxx.h>
#include <plat/i2c.h>
#include <plat/gpio.h>
#include <plat/mmc.h>
#include <plat/mcbsp.h>
#include <plat/mcspi.h>
#include <plat/dmtimer.h>

#include "omap_hwmod_common_data.h"

#include "smartreflex.h"
#include "prm-regbits-34xx.h"
#include "cm-regbits-34xx.h"
#include "wd_timer.h"
#include <mach/am35xx.h>

/*
 * OMAP3xxx hardware module integration data
 *
 * All of the data in this section should be autogeneratable from the
 * TI hardware database or other technical documentation.  Data that
 * is driver-specific or driver-kernel integration-specific belongs
 * elsewhere.
 */

/*
 * IP blocks
 */

/* L3 */
static struct omap_hwmod_irq_info omap3xxx_l3_main_irqs[] = {
	{ .irq = INT_34XX_L3_DBG_IRQ },
	{ .irq = INT_34XX_L3_APP_IRQ },
	{ .irq = -1 }
};

static struct omap_hwmod omap3xxx_l3_main_hwmod = {
	.name		= "l3_main",
	.class		= &l3_hwmod_class,
	.mpu_irqs	= omap3xxx_l3_main_irqs,
	.flags		= HWMOD_NO_IDLEST,
};

/* L4 CORE */
static struct omap_hwmod omap3xxx_l4_core_hwmod = {
	.name		= "l4_core",
	.class		= &l4_hwmod_class,
	.flags		= HWMOD_NO_IDLEST,
};

/* L4 PER */
static struct omap_hwmod omap3xxx_l4_per_hwmod = {
	.name		= "l4_per",
	.class		= &l4_hwmod_class,
	.flags		= HWMOD_NO_IDLEST,
};

/* L4 WKUP */
static struct omap_hwmod omap3xxx_l4_wkup_hwmod = {
	.name		= "l4_wkup",
	.class		= &l4_hwmod_class,
	.flags		= HWMOD_NO_IDLEST,
};

/* L4 SEC */
static struct omap_hwmod omap3xxx_l4_sec_hwmod = {
	.name		= "l4_sec",
	.class		= &l4_hwmod_class,
	.flags		= HWMOD_NO_IDLEST,
};

/* MPU */
static struct omap_hwmod omap3xxx_mpu_hwmod = {
	.name		= "mpu",
	.class		= &mpu_hwmod_class,
	.main_clk	= "arm_fck",
};

/* IVA2 (IVA2) */
static struct omap_hwmod_rst_info omap3xxx_iva_resets[] = {
	{ .name = "logic", .rst_shift = 0 },
	{ .name = "seq0", .rst_shift = 1 },
	{ .name = "seq1", .rst_shift = 2 },
};

static struct omap_hwmod omap3xxx_iva_hwmod = {
	.name		= "iva",
	.class		= &iva_hwmod_class,
	.clkdm_name	= "iva2_clkdm",
	.rst_lines	= omap3xxx_iva_resets,
	.rst_lines_cnt	= ARRAY_SIZE(omap3xxx_iva_resets),
	.main_clk	= "iva2_ck",
};

/* timer class */
static struct omap_hwmod_class_sysconfig omap3xxx_timer_1ms_sysc = {
	.rev_offs	= 0x0000,
	.sysc_offs	= 0x0010,
	.syss_offs	= 0x0014,
	.sysc_flags	= (SYSC_HAS_SIDLEMODE | SYSC_HAS_CLOCKACTIVITY |
				SYSC_HAS_ENAWAKEUP | SYSC_HAS_SOFTRESET |
				SYSC_HAS_EMUFREE | SYSC_HAS_AUTOIDLE),
	.idlemodes	= (SIDLE_FORCE | SIDLE_NO | SIDLE_SMART),
	.sysc_fields	= &omap_hwmod_sysc_type1,
};

static struct omap_hwmod_class omap3xxx_timer_1ms_hwmod_class = {
	.name = "timer",
	.sysc = &omap3xxx_timer_1ms_sysc,
	.rev = OMAP_TIMER_IP_VERSION_1,
};

static struct omap_hwmod_class_sysconfig omap3xxx_timer_sysc = {
	.rev_offs	= 0x0000,
	.sysc_offs	= 0x0010,
	.syss_offs	= 0x0014,
	.sysc_flags	= (SYSC_HAS_SIDLEMODE | SYSC_HAS_ENAWAKEUP |
			   SYSC_HAS_SOFTRESET | SYSC_HAS_AUTOIDLE),
	.idlemodes	= (SIDLE_FORCE | SIDLE_NO | SIDLE_SMART),
	.sysc_fields	= &omap_hwmod_sysc_type1,
};

static struct omap_hwmod_class omap3xxx_timer_hwmod_class = {
	.name = "timer",
	.sysc = &omap3xxx_timer_sysc,
	.rev =  OMAP_TIMER_IP_VERSION_1,
};

/* secure timers dev attribute */
static struct omap_timer_capability_dev_attr capability_secure_dev_attr = {
	.timer_capability	= OMAP_TIMER_SECURE,
};

/* always-on timers dev attribute */
static struct omap_timer_capability_dev_attr capability_alwon_dev_attr = {
	.timer_capability	= OMAP_TIMER_ALWON,
};

/* pwm timers dev attribute */
static struct omap_timer_capability_dev_attr capability_pwm_dev_attr = {
	.timer_capability	= OMAP_TIMER_HAS_PWM,
};

/* timer1 */
static struct omap_hwmod omap3xxx_timer1_hwmod = {
	.name		= "timer1",
	.mpu_irqs	= omap2_timer1_mpu_irqs,
	.main_clk	= "gpt1_fck",
	.prcm		= {
		.omap2 = {
			.prcm_reg_id = 1,
			.module_bit = OMAP3430_EN_GPT1_SHIFT,
			.module_offs = WKUP_MOD,
			.idlest_reg_id = 1,
			.idlest_idle_bit = OMAP3430_ST_GPT1_SHIFT,
		},
	},
	.dev_attr	= &capability_alwon_dev_attr,
	.class		= &omap3xxx_timer_1ms_hwmod_class,
};

/* timer2 */
static struct omap_hwmod omap3xxx_timer2_hwmod = {
	.name		= "timer2",
	.mpu_irqs	= omap2_timer2_mpu_irqs,
	.main_clk	= "gpt2_fck",
	.prcm		= {
		.omap2 = {
			.prcm_reg_id = 1,
			.module_bit = OMAP3430_EN_GPT2_SHIFT,
			.module_offs = OMAP3430_PER_MOD,
			.idlest_reg_id = 1,
			.idlest_idle_bit = OMAP3430_ST_GPT2_SHIFT,
		},
	},
	.dev_attr	= &capability_alwon_dev_attr,
	.class		= &omap3xxx_timer_1ms_hwmod_class,
};

/* timer3 */
static struct omap_hwmod omap3xxx_timer3_hwmod = {
	.name		= "timer3",
	.mpu_irqs	= omap2_timer3_mpu_irqs,
	.main_clk	= "gpt3_fck",
	.prcm		= {
		.omap2 = {
			.prcm_reg_id = 1,
			.module_bit = OMAP3430_EN_GPT3_SHIFT,
			.module_offs = OMAP3430_PER_MOD,
			.idlest_reg_id = 1,
			.idlest_idle_bit = OMAP3430_ST_GPT3_SHIFT,
		},
	},
	.dev_attr	= &capability_alwon_dev_attr,
	.class		= &omap3xxx_timer_hwmod_class,
};

/* timer4 */
static struct omap_hwmod omap3xxx_timer4_hwmod = {
	.name		= "timer4",
	.mpu_irqs	= omap2_timer4_mpu_irqs,
	.main_clk	= "gpt4_fck",
	.prcm		= {
		.omap2 = {
			.prcm_reg_id = 1,
			.module_bit = OMAP3430_EN_GPT4_SHIFT,
			.module_offs = OMAP3430_PER_MOD,
			.idlest_reg_id = 1,
			.idlest_idle_bit = OMAP3430_ST_GPT4_SHIFT,
		},
	},
	.dev_attr	= &capability_alwon_dev_attr,
	.class		= &omap3xxx_timer_hwmod_class,
};

/* timer5 */
static struct omap_hwmod omap3xxx_timer5_hwmod = {
	.name		= "timer5",
	.mpu_irqs	= omap2_timer5_mpu_irqs,
	.main_clk	= "gpt5_fck",
	.prcm		= {
		.omap2 = {
			.prcm_reg_id = 1,
			.module_bit = OMAP3430_EN_GPT5_SHIFT,
			.module_offs = OMAP3430_PER_MOD,
			.idlest_reg_id = 1,
			.idlest_idle_bit = OMAP3430_ST_GPT5_SHIFT,
		},
	},
	.dev_attr	= &capability_alwon_dev_attr,
	.class		= &omap3xxx_timer_hwmod_class,
};

/* timer6 */
static struct omap_hwmod omap3xxx_timer6_hwmod = {
	.name		= "timer6",
	.mpu_irqs	= omap2_timer6_mpu_irqs,
	.main_clk	= "gpt6_fck",
	.prcm		= {
		.omap2 = {
			.prcm_reg_id = 1,
			.module_bit = OMAP3430_EN_GPT6_SHIFT,
			.module_offs = OMAP3430_PER_MOD,
			.idlest_reg_id = 1,
			.idlest_idle_bit = OMAP3430_ST_GPT6_SHIFT,
		},
	},
	.dev_attr	= &capability_alwon_dev_attr,
	.class		= &omap3xxx_timer_hwmod_class,
};

/* timer7 */
static struct omap_hwmod omap3xxx_timer7_hwmod = {
	.name		= "timer7",
	.mpu_irqs	= omap2_timer7_mpu_irqs,
	.main_clk	= "gpt7_fck",
	.prcm		= {
		.omap2 = {
			.prcm_reg_id = 1,
			.module_bit = OMAP3430_EN_GPT7_SHIFT,
			.module_offs = OMAP3430_PER_MOD,
			.idlest_reg_id = 1,
			.idlest_idle_bit = OMAP3430_ST_GPT7_SHIFT,
		},
	},
	.dev_attr	= &capability_alwon_dev_attr,
	.class		= &omap3xxx_timer_hwmod_class,
};

/* timer8 */
static struct omap_hwmod omap3xxx_timer8_hwmod = {
	.name		= "timer8",
	.mpu_irqs	= omap2_timer8_mpu_irqs,
	.main_clk	= "gpt8_fck",
	.prcm		= {
		.omap2 = {
			.prcm_reg_id = 1,
			.module_bit = OMAP3430_EN_GPT8_SHIFT,
			.module_offs = OMAP3430_PER_MOD,
			.idlest_reg_id = 1,
			.idlest_idle_bit = OMAP3430_ST_GPT8_SHIFT,
		},
	},
	.dev_attr	= &capability_pwm_dev_attr,
	.class		= &omap3xxx_timer_hwmod_class,
};

/* timer9 */
static struct omap_hwmod omap3xxx_timer9_hwmod = {
	.name		= "timer9",
	.mpu_irqs	= omap2_timer9_mpu_irqs,
	.main_clk	= "gpt9_fck",
	.prcm		= {
		.omap2 = {
			.prcm_reg_id = 1,
			.module_bit = OMAP3430_EN_GPT9_SHIFT,
			.module_offs = OMAP3430_PER_MOD,
			.idlest_reg_id = 1,
			.idlest_idle_bit = OMAP3430_ST_GPT9_SHIFT,
		},
	},
	.dev_attr	= &capability_pwm_dev_attr,
	.class		= &omap3xxx_timer_hwmod_class,
};

/* timer10 */
static struct omap_hwmod omap3xxx_timer10_hwmod = {
	.name		= "timer10",
	.mpu_irqs	= omap2_timer10_mpu_irqs,
	.main_clk	= "gpt10_fck",
	.prcm		= {
		.omap2 = {
			.prcm_reg_id = 1,
			.module_bit = OMAP3430_EN_GPT10_SHIFT,
			.module_offs = CORE_MOD,
			.idlest_reg_id = 1,
			.idlest_idle_bit = OMAP3430_ST_GPT10_SHIFT,
		},
	},
	.dev_attr	= &capability_pwm_dev_attr,
	.class		= &omap3xxx_timer_1ms_hwmod_class,
};

/* timer11 */
static struct omap_hwmod omap3xxx_timer11_hwmod = {
	.name		= "timer11",
	.mpu_irqs	= omap2_timer11_mpu_irqs,
	.main_clk	= "gpt11_fck",
	.prcm		= {
		.omap2 = {
			.prcm_reg_id = 1,
			.module_bit = OMAP3430_EN_GPT11_SHIFT,
			.module_offs = CORE_MOD,
			.idlest_reg_id = 1,
			.idlest_idle_bit = OMAP3430_ST_GPT11_SHIFT,
		},
	},
	.dev_attr	= &capability_pwm_dev_attr,
	.class		= &omap3xxx_timer_hwmod_class,
};

/* timer12 */
static struct omap_hwmod_irq_info omap3xxx_timer12_mpu_irqs[] = {
	{ .irq = 95, },
	{ .irq = -1 }
};

static struct omap_hwmod omap3xxx_timer12_hwmod = {
	.name		= "timer12",
	.mpu_irqs	= omap3xxx_timer12_mpu_irqs,
	.main_clk	= "gpt12_fck",
	.prcm		= {
		.omap2 = {
			.prcm_reg_id = 1,
			.module_bit = OMAP3430_EN_GPT12_SHIFT,
			.module_offs = WKUP_MOD,
			.idlest_reg_id = 1,
			.idlest_idle_bit = OMAP3430_ST_GPT12_SHIFT,
		},
	},
	.dev_attr	= &capability_secure_dev_attr,
	.class		= &omap3xxx_timer_hwmod_class,
};

/*
 * 'wd_timer' class
 * 32-bit watchdog upward counter that generates a pulse on the reset pin on
 * overflow condition
 */

static struct omap_hwmod_class_sysconfig omap3xxx_wd_timer_sysc = {
	.rev_offs	= 0x0000,
	.sysc_offs	= 0x0010,
	.syss_offs	= 0x0014,
	.sysc_flags	= (SYSC_HAS_SIDLEMODE | SYSC_HAS_EMUFREE |
			   SYSC_HAS_ENAWAKEUP | SYSC_HAS_SOFTRESET |
			   SYSC_HAS_AUTOIDLE | SYSC_HAS_CLOCKACTIVITY |
			   SYSS_HAS_RESET_STATUS),
	.idlemodes	= (SIDLE_FORCE | SIDLE_NO | SIDLE_SMART),
	.sysc_fields    = &omap_hwmod_sysc_type1,
};

/* I2C common */
static struct omap_hwmod_class_sysconfig i2c_sysc = {
	.rev_offs	= 0x00,
	.sysc_offs	= 0x20,
	.syss_offs	= 0x10,
	.sysc_flags	= (SYSC_HAS_CLOCKACTIVITY | SYSC_HAS_SIDLEMODE |
			   SYSC_HAS_ENAWAKEUP | SYSC_HAS_SOFTRESET |
			   SYSC_HAS_AUTOIDLE | SYSS_HAS_RESET_STATUS),
	.idlemodes	= (SIDLE_FORCE | SIDLE_NO | SIDLE_SMART),
	.clockact	= CLOCKACT_TEST_ICLK,
	.sysc_fields    = &omap_hwmod_sysc_type1,
};

static struct omap_hwmod_class omap3xxx_wd_timer_hwmod_class = {
	.name		= "wd_timer",
	.sysc		= &omap3xxx_wd_timer_sysc,
	.pre_shutdown	= &omap2_wd_timer_disable,
	.reset		= &omap2_wd_timer_reset,
};

static struct omap_hwmod omap3xxx_wd_timer2_hwmod = {
	.name		= "wd_timer2",
	.class		= &omap3xxx_wd_timer_hwmod_class,
	.main_clk	= "wdt2_fck",
	.prcm		= {
		.omap2 = {
			.prcm_reg_id = 1,
			.module_bit = OMAP3430_EN_WDT2_SHIFT,
			.module_offs = WKUP_MOD,
			.idlest_reg_id = 1,
			.idlest_idle_bit = OMAP3430_ST_WDT2_SHIFT,
		},
	},
	/*
	 * XXX: Use software supervised mode, HW supervised smartidle seems to
	 * block CORE power domain idle transitions. Maybe a HW bug in wdt2?
	 */
	.flags		= HWMOD_SWSUP_SIDLE,
};

/* UART1 */
static struct omap_hwmod omap3xxx_uart1_hwmod = {
	.name		= "uart1",
	.mpu_irqs	= omap2_uart1_mpu_irqs,
	.sdma_reqs	= omap2_uart1_sdma_reqs,
	.main_clk	= "uart1_fck",
	.prcm		= {
		.omap2 = {
			.module_offs = CORE_MOD,
			.prcm_reg_id = 1,
			.module_bit = OMAP3430_EN_UART1_SHIFT,
			.idlest_reg_id = 1,
			.idlest_idle_bit = OMAP3430_EN_UART1_SHIFT,
		},
	},
	.class		= &omap2_uart_class,
};

/* UART2 */
static struct omap_hwmod omap3xxx_uart2_hwmod = {
	.name		= "uart2",
	.mpu_irqs	= omap2_uart2_mpu_irqs,
	.sdma_reqs	= omap2_uart2_sdma_reqs,
	.main_clk	= "uart2_fck",
	.prcm		= {
		.omap2 = {
			.module_offs = CORE_MOD,
			.prcm_reg_id = 1,
			.module_bit = OMAP3430_EN_UART2_SHIFT,
			.idlest_reg_id = 1,
			.idlest_idle_bit = OMAP3430_EN_UART2_SHIFT,
		},
	},
	.class		= &omap2_uart_class,
};

/* UART3 */
static struct omap_hwmod omap3xxx_uart3_hwmod = {
	.name		= "uart3",
	.mpu_irqs	= omap2_uart3_mpu_irqs,
	.sdma_reqs	= omap2_uart3_sdma_reqs,
	.main_clk	= "uart3_fck",
	.prcm		= {
		.omap2 = {
			.module_offs = OMAP3430_PER_MOD,
			.prcm_reg_id = 1,
			.module_bit = OMAP3430_EN_UART3_SHIFT,
			.idlest_reg_id = 1,
			.idlest_idle_bit = OMAP3430_EN_UART3_SHIFT,
		},
	},
	.class		= &omap2_uart_class,
};

/* UART4 */
static struct omap_hwmod_irq_info uart4_mpu_irqs[] = {
	{ .irq = INT_36XX_UART4_IRQ, },
	{ .irq = -1 }
};

static struct omap_hwmod_dma_info uart4_sdma_reqs[] = {
	{ .name = "rx",	.dma_req = OMAP36XX_DMA_UART4_RX, },
	{ .name = "tx",	.dma_req = OMAP36XX_DMA_UART4_TX, },
	{ .dma_req = -1 }
};

static struct omap_hwmod omap36xx_uart4_hwmod = {
	.name		= "uart4",
	.mpu_irqs	= uart4_mpu_irqs,
	.sdma_reqs	= uart4_sdma_reqs,
	.main_clk	= "uart4_fck",
	.prcm		= {
		.omap2 = {
			.module_offs = OMAP3430_PER_MOD,
			.prcm_reg_id = 1,
			.module_bit = OMAP3630_EN_UART4_SHIFT,
			.idlest_reg_id = 1,
			.idlest_idle_bit = OMAP3630_EN_UART4_SHIFT,
		},
	},
	.class		= &omap2_uart_class,
};

static struct omap_hwmod_irq_info am35xx_uart4_mpu_irqs[] = {
	{ .irq = INT_35XX_UART4_IRQ, },
};

static struct omap_hwmod_dma_info am35xx_uart4_sdma_reqs[] = {
	{ .name = "rx", .dma_req = AM35XX_DMA_UART4_RX, },
	{ .name = "tx", .dma_req = AM35XX_DMA_UART4_TX, },
};

static struct omap_hwmod am35xx_uart4_hwmod = {
	.name		= "uart4",
	.mpu_irqs	= am35xx_uart4_mpu_irqs,
	.sdma_reqs	= am35xx_uart4_sdma_reqs,
	.main_clk	= "uart4_fck",
	.prcm		= {
		.omap2 = {
			.module_offs = CORE_MOD,
			.prcm_reg_id = 1,
			.module_bit = OMAP3430_EN_UART4_SHIFT,
			.idlest_reg_id = 1,
			.idlest_idle_bit = OMAP3430_EN_UART4_SHIFT,
		},
	},
	.class		= &omap2_uart_class,
};

static struct omap_hwmod_class i2c_class = {
	.name	= "i2c",
	.sysc	= &i2c_sysc,
	.rev	= OMAP_I2C_IP_VERSION_1,
	.reset	= &omap_i2c_reset,
};

static struct omap_hwmod_dma_info omap3xxx_dss_sdma_chs[] = {
	{ .name = "dispc", .dma_req = 5 },
	{ .name = "dsi1", .dma_req = 74 },
	{ .dma_req = -1 }
};

/* dss */
static struct omap_hwmod_opt_clk dss_opt_clks[] = {
	/*
	 * The DSS HW needs all DSS clocks enabled during reset. The dss_core
	 * driver does not use these clocks.
	 */
	{ .role = "sys_clk", .clk = "dss2_alwon_fck" },
	{ .role = "tv_clk", .clk = "dss_tv_fck" },
	/* required only on OMAP3430 */
	{ .role = "tv_dac_clk", .clk = "dss_96m_fck" },
};

static struct omap_hwmod omap3430es1_dss_core_hwmod = {
	.name		= "dss_core",
	.class		= &omap2_dss_hwmod_class,
	.main_clk	= "dss1_alwon_fck", /* instead of dss_fck */
	.sdma_reqs	= omap3xxx_dss_sdma_chs,
	.prcm		= {
		.omap2 = {
			.prcm_reg_id = 1,
			.module_bit = OMAP3430_EN_DSS1_SHIFT,
			.module_offs = OMAP3430_DSS_MOD,
			.idlest_reg_id = 1,
			.idlest_stdby_bit = OMAP3430ES1_ST_DSS_SHIFT,
		},
	},
	.opt_clks	= dss_opt_clks,
	.opt_clks_cnt = ARRAY_SIZE(dss_opt_clks),
	.flags		= HWMOD_NO_IDLEST | HWMOD_CONTROL_OPT_CLKS_IN_RESET,
};

static struct omap_hwmod omap3xxx_dss_core_hwmod = {
	.name		= "dss_core",
	.flags		= HWMOD_CONTROL_OPT_CLKS_IN_RESET,
	.class		= &omap2_dss_hwmod_class,
	.main_clk	= "dss1_alwon_fck", /* instead of dss_fck */
	.sdma_reqs	= omap3xxx_dss_sdma_chs,
	.prcm		= {
		.omap2 = {
			.prcm_reg_id = 1,
			.module_bit = OMAP3430_EN_DSS1_SHIFT,
			.module_offs = OMAP3430_DSS_MOD,
			.idlest_reg_id = 1,
			.idlest_idle_bit = OMAP3430ES2_ST_DSS_IDLE_SHIFT,
			.idlest_stdby_bit = OMAP3430ES2_ST_DSS_STDBY_SHIFT,
		},
	},
	.opt_clks	= dss_opt_clks,
	.opt_clks_cnt = ARRAY_SIZE(dss_opt_clks),
};

/*
 * 'dispc' class
 * display controller
 */

static struct omap_hwmod_class_sysconfig omap3_dispc_sysc = {
	.rev_offs	= 0x0000,
	.sysc_offs	= 0x0010,
	.syss_offs	= 0x0014,
	.sysc_flags	= (SYSC_HAS_SIDLEMODE | SYSC_HAS_MIDLEMODE |
			   SYSC_HAS_SOFTRESET | SYSC_HAS_AUTOIDLE |
			   SYSC_HAS_ENAWAKEUP),
	.idlemodes	= (SIDLE_FORCE | SIDLE_NO | SIDLE_SMART |
			   MSTANDBY_FORCE | MSTANDBY_NO | MSTANDBY_SMART),
	.sysc_fields	= &omap_hwmod_sysc_type1,
};

static struct omap_hwmod_class omap3_dispc_hwmod_class = {
	.name	= "dispc",
	.sysc	= &omap3_dispc_sysc,
};

static struct omap_hwmod omap3xxx_dss_dispc_hwmod = {
	.name		= "dss_dispc",
	.class		= &omap3_dispc_hwmod_class,
	.mpu_irqs	= omap2_dispc_irqs,
	.main_clk	= "dss1_alwon_fck",
	.prcm		= {
		.omap2 = {
			.prcm_reg_id = 1,
			.module_bit = OMAP3430_EN_DSS1_SHIFT,
			.module_offs = OMAP3430_DSS_MOD,
		},
	},
	.flags		= HWMOD_NO_IDLEST,
	.dev_attr	= &omap2_3_dss_dispc_dev_attr
};

/*
 * 'dsi' class
 * display serial interface controller
 */

static struct omap_hwmod_class omap3xxx_dsi_hwmod_class = {
	.name = "dsi",
};

static struct omap_hwmod_irq_info omap3xxx_dsi1_irqs[] = {
	{ .irq = 25 },
	{ .irq = -1 }
};

/* dss_dsi1 */
static struct omap_hwmod_opt_clk dss_dsi1_opt_clks[] = {
	{ .role = "sys_clk", .clk = "dss2_alwon_fck" },
};

static struct omap_hwmod omap3xxx_dss_dsi1_hwmod = {
	.name		= "dss_dsi1",
	.class		= &omap3xxx_dsi_hwmod_class,
	.mpu_irqs	= omap3xxx_dsi1_irqs,
	.main_clk	= "dss1_alwon_fck",
	.prcm		= {
		.omap2 = {
			.prcm_reg_id = 1,
			.module_bit = OMAP3430_EN_DSS1_SHIFT,
			.module_offs = OMAP3430_DSS_MOD,
		},
	},
	.opt_clks	= dss_dsi1_opt_clks,
	.opt_clks_cnt	= ARRAY_SIZE(dss_dsi1_opt_clks),
	.flags		= HWMOD_NO_IDLEST,
};

static struct omap_hwmod_opt_clk dss_rfbi_opt_clks[] = {
	{ .role = "ick", .clk = "dss_ick" },
};

static struct omap_hwmod omap3xxx_dss_rfbi_hwmod = {
	.name		= "dss_rfbi",
	.class		= &omap2_rfbi_hwmod_class,
	.main_clk	= "dss1_alwon_fck",
	.prcm		= {
		.omap2 = {
			.prcm_reg_id = 1,
			.module_bit = OMAP3430_EN_DSS1_SHIFT,
			.module_offs = OMAP3430_DSS_MOD,
		},
	},
	.opt_clks	= dss_rfbi_opt_clks,
	.opt_clks_cnt	= ARRAY_SIZE(dss_rfbi_opt_clks),
	.flags		= HWMOD_NO_IDLEST,
};

static struct omap_hwmod_opt_clk dss_venc_opt_clks[] = {
	/* required only on OMAP3430 */
	{ .role = "tv_dac_clk", .clk = "dss_96m_fck" },
};

static struct omap_hwmod omap3xxx_dss_venc_hwmod = {
	.name		= "dss_venc",
	.class		= &omap2_venc_hwmod_class,
	.main_clk	= "dss_tv_fck",
	.prcm		= {
		.omap2 = {
			.prcm_reg_id = 1,
			.module_bit = OMAP3430_EN_DSS1_SHIFT,
			.module_offs = OMAP3430_DSS_MOD,
		},
	},
	.opt_clks	= dss_venc_opt_clks,
	.opt_clks_cnt	= ARRAY_SIZE(dss_venc_opt_clks),
	.flags		= HWMOD_NO_IDLEST,
};

/* I2C1 */
static struct omap_i2c_dev_attr i2c1_dev_attr = {
	.fifo_depth	= 8, /* bytes */
	.flags		= OMAP_I2C_FLAG_APPLY_ERRATA_I207 |
			  OMAP_I2C_FLAG_RESET_REGS_POSTIDLE |
			  OMAP_I2C_FLAG_BUS_SHIFT_2,
};

static struct omap_hwmod omap3xxx_i2c1_hwmod = {
	.name		= "i2c1",
	.flags		= HWMOD_16BIT_REG | HWMOD_SET_DEFAULT_CLOCKACT,
	.mpu_irqs	= omap2_i2c1_mpu_irqs,
	.sdma_reqs	= omap2_i2c1_sdma_reqs,
	.main_clk	= "i2c1_fck",
	.prcm		= {
		.omap2 = {
			.module_offs = CORE_MOD,
			.prcm_reg_id = 1,
			.module_bit = OMAP3430_EN_I2C1_SHIFT,
			.idlest_reg_id = 1,
			.idlest_idle_bit = OMAP3430_ST_I2C1_SHIFT,
		},
	},
	.class		= &i2c_class,
	.dev_attr	= &i2c1_dev_attr,
};

/* I2C2 */
static struct omap_i2c_dev_attr i2c2_dev_attr = {
	.fifo_depth	= 8, /* bytes */
	.flags = OMAP_I2C_FLAG_APPLY_ERRATA_I207 |
		 OMAP_I2C_FLAG_RESET_REGS_POSTIDLE |
		 OMAP_I2C_FLAG_BUS_SHIFT_2,
};

static struct omap_hwmod omap3xxx_i2c2_hwmod = {
	.name		= "i2c2",
	.flags		= HWMOD_16BIT_REG | HWMOD_SET_DEFAULT_CLOCKACT,
	.mpu_irqs	= omap2_i2c2_mpu_irqs,
	.sdma_reqs	= omap2_i2c2_sdma_reqs,
	.main_clk	= "i2c2_fck",
	.prcm		= {
		.omap2 = {
			.module_offs = CORE_MOD,
			.prcm_reg_id = 1,
			.module_bit = OMAP3430_EN_I2C2_SHIFT,
			.idlest_reg_id = 1,
			.idlest_idle_bit = OMAP3430_ST_I2C2_SHIFT,
		},
	},
	.class		= &i2c_class,
	.dev_attr	= &i2c2_dev_attr,
};

/* I2C3 */
static struct omap_i2c_dev_attr i2c3_dev_attr = {
	.fifo_depth	= 64, /* bytes */
	.flags = OMAP_I2C_FLAG_APPLY_ERRATA_I207 |
		 OMAP_I2C_FLAG_RESET_REGS_POSTIDLE |
		 OMAP_I2C_FLAG_BUS_SHIFT_2,
};

static struct omap_hwmod_irq_info i2c3_mpu_irqs[] = {
	{ .irq = INT_34XX_I2C3_IRQ, },
	{ .irq = -1 }
};

static struct omap_hwmod_dma_info i2c3_sdma_reqs[] = {
	{ .name = "tx", .dma_req = OMAP34XX_DMA_I2C3_TX },
	{ .name = "rx", .dma_req = OMAP34XX_DMA_I2C3_RX },
	{ .dma_req = -1 }
};

static struct omap_hwmod omap3xxx_i2c3_hwmod = {
	.name		= "i2c3",
	.flags		= HWMOD_16BIT_REG | HWMOD_SET_DEFAULT_CLOCKACT,
	.mpu_irqs	= i2c3_mpu_irqs,
	.sdma_reqs	= i2c3_sdma_reqs,
	.main_clk	= "i2c3_fck",
	.prcm		= {
		.omap2 = {
			.module_offs = CORE_MOD,
			.prcm_reg_id = 1,
			.module_bit = OMAP3430_EN_I2C3_SHIFT,
			.idlest_reg_id = 1,
			.idlest_idle_bit = OMAP3430_ST_I2C3_SHIFT,
		},
	},
	.class		= &i2c_class,
	.dev_attr	= &i2c3_dev_attr,
};

/*
 * 'gpio' class
 * general purpose io module
 */

static struct omap_hwmod_class_sysconfig omap3xxx_gpio_sysc = {
	.rev_offs	= 0x0000,
	.sysc_offs	= 0x0010,
	.syss_offs	= 0x0014,
	.sysc_flags	= (SYSC_HAS_ENAWAKEUP | SYSC_HAS_SIDLEMODE |
			   SYSC_HAS_SOFTRESET | SYSC_HAS_AUTOIDLE |
			   SYSS_HAS_RESET_STATUS),
	.idlemodes	= (SIDLE_FORCE | SIDLE_NO | SIDLE_SMART),
	.sysc_fields    = &omap_hwmod_sysc_type1,
};

static struct omap_hwmod_class omap3xxx_gpio_hwmod_class = {
	.name = "gpio",
	.sysc = &omap3xxx_gpio_sysc,
	.rev = 1,
};

/* gpio_dev_attr */
static struct omap_gpio_dev_attr gpio_dev_attr = {
	.bank_width = 32,
	.dbck_flag = true,
};

/* gpio1 */
static struct omap_hwmod_opt_clk gpio1_opt_clks[] = {
	{ .role = "dbclk", .clk = "gpio1_dbck", },
};

static struct omap_hwmod omap3xxx_gpio1_hwmod = {
	.name		= "gpio1",
	.flags		= HWMOD_CONTROL_OPT_CLKS_IN_RESET,
	.mpu_irqs	= omap2_gpio1_irqs,
	.main_clk	= "gpio1_ick",
	.opt_clks	= gpio1_opt_clks,
	.opt_clks_cnt	= ARRAY_SIZE(gpio1_opt_clks),
	.prcm		= {
		.omap2 = {
			.prcm_reg_id = 1,
			.module_bit = OMAP3430_EN_GPIO1_SHIFT,
			.module_offs = WKUP_MOD,
			.idlest_reg_id = 1,
			.idlest_idle_bit = OMAP3430_ST_GPIO1_SHIFT,
		},
	},
	.class		= &omap3xxx_gpio_hwmod_class,
	.dev_attr	= &gpio_dev_attr,
};

/* gpio2 */
static struct omap_hwmod_opt_clk gpio2_opt_clks[] = {
	{ .role = "dbclk", .clk = "gpio2_dbck", },
};

static struct omap_hwmod omap3xxx_gpio2_hwmod = {
	.name		= "gpio2",
	.flags		= HWMOD_CONTROL_OPT_CLKS_IN_RESET,
	.mpu_irqs	= omap2_gpio2_irqs,
	.main_clk	= "gpio2_ick",
	.opt_clks	= gpio2_opt_clks,
	.opt_clks_cnt	= ARRAY_SIZE(gpio2_opt_clks),
	.prcm		= {
		.omap2 = {
			.prcm_reg_id = 1,
			.module_bit = OMAP3430_EN_GPIO2_SHIFT,
			.module_offs = OMAP3430_PER_MOD,
			.idlest_reg_id = 1,
			.idlest_idle_bit = OMAP3430_ST_GPIO2_SHIFT,
		},
	},
	.class		= &omap3xxx_gpio_hwmod_class,
	.dev_attr	= &gpio_dev_attr,
};

/* gpio3 */
static struct omap_hwmod_opt_clk gpio3_opt_clks[] = {
	{ .role = "dbclk", .clk = "gpio3_dbck", },
};

static struct omap_hwmod omap3xxx_gpio3_hwmod = {
	.name		= "gpio3",
	.flags		= HWMOD_CONTROL_OPT_CLKS_IN_RESET,
	.mpu_irqs	= omap2_gpio3_irqs,
	.main_clk	= "gpio3_ick",
	.opt_clks	= gpio3_opt_clks,
	.opt_clks_cnt	= ARRAY_SIZE(gpio3_opt_clks),
	.prcm		= {
		.omap2 = {
			.prcm_reg_id = 1,
			.module_bit = OMAP3430_EN_GPIO3_SHIFT,
			.module_offs = OMAP3430_PER_MOD,
			.idlest_reg_id = 1,
			.idlest_idle_bit = OMAP3430_ST_GPIO3_SHIFT,
		},
	},
	.class		= &omap3xxx_gpio_hwmod_class,
	.dev_attr	= &gpio_dev_attr,
};

/* gpio4 */
static struct omap_hwmod_opt_clk gpio4_opt_clks[] = {
	{ .role = "dbclk", .clk = "gpio4_dbck", },
};

static struct omap_hwmod omap3xxx_gpio4_hwmod = {
	.name		= "gpio4",
	.flags		= HWMOD_CONTROL_OPT_CLKS_IN_RESET,
	.mpu_irqs	= omap2_gpio4_irqs,
	.main_clk	= "gpio4_ick",
	.opt_clks	= gpio4_opt_clks,
	.opt_clks_cnt	= ARRAY_SIZE(gpio4_opt_clks),
	.prcm		= {
		.omap2 = {
			.prcm_reg_id = 1,
			.module_bit = OMAP3430_EN_GPIO4_SHIFT,
			.module_offs = OMAP3430_PER_MOD,
			.idlest_reg_id = 1,
			.idlest_idle_bit = OMAP3430_ST_GPIO4_SHIFT,
		},
	},
	.class		= &omap3xxx_gpio_hwmod_class,
	.dev_attr	= &gpio_dev_attr,
};

/* gpio5 */
static struct omap_hwmod_irq_info omap3xxx_gpio5_irqs[] = {
	{ .irq = 33 }, /* INT_34XX_GPIO_BANK5 */
	{ .irq = -1 }
};

static struct omap_hwmod_opt_clk gpio5_opt_clks[] = {
	{ .role = "dbclk", .clk = "gpio5_dbck", },
};

static struct omap_hwmod omap3xxx_gpio5_hwmod = {
	.name		= "gpio5",
	.flags		= HWMOD_CONTROL_OPT_CLKS_IN_RESET,
	.mpu_irqs	= omap3xxx_gpio5_irqs,
	.main_clk	= "gpio5_ick",
	.opt_clks	= gpio5_opt_clks,
	.opt_clks_cnt	= ARRAY_SIZE(gpio5_opt_clks),
	.prcm		= {
		.omap2 = {
			.prcm_reg_id = 1,
			.module_bit = OMAP3430_EN_GPIO5_SHIFT,
			.module_offs = OMAP3430_PER_MOD,
			.idlest_reg_id = 1,
			.idlest_idle_bit = OMAP3430_ST_GPIO5_SHIFT,
		},
	},
	.class		= &omap3xxx_gpio_hwmod_class,
	.dev_attr	= &gpio_dev_attr,
};

/* gpio6 */
static struct omap_hwmod_irq_info omap3xxx_gpio6_irqs[] = {
	{ .irq = 34 }, /* INT_34XX_GPIO_BANK6 */
	{ .irq = -1 }
};

static struct omap_hwmod_opt_clk gpio6_opt_clks[] = {
	{ .role = "dbclk", .clk = "gpio6_dbck", },
};

static struct omap_hwmod omap3xxx_gpio6_hwmod = {
	.name		= "gpio6",
	.flags		= HWMOD_CONTROL_OPT_CLKS_IN_RESET,
	.mpu_irqs	= omap3xxx_gpio6_irqs,
	.main_clk	= "gpio6_ick",
	.opt_clks	= gpio6_opt_clks,
	.opt_clks_cnt	= ARRAY_SIZE(gpio6_opt_clks),
	.prcm		= {
		.omap2 = {
			.prcm_reg_id = 1,
			.module_bit = OMAP3430_EN_GPIO6_SHIFT,
			.module_offs = OMAP3430_PER_MOD,
			.idlest_reg_id = 1,
			.idlest_idle_bit = OMAP3430_ST_GPIO6_SHIFT,
		},
	},
	.class		= &omap3xxx_gpio_hwmod_class,
	.dev_attr	= &gpio_dev_attr,
};

/* dma attributes */
static struct omap_dma_dev_attr dma_dev_attr = {
	.dev_caps  = RESERVE_CHANNEL | DMA_LINKED_LCH | GLOBAL_PRIORITY |
				IS_CSSA_32 | IS_CDSA_32 | IS_RW_PRIORITY,
	.lch_count = 32,
};

static struct omap_hwmod_class_sysconfig omap3xxx_dma_sysc = {
	.rev_offs	= 0x0000,
	.sysc_offs	= 0x002c,
	.syss_offs	= 0x0028,
	.sysc_flags	= (SYSC_HAS_SIDLEMODE | SYSC_HAS_SOFTRESET |
			   SYSC_HAS_MIDLEMODE | SYSC_HAS_CLOCKACTIVITY |
			   SYSC_HAS_EMUFREE | SYSC_HAS_AUTOIDLE |
			   SYSS_HAS_RESET_STATUS),
	.idlemodes	= (SIDLE_FORCE | SIDLE_NO | SIDLE_SMART |
			   MSTANDBY_FORCE | MSTANDBY_NO | MSTANDBY_SMART),
	.sysc_fields	= &omap_hwmod_sysc_type1,
};

static struct omap_hwmod_class omap3xxx_dma_hwmod_class = {
	.name = "dma",
	.sysc = &omap3xxx_dma_sysc,
};

/* dma_system */
static struct omap_hwmod omap3xxx_dma_system_hwmod = {
	.name		= "dma",
	.class		= &omap3xxx_dma_hwmod_class,
	.mpu_irqs	= omap2_dma_system_irqs,
	.main_clk	= "core_l3_ick",
	.prcm = {
		.omap2 = {
			.module_offs		= CORE_MOD,
			.prcm_reg_id		= 1,
			.module_bit		= OMAP3430_ST_SDMA_SHIFT,
			.idlest_reg_id		= 1,
			.idlest_idle_bit	= OMAP3430_ST_SDMA_SHIFT,
		},
	},
	.dev_attr	= &dma_dev_attr,
	.flags		= HWMOD_NO_IDLEST,
};

/*
 * 'mcbsp' class
 * multi channel buffered serial port controller
 */

static struct omap_hwmod_class_sysconfig omap3xxx_mcbsp_sysc = {
	.sysc_offs	= 0x008c,
	.sysc_flags	= (SYSC_HAS_CLOCKACTIVITY | SYSC_HAS_ENAWAKEUP |
			   SYSC_HAS_SIDLEMODE | SYSC_HAS_SOFTRESET),
	.idlemodes	= (SIDLE_FORCE | SIDLE_NO | SIDLE_SMART),
	.sysc_fields	= &omap_hwmod_sysc_type1,
	.clockact	= 0x2,
};

static struct omap_hwmod_class omap3xxx_mcbsp_hwmod_class = {
	.name = "mcbsp",
	.sysc = &omap3xxx_mcbsp_sysc,
	.rev  = MCBSP_CONFIG_TYPE3,
};

/* mcbsp1 */
static struct omap_hwmod_irq_info omap3xxx_mcbsp1_irqs[] = {
	{ .name = "common", .irq = 16 },
	{ .name = "tx", .irq = 59 },
	{ .name = "rx", .irq = 60 },
	{ .irq = -1 }
};

static struct omap_hwmod omap3xxx_mcbsp1_hwmod = {
	.name		= "mcbsp1",
	.class		= &omap3xxx_mcbsp_hwmod_class,
	.mpu_irqs	= omap3xxx_mcbsp1_irqs,
	.sdma_reqs	= omap2_mcbsp1_sdma_reqs,
	.main_clk	= "mcbsp1_fck",
	.prcm		= {
		.omap2 = {
			.prcm_reg_id = 1,
			.module_bit = OMAP3430_EN_MCBSP1_SHIFT,
			.module_offs = CORE_MOD,
			.idlest_reg_id = 1,
			.idlest_idle_bit = OMAP3430_ST_MCBSP1_SHIFT,
		},
	},
};

/* mcbsp2 */
static struct omap_hwmod_irq_info omap3xxx_mcbsp2_irqs[] = {
	{ .name = "common", .irq = 17 },
	{ .name = "tx", .irq = 62 },
	{ .name = "rx", .irq = 63 },
	{ .irq = -1 }
};

static struct omap_mcbsp_dev_attr omap34xx_mcbsp2_dev_attr = {
	.sidetone	= "mcbsp2_sidetone",
};

static struct omap_hwmod omap3xxx_mcbsp2_hwmod = {
	.name		= "mcbsp2",
	.class		= &omap3xxx_mcbsp_hwmod_class,
	.mpu_irqs	= omap3xxx_mcbsp2_irqs,
	.sdma_reqs	= omap2_mcbsp2_sdma_reqs,
	.main_clk	= "mcbsp2_fck",
	.prcm		= {
		.omap2 = {
			.prcm_reg_id = 1,
			.module_bit = OMAP3430_EN_MCBSP2_SHIFT,
			.module_offs = OMAP3430_PER_MOD,
			.idlest_reg_id = 1,
			.idlest_idle_bit = OMAP3430_ST_MCBSP2_SHIFT,
		},
	},
	.dev_attr	= &omap34xx_mcbsp2_dev_attr,
};

/* mcbsp3 */
static struct omap_hwmod_irq_info omap3xxx_mcbsp3_irqs[] = {
	{ .name = "common", .irq = 22 },
	{ .name = "tx", .irq = 89 },
	{ .name = "rx", .irq = 90 },
	{ .irq = -1 }
};

static struct omap_mcbsp_dev_attr omap34xx_mcbsp3_dev_attr = {
	.sidetone	= "mcbsp3_sidetone",
};

static struct omap_hwmod omap3xxx_mcbsp3_hwmod = {
	.name		= "mcbsp3",
	.class		= &omap3xxx_mcbsp_hwmod_class,
	.mpu_irqs	= omap3xxx_mcbsp3_irqs,
	.sdma_reqs	= omap2_mcbsp3_sdma_reqs,
	.main_clk	= "mcbsp3_fck",
	.prcm		= {
		.omap2 = {
			.prcm_reg_id = 1,
			.module_bit = OMAP3430_EN_MCBSP3_SHIFT,
			.module_offs = OMAP3430_PER_MOD,
			.idlest_reg_id = 1,
			.idlest_idle_bit = OMAP3430_ST_MCBSP3_SHIFT,
		},
	},
	.dev_attr	= &omap34xx_mcbsp3_dev_attr,
};

/* mcbsp4 */
static struct omap_hwmod_irq_info omap3xxx_mcbsp4_irqs[] = {
	{ .name = "common", .irq = 23 },
	{ .name = "tx", .irq = 54 },
	{ .name = "rx", .irq = 55 },
	{ .irq = -1 }
};

static struct omap_hwmod_dma_info omap3xxx_mcbsp4_sdma_chs[] = {
	{ .name = "rx", .dma_req = 20 },
	{ .name = "tx", .dma_req = 19 },
	{ .dma_req = -1 }
};

static struct omap_hwmod omap3xxx_mcbsp4_hwmod = {
	.name		= "mcbsp4",
	.class		= &omap3xxx_mcbsp_hwmod_class,
	.mpu_irqs	= omap3xxx_mcbsp4_irqs,
	.sdma_reqs	= omap3xxx_mcbsp4_sdma_chs,
	.main_clk	= "mcbsp4_fck",
	.prcm		= {
		.omap2 = {
			.prcm_reg_id = 1,
			.module_bit = OMAP3430_EN_MCBSP4_SHIFT,
			.module_offs = OMAP3430_PER_MOD,
			.idlest_reg_id = 1,
			.idlest_idle_bit = OMAP3430_ST_MCBSP4_SHIFT,
		},
	},
};

/* mcbsp5 */
static struct omap_hwmod_irq_info omap3xxx_mcbsp5_irqs[] = {
	{ .name = "common", .irq = 27 },
	{ .name = "tx", .irq = 81 },
	{ .name = "rx", .irq = 82 },
	{ .irq = -1 }
};

static struct omap_hwmod_dma_info omap3xxx_mcbsp5_sdma_chs[] = {
	{ .name = "rx", .dma_req = 22 },
	{ .name = "tx", .dma_req = 21 },
	{ .dma_req = -1 }
};

static struct omap_hwmod omap3xxx_mcbsp5_hwmod = {
	.name		= "mcbsp5",
	.class		= &omap3xxx_mcbsp_hwmod_class,
	.mpu_irqs	= omap3xxx_mcbsp5_irqs,
	.sdma_reqs	= omap3xxx_mcbsp5_sdma_chs,
	.main_clk	= "mcbsp5_fck",
	.prcm		= {
		.omap2 = {
			.prcm_reg_id = 1,
			.module_bit = OMAP3430_EN_MCBSP5_SHIFT,
			.module_offs = CORE_MOD,
			.idlest_reg_id = 1,
			.idlest_idle_bit = OMAP3430_ST_MCBSP5_SHIFT,
		},
	},
};

/* 'mcbsp sidetone' class */
static struct omap_hwmod_class_sysconfig omap3xxx_mcbsp_sidetone_sysc = {
	.sysc_offs	= 0x0010,
	.sysc_flags	= SYSC_HAS_AUTOIDLE,
	.sysc_fields	= &omap_hwmod_sysc_type1,
};

static struct omap_hwmod_class omap3xxx_mcbsp_sidetone_hwmod_class = {
	.name = "mcbsp_sidetone",
	.sysc = &omap3xxx_mcbsp_sidetone_sysc,
};

/* mcbsp2_sidetone */
static struct omap_hwmod_irq_info omap3xxx_mcbsp2_sidetone_irqs[] = {
	{ .name = "irq", .irq = 4 },
	{ .irq = -1 }
};

static struct omap_hwmod omap3xxx_mcbsp2_sidetone_hwmod = {
	.name		= "mcbsp2_sidetone",
	.class		= &omap3xxx_mcbsp_sidetone_hwmod_class,
	.mpu_irqs	= omap3xxx_mcbsp2_sidetone_irqs,
	.main_clk	= "mcbsp2_fck",
	.prcm		= {
		.omap2 = {
			.prcm_reg_id = 1,
			 .module_bit = OMAP3430_EN_MCBSP2_SHIFT,
			.module_offs = OMAP3430_PER_MOD,
			.idlest_reg_id = 1,
			.idlest_idle_bit = OMAP3430_ST_MCBSP2_SHIFT,
		},
	},
};

/* mcbsp3_sidetone */
static struct omap_hwmod_irq_info omap3xxx_mcbsp3_sidetone_irqs[] = {
	{ .name = "irq", .irq = 5 },
	{ .irq = -1 }
};

static struct omap_hwmod omap3xxx_mcbsp3_sidetone_hwmod = {
	.name		= "mcbsp3_sidetone",
	.class		= &omap3xxx_mcbsp_sidetone_hwmod_class,
	.mpu_irqs	= omap3xxx_mcbsp3_sidetone_irqs,
	.main_clk	= "mcbsp3_fck",
	.prcm		= {
		.omap2 = {
			.prcm_reg_id = 1,
			.module_bit = OMAP3430_EN_MCBSP3_SHIFT,
			.module_offs = OMAP3430_PER_MOD,
			.idlest_reg_id = 1,
			.idlest_idle_bit = OMAP3430_ST_MCBSP3_SHIFT,
		},
	},
};

/* SR common */
static struct omap_hwmod_sysc_fields omap34xx_sr_sysc_fields = {
	.clkact_shift	= 20,
};

static struct omap_hwmod_class_sysconfig omap34xx_sr_sysc = {
	.sysc_offs	= 0x24,
	.sysc_flags	= (SYSC_HAS_CLOCKACTIVITY | SYSC_NO_CACHE),
	.clockact	= CLOCKACT_TEST_ICLK,
	.sysc_fields	= &omap34xx_sr_sysc_fields,
};

static struct omap_hwmod_class omap34xx_smartreflex_hwmod_class = {
	.name = "smartreflex",
	.sysc = &omap34xx_sr_sysc,
	.rev  = 1,
};

static struct omap_hwmod_sysc_fields omap36xx_sr_sysc_fields = {
	.sidle_shift	= 24,
	.enwkup_shift	= 26,
};

static struct omap_hwmod_class_sysconfig omap36xx_sr_sysc = {
	.sysc_offs	= 0x38,
	.idlemodes	= (SIDLE_FORCE | SIDLE_NO | SIDLE_SMART),
	.sysc_flags	= (SYSC_HAS_SIDLEMODE | SYSC_HAS_ENAWAKEUP |
			SYSC_NO_CACHE),
	.sysc_fields	= &omap36xx_sr_sysc_fields,
};

static struct omap_hwmod_class omap36xx_smartreflex_hwmod_class = {
	.name = "smartreflex",
	.sysc = &omap36xx_sr_sysc,
	.rev  = 2,
};

/* SR1 */
static struct omap_smartreflex_dev_attr sr1_dev_attr = {
	.sensor_voltdm_name   = "mpu_iva",
};

static struct omap_hwmod_irq_info omap3_smartreflex_mpu_irqs[] = {
	{ .irq = 18 },
	{ .irq = -1 }
};

static struct omap_hwmod omap34xx_sr1_hwmod = {
	.name		= "sr1",
	.class		= &omap34xx_smartreflex_hwmod_class,
	.main_clk	= "sr1_fck",
	.prcm		= {
		.omap2 = {
			.prcm_reg_id = 1,
			.module_bit = OMAP3430_EN_SR1_SHIFT,
			.module_offs = WKUP_MOD,
			.idlest_reg_id = 1,
			.idlest_idle_bit = OMAP3430_EN_SR1_SHIFT,
		},
	},
	.dev_attr	= &sr1_dev_attr,
	.mpu_irqs	= omap3_smartreflex_mpu_irqs,
	.flags		= HWMOD_SET_DEFAULT_CLOCKACT,
};

static struct omap_hwmod omap36xx_sr1_hwmod = {
	.name		= "sr1",
	.class		= &omap36xx_smartreflex_hwmod_class,
	.main_clk	= "sr1_fck",
	.prcm		= {
		.omap2 = {
			.prcm_reg_id = 1,
			.module_bit = OMAP3430_EN_SR1_SHIFT,
			.module_offs = WKUP_MOD,
			.idlest_reg_id = 1,
			.idlest_idle_bit = OMAP3430_EN_SR1_SHIFT,
		},
	},
	.dev_attr	= &sr1_dev_attr,
	.mpu_irqs	= omap3_smartreflex_mpu_irqs,
};

/* SR2 */
static struct omap_smartreflex_dev_attr sr2_dev_attr = {
	.sensor_voltdm_name	= "core",
};

static struct omap_hwmod_irq_info omap3_smartreflex_core_irqs[] = {
	{ .irq = 19 },
	{ .irq = -1 }
};

static struct omap_hwmod omap34xx_sr2_hwmod = {
	.name		= "sr2",
	.class		= &omap34xx_smartreflex_hwmod_class,
	.main_clk	= "sr2_fck",
	.prcm		= {
		.omap2 = {
			.prcm_reg_id = 1,
			.module_bit = OMAP3430_EN_SR2_SHIFT,
			.module_offs = WKUP_MOD,
			.idlest_reg_id = 1,
			.idlest_idle_bit = OMAP3430_EN_SR2_SHIFT,
		},
	},
	.dev_attr	= &sr2_dev_attr,
	.mpu_irqs	= omap3_smartreflex_core_irqs,
	.flags		= HWMOD_SET_DEFAULT_CLOCKACT,
};

static struct omap_hwmod omap36xx_sr2_hwmod = {
	.name		= "sr2",
	.class		= &omap36xx_smartreflex_hwmod_class,
	.main_clk	= "sr2_fck",
	.prcm		= {
		.omap2 = {
			.prcm_reg_id = 1,
			.module_bit = OMAP3430_EN_SR2_SHIFT,
			.module_offs = WKUP_MOD,
			.idlest_reg_id = 1,
			.idlest_idle_bit = OMAP3430_EN_SR2_SHIFT,
		},
	},
<<<<<<< HEAD
	.user		= OCP_USER_MPU | OCP_USER_SDMA,
=======
	.dev_attr	= &sr2_dev_attr,
	.mpu_irqs	= omap3_smartreflex_core_irqs,
>>>>>>> cfaf0251
};

/*
 * 'mailbox' class
 * mailbox module allowing communication between the on-chip processors
 * using a queued mailbox-interrupt mechanism.
 */

static struct omap_hwmod_class_sysconfig omap3xxx_mailbox_sysc = {
	.rev_offs	= 0x000,
	.sysc_offs	= 0x010,
	.syss_offs	= 0x014,
	.sysc_flags	= (SYSC_HAS_CLOCKACTIVITY | SYSC_HAS_SIDLEMODE |
				SYSC_HAS_SOFTRESET | SYSC_HAS_AUTOIDLE),
	.idlemodes	= (SIDLE_FORCE | SIDLE_NO | SIDLE_SMART),
	.sysc_fields	= &omap_hwmod_sysc_type1,
};

static struct omap_hwmod_class omap3xxx_mailbox_hwmod_class = {
	.name = "mailbox",
	.sysc = &omap3xxx_mailbox_sysc,
};

static struct omap_hwmod_irq_info omap3xxx_mailbox_irqs[] = {
	{ .irq = 26 },
	{ .irq = -1 }
};

static struct omap_hwmod omap3xxx_mailbox_hwmod = {
	.name		= "mailbox",
	.class		= &omap3xxx_mailbox_hwmod_class,
	.mpu_irqs	= omap3xxx_mailbox_irqs,
	.main_clk	= "mailboxes_ick",
	.prcm		= {
		.omap2 = {
			.prcm_reg_id = 1,
			.module_bit = OMAP3430_EN_MAILBOXES_SHIFT,
			.module_offs = CORE_MOD,
			.idlest_reg_id = 1,
			.idlest_idle_bit = OMAP3430_ST_MAILBOXES_SHIFT,
		},
	},
};

/*
 * 'mcspi' class
 * multichannel serial port interface (mcspi) / master/slave synchronous serial
 * bus
 */

static struct omap_hwmod_class_sysconfig omap34xx_mcspi_sysc = {
	.rev_offs	= 0x0000,
	.sysc_offs	= 0x0010,
	.syss_offs	= 0x0014,
	.sysc_flags	= (SYSC_HAS_CLOCKACTIVITY | SYSC_HAS_SIDLEMODE |
				SYSC_HAS_ENAWAKEUP | SYSC_HAS_SOFTRESET |
				SYSC_HAS_AUTOIDLE | SYSS_HAS_RESET_STATUS),
	.idlemodes	= (SIDLE_FORCE | SIDLE_NO | SIDLE_SMART),
	.sysc_fields    = &omap_hwmod_sysc_type1,
};

static struct omap_hwmod_class omap34xx_mcspi_class = {
	.name = "mcspi",
	.sysc = &omap34xx_mcspi_sysc,
	.rev = OMAP3_MCSPI_REV,
};

/* mcspi1 */
static struct omap2_mcspi_dev_attr omap_mcspi1_dev_attr = {
	.num_chipselect = 4,
};

static struct omap_hwmod omap34xx_mcspi1 = {
	.name		= "mcspi1",
	.mpu_irqs	= omap2_mcspi1_mpu_irqs,
	.sdma_reqs	= omap2_mcspi1_sdma_reqs,
	.main_clk	= "mcspi1_fck",
	.prcm		= {
		.omap2 = {
			.module_offs = CORE_MOD,
			.prcm_reg_id = 1,
			.module_bit = OMAP3430_EN_MCSPI1_SHIFT,
			.idlest_reg_id = 1,
			.idlest_idle_bit = OMAP3430_ST_MCSPI1_SHIFT,
		},
	},
	.class		= &omap34xx_mcspi_class,
	.dev_attr       = &omap_mcspi1_dev_attr,
};

/* mcspi2 */
static struct omap2_mcspi_dev_attr omap_mcspi2_dev_attr = {
	.num_chipselect = 2,
};

static struct omap_hwmod omap34xx_mcspi2 = {
	.name		= "mcspi2",
	.mpu_irqs	= omap2_mcspi2_mpu_irqs,
	.sdma_reqs	= omap2_mcspi2_sdma_reqs,
	.main_clk	= "mcspi2_fck",
	.prcm		= {
		.omap2 = {
			.module_offs = CORE_MOD,
			.prcm_reg_id = 1,
			.module_bit = OMAP3430_EN_MCSPI2_SHIFT,
			.idlest_reg_id = 1,
			.idlest_idle_bit = OMAP3430_ST_MCSPI2_SHIFT,
		},
	},
	.class		= &omap34xx_mcspi_class,
	.dev_attr       = &omap_mcspi2_dev_attr,
};

/* mcspi3 */
static struct omap_hwmod_irq_info omap34xx_mcspi3_mpu_irqs[] = {
	{ .name = "irq", .irq = 91 }, /* 91 */
	{ .irq = -1 }
};

static struct omap_hwmod_dma_info omap34xx_mcspi3_sdma_reqs[] = {
	{ .name = "tx0", .dma_req = 15 },
	{ .name = "rx0", .dma_req = 16 },
	{ .name = "tx1", .dma_req = 23 },
	{ .name = "rx1", .dma_req = 24 },
	{ .dma_req = -1 }
};

static struct omap2_mcspi_dev_attr omap_mcspi3_dev_attr = {
	.num_chipselect = 2,
};

static struct omap_hwmod omap34xx_mcspi3 = {
	.name		= "mcspi3",
	.mpu_irqs	= omap34xx_mcspi3_mpu_irqs,
	.sdma_reqs	= omap34xx_mcspi3_sdma_reqs,
	.main_clk	= "mcspi3_fck",
	.prcm		= {
		.omap2 = {
			.module_offs = CORE_MOD,
			.prcm_reg_id = 1,
			.module_bit = OMAP3430_EN_MCSPI3_SHIFT,
			.idlest_reg_id = 1,
			.idlest_idle_bit = OMAP3430_ST_MCSPI3_SHIFT,
		},
	},
	.class		= &omap34xx_mcspi_class,
	.dev_attr       = &omap_mcspi3_dev_attr,
};

/* mcspi4 */
static struct omap_hwmod_irq_info omap34xx_mcspi4_mpu_irqs[] = {
	{ .name = "irq", .irq = INT_34XX_SPI4_IRQ }, /* 48 */
	{ .irq = -1 }
};

static struct omap_hwmod_dma_info omap34xx_mcspi4_sdma_reqs[] = {
	{ .name = "tx0", .dma_req = 70 }, /* DMA_SPI4_TX0 */
	{ .name = "rx0", .dma_req = 71 }, /* DMA_SPI4_RX0 */
	{ .dma_req = -1 }
};

static struct omap2_mcspi_dev_attr omap_mcspi4_dev_attr = {
	.num_chipselect = 1,
};

static struct omap_hwmod omap34xx_mcspi4 = {
	.name		= "mcspi4",
	.mpu_irqs	= omap34xx_mcspi4_mpu_irqs,
	.sdma_reqs	= omap34xx_mcspi4_sdma_reqs,
	.main_clk	= "mcspi4_fck",
	.prcm		= {
		.omap2 = {
			.module_offs = CORE_MOD,
			.prcm_reg_id = 1,
			.module_bit = OMAP3430_EN_MCSPI4_SHIFT,
			.idlest_reg_id = 1,
			.idlest_idle_bit = OMAP3430_ST_MCSPI4_SHIFT,
		},
	},
	.class		= &omap34xx_mcspi_class,
	.dev_attr       = &omap_mcspi4_dev_attr,
};

/* usbhsotg */
static struct omap_hwmod_class_sysconfig omap3xxx_usbhsotg_sysc = {
	.rev_offs	= 0x0400,
	.sysc_offs	= 0x0404,
	.syss_offs	= 0x0408,
	.sysc_flags	= (SYSC_HAS_SIDLEMODE | SYSC_HAS_MIDLEMODE|
			  SYSC_HAS_ENAWAKEUP | SYSC_HAS_SOFTRESET |
			  SYSC_HAS_AUTOIDLE),
	.idlemodes	= (SIDLE_FORCE | SIDLE_NO | SIDLE_SMART |
			  MSTANDBY_FORCE | MSTANDBY_NO | MSTANDBY_SMART),
	.sysc_fields	= &omap_hwmod_sysc_type1,
};

static struct omap_hwmod_class usbotg_class = {
	.name = "usbotg",
	.sysc = &omap3xxx_usbhsotg_sysc,
};

/* usb_otg_hs */
static struct omap_hwmod_irq_info omap3xxx_usbhsotg_mpu_irqs[] = {

	{ .name = "mc", .irq = 92 },
	{ .name = "dma", .irq = 93 },
	{ .irq = -1 }
};

static struct omap_hwmod omap3xxx_usbhsotg_hwmod = {
	.name		= "usb_otg_hs",
	.mpu_irqs	= omap3xxx_usbhsotg_mpu_irqs,
	.main_clk	= "hsotgusb_ick",
	.prcm		= {
		.omap2 = {
			.prcm_reg_id = 1,
			.module_bit = OMAP3430_EN_HSOTGUSB_SHIFT,
			.module_offs = CORE_MOD,
			.idlest_reg_id = 1,
			.idlest_idle_bit = OMAP3430ES2_ST_HSOTGUSB_IDLE_SHIFT,
			.idlest_stdby_bit = OMAP3430ES2_ST_HSOTGUSB_STDBY_SHIFT
		},
	},
	.class		= &usbotg_class,

	/*
	 * Erratum ID: i479  idle_req / idle_ack mechanism potentially
	 * broken when autoidle is enabled
	 * workaround is to disable the autoidle bit at module level.
	 */
	.flags		= HWMOD_NO_OCP_AUTOIDLE | HWMOD_SWSUP_SIDLE
				| HWMOD_SWSUP_MSTANDBY,
};

/* usb_otg_hs */
static struct omap_hwmod_irq_info am35xx_usbhsotg_mpu_irqs[] = {

	{ .name = "mc", .irq = 71 },
	{ .irq = -1 }
};

static struct omap_hwmod_class am35xx_usbotg_class = {
	.name = "am35xx_usbotg",
	.sysc = NULL,
};

static struct omap_hwmod am35xx_usbhsotg_hwmod = {
	.name		= "am35x_otg_hs",
	.mpu_irqs	= am35xx_usbhsotg_mpu_irqs,
	.main_clk	= NULL,
	.prcm = {
		.omap2 = {
		},
	},
	.class		= &am35xx_usbotg_class,
};

/* MMC/SD/SDIO common */
static struct omap_hwmod_class_sysconfig omap34xx_mmc_sysc = {
	.rev_offs	= 0x1fc,
	.sysc_offs	= 0x10,
	.syss_offs	= 0x14,
	.sysc_flags	= (SYSC_HAS_CLOCKACTIVITY | SYSC_HAS_SIDLEMODE |
			   SYSC_HAS_ENAWAKEUP | SYSC_HAS_SOFTRESET |
			   SYSC_HAS_AUTOIDLE | SYSS_HAS_RESET_STATUS),
	.idlemodes	= (SIDLE_FORCE | SIDLE_NO | SIDLE_SMART),
	.sysc_fields    = &omap_hwmod_sysc_type1,
};

static struct omap_hwmod_class omap34xx_mmc_class = {
	.name = "mmc",
	.sysc = &omap34xx_mmc_sysc,
};

/* MMC/SD/SDIO1 */

static struct omap_hwmod_irq_info omap34xx_mmc1_mpu_irqs[] = {
	{ .irq = 83, },
	{ .irq = -1 }
};

static struct omap_hwmod_dma_info omap34xx_mmc1_sdma_reqs[] = {
	{ .name = "tx",	.dma_req = 61, },
	{ .name = "rx",	.dma_req = 62, },
	{ .dma_req = -1 }
};

static struct omap_hwmod_opt_clk omap34xx_mmc1_opt_clks[] = {
	{ .role = "dbck", .clk = "omap_32k_fck", },
};

static struct omap_mmc_dev_attr mmc1_dev_attr = {
	.flags = OMAP_HSMMC_SUPPORTS_DUAL_VOLT,
};

/* See 35xx errata 2.1.1.128 in SPRZ278F */
static struct omap_mmc_dev_attr mmc1_pre_es3_dev_attr = {
	.flags = (OMAP_HSMMC_SUPPORTS_DUAL_VOLT |
		  OMAP_HSMMC_BROKEN_MULTIBLOCK_READ),
};

static struct omap_hwmod omap3xxx_pre_es3_mmc1_hwmod = {
	.name		= "mmc1",
	.mpu_irqs	= omap34xx_mmc1_mpu_irqs,
	.sdma_reqs	= omap34xx_mmc1_sdma_reqs,
	.opt_clks	= omap34xx_mmc1_opt_clks,
	.opt_clks_cnt	= ARRAY_SIZE(omap34xx_mmc1_opt_clks),
	.main_clk	= "mmchs1_fck",
	.prcm		= {
		.omap2 = {
			.module_offs = CORE_MOD,
			.prcm_reg_id = 1,
			.module_bit = OMAP3430_EN_MMC1_SHIFT,
			.idlest_reg_id = 1,
			.idlest_idle_bit = OMAP3430_ST_MMC1_SHIFT,
		},
	},
	.dev_attr	= &mmc1_pre_es3_dev_attr,
	.class		= &omap34xx_mmc_class,
};

static struct omap_hwmod omap3xxx_es3plus_mmc1_hwmod = {
	.name		= "mmc1",
	.mpu_irqs	= omap34xx_mmc1_mpu_irqs,
	.sdma_reqs	= omap34xx_mmc1_sdma_reqs,
	.opt_clks	= omap34xx_mmc1_opt_clks,
	.opt_clks_cnt	= ARRAY_SIZE(omap34xx_mmc1_opt_clks),
	.main_clk	= "mmchs1_fck",
	.prcm		= {
		.omap2 = {
			.module_offs = CORE_MOD,
			.prcm_reg_id = 1,
			.module_bit = OMAP3430_EN_MMC1_SHIFT,
			.idlest_reg_id = 1,
			.idlest_idle_bit = OMAP3430_ST_MMC1_SHIFT,
		},
	},
	.dev_attr	= &mmc1_dev_attr,
	.class		= &omap34xx_mmc_class,
};

/* MMC/SD/SDIO2 */

static struct omap_hwmod_irq_info omap34xx_mmc2_mpu_irqs[] = {
	{ .irq = INT_24XX_MMC2_IRQ, },
	{ .irq = -1 }
};

static struct omap_hwmod_dma_info omap34xx_mmc2_sdma_reqs[] = {
	{ .name = "tx",	.dma_req = 47, },
	{ .name = "rx",	.dma_req = 48, },
	{ .dma_req = -1 }
};

static struct omap_hwmod_opt_clk omap34xx_mmc2_opt_clks[] = {
	{ .role = "dbck", .clk = "omap_32k_fck", },
};

/* See 35xx errata 2.1.1.128 in SPRZ278F */
static struct omap_mmc_dev_attr mmc2_pre_es3_dev_attr = {
	.flags = OMAP_HSMMC_BROKEN_MULTIBLOCK_READ,
};

static struct omap_hwmod omap3xxx_pre_es3_mmc2_hwmod = {
	.name		= "mmc2",
	.mpu_irqs	= omap34xx_mmc2_mpu_irqs,
	.sdma_reqs	= omap34xx_mmc2_sdma_reqs,
	.opt_clks	= omap34xx_mmc2_opt_clks,
	.opt_clks_cnt	= ARRAY_SIZE(omap34xx_mmc2_opt_clks),
	.main_clk	= "mmchs2_fck",
	.prcm		= {
		.omap2 = {
			.module_offs = CORE_MOD,
			.prcm_reg_id = 1,
			.module_bit = OMAP3430_EN_MMC2_SHIFT,
			.idlest_reg_id = 1,
			.idlest_idle_bit = OMAP3430_ST_MMC2_SHIFT,
		},
	},
	.dev_attr	= &mmc2_pre_es3_dev_attr,
	.class		= &omap34xx_mmc_class,
};

static struct omap_hwmod omap3xxx_es3plus_mmc2_hwmod = {
	.name		= "mmc2",
	.mpu_irqs	= omap34xx_mmc2_mpu_irqs,
	.sdma_reqs	= omap34xx_mmc2_sdma_reqs,
	.opt_clks	= omap34xx_mmc2_opt_clks,
	.opt_clks_cnt	= ARRAY_SIZE(omap34xx_mmc2_opt_clks),
	.main_clk	= "mmchs2_fck",
	.prcm		= {
		.omap2 = {
			.module_offs = CORE_MOD,
			.prcm_reg_id = 1,
			.module_bit = OMAP3430_EN_MMC2_SHIFT,
			.idlest_reg_id = 1,
			.idlest_idle_bit = OMAP3430_ST_MMC2_SHIFT,
		},
	},
	.class		= &omap34xx_mmc_class,
};

/* MMC/SD/SDIO3 */

static struct omap_hwmod_irq_info omap34xx_mmc3_mpu_irqs[] = {
	{ .irq = 94, },
	{ .irq = -1 }
};

static struct omap_hwmod_dma_info omap34xx_mmc3_sdma_reqs[] = {
	{ .name = "tx",	.dma_req = 77, },
	{ .name = "rx",	.dma_req = 78, },
	{ .dma_req = -1 }
};

static struct omap_hwmod_opt_clk omap34xx_mmc3_opt_clks[] = {
	{ .role = "dbck", .clk = "omap_32k_fck", },
};

static struct omap_hwmod omap3xxx_mmc3_hwmod = {
	.name		= "mmc3",
	.mpu_irqs	= omap34xx_mmc3_mpu_irqs,
	.sdma_reqs	= omap34xx_mmc3_sdma_reqs,
	.opt_clks	= omap34xx_mmc3_opt_clks,
	.opt_clks_cnt	= ARRAY_SIZE(omap34xx_mmc3_opt_clks),
	.main_clk	= "mmchs3_fck",
	.prcm		= {
		.omap2 = {
			.prcm_reg_id = 1,
			.module_bit = OMAP3430_EN_MMC3_SHIFT,
			.idlest_reg_id = 1,
			.idlest_idle_bit = OMAP3430_ST_MMC3_SHIFT,
		},
	},
	.class		= &omap34xx_mmc_class,
};

/*
 * 'usb_host_hs' class
 * high-speed multi-port usb host controller
 */

static struct omap_hwmod_class_sysconfig omap3xxx_usb_host_hs_sysc = {
	.rev_offs	= 0x0000,
	.sysc_offs	= 0x0010,
	.syss_offs	= 0x0014,
	.sysc_flags	= (SYSC_HAS_MIDLEMODE | SYSC_HAS_CLOCKACTIVITY |
			   SYSC_HAS_SIDLEMODE | SYSC_HAS_ENAWAKEUP |
			   SYSC_HAS_SOFTRESET | SYSC_HAS_AUTOIDLE),
	.idlemodes	= (SIDLE_FORCE | SIDLE_NO | SIDLE_SMART |
			   MSTANDBY_FORCE | MSTANDBY_NO | MSTANDBY_SMART),
	.sysc_fields	= &omap_hwmod_sysc_type1,
};

static struct omap_hwmod_class omap3xxx_usb_host_hs_hwmod_class = {
	.name = "usb_host_hs",
	.sysc = &omap3xxx_usb_host_hs_sysc,
};

static struct omap_hwmod_opt_clk omap3xxx_usb_host_hs_opt_clks[] = {
	  { .role = "ehci_logic_fck", .clk = "usbhost_120m_fck", },
};

static struct omap_hwmod_irq_info omap3xxx_usb_host_hs_irqs[] = {
	{ .name = "ohci-irq", .irq = 76 },
	{ .name = "ehci-irq", .irq = 77 },
	{ .irq = -1 }
};

static struct omap_hwmod omap3xxx_usb_host_hs_hwmod = {
	.name		= "usb_host_hs",
	.class		= &omap3xxx_usb_host_hs_hwmod_class,
	.clkdm_name	= "l3_init_clkdm",
	.mpu_irqs	= omap3xxx_usb_host_hs_irqs,
	.main_clk	= "usbhost_48m_fck",
	.prcm = {
		.omap2 = {
			.module_offs = OMAP3430ES2_USBHOST_MOD,
			.prcm_reg_id = 1,
			.module_bit = OMAP3430ES2_EN_USBHOST1_SHIFT,
			.idlest_reg_id = 1,
			.idlest_idle_bit = OMAP3430ES2_ST_USBHOST_IDLE_SHIFT,
			.idlest_stdby_bit = OMAP3430ES2_ST_USBHOST_STDBY_SHIFT,
		},
	},
	.opt_clks	= omap3xxx_usb_host_hs_opt_clks,
	.opt_clks_cnt	= ARRAY_SIZE(omap3xxx_usb_host_hs_opt_clks),

	/*
	 * Errata: USBHOST Configured In Smart-Idle Can Lead To a Deadlock
	 * id: i660
	 *
	 * Description:
	 * In the following configuration :
	 * - USBHOST module is set to smart-idle mode
	 * - PRCM asserts idle_req to the USBHOST module ( This typically
	 *   happens when the system is going to a low power mode : all ports
	 *   have been suspended, the master part of the USBHOST module has
	 *   entered the standby state, and SW has cut the functional clocks)
	 * - an USBHOST interrupt occurs before the module is able to answer
	 *   idle_ack, typically a remote wakeup IRQ.
	 * Then the USB HOST module will enter a deadlock situation where it
	 * is no more accessible nor functional.
	 *
	 * Workaround:
	 * Don't use smart idle; use only force idle, hence HWMOD_SWSUP_SIDLE
	 */

	/*
	 * Errata: USB host EHCI may stall when entering smart-standby mode
	 * Id: i571
	 *
	 * Description:
	 * When the USBHOST module is set to smart-standby mode, and when it is
	 * ready to enter the standby state (i.e. all ports are suspended and
	 * all attached devices are in suspend mode), then it can wrongly assert
	 * the Mstandby signal too early while there are still some residual OCP
	 * transactions ongoing. If this condition occurs, the internal state
	 * machine may go to an undefined state and the USB link may be stuck
	 * upon the next resume.
	 *
	 * Workaround:
	 * Don't use smart standby; use only force standby,
	 * hence HWMOD_SWSUP_MSTANDBY
	 */

	/*
	 * During system boot; If the hwmod framework resets the module
	 * the module will have smart idle settings; which can lead to deadlock
	 * (above Errata Id:i660); so, dont reset the module during boot;
	 * Use HWMOD_INIT_NO_RESET.
	 */

	.flags		= HWMOD_SWSUP_SIDLE | HWMOD_SWSUP_MSTANDBY |
			  HWMOD_INIT_NO_RESET,
};

/*
 * 'usb_tll_hs' class
 * usb_tll_hs module is the adapter on the usb_host_hs ports
 */
static struct omap_hwmod_class_sysconfig omap3xxx_usb_tll_hs_sysc = {
	.rev_offs	= 0x0000,
	.sysc_offs	= 0x0010,
	.syss_offs	= 0x0014,
	.sysc_flags	= (SYSC_HAS_CLOCKACTIVITY | SYSC_HAS_SIDLEMODE |
			   SYSC_HAS_ENAWAKEUP | SYSC_HAS_SOFTRESET |
			   SYSC_HAS_AUTOIDLE),
	.idlemodes	= (SIDLE_FORCE | SIDLE_NO | SIDLE_SMART),
	.sysc_fields	= &omap_hwmod_sysc_type1,
};

static struct omap_hwmod_class omap3xxx_usb_tll_hs_hwmod_class = {
	.name = "usb_tll_hs",
	.sysc = &omap3xxx_usb_tll_hs_sysc,
};

static struct omap_hwmod_irq_info omap3xxx_usb_tll_hs_irqs[] = {
	{ .name = "tll-irq", .irq = 78 },
	{ .irq = -1 }
};

static struct omap_hwmod omap3xxx_usb_tll_hs_hwmod = {
	.name		= "usb_tll_hs",
	.class		= &omap3xxx_usb_tll_hs_hwmod_class,
	.clkdm_name	= "l3_init_clkdm",
	.mpu_irqs	= omap3xxx_usb_tll_hs_irqs,
	.main_clk	= "usbtll_fck",
	.prcm = {
		.omap2 = {
			.module_offs = CORE_MOD,
			.prcm_reg_id = 3,
			.module_bit = OMAP3430ES2_EN_USBTLL_SHIFT,
			.idlest_reg_id = 3,
			.idlest_idle_bit = OMAP3430ES2_ST_USBTLL_SHIFT,
		},
	},
};

static struct omap_hwmod omap3xxx_hdq1w_hwmod = {
	.name		= "hdq1w",
	.mpu_irqs	= omap2_hdq1w_mpu_irqs,
	.main_clk	= "hdq_fck",
	.prcm		= {
		.omap2 = {
			.module_offs = CORE_MOD,
			.prcm_reg_id = 1,
			.module_bit = OMAP3430_EN_HDQ_SHIFT,
			.idlest_reg_id = 1,
			.idlest_idle_bit = OMAP3430_ST_HDQ_SHIFT,
		},
	},
	.class		= &omap2_hdq1w_class,
};

/*
 * '32K sync counter' class
 * 32-bit ordinary counter, clocked by the falling edge of the 32 khz clock
 */
static struct omap_hwmod_class_sysconfig omap3xxx_counter_sysc = {
	.rev_offs	= 0x0000,
	.sysc_offs	= 0x0004,
	.sysc_flags	= SYSC_HAS_SIDLEMODE,
	.idlemodes	= (SIDLE_FORCE | SIDLE_NO),
	.sysc_fields	= &omap_hwmod_sysc_type1,
};

static struct omap_hwmod_class omap3xxx_counter_hwmod_class = {
	.name	= "counter",
	.sysc	= &omap3xxx_counter_sysc,
};

static struct omap_hwmod omap3xxx_counter_32k_hwmod = {
	.name		= "counter_32k",
	.class		= &omap3xxx_counter_hwmod_class,
	.clkdm_name	= "wkup_clkdm",
	.flags		= HWMOD_SWSUP_SIDLE,
	.main_clk	= "wkup_32k_fck",
	.prcm		= {
		.omap2	= {
			.module_offs = WKUP_MOD,
			.prcm_reg_id = 1,
			.module_bit = OMAP3430_ST_32KSYNC_SHIFT,
			.idlest_reg_id = 1,
			.idlest_idle_bit = OMAP3430_ST_32KSYNC_SHIFT,
		},
	},
};

/*
 * interfaces
 */

/* L3 -> L4_CORE interface */
static struct omap_hwmod_ocp_if omap3xxx_l3_main__l4_core = {
	.master	= &omap3xxx_l3_main_hwmod,
	.slave	= &omap3xxx_l4_core_hwmod,
	.user	= OCP_USER_MPU | OCP_USER_SDMA,
};

/* L3 -> L4_PER interface */
static struct omap_hwmod_ocp_if omap3xxx_l3_main__l4_per = {
	.master = &omap3xxx_l3_main_hwmod,
	.slave	= &omap3xxx_l4_per_hwmod,
	.user	= OCP_USER_MPU | OCP_USER_SDMA,
};

static struct omap_hwmod_addr_space omap3xxx_l3_main_addrs[] = {
	{
		.pa_start	= 0x68000000,
		.pa_end		= 0x6800ffff,
		.flags		= ADDR_TYPE_RT,
	},
	{ }
};

/* MPU -> L3 interface */
static struct omap_hwmod_ocp_if omap3xxx_mpu__l3_main = {
	.master   = &omap3xxx_mpu_hwmod,
	.slave    = &omap3xxx_l3_main_hwmod,
	.addr     = omap3xxx_l3_main_addrs,
	.user	= OCP_USER_MPU,
};

/* DSS -> l3 */
static struct omap_hwmod_ocp_if omap3430es1_dss__l3 = {
	.master		= &omap3430es1_dss_core_hwmod,
	.slave		= &omap3xxx_l3_main_hwmod,
	.user		= OCP_USER_MPU | OCP_USER_SDMA,
};

static struct omap_hwmod_ocp_if omap3xxx_dss__l3 = {
	.master		= &omap3xxx_dss_core_hwmod,
	.slave		= &omap3xxx_l3_main_hwmod,
	.fw = {
		.omap2 = {
			.l3_perm_bit  = OMAP3_L3_CORE_FW_INIT_ID_DSS,
			.flags	= OMAP_FIREWALL_L3,
		}
	},
	.user		= OCP_USER_MPU | OCP_USER_SDMA,
};

/* l3_core -> usbhsotg interface */
static struct omap_hwmod_ocp_if omap3xxx_usbhsotg__l3 = {
	.master		= &omap3xxx_usbhsotg_hwmod,
	.slave		= &omap3xxx_l3_main_hwmod,
	.clk		= "core_l3_ick",
	.user		= OCP_USER_MPU,
};

/* l3_core -> am35xx_usbhsotg interface */
static struct omap_hwmod_ocp_if am35xx_usbhsotg__l3 = {
	.master		= &am35xx_usbhsotg_hwmod,
	.slave		= &omap3xxx_l3_main_hwmod,
	.clk		= "core_l3_ick",
	.user		= OCP_USER_MPU,
};
/* L4_CORE -> L4_WKUP interface */
static struct omap_hwmod_ocp_if omap3xxx_l4_core__l4_wkup = {
	.master	= &omap3xxx_l4_core_hwmod,
	.slave	= &omap3xxx_l4_wkup_hwmod,
	.user	= OCP_USER_MPU | OCP_USER_SDMA,
};

/* L4 CORE -> MMC1 interface */
static struct omap_hwmod_ocp_if omap3xxx_l4_core__pre_es3_mmc1 = {
	.master		= &omap3xxx_l4_core_hwmod,
	.slave		= &omap3xxx_pre_es3_mmc1_hwmod,
	.clk		= "mmchs1_ick",
	.addr		= omap2430_mmc1_addr_space,
	.user		= OCP_USER_MPU | OCP_USER_SDMA,
	.flags		= OMAP_FIREWALL_L4
};

static struct omap_hwmod_ocp_if omap3xxx_l4_core__es3plus_mmc1 = {
	.master		= &omap3xxx_l4_core_hwmod,
	.slave		= &omap3xxx_es3plus_mmc1_hwmod,
	.clk		= "mmchs1_ick",
	.addr		= omap2430_mmc1_addr_space,
	.user		= OCP_USER_MPU | OCP_USER_SDMA,
	.flags		= OMAP_FIREWALL_L4
};

/* L4 CORE -> MMC2 interface */
static struct omap_hwmod_ocp_if omap3xxx_l4_core__pre_es3_mmc2 = {
	.master		= &omap3xxx_l4_core_hwmod,
	.slave		= &omap3xxx_pre_es3_mmc2_hwmod,
	.clk		= "mmchs2_ick",
	.addr		= omap2430_mmc2_addr_space,
	.user		= OCP_USER_MPU | OCP_USER_SDMA,
	.flags		= OMAP_FIREWALL_L4
};

static struct omap_hwmod_ocp_if omap3xxx_l4_core__es3plus_mmc2 = {
	.master		= &omap3xxx_l4_core_hwmod,
	.slave		= &omap3xxx_es3plus_mmc2_hwmod,
	.clk		= "mmchs2_ick",
	.addr		= omap2430_mmc2_addr_space,
	.user		= OCP_USER_MPU | OCP_USER_SDMA,
	.flags		= OMAP_FIREWALL_L4
};

/* L4 CORE -> MMC3 interface */
static struct omap_hwmod_addr_space omap3xxx_mmc3_addr_space[] = {
	{
		.pa_start	= 0x480ad000,
		.pa_end		= 0x480ad1ff,
		.flags		= ADDR_TYPE_RT,
	},
	{ }
};

static struct omap_hwmod_ocp_if omap3xxx_l4_core__mmc3 = {
	.master		= &omap3xxx_l4_core_hwmod,
	.slave		= &omap3xxx_mmc3_hwmod,
	.clk		= "mmchs3_ick",
	.addr		= omap3xxx_mmc3_addr_space,
	.user		= OCP_USER_MPU | OCP_USER_SDMA,
	.flags		= OMAP_FIREWALL_L4
};

/* L4 CORE -> UART1 interface */
static struct omap_hwmod_addr_space omap3xxx_uart1_addr_space[] = {
	{
		.pa_start	= OMAP3_UART1_BASE,
		.pa_end		= OMAP3_UART1_BASE + SZ_8K - 1,
		.flags		= ADDR_MAP_ON_INIT | ADDR_TYPE_RT,
	},
	{ }
};

static struct omap_hwmod_ocp_if omap3_l4_core__uart1 = {
	.master		= &omap3xxx_l4_core_hwmod,
	.slave		= &omap3xxx_uart1_hwmod,
	.clk		= "uart1_ick",
	.addr		= omap3xxx_uart1_addr_space,
	.user		= OCP_USER_MPU | OCP_USER_SDMA,
};

/* L4 CORE -> UART2 interface */
static struct omap_hwmod_addr_space omap3xxx_uart2_addr_space[] = {
	{
		.pa_start	= OMAP3_UART2_BASE,
		.pa_end		= OMAP3_UART2_BASE + SZ_1K - 1,
		.flags		= ADDR_MAP_ON_INIT | ADDR_TYPE_RT,
	},
	{ }
};

static struct omap_hwmod_ocp_if omap3_l4_core__uart2 = {
	.master		= &omap3xxx_l4_core_hwmod,
	.slave		= &omap3xxx_uart2_hwmod,
	.clk		= "uart2_ick",
	.addr		= omap3xxx_uart2_addr_space,
	.user		= OCP_USER_MPU | OCP_USER_SDMA,
};

/* L4 PER -> UART3 interface */
static struct omap_hwmod_addr_space omap3xxx_uart3_addr_space[] = {
	{
		.pa_start	= OMAP3_UART3_BASE,
		.pa_end		= OMAP3_UART3_BASE + SZ_1K - 1,
		.flags		= ADDR_MAP_ON_INIT | ADDR_TYPE_RT,
	},
	{ }
};

static struct omap_hwmod_ocp_if omap3_l4_per__uart3 = {
	.master		= &omap3xxx_l4_per_hwmod,
	.slave		= &omap3xxx_uart3_hwmod,
	.clk		= "uart3_ick",
	.addr		= omap3xxx_uart3_addr_space,
	.user		= OCP_USER_MPU | OCP_USER_SDMA,
};

/* L4 PER -> UART4 interface */
static struct omap_hwmod_addr_space omap36xx_uart4_addr_space[] = {
	{
		.pa_start	= OMAP3_UART4_BASE,
		.pa_end		= OMAP3_UART4_BASE + SZ_1K - 1,
		.flags		= ADDR_MAP_ON_INIT | ADDR_TYPE_RT,
	},
	{ }
};

static struct omap_hwmod_ocp_if omap36xx_l4_per__uart4 = {
	.master		= &omap3xxx_l4_per_hwmod,
	.slave		= &omap36xx_uart4_hwmod,
	.clk		= "uart4_ick",
	.addr		= omap36xx_uart4_addr_space,
	.user		= OCP_USER_MPU | OCP_USER_SDMA,
};

/* AM35xx: L4 CORE -> UART4 interface */
static struct omap_hwmod_addr_space am35xx_uart4_addr_space[] = {
	{
		.pa_start	= OMAP3_UART4_AM35XX_BASE,
		.pa_end		= OMAP3_UART4_AM35XX_BASE + SZ_1K - 1,
		.flags		= ADDR_MAP_ON_INIT | ADDR_TYPE_RT,
	},
};

static struct omap_hwmod_ocp_if am35xx_l4_core__uart4 = {
	.master		= &omap3xxx_l4_core_hwmod,
	.slave		= &am35xx_uart4_hwmod,
	.clk		= "uart4_ick",
	.addr		= am35xx_uart4_addr_space,
	.user		= OCP_USER_MPU | OCP_USER_SDMA,
};

/* L4 CORE -> I2C1 interface */
static struct omap_hwmod_ocp_if omap3_l4_core__i2c1 = {
	.master		= &omap3xxx_l4_core_hwmod,
	.slave		= &omap3xxx_i2c1_hwmod,
	.clk		= "i2c1_ick",
	.addr		= omap2_i2c1_addr_space,
	.fw = {
		.omap2 = {
			.l4_fw_region  = OMAP3_L4_CORE_FW_I2C1_REGION,
			.l4_prot_group = 7,
			.flags	= OMAP_FIREWALL_L4,
		}
	},
	.user		= OCP_USER_MPU | OCP_USER_SDMA,
};

/* L4 CORE -> I2C2 interface */
static struct omap_hwmod_ocp_if omap3_l4_core__i2c2 = {
	.master		= &omap3xxx_l4_core_hwmod,
	.slave		= &omap3xxx_i2c2_hwmod,
	.clk		= "i2c2_ick",
	.addr		= omap2_i2c2_addr_space,
	.fw = {
		.omap2 = {
			.l4_fw_region  = OMAP3_L4_CORE_FW_I2C2_REGION,
			.l4_prot_group = 7,
			.flags = OMAP_FIREWALL_L4,
		}
	},
	.user		= OCP_USER_MPU | OCP_USER_SDMA,
};

/* L4 CORE -> I2C3 interface */
static struct omap_hwmod_addr_space omap3xxx_i2c3_addr_space[] = {
	{
		.pa_start	= 0x48060000,
		.pa_end		= 0x48060000 + SZ_128 - 1,
		.flags		= ADDR_TYPE_RT,
	},
	{ }
};

static struct omap_hwmod_ocp_if omap3_l4_core__i2c3 = {
	.master		= &omap3xxx_l4_core_hwmod,
	.slave		= &omap3xxx_i2c3_hwmod,
	.clk		= "i2c3_ick",
	.addr		= omap3xxx_i2c3_addr_space,
	.fw = {
		.omap2 = {
			.l4_fw_region  = OMAP3_L4_CORE_FW_I2C3_REGION,
			.l4_prot_group = 7,
			.flags = OMAP_FIREWALL_L4,
		}
	},
	.user		= OCP_USER_MPU | OCP_USER_SDMA,
};

/* L4 CORE -> SR1 interface */
static struct omap_hwmod_addr_space omap3_sr1_addr_space[] = {
	{
		.pa_start	= OMAP34XX_SR1_BASE,
		.pa_end		= OMAP34XX_SR1_BASE + SZ_1K - 1,
		.flags		= ADDR_TYPE_RT,
	},
	{ }
};

static struct omap_hwmod_ocp_if omap34xx_l4_core__sr1 = {
	.master		= &omap3xxx_l4_core_hwmod,
	.slave		= &omap34xx_sr1_hwmod,
	.clk		= "sr_l4_ick",
	.addr		= omap3_sr1_addr_space,
	.user		= OCP_USER_MPU,
};

static struct omap_hwmod_ocp_if omap36xx_l4_core__sr1 = {
	.master		= &omap3xxx_l4_core_hwmod,
	.slave		= &omap36xx_sr1_hwmod,
	.clk		= "sr_l4_ick",
	.addr		= omap3_sr1_addr_space,
	.user		= OCP_USER_MPU,
};

/* L4 CORE -> SR1 interface */
static struct omap_hwmod_addr_space omap3_sr2_addr_space[] = {
	{
		.pa_start	= OMAP34XX_SR2_BASE,
		.pa_end		= OMAP34XX_SR2_BASE + SZ_1K - 1,
		.flags		= ADDR_TYPE_RT,
	},
	{ }
};

static struct omap_hwmod_ocp_if omap34xx_l4_core__sr2 = {
	.master		= &omap3xxx_l4_core_hwmod,
	.slave		= &omap34xx_sr2_hwmod,
	.clk		= "sr_l4_ick",
	.addr		= omap3_sr2_addr_space,
	.user		= OCP_USER_MPU,
};

static struct omap_hwmod_ocp_if omap36xx_l4_core__sr2 = {
	.master		= &omap3xxx_l4_core_hwmod,
	.slave		= &omap36xx_sr2_hwmod,
	.clk		= "sr_l4_ick",
	.addr		= omap3_sr2_addr_space,
	.user		= OCP_USER_MPU,
};

static struct omap_hwmod_addr_space omap3xxx_usbhsotg_addrs[] = {
	{
		.pa_start	= OMAP34XX_HSUSB_OTG_BASE,
		.pa_end		= OMAP34XX_HSUSB_OTG_BASE + SZ_4K - 1,
		.flags		= ADDR_TYPE_RT
	},
	{ }
};

/* l4_core -> usbhsotg  */
static struct omap_hwmod_ocp_if omap3xxx_l4_core__usbhsotg = {
	.master		= &omap3xxx_l4_core_hwmod,
	.slave		= &omap3xxx_usbhsotg_hwmod,
	.clk		= "l4_ick",
	.addr		= omap3xxx_usbhsotg_addrs,
	.user		= OCP_USER_MPU,
};

static struct omap_hwmod_addr_space am35xx_usbhsotg_addrs[] = {
	{
		.pa_start	= AM35XX_IPSS_USBOTGSS_BASE,
		.pa_end		= AM35XX_IPSS_USBOTGSS_BASE + SZ_4K - 1,
		.flags		= ADDR_TYPE_RT
	},
	{ }
};

/* l4_core -> usbhsotg  */
static struct omap_hwmod_ocp_if am35xx_l4_core__usbhsotg = {
	.master		= &omap3xxx_l4_core_hwmod,
	.slave		= &am35xx_usbhsotg_hwmod,
	.clk		= "l4_ick",
	.addr		= am35xx_usbhsotg_addrs,
	.user		= OCP_USER_MPU,
};

/* L4_WKUP -> L4_SEC interface */
static struct omap_hwmod_ocp_if omap3xxx_l4_wkup__l4_sec = {
	.master = &omap3xxx_l4_wkup_hwmod,
	.slave	= &omap3xxx_l4_sec_hwmod,
	.user	= OCP_USER_MPU | OCP_USER_SDMA,
};

/* IVA2 <- L3 interface */
static struct omap_hwmod_ocp_if omap3xxx_l3__iva = {
	.master		= &omap3xxx_l3_main_hwmod,
	.slave		= &omap3xxx_iva_hwmod,
	.clk		= "core_l3_ick",
	.user		= OCP_USER_MPU | OCP_USER_SDMA,
};

static struct omap_hwmod_addr_space omap3xxx_timer1_addrs[] = {
	{
		.pa_start	= 0x48318000,
		.pa_end		= 0x48318000 + SZ_1K - 1,
		.flags		= ADDR_TYPE_RT
	},
	{ }
};

/* l4_wkup -> timer1 */
static struct omap_hwmod_ocp_if omap3xxx_l4_wkup__timer1 = {
	.master		= &omap3xxx_l4_wkup_hwmod,
	.slave		= &omap3xxx_timer1_hwmod,
	.clk		= "gpt1_ick",
	.addr		= omap3xxx_timer1_addrs,
	.user		= OCP_USER_MPU | OCP_USER_SDMA,
};

static struct omap_hwmod_addr_space omap3xxx_timer2_addrs[] = {
	{
		.pa_start	= 0x49032000,
		.pa_end		= 0x49032000 + SZ_1K - 1,
		.flags		= ADDR_TYPE_RT
	},
	{ }
};

/* l4_per -> timer2 */
static struct omap_hwmod_ocp_if omap3xxx_l4_per__timer2 = {
	.master		= &omap3xxx_l4_per_hwmod,
	.slave		= &omap3xxx_timer2_hwmod,
	.clk		= "gpt2_ick",
	.addr		= omap3xxx_timer2_addrs,
	.user		= OCP_USER_MPU | OCP_USER_SDMA,
};

static struct omap_hwmod_addr_space omap3xxx_timer3_addrs[] = {
	{
		.pa_start	= 0x49034000,
		.pa_end		= 0x49034000 + SZ_1K - 1,
		.flags		= ADDR_TYPE_RT
	},
	{ }
};

/* l4_per -> timer3 */
static struct omap_hwmod_ocp_if omap3xxx_l4_per__timer3 = {
	.master		= &omap3xxx_l4_per_hwmod,
	.slave		= &omap3xxx_timer3_hwmod,
	.clk		= "gpt3_ick",
	.addr		= omap3xxx_timer3_addrs,
	.user		= OCP_USER_MPU | OCP_USER_SDMA,
};

static struct omap_hwmod_addr_space omap3xxx_timer4_addrs[] = {
	{
		.pa_start	= 0x49036000,
		.pa_end		= 0x49036000 + SZ_1K - 1,
		.flags		= ADDR_TYPE_RT
	},
	{ }
};

/* l4_per -> timer4 */
static struct omap_hwmod_ocp_if omap3xxx_l4_per__timer4 = {
	.master		= &omap3xxx_l4_per_hwmod,
	.slave		= &omap3xxx_timer4_hwmod,
	.clk		= "gpt4_ick",
	.addr		= omap3xxx_timer4_addrs,
	.user		= OCP_USER_MPU | OCP_USER_SDMA,
};

static struct omap_hwmod_addr_space omap3xxx_timer5_addrs[] = {
	{
		.pa_start	= 0x49038000,
		.pa_end		= 0x49038000 + SZ_1K - 1,
		.flags		= ADDR_TYPE_RT
	},
	{ }
};

/* l4_per -> timer5 */
static struct omap_hwmod_ocp_if omap3xxx_l4_per__timer5 = {
	.master		= &omap3xxx_l4_per_hwmod,
	.slave		= &omap3xxx_timer5_hwmod,
	.clk		= "gpt5_ick",
	.addr		= omap3xxx_timer5_addrs,
	.user		= OCP_USER_MPU | OCP_USER_SDMA,
};

static struct omap_hwmod_addr_space omap3xxx_timer6_addrs[] = {
	{
		.pa_start	= 0x4903A000,
		.pa_end		= 0x4903A000 + SZ_1K - 1,
		.flags		= ADDR_TYPE_RT
	},
	{ }
};

/* l4_per -> timer6 */
static struct omap_hwmod_ocp_if omap3xxx_l4_per__timer6 = {
	.master		= &omap3xxx_l4_per_hwmod,
	.slave		= &omap3xxx_timer6_hwmod,
	.clk		= "gpt6_ick",
	.addr		= omap3xxx_timer6_addrs,
	.user		= OCP_USER_MPU | OCP_USER_SDMA,
};

static struct omap_hwmod_addr_space omap3xxx_timer7_addrs[] = {
	{
		.pa_start	= 0x4903C000,
		.pa_end		= 0x4903C000 + SZ_1K - 1,
		.flags		= ADDR_TYPE_RT
	},
	{ }
};

/* l4_per -> timer7 */
static struct omap_hwmod_ocp_if omap3xxx_l4_per__timer7 = {
	.master		= &omap3xxx_l4_per_hwmod,
	.slave		= &omap3xxx_timer7_hwmod,
	.clk		= "gpt7_ick",
	.addr		= omap3xxx_timer7_addrs,
	.user		= OCP_USER_MPU | OCP_USER_SDMA,
};

static struct omap_hwmod_addr_space omap3xxx_timer8_addrs[] = {
	{
		.pa_start	= 0x4903E000,
		.pa_end		= 0x4903E000 + SZ_1K - 1,
		.flags		= ADDR_TYPE_RT
	},
	{ }
};

/* l4_per -> timer8 */
static struct omap_hwmod_ocp_if omap3xxx_l4_per__timer8 = {
	.master		= &omap3xxx_l4_per_hwmod,
	.slave		= &omap3xxx_timer8_hwmod,
	.clk		= "gpt8_ick",
	.addr		= omap3xxx_timer8_addrs,
	.user		= OCP_USER_MPU | OCP_USER_SDMA,
};

static struct omap_hwmod_addr_space omap3xxx_timer9_addrs[] = {
	{
		.pa_start	= 0x49040000,
		.pa_end		= 0x49040000 + SZ_1K - 1,
		.flags		= ADDR_TYPE_RT
	},
	{ }
};

/* l4_per -> timer9 */
static struct omap_hwmod_ocp_if omap3xxx_l4_per__timer9 = {
	.master		= &omap3xxx_l4_per_hwmod,
	.slave		= &omap3xxx_timer9_hwmod,
	.clk		= "gpt9_ick",
	.addr		= omap3xxx_timer9_addrs,
	.user		= OCP_USER_MPU | OCP_USER_SDMA,
};

/* l4_core -> timer10 */
static struct omap_hwmod_ocp_if omap3xxx_l4_core__timer10 = {
	.master		= &omap3xxx_l4_core_hwmod,
	.slave		= &omap3xxx_timer10_hwmod,
	.clk		= "gpt10_ick",
	.addr		= omap2_timer10_addrs,
	.user		= OCP_USER_MPU | OCP_USER_SDMA,
};

/* l4_core -> timer11 */
static struct omap_hwmod_ocp_if omap3xxx_l4_core__timer11 = {
	.master		= &omap3xxx_l4_core_hwmod,
	.slave		= &omap3xxx_timer11_hwmod,
	.clk		= "gpt11_ick",
	.addr		= omap2_timer11_addrs,
	.user		= OCP_USER_MPU | OCP_USER_SDMA,
};

static struct omap_hwmod_addr_space omap3xxx_timer12_addrs[] = {
	{
		.pa_start	= 0x48304000,
		.pa_end		= 0x48304000 + SZ_1K - 1,
		.flags		= ADDR_TYPE_RT
	},
	{ }
};

/* l4_core -> timer12 */
static struct omap_hwmod_ocp_if omap3xxx_l4_sec__timer12 = {
	.master		= &omap3xxx_l4_sec_hwmod,
	.slave		= &omap3xxx_timer12_hwmod,
	.clk		= "gpt12_ick",
	.addr		= omap3xxx_timer12_addrs,
	.user		= OCP_USER_MPU | OCP_USER_SDMA,
};

/* l4_wkup -> wd_timer2 */
static struct omap_hwmod_addr_space omap3xxx_wd_timer2_addrs[] = {
	{
		.pa_start	= 0x48314000,
		.pa_end		= 0x4831407f,
		.flags		= ADDR_TYPE_RT
	},
	{ }
};

static struct omap_hwmod_ocp_if omap3xxx_l4_wkup__wd_timer2 = {
	.master		= &omap3xxx_l4_wkup_hwmod,
	.slave		= &omap3xxx_wd_timer2_hwmod,
	.clk		= "wdt2_ick",
	.addr		= omap3xxx_wd_timer2_addrs,
	.user		= OCP_USER_MPU | OCP_USER_SDMA,
};

/* l4_core -> dss */
static struct omap_hwmod_ocp_if omap3430es1_l4_core__dss = {
	.master		= &omap3xxx_l4_core_hwmod,
	.slave		= &omap3430es1_dss_core_hwmod,
	.clk		= "dss_ick",
	.addr		= omap2_dss_addrs,
	.fw = {
		.omap2 = {
			.l4_fw_region  = OMAP3ES1_L4_CORE_FW_DSS_CORE_REGION,
			.l4_prot_group = OMAP3_L4_CORE_FW_DSS_PROT_GROUP,
			.flags	= OMAP_FIREWALL_L4,
		}
	},
	.user		= OCP_USER_MPU | OCP_USER_SDMA,
};

static struct omap_hwmod_ocp_if omap3xxx_l4_core__dss = {
	.master		= &omap3xxx_l4_core_hwmod,
	.slave		= &omap3xxx_dss_core_hwmod,
	.clk		= "dss_ick",
	.addr		= omap2_dss_addrs,
	.fw = {
		.omap2 = {
			.l4_fw_region  = OMAP3_L4_CORE_FW_DSS_CORE_REGION,
			.l4_prot_group = OMAP3_L4_CORE_FW_DSS_PROT_GROUP,
			.flags	= OMAP_FIREWALL_L4,
		}
	},
	.user		= OCP_USER_MPU | OCP_USER_SDMA,
};

/* l4_core -> dss_dispc */
static struct omap_hwmod_ocp_if omap3xxx_l4_core__dss_dispc = {
	.master		= &omap3xxx_l4_core_hwmod,
	.slave		= &omap3xxx_dss_dispc_hwmod,
	.clk		= "dss_ick",
	.addr		= omap2_dss_dispc_addrs,
	.fw = {
		.omap2 = {
			.l4_fw_region  = OMAP3_L4_CORE_FW_DSS_DISPC_REGION,
			.l4_prot_group = OMAP3_L4_CORE_FW_DSS_PROT_GROUP,
			.flags	= OMAP_FIREWALL_L4,
		}
	},
	.user		= OCP_USER_MPU | OCP_USER_SDMA,
};

static struct omap_hwmod_addr_space omap3xxx_dss_dsi1_addrs[] = {
	{
		.pa_start	= 0x4804FC00,
		.pa_end		= 0x4804FFFF,
		.flags		= ADDR_TYPE_RT
	},
	{ }
};

/* l4_core -> dss_dsi1 */
static struct omap_hwmod_ocp_if omap3xxx_l4_core__dss_dsi1 = {
	.master		= &omap3xxx_l4_core_hwmod,
	.slave		= &omap3xxx_dss_dsi1_hwmod,
	.clk		= "dss_ick",
	.addr		= omap3xxx_dss_dsi1_addrs,
	.fw = {
		.omap2 = {
			.l4_fw_region  = OMAP3_L4_CORE_FW_DSS_DSI_REGION,
			.l4_prot_group = OMAP3_L4_CORE_FW_DSS_PROT_GROUP,
			.flags	= OMAP_FIREWALL_L4,
		}
	},
	.user		= OCP_USER_MPU | OCP_USER_SDMA,
};

/* l4_core -> dss_rfbi */
static struct omap_hwmod_ocp_if omap3xxx_l4_core__dss_rfbi = {
	.master		= &omap3xxx_l4_core_hwmod,
	.slave		= &omap3xxx_dss_rfbi_hwmod,
	.clk		= "dss_ick",
	.addr		= omap2_dss_rfbi_addrs,
	.fw = {
		.omap2 = {
			.l4_fw_region  = OMAP3_L4_CORE_FW_DSS_RFBI_REGION,
			.l4_prot_group = OMAP3_L4_CORE_FW_DSS_PROT_GROUP ,
			.flags	= OMAP_FIREWALL_L4,
		}
	},
	.user		= OCP_USER_MPU | OCP_USER_SDMA,
};

/* l4_core -> dss_venc */
static struct omap_hwmod_ocp_if omap3xxx_l4_core__dss_venc = {
	.master		= &omap3xxx_l4_core_hwmod,
	.slave		= &omap3xxx_dss_venc_hwmod,
	.clk		= "dss_ick",
	.addr		= omap2_dss_venc_addrs,
	.fw = {
		.omap2 = {
			.l4_fw_region  = OMAP3_L4_CORE_FW_DSS_VENC_REGION,
			.l4_prot_group = OMAP3_L4_CORE_FW_DSS_PROT_GROUP,
			.flags	= OMAP_FIREWALL_L4,
		}
	},
	.flags		= OCPIF_SWSUP_IDLE,
	.user		= OCP_USER_MPU | OCP_USER_SDMA,
};

/* l4_wkup -> gpio1 */
static struct omap_hwmod_addr_space omap3xxx_gpio1_addrs[] = {
	{
		.pa_start	= 0x48310000,
		.pa_end		= 0x483101ff,
		.flags		= ADDR_TYPE_RT
	},
	{ }
};

static struct omap_hwmod_ocp_if omap3xxx_l4_wkup__gpio1 = {
	.master		= &omap3xxx_l4_wkup_hwmod,
	.slave		= &omap3xxx_gpio1_hwmod,
	.addr		= omap3xxx_gpio1_addrs,
	.user		= OCP_USER_MPU | OCP_USER_SDMA,
};

/* l4_per -> gpio2 */
static struct omap_hwmod_addr_space omap3xxx_gpio2_addrs[] = {
	{
		.pa_start	= 0x49050000,
		.pa_end		= 0x490501ff,
		.flags		= ADDR_TYPE_RT
	},
	{ }
};

static struct omap_hwmod_ocp_if omap3xxx_l4_per__gpio2 = {
	.master		= &omap3xxx_l4_per_hwmod,
	.slave		= &omap3xxx_gpio2_hwmod,
	.addr		= omap3xxx_gpio2_addrs,
	.user		= OCP_USER_MPU | OCP_USER_SDMA,
};

/* l4_per -> gpio3 */
static struct omap_hwmod_addr_space omap3xxx_gpio3_addrs[] = {
	{
		.pa_start	= 0x49052000,
		.pa_end		= 0x490521ff,
		.flags		= ADDR_TYPE_RT
	},
	{ }
};

static struct omap_hwmod_ocp_if omap3xxx_l4_per__gpio3 = {
	.master		= &omap3xxx_l4_per_hwmod,
	.slave		= &omap3xxx_gpio3_hwmod,
	.addr		= omap3xxx_gpio3_addrs,
	.user		= OCP_USER_MPU | OCP_USER_SDMA,
};

/* l4_per -> gpio4 */
static struct omap_hwmod_addr_space omap3xxx_gpio4_addrs[] = {
	{
		.pa_start	= 0x49054000,
		.pa_end		= 0x490541ff,
		.flags		= ADDR_TYPE_RT
	},
	{ }
};

static struct omap_hwmod_ocp_if omap3xxx_l4_per__gpio4 = {
	.master		= &omap3xxx_l4_per_hwmod,
	.slave		= &omap3xxx_gpio4_hwmod,
	.addr		= omap3xxx_gpio4_addrs,
	.user		= OCP_USER_MPU | OCP_USER_SDMA,
};

/* l4_per -> gpio5 */
static struct omap_hwmod_addr_space omap3xxx_gpio5_addrs[] = {
	{
		.pa_start	= 0x49056000,
		.pa_end		= 0x490561ff,
		.flags		= ADDR_TYPE_RT
	},
	{ }
};

static struct omap_hwmod_ocp_if omap3xxx_l4_per__gpio5 = {
	.master		= &omap3xxx_l4_per_hwmod,
	.slave		= &omap3xxx_gpio5_hwmod,
	.addr		= omap3xxx_gpio5_addrs,
	.user		= OCP_USER_MPU | OCP_USER_SDMA,
};

/* l4_per -> gpio6 */
static struct omap_hwmod_addr_space omap3xxx_gpio6_addrs[] = {
	{
		.pa_start	= 0x49058000,
		.pa_end		= 0x490581ff,
		.flags		= ADDR_TYPE_RT
	},
	{ }
};

static struct omap_hwmod_ocp_if omap3xxx_l4_per__gpio6 = {
	.master		= &omap3xxx_l4_per_hwmod,
	.slave		= &omap3xxx_gpio6_hwmod,
	.addr		= omap3xxx_gpio6_addrs,
	.user		= OCP_USER_MPU | OCP_USER_SDMA,
};

/* dma_system -> L3 */
static struct omap_hwmod_ocp_if omap3xxx_dma_system__l3 = {
	.master		= &omap3xxx_dma_system_hwmod,
	.slave		= &omap3xxx_l3_main_hwmod,
	.clk		= "core_l3_ick",
	.user		= OCP_USER_MPU | OCP_USER_SDMA,
};

static struct omap_hwmod_addr_space omap3xxx_dma_system_addrs[] = {
	{
		.pa_start	= 0x48056000,
		.pa_end		= 0x48056fff,
		.flags		= ADDR_TYPE_RT
	},
	{ }
};

/* l4_cfg -> dma_system */
static struct omap_hwmod_ocp_if omap3xxx_l4_core__dma_system = {
	.master		= &omap3xxx_l4_core_hwmod,
	.slave		= &omap3xxx_dma_system_hwmod,
	.clk		= "core_l4_ick",
	.addr		= omap3xxx_dma_system_addrs,
	.user		= OCP_USER_MPU | OCP_USER_SDMA,
};

static struct omap_hwmod_addr_space omap3xxx_mcbsp1_addrs[] = {
	{
		.name		= "mpu",
		.pa_start	= 0x48074000,
		.pa_end		= 0x480740ff,
		.flags		= ADDR_TYPE_RT
	},
	{ }
};

/* l4_core -> mcbsp1 */
static struct omap_hwmod_ocp_if omap3xxx_l4_core__mcbsp1 = {
	.master		= &omap3xxx_l4_core_hwmod,
	.slave		= &omap3xxx_mcbsp1_hwmod,
	.clk		= "mcbsp1_ick",
	.addr		= omap3xxx_mcbsp1_addrs,
	.user		= OCP_USER_MPU | OCP_USER_SDMA,
};

static struct omap_hwmod_addr_space omap3xxx_mcbsp2_addrs[] = {
	{
		.name		= "mpu",
		.pa_start	= 0x49022000,
		.pa_end		= 0x490220ff,
		.flags		= ADDR_TYPE_RT
	},
	{ }
};

/* l4_per -> mcbsp2 */
static struct omap_hwmod_ocp_if omap3xxx_l4_per__mcbsp2 = {
	.master		= &omap3xxx_l4_per_hwmod,
	.slave		= &omap3xxx_mcbsp2_hwmod,
	.clk		= "mcbsp2_ick",
	.addr		= omap3xxx_mcbsp2_addrs,
	.user		= OCP_USER_MPU | OCP_USER_SDMA,
};

static struct omap_hwmod_addr_space omap3xxx_mcbsp3_addrs[] = {
	{
		.name		= "mpu",
		.pa_start	= 0x49024000,
		.pa_end		= 0x490240ff,
		.flags		= ADDR_TYPE_RT
	},
	{ }
};

/* l4_per -> mcbsp3 */
static struct omap_hwmod_ocp_if omap3xxx_l4_per__mcbsp3 = {
	.master		= &omap3xxx_l4_per_hwmod,
	.slave		= &omap3xxx_mcbsp3_hwmod,
	.clk		= "mcbsp3_ick",
	.addr		= omap3xxx_mcbsp3_addrs,
	.user		= OCP_USER_MPU | OCP_USER_SDMA,
};

static struct omap_hwmod_addr_space omap3xxx_mcbsp4_addrs[] = {
	{
		.name		= "mpu",
		.pa_start	= 0x49026000,
		.pa_end		= 0x490260ff,
		.flags		= ADDR_TYPE_RT
	},
	{ }
};

/* l4_per -> mcbsp4 */
static struct omap_hwmod_ocp_if omap3xxx_l4_per__mcbsp4 = {
	.master		= &omap3xxx_l4_per_hwmod,
	.slave		= &omap3xxx_mcbsp4_hwmod,
	.clk		= "mcbsp4_ick",
	.addr		= omap3xxx_mcbsp4_addrs,
	.user		= OCP_USER_MPU | OCP_USER_SDMA,
};

static struct omap_hwmod_addr_space omap3xxx_mcbsp5_addrs[] = {
	{
		.name		= "mpu",
		.pa_start	= 0x48096000,
		.pa_end		= 0x480960ff,
		.flags		= ADDR_TYPE_RT
	},
	{ }
};

/* l4_core -> mcbsp5 */
static struct omap_hwmod_ocp_if omap3xxx_l4_core__mcbsp5 = {
	.master		= &omap3xxx_l4_core_hwmod,
	.slave		= &omap3xxx_mcbsp5_hwmod,
	.clk		= "mcbsp5_ick",
	.addr		= omap3xxx_mcbsp5_addrs,
	.user		= OCP_USER_MPU | OCP_USER_SDMA,
};

static struct omap_hwmod_addr_space omap3xxx_mcbsp2_sidetone_addrs[] = {
	{
		.name		= "sidetone",
		.pa_start	= 0x49028000,
		.pa_end		= 0x490280ff,
		.flags		= ADDR_TYPE_RT
	},
	{ }
};

/* l4_per -> mcbsp2_sidetone */
static struct omap_hwmod_ocp_if omap3xxx_l4_per__mcbsp2_sidetone = {
	.master		= &omap3xxx_l4_per_hwmod,
	.slave		= &omap3xxx_mcbsp2_sidetone_hwmod,
	.clk		= "mcbsp2_ick",
	.addr		= omap3xxx_mcbsp2_sidetone_addrs,
	.user		= OCP_USER_MPU,
};

static struct omap_hwmod_addr_space omap3xxx_mcbsp3_sidetone_addrs[] = {
	{
		.name		= "sidetone",
		.pa_start	= 0x4902A000,
		.pa_end		= 0x4902A0ff,
		.flags		= ADDR_TYPE_RT
	},
	{ }
};

/* l4_per -> mcbsp3_sidetone */
static struct omap_hwmod_ocp_if omap3xxx_l4_per__mcbsp3_sidetone = {
	.master		= &omap3xxx_l4_per_hwmod,
	.slave		= &omap3xxx_mcbsp3_sidetone_hwmod,
	.clk		= "mcbsp3_ick",
	.addr		= omap3xxx_mcbsp3_sidetone_addrs,
	.user		= OCP_USER_MPU,
};

static struct omap_hwmod_addr_space omap3xxx_mailbox_addrs[] = {
	{
		.pa_start	= 0x48094000,
		.pa_end		= 0x480941ff,
		.flags		= ADDR_TYPE_RT,
	},
	{ }
};

/* l4_core -> mailbox */
static struct omap_hwmod_ocp_if omap3xxx_l4_core__mailbox = {
	.master		= &omap3xxx_l4_core_hwmod,
	.slave		= &omap3xxx_mailbox_hwmod,
	.addr		= omap3xxx_mailbox_addrs,
	.user		= OCP_USER_MPU | OCP_USER_SDMA,
};

/* l4 core -> mcspi1 interface */
static struct omap_hwmod_ocp_if omap34xx_l4_core__mcspi1 = {
	.master		= &omap3xxx_l4_core_hwmod,
	.slave		= &omap34xx_mcspi1,
	.clk		= "mcspi1_ick",
	.addr		= omap2_mcspi1_addr_space,
	.user		= OCP_USER_MPU | OCP_USER_SDMA,
};

/* l4 core -> mcspi2 interface */
static struct omap_hwmod_ocp_if omap34xx_l4_core__mcspi2 = {
	.master		= &omap3xxx_l4_core_hwmod,
	.slave		= &omap34xx_mcspi2,
	.clk		= "mcspi2_ick",
	.addr		= omap2_mcspi2_addr_space,
	.user		= OCP_USER_MPU | OCP_USER_SDMA,
};

/* l4 core -> mcspi3 interface */
static struct omap_hwmod_ocp_if omap34xx_l4_core__mcspi3 = {
	.master		= &omap3xxx_l4_core_hwmod,
	.slave		= &omap34xx_mcspi3,
	.clk		= "mcspi3_ick",
	.addr		= omap2430_mcspi3_addr_space,
	.user		= OCP_USER_MPU | OCP_USER_SDMA,
};

/* l4 core -> mcspi4 interface */
static struct omap_hwmod_addr_space omap34xx_mcspi4_addr_space[] = {
	{
		.pa_start	= 0x480ba000,
		.pa_end		= 0x480ba0ff,
		.flags		= ADDR_TYPE_RT,
	},
	{ }
};

static struct omap_hwmod_ocp_if omap34xx_l4_core__mcspi4 = {
	.master		= &omap3xxx_l4_core_hwmod,
	.slave		= &omap34xx_mcspi4,
	.clk		= "mcspi4_ick",
	.addr		= omap34xx_mcspi4_addr_space,
	.user		= OCP_USER_MPU | OCP_USER_SDMA,
};

static struct omap_hwmod_ocp_if omap3xxx_usb_host_hs__l3_main_2 = {
	.master		= &omap3xxx_usb_host_hs_hwmod,
	.slave		= &omap3xxx_l3_main_hwmod,
	.clk		= "core_l3_ick",
	.user		= OCP_USER_MPU,
};

static struct omap_hwmod_addr_space omap3xxx_usb_host_hs_addrs[] = {
	{
		.name		= "uhh",
		.pa_start	= 0x48064000,
		.pa_end		= 0x480643ff,
		.flags		= ADDR_TYPE_RT
	},
	{
		.name		= "ohci",
		.pa_start	= 0x48064400,
		.pa_end		= 0x480647ff,
	},
	{
		.name		= "ehci",
		.pa_start	= 0x48064800,
		.pa_end		= 0x48064cff,
	},
	{}
};

static struct omap_hwmod_ocp_if omap3xxx_l4_core__usb_host_hs = {
	.master		= &omap3xxx_l4_core_hwmod,
	.slave		= &omap3xxx_usb_host_hs_hwmod,
	.clk		= "usbhost_ick",
	.addr		= omap3xxx_usb_host_hs_addrs,
	.user		= OCP_USER_MPU | OCP_USER_SDMA,
};

static struct omap_hwmod_addr_space omap3xxx_usb_tll_hs_addrs[] = {
	{
		.name		= "tll",
		.pa_start	= 0x48062000,
		.pa_end		= 0x48062fff,
		.flags		= ADDR_TYPE_RT
	},
	{}
};

static struct omap_hwmod_ocp_if omap3xxx_l4_core__usb_tll_hs = {
	.master		= &omap3xxx_l4_core_hwmod,
	.slave		= &omap3xxx_usb_tll_hs_hwmod,
	.clk		= "usbtll_ick",
	.addr		= omap3xxx_usb_tll_hs_addrs,
	.user		= OCP_USER_MPU | OCP_USER_SDMA,
};

/* l4_core -> hdq1w interface */
static struct omap_hwmod_ocp_if omap3xxx_l4_core__hdq1w = {
	.master		= &omap3xxx_l4_core_hwmod,
	.slave		= &omap3xxx_hdq1w_hwmod,
	.clk		= "hdq_ick",
	.addr		= omap2_hdq1w_addr_space,
	.user		= OCP_USER_MPU | OCP_USER_SDMA,
	.flags		= OMAP_FIREWALL_L4 | OCPIF_SWSUP_IDLE,
};

/* l4_wkup -> 32ksync_counter */
static struct omap_hwmod_addr_space omap3xxx_counter_32k_addrs[] = {
	{
		.pa_start	= 0x48320000,
		.pa_end		= 0x4832001f,
		.flags		= ADDR_TYPE_RT
	},
	{ }
};

static struct omap_hwmod_ocp_if omap3xxx_l4_wkup__counter_32k = {
	.master		= &omap3xxx_l4_wkup_hwmod,
	.slave		= &omap3xxx_counter_32k_hwmod,
	.clk		= "omap_32ksync_ick",
	.addr		= omap3xxx_counter_32k_addrs,
	.user		= OCP_USER_MPU | OCP_USER_SDMA,
};

static struct omap_hwmod_ocp_if *omap3xxx_hwmod_ocp_ifs[] __initdata = {
	&omap3xxx_l3_main__l4_core,
	&omap3xxx_l3_main__l4_per,
	&omap3xxx_mpu__l3_main,
	&omap3xxx_l4_core__l4_wkup,
	&omap3xxx_l4_core__mmc3,
	&omap3_l4_core__uart1,
	&omap3_l4_core__uart2,
	&omap3_l4_per__uart3,
	&omap3_l4_core__i2c1,
	&omap3_l4_core__i2c2,
	&omap3_l4_core__i2c3,
	&omap3xxx_l4_wkup__l4_sec,
	&omap3xxx_l4_wkup__timer1,
	&omap3xxx_l4_per__timer2,
	&omap3xxx_l4_per__timer3,
	&omap3xxx_l4_per__timer4,
	&omap3xxx_l4_per__timer5,
	&omap3xxx_l4_per__timer6,
	&omap3xxx_l4_per__timer7,
	&omap3xxx_l4_per__timer8,
	&omap3xxx_l4_per__timer9,
	&omap3xxx_l4_core__timer10,
	&omap3xxx_l4_core__timer11,
	&omap3xxx_l4_wkup__wd_timer2,
	&omap3xxx_l4_wkup__gpio1,
	&omap3xxx_l4_per__gpio2,
	&omap3xxx_l4_per__gpio3,
	&omap3xxx_l4_per__gpio4,
	&omap3xxx_l4_per__gpio5,
	&omap3xxx_l4_per__gpio6,
	&omap3xxx_dma_system__l3,
	&omap3xxx_l4_core__dma_system,
	&omap3xxx_l4_core__mcbsp1,
	&omap3xxx_l4_per__mcbsp2,
	&omap3xxx_l4_per__mcbsp3,
	&omap3xxx_l4_per__mcbsp4,
	&omap3xxx_l4_core__mcbsp5,
	&omap3xxx_l4_per__mcbsp2_sidetone,
	&omap3xxx_l4_per__mcbsp3_sidetone,
	&omap34xx_l4_core__mcspi1,
	&omap34xx_l4_core__mcspi2,
	&omap34xx_l4_core__mcspi3,
	&omap34xx_l4_core__mcspi4,
	&omap3xxx_l4_wkup__counter_32k,
	NULL,
};

/* GP-only hwmod links */
static struct omap_hwmod_ocp_if *omap3xxx_gp_hwmod_ocp_ifs[] __initdata = {
	&omap3xxx_l4_sec__timer12,
	NULL
};

/* 3430ES1-only hwmod links */
static struct omap_hwmod_ocp_if *omap3430es1_hwmod_ocp_ifs[] __initdata = {
	&omap3430es1_dss__l3,
	&omap3430es1_l4_core__dss,
	NULL
};

/* 3430ES2+-only hwmod links */
static struct omap_hwmod_ocp_if *omap3430es2plus_hwmod_ocp_ifs[] __initdata = {
	&omap3xxx_dss__l3,
	&omap3xxx_l4_core__dss,
	&omap3xxx_usbhsotg__l3,
	&omap3xxx_l4_core__usbhsotg,
	&omap3xxx_usb_host_hs__l3_main_2,
	&omap3xxx_l4_core__usb_host_hs,
	&omap3xxx_l4_core__usb_tll_hs,
	NULL
};

/* <= 3430ES3-only hwmod links */
static struct omap_hwmod_ocp_if *omap3430_pre_es3_hwmod_ocp_ifs[] __initdata = {
	&omap3xxx_l4_core__pre_es3_mmc1,
	&omap3xxx_l4_core__pre_es3_mmc2,
	NULL
};

/* 3430ES3+-only hwmod links */
static struct omap_hwmod_ocp_if *omap3430_es3plus_hwmod_ocp_ifs[] __initdata = {
	&omap3xxx_l4_core__es3plus_mmc1,
	&omap3xxx_l4_core__es3plus_mmc2,
	NULL
};

/* 34xx-only hwmod links (all ES revisions) */
static struct omap_hwmod_ocp_if *omap34xx_hwmod_ocp_ifs[] __initdata = {
	&omap3xxx_l3__iva,
	&omap34xx_l4_core__sr1,
	&omap34xx_l4_core__sr2,
	&omap3xxx_l4_core__mailbox,
	&omap3xxx_l4_core__hdq1w,
	NULL
};

/* 36xx-only hwmod links (all ES revisions) */
static struct omap_hwmod_ocp_if *omap36xx_hwmod_ocp_ifs[] __initdata = {
	&omap3xxx_l3__iva,
	&omap36xx_l4_per__uart4,
	&omap3xxx_dss__l3,
	&omap3xxx_l4_core__dss,
	&omap36xx_l4_core__sr1,
	&omap36xx_l4_core__sr2,
	&omap3xxx_usbhsotg__l3,
	&omap3xxx_l4_core__usbhsotg,
	&omap3xxx_l4_core__mailbox,
	&omap3xxx_usb_host_hs__l3_main_2,
	&omap3xxx_l4_core__usb_host_hs,
	&omap3xxx_l4_core__usb_tll_hs,
	&omap3xxx_l4_core__es3plus_mmc1,
	&omap3xxx_l4_core__es3plus_mmc2,
	&omap3xxx_l4_core__hdq1w,
	NULL
};

static struct omap_hwmod_ocp_if *am35xx_hwmod_ocp_ifs[] __initdata = {
	&omap3xxx_dss__l3,
	&omap3xxx_l4_core__dss,
	&am35xx_usbhsotg__l3,
	&am35xx_l4_core__usbhsotg,
	&am35xx_l4_core__uart4,
	&omap3xxx_usb_host_hs__l3_main_2,
	&omap3xxx_l4_core__usb_host_hs,
	&omap3xxx_l4_core__usb_tll_hs,
	&omap3xxx_l4_core__es3plus_mmc1,
	&omap3xxx_l4_core__es3plus_mmc2,
	NULL
};

static struct omap_hwmod_ocp_if *omap3xxx_dss_hwmod_ocp_ifs[] __initdata = {
	&omap3xxx_l4_core__dss_dispc,
	&omap3xxx_l4_core__dss_dsi1,
	&omap3xxx_l4_core__dss_rfbi,
	&omap3xxx_l4_core__dss_venc,
	NULL
};

int __init omap3xxx_hwmod_init(void)
{
	int r;
	struct omap_hwmod_ocp_if **h = NULL;
	unsigned int rev;

	/* Register hwmod links common to all OMAP3 */
	r = omap_hwmod_register_links(omap3xxx_hwmod_ocp_ifs);
	if (r < 0)
		return r;

	/* Register GP-only hwmod links. */
	if (omap_type() == OMAP2_DEVICE_TYPE_GP) {
		r = omap_hwmod_register_links(omap3xxx_gp_hwmod_ocp_ifs);
		if (r < 0)
			return r;
	}

	rev = omap_rev();

	/*
	 * Register hwmod links common to individual OMAP3 families, all
	 * silicon revisions (e.g., 34xx, or AM3505/3517, or 36xx)
	 * All possible revisions should be included in this conditional.
	 */
	if (rev == OMAP3430_REV_ES1_0 || rev == OMAP3430_REV_ES2_0 ||
	    rev == OMAP3430_REV_ES2_1 || rev == OMAP3430_REV_ES3_0 ||
	    rev == OMAP3430_REV_ES3_1 || rev == OMAP3430_REV_ES3_1_2) {
		h = omap34xx_hwmod_ocp_ifs;
	} else if (rev == AM35XX_REV_ES1_0 || rev == AM35XX_REV_ES1_1) {
		h = am35xx_hwmod_ocp_ifs;
	} else if (rev == OMAP3630_REV_ES1_0 || rev == OMAP3630_REV_ES1_1 ||
		   rev == OMAP3630_REV_ES1_2) {
		h = omap36xx_hwmod_ocp_ifs;
	} else {
		WARN(1, "OMAP3 hwmod family init: unknown chip type\n");
		return -EINVAL;
	};

	r = omap_hwmod_register_links(h);
	if (r < 0)
		return r;

	/*
	 * Register hwmod links specific to certain ES levels of a
	 * particular family of silicon (e.g., 34xx ES1.0)
	 */
	h = NULL;
	if (rev == OMAP3430_REV_ES1_0) {
		h = omap3430es1_hwmod_ocp_ifs;
	} else if (rev == OMAP3430_REV_ES2_0 || rev == OMAP3430_REV_ES2_1 ||
		   rev == OMAP3430_REV_ES3_0 || rev == OMAP3430_REV_ES3_1 ||
		   rev == OMAP3430_REV_ES3_1_2) {
		h = omap3430es2plus_hwmod_ocp_ifs;
	};

	if (h) {
		r = omap_hwmod_register_links(h);
		if (r < 0)
			return r;
	}

	h = NULL;
	if (rev == OMAP3430_REV_ES1_0 || rev == OMAP3430_REV_ES2_0 ||
	    rev == OMAP3430_REV_ES2_1) {
		h = omap3430_pre_es3_hwmod_ocp_ifs;
	} else if (rev == OMAP3430_REV_ES3_0 || rev == OMAP3430_REV_ES3_1 ||
		   rev == OMAP3430_REV_ES3_1_2) {
		h = omap3430_es3plus_hwmod_ocp_ifs;
	};

	if (h)
		r = omap_hwmod_register_links(h);
	if (r < 0)
		return r;

	/*
	 * DSS code presumes that dss_core hwmod is handled first,
	 * _before_ any other DSS related hwmods so register common
	 * DSS hwmod links last to ensure that dss_core is already
	 * registered.  Otherwise some change things may happen, for
	 * ex. if dispc is handled before dss_core and DSS is enabled
	 * in bootloader DISPC will be reset with outputs enabled
	 * which sometimes leads to unrecoverable L3 error.  XXX The
	 * long-term fix to this is to ensure hwmods are set up in
	 * dependency order in the hwmod core code.
	 */
	r = omap_hwmod_register_links(omap3xxx_dss_hwmod_ocp_ifs);

	return r;
}<|MERGE_RESOLUTION|>--- conflicted
+++ resolved
@@ -1400,12 +1400,8 @@
 			.idlest_idle_bit = OMAP3430_EN_SR2_SHIFT,
 		},
 	},
-<<<<<<< HEAD
-	.user		= OCP_USER_MPU | OCP_USER_SDMA,
-=======
 	.dev_attr	= &sr2_dev_attr,
 	.mpu_irqs	= omap3_smartreflex_core_irqs,
->>>>>>> cfaf0251
 };
 
 /*
