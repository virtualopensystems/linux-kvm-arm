--- conflicted
+++ resolved
@@ -48,8 +48,6 @@
 	},
 };
 
-<<<<<<< HEAD
-=======
 static int twl_set_voltage(void *data, int target_uV)
 {
 	struct voltagedomain *voltdm = (struct voltagedomain *)data;
@@ -62,7 +60,6 @@
 	return voltdm_get_voltage(voltdm);
 }
 
->>>>>>> cfaf0251
 void __init omap_pmic_init(int bus, u32 clkrate,
 			   const char *pmic_type, int pmic_irq,
 			   struct twl4030_platform_data *pmic_data)
