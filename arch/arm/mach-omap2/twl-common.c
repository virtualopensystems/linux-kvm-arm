/*
 * twl-common.c
 *
 * Copyright (C) 2011 Texas Instruments, Inc..
 * Author: Peter Ujfalusi <peter.ujfalusi@ti.com>
 *
 * This program is free software; you can redistribute it and/or
 * modify it under the terms of the GNU General Public License
 * version 2 as published by the Free Software Foundation.
 *
 * This program is distributed in the hope that it will be useful, but
 * WITHOUT ANY WARRANTY; without even the implied warranty of
 * MERCHANTABILITY or FITNESS FOR A PARTICULAR PURPOSE.  See the GNU
 * General Public License for more details.
 *
 * You should have received a copy of the GNU General Public License
 * along with this program; if not, write to the Free Software
 * Foundation, Inc., 51 Franklin St, Fifth Floor, Boston, MA
 * 02110-1301 USA
 *
 */

#include <linux/i2c.h>
#include <linux/i2c/twl.h>
#include <linux/gpio.h>
#include <linux/regulator/machine.h>
#include <linux/regulator/fixed.h>

#include <plat/i2c.h>
#include <plat/usb.h>

#include "twl-common.h"
#include "pm.h"
#include "voltage.h"
<<<<<<< HEAD
=======
#include "mux.h"
>>>>>>> bd0a521e

static struct i2c_board_info __initdata pmic_i2c_board_info = {
	.addr		= 0x48,
	.flags		= I2C_CLIENT_WAKE,
};

static struct i2c_board_info __initdata omap4_i2c1_board_info[] = {
	{
		.addr		= 0x48,
		.flags		= I2C_CLIENT_WAKE,
	},
	{
		I2C_BOARD_INFO("twl6040", 0x4b),
	},
};

static int twl_set_voltage(void *data, int target_uV)
{
	struct voltagedomain *voltdm = (struct voltagedomain *)data;
	return voltdm_scale(voltdm, target_uV);
}

static int twl_get_voltage(void *data)
{
	struct voltagedomain *voltdm = (struct voltagedomain *)data;
	return voltdm_get_voltage(voltdm);
}

void __init omap_pmic_init(int bus, u32 clkrate,
			   const char *pmic_type, int pmic_irq,
			   struct twl4030_platform_data *pmic_data)
{
	strncpy(pmic_i2c_board_info.type, pmic_type,
		sizeof(pmic_i2c_board_info.type));
	pmic_i2c_board_info.irq = pmic_irq;
	pmic_i2c_board_info.platform_data = pmic_data;

	omap_register_i2c_bus(bus, clkrate, &pmic_i2c_board_info, 1);
}

void __init omap4_pmic_init(const char *pmic_type,
		    struct twl4030_platform_data *pmic_data,
		    struct twl6040_platform_data *twl6040_data, int twl6040_irq)
{
	/* PMIC part*/
<<<<<<< HEAD
=======
	omap_mux_init_signal("sys_nirq1", OMAP_PIN_INPUT_PULLUP | OMAP_PIN_OFF_WAKEUPENABLE);
>>>>>>> bd0a521e
	strncpy(omap4_i2c1_board_info[0].type, pmic_type,
		sizeof(omap4_i2c1_board_info[0].type));
	omap4_i2c1_board_info[0].irq = OMAP44XX_IRQ_SYS_1N;
	omap4_i2c1_board_info[0].platform_data = pmic_data;

	/* TWL6040 audio IC part */
	omap4_i2c1_board_info[1].irq = twl6040_irq;
	omap4_i2c1_board_info[1].platform_data = twl6040_data;

	omap_register_i2c_bus(1, 400, omap4_i2c1_board_info, 2);

}

void __init omap_pmic_late_init(void)
{
	/* Init the OMAP TWL parameters (if PMIC has been registerd) */
	if (pmic_i2c_board_info.irq)
		omap3_twl_init();
	if (omap4_i2c1_board_info[0].irq)
		omap4_twl_init();
}

#if defined(CONFIG_ARCH_OMAP3)
static struct twl4030_usb_data omap3_usb_pdata = {
	.usb_mode	= T2_USB_MODE_ULPI,
};

static int omap3_batt_table[] = {
/* 0 C */
30800, 29500, 28300, 27100,
26000, 24900, 23900, 22900, 22000, 21100, 20300, 19400, 18700, 17900,
17200, 16500, 15900, 15300, 14700, 14100, 13600, 13100, 12600, 12100,
11600, 11200, 10800, 10400, 10000, 9630,  9280,  8950,  8620,  8310,
8020,  7730,  7460,  7200,  6950,  6710,  6470,  6250,  6040,  5830,
5640,  5450,  5260,  5090,  4920,  4760,  4600,  4450,  4310,  4170,
4040,  3910,  3790,  3670,  3550
};

static struct twl4030_bci_platform_data omap3_bci_pdata = {
	.battery_tmp_tbl	= omap3_batt_table,
	.tblsize		= ARRAY_SIZE(omap3_batt_table),
};

static struct twl4030_madc_platform_data omap3_madc_pdata = {
	.irq_line	= 1,
};

static struct twl4030_codec_data omap3_codec;

static struct twl4030_audio_data omap3_audio_pdata = {
	.audio_mclk = 26000000,
	.codec = &omap3_codec,
};

static struct regulator_consumer_supply omap3_vdda_dac_supplies[] = {
	REGULATOR_SUPPLY("vdda_dac", "omapdss_venc"),
};

static struct regulator_init_data omap3_vdac_idata = {
	.constraints = {
		.min_uV			= 1800000,
		.max_uV			= 1800000,
		.valid_modes_mask	= REGULATOR_MODE_NORMAL
					| REGULATOR_MODE_STANDBY,
		.valid_ops_mask		= REGULATOR_CHANGE_MODE
					| REGULATOR_CHANGE_STATUS,
	},
	.num_consumer_supplies	= ARRAY_SIZE(omap3_vdda_dac_supplies),
	.consumer_supplies	= omap3_vdda_dac_supplies,
};

static struct regulator_consumer_supply omap3_vpll2_supplies[] = {
	REGULATOR_SUPPLY("vdds_dsi", "omapdss"),
	REGULATOR_SUPPLY("vdds_dsi", "omapdss_dsi.0"),
};

static struct regulator_init_data omap3_vpll2_idata = {
	.constraints = {
		.min_uV                 = 1800000,
		.max_uV                 = 1800000,
		.valid_modes_mask       = REGULATOR_MODE_NORMAL
					| REGULATOR_MODE_STANDBY,
		.valid_ops_mask         = REGULATOR_CHANGE_MODE
					| REGULATOR_CHANGE_STATUS,
	},
	.num_consumer_supplies		= ARRAY_SIZE(omap3_vpll2_supplies),
	.consumer_supplies		= omap3_vpll2_supplies,
};

static struct regulator_consumer_supply omap3_vdd1_supply[] = {
	REGULATOR_SUPPLY("vcc", "mpu.0"),
};

static struct regulator_consumer_supply omap3_vdd2_supply[] = {
	REGULATOR_SUPPLY("vcc", "l3_main.0"),
};

static struct regulator_init_data omap3_vdd1 = {
	.constraints = {
		.name			= "vdd_mpu_iva",
		.min_uV			= 600000,
		.max_uV			= 1450000,
		.valid_modes_mask	= REGULATOR_MODE_NORMAL,
		.valid_ops_mask		= REGULATOR_CHANGE_VOLTAGE,
	},
	.num_consumer_supplies		= ARRAY_SIZE(omap3_vdd1_supply),
	.consumer_supplies		= omap3_vdd1_supply,
};

static struct regulator_init_data omap3_vdd2 = {
	.constraints = {
		.name			= "vdd_core",
		.min_uV			= 600000,
		.max_uV			= 1450000,
		.valid_modes_mask	= REGULATOR_MODE_NORMAL,
		.valid_ops_mask		= REGULATOR_CHANGE_VOLTAGE,
	},
	.num_consumer_supplies		= ARRAY_SIZE(omap3_vdd2_supply),
	.consumer_supplies		= omap3_vdd2_supply,
};

static struct twl_regulator_driver_data omap3_vdd1_drvdata = {
	.get_voltage = twl_get_voltage,
	.set_voltage = twl_set_voltage,
};

static struct twl_regulator_driver_data omap3_vdd2_drvdata = {
	.get_voltage = twl_get_voltage,
	.set_voltage = twl_set_voltage,
};

void __init omap3_pmic_get_config(struct twl4030_platform_data *pmic_data,
				  u32 pdata_flags, u32 regulators_flags)
{
	if (!pmic_data->irq_base)
		pmic_data->irq_base = TWL4030_IRQ_BASE;
	if (!pmic_data->irq_end)
		pmic_data->irq_end = TWL4030_IRQ_END;
	if (!pmic_data->vdd1) {
		omap3_vdd1.driver_data = &omap3_vdd1_drvdata;
		omap3_vdd1_drvdata.data = voltdm_lookup("mpu_iva");
		pmic_data->vdd1 = &omap3_vdd1;
	}
	if (!pmic_data->vdd2) {
		omap3_vdd2.driver_data = &omap3_vdd2_drvdata;
		omap3_vdd2_drvdata.data = voltdm_lookup("core");
		pmic_data->vdd2 = &omap3_vdd2;
	}

	/* Common platform data configurations */
	if (pdata_flags & TWL_COMMON_PDATA_USB && !pmic_data->usb)
		pmic_data->usb = &omap3_usb_pdata;

	if (pdata_flags & TWL_COMMON_PDATA_BCI && !pmic_data->bci)
		pmic_data->bci = &omap3_bci_pdata;

	if (pdata_flags & TWL_COMMON_PDATA_MADC && !pmic_data->madc)
		pmic_data->madc = &omap3_madc_pdata;

	if (pdata_flags & TWL_COMMON_PDATA_AUDIO && !pmic_data->audio)
		pmic_data->audio = &omap3_audio_pdata;

	/* Common regulator configurations */
	if (regulators_flags & TWL_COMMON_REGULATOR_VDAC && !pmic_data->vdac)
		pmic_data->vdac = &omap3_vdac_idata;

	if (regulators_flags & TWL_COMMON_REGULATOR_VPLL2 && !pmic_data->vpll2)
		pmic_data->vpll2 = &omap3_vpll2_idata;
}
#endif /* CONFIG_ARCH_OMAP3 */

#if defined(CONFIG_ARCH_OMAP4)
static struct twl4030_usb_data omap4_usb_pdata = {
	.phy_init	= omap4430_phy_init,
	.phy_exit	= omap4430_phy_exit,
	.phy_power	= omap4430_phy_power,
	.phy_set_clock	= omap4430_phy_set_clk,
	.phy_suspend	= omap4430_phy_suspend,
};

static struct regulator_init_data omap4_vdac_idata = {
	.constraints = {
		.min_uV			= 1800000,
		.max_uV			= 1800000,
		.valid_modes_mask	= REGULATOR_MODE_NORMAL
					| REGULATOR_MODE_STANDBY,
		.valid_ops_mask		= REGULATOR_CHANGE_MODE
					| REGULATOR_CHANGE_STATUS,
	},
	.supply_regulator	= "V2V1",
};

static struct regulator_init_data omap4_vaux2_idata = {
	.constraints = {
		.min_uV			= 1200000,
		.max_uV			= 2800000,
		.apply_uV		= true,
		.valid_modes_mask	= REGULATOR_MODE_NORMAL
					| REGULATOR_MODE_STANDBY,
		.valid_ops_mask		= REGULATOR_CHANGE_VOLTAGE
					| REGULATOR_CHANGE_MODE
					| REGULATOR_CHANGE_STATUS,
	},
};

static struct regulator_init_data omap4_vaux3_idata = {
	.constraints = {
		.min_uV			= 1000000,
		.max_uV			= 3000000,
		.apply_uV		= true,
		.valid_modes_mask	= REGULATOR_MODE_NORMAL
					| REGULATOR_MODE_STANDBY,
		.valid_ops_mask		= REGULATOR_CHANGE_VOLTAGE
					| REGULATOR_CHANGE_MODE
					| REGULATOR_CHANGE_STATUS,
	},
};

static struct regulator_consumer_supply omap4_vmmc_supply[] = {
	REGULATOR_SUPPLY("vmmc", "omap_hsmmc.0"),
};

/* VMMC1 for MMC1 card */
static struct regulator_init_data omap4_vmmc_idata = {
	.constraints = {
		.min_uV			= 1200000,
		.max_uV			= 3000000,
		.apply_uV		= true,
		.valid_modes_mask	= REGULATOR_MODE_NORMAL
					| REGULATOR_MODE_STANDBY,
		.valid_ops_mask		= REGULATOR_CHANGE_VOLTAGE
					| REGULATOR_CHANGE_MODE
					| REGULATOR_CHANGE_STATUS,
	},
	.num_consumer_supplies  = ARRAY_SIZE(omap4_vmmc_supply),
	.consumer_supplies      = omap4_vmmc_supply,
};

static struct regulator_init_data omap4_vpp_idata = {
	.constraints = {
		.min_uV			= 1800000,
		.max_uV			= 2500000,
		.apply_uV		= true,
		.valid_modes_mask	= REGULATOR_MODE_NORMAL
					| REGULATOR_MODE_STANDBY,
		.valid_ops_mask		= REGULATOR_CHANGE_VOLTAGE
					| REGULATOR_CHANGE_MODE
					| REGULATOR_CHANGE_STATUS,
	},
};

static struct regulator_init_data omap4_vana_idata = {
	.constraints = {
		.min_uV			= 2100000,
		.max_uV			= 2100000,
		.valid_modes_mask	= REGULATOR_MODE_NORMAL
					| REGULATOR_MODE_STANDBY,
		.valid_ops_mask		= REGULATOR_CHANGE_MODE
					| REGULATOR_CHANGE_STATUS,
	},
};

static struct regulator_consumer_supply omap4_vcxio_supply[] = {
	REGULATOR_SUPPLY("vdds_dsi", "omapdss_dss"),
	REGULATOR_SUPPLY("vdds_dsi", "omapdss_dsi.0"),
	REGULATOR_SUPPLY("vdds_dsi", "omapdss_dsi.1"),
};

static struct regulator_init_data omap4_vcxio_idata = {
	.constraints = {
		.min_uV			= 1800000,
		.max_uV			= 1800000,
		.valid_modes_mask	= REGULATOR_MODE_NORMAL
					| REGULATOR_MODE_STANDBY,
		.valid_ops_mask		= REGULATOR_CHANGE_MODE
					| REGULATOR_CHANGE_STATUS,
		.always_on		= true,
	},
	.num_consumer_supplies	= ARRAY_SIZE(omap4_vcxio_supply),
	.consumer_supplies	= omap4_vcxio_supply,
	.supply_regulator	= "V2V1",
};

static struct regulator_init_data omap4_vusb_idata = {
	.constraints = {
		.min_uV			= 3300000,
		.max_uV			= 3300000,
		.valid_modes_mask	= REGULATOR_MODE_NORMAL
					| REGULATOR_MODE_STANDBY,
		.valid_ops_mask		= REGULATOR_CHANGE_MODE
					| REGULATOR_CHANGE_STATUS,
	},
};

static struct regulator_init_data omap4_clk32kg_idata = {
	.constraints = {
		.valid_ops_mask		= REGULATOR_CHANGE_STATUS,
	},
};

static struct regulator_consumer_supply omap4_vdd1_supply[] = {
	REGULATOR_SUPPLY("vcc", "mpu.0"),
};

static struct regulator_consumer_supply omap4_vdd2_supply[] = {
	REGULATOR_SUPPLY("vcc", "iva.0"),
};

static struct regulator_consumer_supply omap4_vdd3_supply[] = {
	REGULATOR_SUPPLY("vcc", "l3_main.0"),
};

static struct regulator_init_data omap4_vdd1 = {
	.constraints = {
		.name			= "vdd_mpu",
		.min_uV			= 500000,
		.max_uV			= 1500000,
		.valid_modes_mask	= REGULATOR_MODE_NORMAL,
		.valid_ops_mask		= REGULATOR_CHANGE_VOLTAGE,
	},
	.num_consumer_supplies		= ARRAY_SIZE(omap4_vdd1_supply),
	.consumer_supplies		= omap4_vdd1_supply,
};

static struct regulator_init_data omap4_vdd2 = {
	.constraints = {
		.name			= "vdd_iva",
		.min_uV			= 500000,
		.max_uV			= 1500000,
		.valid_modes_mask	= REGULATOR_MODE_NORMAL,
		.valid_ops_mask		= REGULATOR_CHANGE_VOLTAGE,
	},
	.num_consumer_supplies		= ARRAY_SIZE(omap4_vdd2_supply),
	.consumer_supplies		= omap4_vdd2_supply,
};

static struct regulator_init_data omap4_vdd3 = {
	.constraints = {
		.name			= "vdd_core",
		.min_uV			= 500000,
		.max_uV			= 1500000,
		.valid_modes_mask	= REGULATOR_MODE_NORMAL,
		.valid_ops_mask		= REGULATOR_CHANGE_VOLTAGE,
	},
	.num_consumer_supplies		= ARRAY_SIZE(omap4_vdd3_supply),
	.consumer_supplies		= omap4_vdd3_supply,
};


static struct twl_regulator_driver_data omap4_vdd1_drvdata = {
	.get_voltage = twl_get_voltage,
	.set_voltage = twl_set_voltage,
};

static struct twl_regulator_driver_data omap4_vdd2_drvdata = {
	.get_voltage = twl_get_voltage,
	.set_voltage = twl_set_voltage,
};

static struct twl_regulator_driver_data omap4_vdd3_drvdata = {
	.get_voltage = twl_get_voltage,
	.set_voltage = twl_set_voltage,
};

static struct regulator_consumer_supply omap4_v1v8_supply[] = {
	REGULATOR_SUPPLY("vio", "1-004b"),
};

static struct regulator_init_data omap4_v1v8_idata = {
	.constraints = {
		.min_uV			= 1800000,
		.max_uV			= 1800000,
		.valid_modes_mask	= REGULATOR_MODE_NORMAL
					| REGULATOR_MODE_STANDBY,
		.valid_ops_mask		= REGULATOR_CHANGE_MODE
					| REGULATOR_CHANGE_STATUS,
		.always_on		= true,
	},
	.num_consumer_supplies	= ARRAY_SIZE(omap4_v1v8_supply),
	.consumer_supplies	= omap4_v1v8_supply,
};

static struct regulator_consumer_supply omap4_v2v1_supply[] = {
	REGULATOR_SUPPLY("v2v1", "1-004b"),
};

static struct regulator_init_data omap4_v2v1_idata = {
	.constraints = {
		.min_uV			= 2100000,
		.max_uV			= 2100000,
		.valid_modes_mask	= REGULATOR_MODE_NORMAL
					| REGULATOR_MODE_STANDBY,
		.valid_ops_mask		= REGULATOR_CHANGE_MODE
					| REGULATOR_CHANGE_STATUS,
	},
	.num_consumer_supplies	= ARRAY_SIZE(omap4_v2v1_supply),
	.consumer_supplies	= omap4_v2v1_supply,
};

void __init omap4_pmic_get_config(struct twl4030_platform_data *pmic_data,
				  u32 pdata_flags, u32 regulators_flags)
{
	if (!pmic_data->irq_base)
		pmic_data->irq_base = TWL6030_IRQ_BASE;
	if (!pmic_data->irq_end)
		pmic_data->irq_end = TWL6030_IRQ_END;

	if (!pmic_data->vdd1) {
		omap4_vdd1.driver_data = &omap4_vdd1_drvdata;
		omap4_vdd1_drvdata.data = voltdm_lookup("mpu");
		pmic_data->vdd1 = &omap4_vdd1;
	}

	if (!pmic_data->vdd2) {
		omap4_vdd2.driver_data = &omap4_vdd2_drvdata;
		omap4_vdd2_drvdata.data = voltdm_lookup("iva");
		pmic_data->vdd2 = &omap4_vdd2;
	}

	if (!pmic_data->vdd3) {
		omap4_vdd3.driver_data = &omap4_vdd3_drvdata;
		omap4_vdd3_drvdata.data = voltdm_lookup("core");
		pmic_data->vdd3 = &omap4_vdd3;
	}

	/* Common platform data configurations */
	if (pdata_flags & TWL_COMMON_PDATA_USB && !pmic_data->usb)
		pmic_data->usb = &omap4_usb_pdata;

	/* Common regulator configurations */
	if (regulators_flags & TWL_COMMON_REGULATOR_VDAC && !pmic_data->vdac)
		pmic_data->vdac = &omap4_vdac_idata;

	if (regulators_flags & TWL_COMMON_REGULATOR_VAUX2 && !pmic_data->vaux2)
		pmic_data->vaux2 = &omap4_vaux2_idata;

	if (regulators_flags & TWL_COMMON_REGULATOR_VAUX3 && !pmic_data->vaux3)
		pmic_data->vaux3 = &omap4_vaux3_idata;

	if (regulators_flags & TWL_COMMON_REGULATOR_VMMC && !pmic_data->vmmc)
		pmic_data->vmmc = &omap4_vmmc_idata;

	if (regulators_flags & TWL_COMMON_REGULATOR_VPP && !pmic_data->vpp)
		pmic_data->vpp = &omap4_vpp_idata;

	if (regulators_flags & TWL_COMMON_REGULATOR_VANA && !pmic_data->vana)
		pmic_data->vana = &omap4_vana_idata;

	if (regulators_flags & TWL_COMMON_REGULATOR_VCXIO && !pmic_data->vcxio)
		pmic_data->vcxio = &omap4_vcxio_idata;

	if (regulators_flags & TWL_COMMON_REGULATOR_VUSB && !pmic_data->vusb)
		pmic_data->vusb = &omap4_vusb_idata;

	if (regulators_flags & TWL_COMMON_REGULATOR_CLK32KG &&
	    !pmic_data->clk32kg)
		pmic_data->clk32kg = &omap4_clk32kg_idata;

	if (regulators_flags & TWL_COMMON_REGULATOR_V1V8 && !pmic_data->v1v8)
		pmic_data->v1v8 = &omap4_v1v8_idata;

	if (regulators_flags & TWL_COMMON_REGULATOR_V2V1 && !pmic_data->v2v1)
		pmic_data->v2v1 = &omap4_v2v1_idata;
}
#endif /* CONFIG_ARCH_OMAP4 */<|MERGE_RESOLUTION|>--- conflicted
+++ resolved
@@ -32,10 +32,7 @@
 #include "twl-common.h"
 #include "pm.h"
 #include "voltage.h"
-<<<<<<< HEAD
-=======
 #include "mux.h"
->>>>>>> bd0a521e
 
 static struct i2c_board_info __initdata pmic_i2c_board_info = {
 	.addr		= 0x48,
@@ -81,10 +78,7 @@
 		    struct twl6040_platform_data *twl6040_data, int twl6040_irq)
 {
 	/* PMIC part*/
-<<<<<<< HEAD
-=======
 	omap_mux_init_signal("sys_nirq1", OMAP_PIN_INPUT_PULLUP | OMAP_PIN_OFF_WAKEUPENABLE);
->>>>>>> bd0a521e
 	strncpy(omap4_i2c1_board_info[0].type, pmic_type,
 		sizeof(omap4_i2c1_board_info[0].type));
 	omap4_i2c1_board_info[0].irq = OMAP44XX_IRQ_SYS_1N;
