/*
 * linux/arch/arm/mach-omap2/usb-ehci.c
 *
 * This file will contain the board specific details for the
 * Synopsys EHCI host controller on OMAP3430
 *
 * Copyright (C) 2007 Texas Instruments
 * Author: Vikram Pandita <vikram.pandita@ti.com>
 *
 * Generalization by:
 * Felipe Balbi <felipe.balbi@nokia.com>
 *
 * This program is free software; you can redistribute it and/or modify
 * it under the terms of the GNU General Public License version 2 as
 * published by the Free Software Foundation.
 */

#include <linux/types.h>
#include <linux/errno.h>
#include <linux/delay.h>
#include <linux/platform_device.h>
#include <linux/clk.h>
#include <linux/dma-mapping.h>

#include <asm/io.h>

#include <mach/hardware.h>
#include <mach/irqs.h>
#include <plat/usb.h>

#include "mux.h"

#if defined(CONFIG_USB_EHCI_HCD) || defined(CONFIG_USB_EHCI_HCD_MODULE)

static struct resource ehci_resources[] = {
	{
		.flags	= IORESOURCE_MEM,
	},
	{
		.flags	= IORESOURCE_MEM,
	},
	{
		.flags	= IORESOURCE_MEM,
	},
	{         /* general IRQ */
		.flags   = IORESOURCE_IRQ,
	}
};

static u64 ehci_dmamask = ~(u32)0;
static struct platform_device ehci_device = {
	.name           = "ehci-omap",
	.id             = 0,
	.dev = {
		.dma_mask               = &ehci_dmamask,
		.coherent_dma_mask      = 0xffffffff,
		.platform_data          = NULL,
	},
	.num_resources  = ARRAY_SIZE(ehci_resources),
	.resource       = ehci_resources,
};

/* MUX settings for EHCI pins */
/*
 * setup_ehci_io_mux - initialize IO pad mux for USBHOST
 */
static void setup_ehci_io_mux(const enum ehci_hcd_omap_mode *port_mode)
{
	switch (port_mode[0]) {
	case EHCI_HCD_OMAP_MODE_PHY:
		omap_mux_init_signal("hsusb1_stp", OMAP_PIN_OUTPUT);
		omap_mux_init_signal("hsusb1_clk", OMAP_PIN_OUTPUT);
		omap_mux_init_signal("hsusb1_dir", OMAP_PIN_INPUT_PULLDOWN);
		omap_mux_init_signal("hsusb1_nxt", OMAP_PIN_INPUT_PULLDOWN);
		omap_mux_init_signal("hsusb1_data0", OMAP_PIN_INPUT_PULLDOWN);
		omap_mux_init_signal("hsusb1_data1", OMAP_PIN_INPUT_PULLDOWN);
		omap_mux_init_signal("hsusb1_data2", OMAP_PIN_INPUT_PULLDOWN);
		omap_mux_init_signal("hsusb1_data3", OMAP_PIN_INPUT_PULLDOWN);
		omap_mux_init_signal("hsusb1_data4", OMAP_PIN_INPUT_PULLDOWN);
		omap_mux_init_signal("hsusb1_data5", OMAP_PIN_INPUT_PULLDOWN);
		omap_mux_init_signal("hsusb1_data6", OMAP_PIN_INPUT_PULLDOWN);
		omap_mux_init_signal("hsusb1_data7", OMAP_PIN_INPUT_PULLDOWN);
		break;
	case EHCI_HCD_OMAP_MODE_TLL:
		omap_mux_init_signal("hsusb1_tll_stp",
			OMAP_PIN_INPUT_PULLUP);
		omap_mux_init_signal("hsusb1_tll_clk",
			OMAP_PIN_INPUT_PULLDOWN);
		omap_mux_init_signal("hsusb1_tll_dir",
			OMAP_PIN_INPUT_PULLDOWN);
		omap_mux_init_signal("hsusb1_tll_nxt",
			OMAP_PIN_INPUT_PULLDOWN);
		omap_mux_init_signal("hsusb1_tll_data0",
			OMAP_PIN_INPUT_PULLDOWN);
		omap_mux_init_signal("hsusb1_tll_data1",
			OMAP_PIN_INPUT_PULLDOWN);
		omap_mux_init_signal("hsusb1_tll_data2",
			OMAP_PIN_INPUT_PULLDOWN);
		omap_mux_init_signal("hsusb1_tll_data3",
			OMAP_PIN_INPUT_PULLDOWN);
		omap_mux_init_signal("hsusb1_tll_data4",
			OMAP_PIN_INPUT_PULLDOWN);
		omap_mux_init_signal("hsusb1_tll_data5",
			OMAP_PIN_INPUT_PULLDOWN);
		omap_mux_init_signal("hsusb1_tll_data6",
			OMAP_PIN_INPUT_PULLDOWN);
		omap_mux_init_signal("hsusb1_tll_data7",
			OMAP_PIN_INPUT_PULLDOWN);
		break;
	case EHCI_HCD_OMAP_MODE_UNKNOWN:
		/* FALLTHROUGH */
	default:
		break;
	}

	switch (port_mode[1]) {
	case EHCI_HCD_OMAP_MODE_PHY:
		omap_mux_init_signal("hsusb2_stp", OMAP_PIN_OUTPUT);
		omap_mux_init_signal("hsusb2_clk", OMAP_PIN_OUTPUT);
		omap_mux_init_signal("hsusb2_dir", OMAP_PIN_INPUT_PULLDOWN);
		omap_mux_init_signal("hsusb2_nxt", OMAP_PIN_INPUT_PULLDOWN);
		omap_mux_init_signal("hsusb2_data0",
			OMAP_PIN_INPUT_PULLDOWN);
		omap_mux_init_signal("hsusb2_data1",
			OMAP_PIN_INPUT_PULLDOWN);
		omap_mux_init_signal("hsusb2_data2",
			OMAP_PIN_INPUT_PULLDOWN);
		omap_mux_init_signal("hsusb2_data3",
			OMAP_PIN_INPUT_PULLDOWN);
		omap_mux_init_signal("hsusb2_data4",
			OMAP_PIN_INPUT_PULLDOWN);
		omap_mux_init_signal("hsusb2_data5",
			OMAP_PIN_INPUT_PULLDOWN);
		omap_mux_init_signal("hsusb2_data6",
			OMAP_PIN_INPUT_PULLDOWN);
		omap_mux_init_signal("hsusb2_data7",
			OMAP_PIN_INPUT_PULLDOWN);
		break;
	case EHCI_HCD_OMAP_MODE_TLL:
		omap_mux_init_signal("hsusb2_tll_stp",
			OMAP_PIN_INPUT_PULLUP);
		omap_mux_init_signal("hsusb2_tll_clk",
			OMAP_PIN_INPUT_PULLDOWN);
		omap_mux_init_signal("hsusb2_tll_dir",
			OMAP_PIN_INPUT_PULLDOWN);
		omap_mux_init_signal("hsusb2_tll_nxt",
			OMAP_PIN_INPUT_PULLDOWN);
		omap_mux_init_signal("hsusb2_tll_data0",
			OMAP_PIN_INPUT_PULLDOWN);
		omap_mux_init_signal("hsusb2_tll_data1",
			OMAP_PIN_INPUT_PULLDOWN);
		omap_mux_init_signal("hsusb2_tll_data2",
			OMAP_PIN_INPUT_PULLDOWN);
		omap_mux_init_signal("hsusb2_tll_data3",
			OMAP_PIN_INPUT_PULLDOWN);
		omap_mux_init_signal("hsusb2_tll_data4",
			OMAP_PIN_INPUT_PULLDOWN);
		omap_mux_init_signal("hsusb2_tll_data5",
			OMAP_PIN_INPUT_PULLDOWN);
		omap_mux_init_signal("hsusb2_tll_data6",
			OMAP_PIN_INPUT_PULLDOWN);
		omap_mux_init_signal("hsusb2_tll_data7",
			OMAP_PIN_INPUT_PULLDOWN);
		break;
	case EHCI_HCD_OMAP_MODE_UNKNOWN:
		/* FALLTHROUGH */
	default:
		break;
	}

	switch (port_mode[2]) {
	case EHCI_HCD_OMAP_MODE_PHY:
		printk(KERN_WARNING "Port3 can't be used in PHY mode\n");
		break;
	case EHCI_HCD_OMAP_MODE_TLL:
		omap_mux_init_signal("hsusb3_tll_stp",
			OMAP_PIN_INPUT_PULLUP);
		omap_mux_init_signal("hsusb3_tll_clk",
			OMAP_PIN_INPUT_PULLDOWN);
		omap_mux_init_signal("hsusb3_tll_dir",
			OMAP_PIN_INPUT_PULLDOWN);
		omap_mux_init_signal("hsusb3_tll_nxt",
			OMAP_PIN_INPUT_PULLDOWN);
		omap_mux_init_signal("hsusb3_tll_data0",
			OMAP_PIN_INPUT_PULLDOWN);
		omap_mux_init_signal("hsusb3_tll_data1",
			OMAP_PIN_INPUT_PULLDOWN);
		omap_mux_init_signal("hsusb3_tll_data2",
			OMAP_PIN_INPUT_PULLDOWN);
		omap_mux_init_signal("hsusb3_tll_data3",
			OMAP_PIN_INPUT_PULLDOWN);
		omap_mux_init_signal("hsusb3_tll_data4",
			OMAP_PIN_INPUT_PULLDOWN);
		omap_mux_init_signal("hsusb3_tll_data5",
			OMAP_PIN_INPUT_PULLDOWN);
		omap_mux_init_signal("hsusb3_tll_data6",
			OMAP_PIN_INPUT_PULLDOWN);
		omap_mux_init_signal("hsusb3_tll_data7",
			OMAP_PIN_INPUT_PULLDOWN);
		break;
	case EHCI_HCD_OMAP_MODE_UNKNOWN:
		/* FALLTHROUGH */
	default:
		break;
	}

	return;
}

<<<<<<< HEAD
=======
static void setup_4430ehci_io_mux(const enum ehci_hcd_omap_mode *port_mode)
{
	switch (port_mode[0]) {
	case EHCI_HCD_OMAP_MODE_PHY:
		omap_mux_init_signal("usbb1_ulpiphy_stp",
			OMAP_PIN_OUTPUT);
		omap_mux_init_signal("usbb1_ulpiphy_clk",
			OMAP_PIN_INPUT_PULLDOWN);
		omap_mux_init_signal("usbb1_ulpiphy_dir",
			OMAP_PIN_INPUT_PULLDOWN);
		omap_mux_init_signal("usbb1_ulpiphy_nxt",
			OMAP_PIN_INPUT_PULLDOWN);
		omap_mux_init_signal("usbb1_ulpiphy_dat0",
			OMAP_PIN_INPUT_PULLDOWN);
		omap_mux_init_signal("usbb1_ulpiphy_dat1",
			OMAP_PIN_INPUT_PULLDOWN);
		omap_mux_init_signal("usbb1_ulpiphy_dat2",
			OMAP_PIN_INPUT_PULLDOWN);
		omap_mux_init_signal("usbb1_ulpiphy_dat3",
			OMAP_PIN_INPUT_PULLDOWN);
		omap_mux_init_signal("usbb1_ulpiphy_dat4",
			OMAP_PIN_INPUT_PULLDOWN);
		omap_mux_init_signal("usbb1_ulpiphy_dat5",
			OMAP_PIN_INPUT_PULLDOWN);
		omap_mux_init_signal("usbb1_ulpiphy_dat6",
			OMAP_PIN_INPUT_PULLDOWN);
		omap_mux_init_signal("usbb1_ulpiphy_dat7",
			OMAP_PIN_INPUT_PULLDOWN);
			break;
	case EHCI_HCD_OMAP_MODE_TLL:
		omap_mux_init_signal("usbb1_ulpitll_stp",
			OMAP_PIN_INPUT_PULLUP);
		omap_mux_init_signal("usbb1_ulpitll_clk",
			OMAP_PIN_INPUT_PULLDOWN);
		omap_mux_init_signal("usbb1_ulpitll_dir",
			OMAP_PIN_INPUT_PULLDOWN);
		omap_mux_init_signal("usbb1_ulpitll_nxt",
			OMAP_PIN_INPUT_PULLDOWN);
		omap_mux_init_signal("usbb1_ulpitll_dat0",
			OMAP_PIN_INPUT_PULLDOWN);
		omap_mux_init_signal("usbb1_ulpitll_dat1",
			OMAP_PIN_INPUT_PULLDOWN);
		omap_mux_init_signal("usbb1_ulpitll_dat2",
			OMAP_PIN_INPUT_PULLDOWN);
		omap_mux_init_signal("usbb1_ulpitll_dat3",
			OMAP_PIN_INPUT_PULLDOWN);
		omap_mux_init_signal("usbb1_ulpitll_dat4",
			OMAP_PIN_INPUT_PULLDOWN);
		omap_mux_init_signal("usbb1_ulpitll_dat5",
			OMAP_PIN_INPUT_PULLDOWN);
		omap_mux_init_signal("usbb1_ulpitll_dat6",
			OMAP_PIN_INPUT_PULLDOWN);
		omap_mux_init_signal("usbb1_ulpitll_dat7",
			OMAP_PIN_INPUT_PULLDOWN);
			break;
	case EHCI_HCD_OMAP_MODE_UNKNOWN:
	default:
			break;
	}
	switch (port_mode[1]) {
	case EHCI_HCD_OMAP_MODE_PHY:
		omap_mux_init_signal("usbb2_ulpiphy_stp",
			OMAP_PIN_OUTPUT);
		omap_mux_init_signal("usbb2_ulpiphy_clk",
			OMAP_PIN_INPUT_PULLDOWN);
		omap_mux_init_signal("usbb2_ulpiphy_dir",
			OMAP_PIN_INPUT_PULLDOWN);
		omap_mux_init_signal("usbb2_ulpiphy_nxt",
			OMAP_PIN_INPUT_PULLDOWN);
		omap_mux_init_signal("usbb2_ulpiphy_dat0",
			OMAP_PIN_INPUT_PULLDOWN);
		omap_mux_init_signal("usbb2_ulpiphy_dat1",
			OMAP_PIN_INPUT_PULLDOWN);
		omap_mux_init_signal("usbb2_ulpiphy_dat2",
			OMAP_PIN_INPUT_PULLDOWN);
		omap_mux_init_signal("usbb2_ulpiphy_dat3",
			OMAP_PIN_INPUT_PULLDOWN);
		omap_mux_init_signal("usbb2_ulpiphy_dat4",
			OMAP_PIN_INPUT_PULLDOWN);
		omap_mux_init_signal("usbb2_ulpiphy_dat5",
			OMAP_PIN_INPUT_PULLDOWN);
		omap_mux_init_signal("usbb2_ulpiphy_dat6",
			OMAP_PIN_INPUT_PULLDOWN);
		omap_mux_init_signal("usbb2_ulpiphy_dat7",
			OMAP_PIN_INPUT_PULLDOWN);
			break;
	case EHCI_HCD_OMAP_MODE_TLL:
		omap_mux_init_signal("usbb2_ulpitll_stp",
			OMAP_PIN_INPUT_PULLUP);
		omap_mux_init_signal("usbb2_ulpitll_clk",
			OMAP_PIN_INPUT_PULLDOWN);
		omap_mux_init_signal("usbb2_ulpitll_dir",
			OMAP_PIN_INPUT_PULLDOWN);
		omap_mux_init_signal("usbb2_ulpitll_nxt",
			OMAP_PIN_INPUT_PULLDOWN);
		omap_mux_init_signal("usbb2_ulpitll_dat0",
			OMAP_PIN_INPUT_PULLDOWN);
		omap_mux_init_signal("usbb2_ulpitll_dat1",
			OMAP_PIN_INPUT_PULLDOWN);
		omap_mux_init_signal("usbb2_ulpitll_dat2",
			OMAP_PIN_INPUT_PULLDOWN);
		omap_mux_init_signal("usbb2_ulpitll_dat3",
			OMAP_PIN_INPUT_PULLDOWN);
		omap_mux_init_signal("usbb2_ulpitll_dat4",
			OMAP_PIN_INPUT_PULLDOWN);
		omap_mux_init_signal("usbb2_ulpitll_dat5",
			OMAP_PIN_INPUT_PULLDOWN);
		omap_mux_init_signal("usbb2_ulpitll_dat6",
			OMAP_PIN_INPUT_PULLDOWN);
		omap_mux_init_signal("usbb2_ulpitll_dat7",
			OMAP_PIN_INPUT_PULLDOWN);
			break;
	case EHCI_HCD_OMAP_MODE_UNKNOWN:
	default:
			break;
	}
}

>>>>>>> 3cbea436
void __init usb_ehci_init(const struct ehci_hcd_omap_platform_data *pdata)
{
	platform_device_add_data(&ehci_device, pdata, sizeof(*pdata));

	/* Setup Pin IO MUX for EHCI */
	if (cpu_is_omap34xx()) {
		ehci_resources[0].start	= OMAP34XX_EHCI_BASE;
		ehci_resources[0].end	= OMAP34XX_EHCI_BASE + SZ_1K - 1;
		ehci_resources[1].start	= OMAP34XX_UHH_CONFIG_BASE;
		ehci_resources[1].end	= OMAP34XX_UHH_CONFIG_BASE + SZ_1K - 1;
		ehci_resources[2].start	= OMAP34XX_USBTLL_BASE;
		ehci_resources[2].end	= OMAP34XX_USBTLL_BASE + SZ_4K - 1;
		ehci_resources[3].start = INT_34XX_EHCI_IRQ;
		setup_ehci_io_mux(pdata->port_mode);
	} else if (cpu_is_omap44xx()) {
		ehci_resources[0].start	= OMAP44XX_HSUSB_EHCI_BASE;
		ehci_resources[0].end	= OMAP44XX_HSUSB_EHCI_BASE + SZ_1K - 1;
		ehci_resources[1].start	= OMAP44XX_UHH_CONFIG_BASE;
		ehci_resources[1].end	= OMAP44XX_UHH_CONFIG_BASE + SZ_2K - 1;
		ehci_resources[2].start	= OMAP44XX_USBTLL_BASE;
		ehci_resources[2].end	= OMAP44XX_USBTLL_BASE + SZ_4K - 1;
		ehci_resources[3].start = OMAP44XX_IRQ_EHCI;
		setup_4430ehci_io_mux(pdata->port_mode);
	}

	if (platform_device_register(&ehci_device) < 0) {
		printk(KERN_ERR "Unable to register HS-USB (EHCI) device\n");
		return;
	}
}

#else

void __init usb_ehci_init(const struct ehci_hcd_omap_platform_data *pdata)

{
}

#endif /* CONFIG_USB_EHCI_HCD */

#if defined(CONFIG_USB_OHCI_HCD) || defined(CONFIG_USB_OHCI_HCD_MODULE)

static struct resource ohci_resources[] = {
	{
		.start	= OMAP34XX_OHCI_BASE,
		.end	= OMAP34XX_OHCI_BASE + SZ_1K - 1,
		.flags	= IORESOURCE_MEM,
	},
	{
		.start	= OMAP34XX_UHH_CONFIG_BASE,
		.end	= OMAP34XX_UHH_CONFIG_BASE + SZ_1K - 1,
		.flags	= IORESOURCE_MEM,
	},
	{
		.start	= OMAP34XX_USBTLL_BASE,
		.end	= OMAP34XX_USBTLL_BASE + SZ_4K - 1,
		.flags	= IORESOURCE_MEM,
	},
	{	/* general IRQ */
		.start	= INT_34XX_OHCI_IRQ,
		.flags	= IORESOURCE_IRQ,
	}
};

static u64 ohci_dmamask = DMA_BIT_MASK(32);

static struct platform_device ohci_device = {
	.name		= "ohci-omap3",
	.id		= 0,
	.dev = {
		.dma_mask		= &ohci_dmamask,
		.coherent_dma_mask	= 0xffffffff,
	},
	.num_resources	= ARRAY_SIZE(ohci_resources),
	.resource	= ohci_resources,
};

static void setup_ohci_io_mux(const enum ohci_omap3_port_mode *port_mode)
{
	switch (port_mode[0]) {
	case OMAP_OHCI_PORT_MODE_PHY_6PIN_DATSE0:
	case OMAP_OHCI_PORT_MODE_PHY_6PIN_DPDM:
	case OMAP_OHCI_PORT_MODE_TLL_6PIN_DATSE0:
	case OMAP_OHCI_PORT_MODE_TLL_6PIN_DPDM:
		omap_mux_init_signal("mm1_rxdp",
			OMAP_PIN_INPUT_PULLDOWN);
		omap_mux_init_signal("mm1_rxdm",
			OMAP_PIN_INPUT_PULLDOWN);
		/* FALLTHROUGH */
	case OMAP_OHCI_PORT_MODE_PHY_4PIN_DPDM:
	case OMAP_OHCI_PORT_MODE_TLL_4PIN_DPDM:
		omap_mux_init_signal("mm1_rxrcv",
			OMAP_PIN_INPUT_PULLDOWN);
		/* FALLTHROUGH */
	case OMAP_OHCI_PORT_MODE_PHY_3PIN_DATSE0:
	case OMAP_OHCI_PORT_MODE_TLL_3PIN_DATSE0:
		omap_mux_init_signal("mm1_txen_n", OMAP_PIN_OUTPUT);
		/* FALLTHROUGH */
	case OMAP_OHCI_PORT_MODE_TLL_2PIN_DATSE0:
	case OMAP_OHCI_PORT_MODE_TLL_2PIN_DPDM:
		omap_mux_init_signal("mm1_txse0",
			OMAP_PIN_INPUT_PULLDOWN);
		omap_mux_init_signal("mm1_txdat",
			OMAP_PIN_INPUT_PULLDOWN);
		break;
	case OMAP_OHCI_PORT_MODE_UNUSED:
		/* FALLTHROUGH */
	default:
		break;
	}
	switch (port_mode[1]) {
	case OMAP_OHCI_PORT_MODE_PHY_6PIN_DATSE0:
	case OMAP_OHCI_PORT_MODE_PHY_6PIN_DPDM:
	case OMAP_OHCI_PORT_MODE_TLL_6PIN_DATSE0:
	case OMAP_OHCI_PORT_MODE_TLL_6PIN_DPDM:
		omap_mux_init_signal("mm2_rxdp",
			OMAP_PIN_INPUT_PULLDOWN);
		omap_mux_init_signal("mm2_rxdm",
			OMAP_PIN_INPUT_PULLDOWN);
		/* FALLTHROUGH */
	case OMAP_OHCI_PORT_MODE_PHY_4PIN_DPDM:
	case OMAP_OHCI_PORT_MODE_TLL_4PIN_DPDM:
		omap_mux_init_signal("mm2_rxrcv",
			OMAP_PIN_INPUT_PULLDOWN);
		/* FALLTHROUGH */
	case OMAP_OHCI_PORT_MODE_PHY_3PIN_DATSE0:
	case OMAP_OHCI_PORT_MODE_TLL_3PIN_DATSE0:
		omap_mux_init_signal("mm2_txen_n", OMAP_PIN_OUTPUT);
		/* FALLTHROUGH */
	case OMAP_OHCI_PORT_MODE_TLL_2PIN_DATSE0:
	case OMAP_OHCI_PORT_MODE_TLL_2PIN_DPDM:
		omap_mux_init_signal("mm2_txse0",
			OMAP_PIN_INPUT_PULLDOWN);
		omap_mux_init_signal("mm2_txdat",
			OMAP_PIN_INPUT_PULLDOWN);
		break;
	case OMAP_OHCI_PORT_MODE_UNUSED:
		/* FALLTHROUGH */
	default:
		break;
	}
	switch (port_mode[2]) {
	case OMAP_OHCI_PORT_MODE_PHY_6PIN_DATSE0:
	case OMAP_OHCI_PORT_MODE_PHY_6PIN_DPDM:
	case OMAP_OHCI_PORT_MODE_TLL_6PIN_DATSE0:
	case OMAP_OHCI_PORT_MODE_TLL_6PIN_DPDM:
		omap_mux_init_signal("mm3_rxdp",
			OMAP_PIN_INPUT_PULLDOWN);
		omap_mux_init_signal("mm3_rxdm",
			OMAP_PIN_INPUT_PULLDOWN);
		/* FALLTHROUGH */
	case OMAP_OHCI_PORT_MODE_PHY_4PIN_DPDM:
	case OMAP_OHCI_PORT_MODE_TLL_4PIN_DPDM:
		omap_mux_init_signal("mm3_rxrcv",
			OMAP_PIN_INPUT_PULLDOWN);
		/* FALLTHROUGH */
	case OMAP_OHCI_PORT_MODE_PHY_3PIN_DATSE0:
	case OMAP_OHCI_PORT_MODE_TLL_3PIN_DATSE0:
		omap_mux_init_signal("mm3_txen_n", OMAP_PIN_OUTPUT);
		/* FALLTHROUGH */
	case OMAP_OHCI_PORT_MODE_TLL_2PIN_DATSE0:
	case OMAP_OHCI_PORT_MODE_TLL_2PIN_DPDM:
		omap_mux_init_signal("mm3_txse0",
			OMAP_PIN_INPUT_PULLDOWN);
		omap_mux_init_signal("mm3_txdat",
			OMAP_PIN_INPUT_PULLDOWN);
		break;
	case OMAP_OHCI_PORT_MODE_UNUSED:
		/* FALLTHROUGH */
	default:
		break;
	}
}

void __init usb_ohci_init(const struct ohci_hcd_omap_platform_data *pdata)
{
	platform_device_add_data(&ohci_device, pdata, sizeof(*pdata));

	/* Setup Pin IO MUX for OHCI */
	if (cpu_is_omap34xx())
		setup_ohci_io_mux(pdata->port_mode);

	if (platform_device_register(&ohci_device) < 0) {
		pr_err("Unable to register FS-USB (OHCI) device\n");
		return;
	}
}

#else

void __init usb_ohci_init(const struct ohci_hcd_omap_platform_data *pdata)
{
}

#endif /* CONFIG_USB_OHCI_HCD */<|MERGE_RESOLUTION|>--- conflicted
+++ resolved
@@ -207,8 +207,6 @@
 	return;
 }
 
-<<<<<<< HEAD
-=======
 static void setup_4430ehci_io_mux(const enum ehci_hcd_omap_mode *port_mode)
 {
 	switch (port_mode[0]) {
@@ -327,7 +325,6 @@
 	}
 }
 
->>>>>>> 3cbea436
 void __init usb_ehci_init(const struct ehci_hcd_omap_platform_data *pdata)
 {
 	platform_device_add_data(&ehci_device, pdata, sizeof(*pdata));
