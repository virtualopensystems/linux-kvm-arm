--- conflicted
+++ resolved
@@ -28,20 +28,6 @@
 	OMAP_OHCI_PORT_MODE_TLL_2PIN_DPDM,
 };
 
-enum ohci_omap3_port_mode {
-	OMAP_OHCI_PORT_MODE_UNUSED,
-	OMAP_OHCI_PORT_MODE_PHY_6PIN_DATSE0,
-	OMAP_OHCI_PORT_MODE_PHY_6PIN_DPDM,
-	OMAP_OHCI_PORT_MODE_PHY_3PIN_DATSE0,
-	OMAP_OHCI_PORT_MODE_PHY_4PIN_DPDM,
-	OMAP_OHCI_PORT_MODE_TLL_6PIN_DATSE0,
-	OMAP_OHCI_PORT_MODE_TLL_6PIN_DPDM,
-	OMAP_OHCI_PORT_MODE_TLL_3PIN_DATSE0,
-	OMAP_OHCI_PORT_MODE_TLL_4PIN_DPDM,
-	OMAP_OHCI_PORT_MODE_TLL_2PIN_DATSE0,
-	OMAP_OHCI_PORT_MODE_TLL_2PIN_DPDM,
-};
-
 struct ehci_hcd_omap_platform_data {
 	enum ehci_hcd_omap_mode		port_mode[OMAP3_HS_USB_PORTS];
 	unsigned			phy_reset:1;
@@ -84,17 +70,6 @@
 	u8	mode;
 	u16	power;
 	unsigned extvbus:1;
-<<<<<<< HEAD
-};
-
-enum musb_interface    {MUSB_INTERFACE_ULPI, MUSB_INTERFACE_UTMI};
-
-extern void usb_musb_init(struct omap_musb_board_data *board_data);
-
-extern void usb_ehci_init(const struct ehci_hcd_omap_platform_data *pdata);
-
-extern void usb_ohci_init(const struct ohci_hcd_omap_platform_data *pdata);
-=======
 	void	(*set_phy_power)(u8 on);
 	void	(*clear_irq)(void);
 	void	(*set_mode)(u8 mode);
@@ -128,7 +103,6 @@
 #endif
 
 void omap_otg_init(struct omap_usb_config *config);
->>>>>>> 3cbea436
 
 #if defined(CONFIG_USB) || defined(CONFIG_USB_MODULE)
 void omap1_usb_init(struct omap_usb_config *pdata);
@@ -138,30 +112,6 @@
 }
 #endif
 
-<<<<<<< HEAD
-
-/*
- * FIXME correct answer depends on hmc_mode,
- * as does (on omap1) any nonzero value for config->otg port number
- */
-#ifdef	CONFIG_USB_GADGET_OMAP
-#define	is_usb0_device(config)	1
-#else
-#define	is_usb0_device(config)	0
-#endif
-
-void omap_otg_init(struct omap_usb_config *config);
-
-#if defined(CONFIG_USB) || defined(CONFIG_USB_MODULE)
-void omap1_usb_init(struct omap_usb_config *pdata);
-#else
-static inline void omap1_usb_init(struct omap_usb_config *pdata)
-{
-}
-#endif
-
-=======
->>>>>>> 3cbea436
 #if defined(CONFIG_ARCH_OMAP_OTG) || defined(CONFIG_ARCH_OMAP_OTG_MODULE)
 void omap2_usbfs_init(struct omap_usb_config *pdata);
 #else
