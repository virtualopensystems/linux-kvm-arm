--- conflicted
+++ resolved
@@ -19,34 +19,6 @@
 #include <asm/unistd.h>
 #include <asm/page.h>
 
-<<<<<<< HEAD
-/*
- * Stack layout for the system_call stack entry.
- * The first few entries are identical to the user_regs_struct.
- */
-SP_PTREGS    =	STACK_FRAME_OVERHEAD
-SP_ARGS      =	STACK_FRAME_OVERHEAD + __PT_ARGS
-SP_PSW	     =	STACK_FRAME_OVERHEAD + __PT_PSW
-SP_R0	     =	STACK_FRAME_OVERHEAD + __PT_GPRS
-SP_R1	     =	STACK_FRAME_OVERHEAD + __PT_GPRS + 4
-SP_R2	     =	STACK_FRAME_OVERHEAD + __PT_GPRS + 8
-SP_R3	     =	STACK_FRAME_OVERHEAD + __PT_GPRS + 12
-SP_R4	     =	STACK_FRAME_OVERHEAD + __PT_GPRS + 16
-SP_R5	     =	STACK_FRAME_OVERHEAD + __PT_GPRS + 20
-SP_R6	     =	STACK_FRAME_OVERHEAD + __PT_GPRS + 24
-SP_R7	     =	STACK_FRAME_OVERHEAD + __PT_GPRS + 28
-SP_R8	     =	STACK_FRAME_OVERHEAD + __PT_GPRS + 32
-SP_R9	     =	STACK_FRAME_OVERHEAD + __PT_GPRS + 36
-SP_R10	     =	STACK_FRAME_OVERHEAD + __PT_GPRS + 40
-SP_R11	     =	STACK_FRAME_OVERHEAD + __PT_GPRS + 44
-SP_R12	     =	STACK_FRAME_OVERHEAD + __PT_GPRS + 48
-SP_R13	     =	STACK_FRAME_OVERHEAD + __PT_GPRS + 52
-SP_R14	     =	STACK_FRAME_OVERHEAD + __PT_GPRS + 56
-SP_R15	     =	STACK_FRAME_OVERHEAD + __PT_GPRS + 60
-SP_ORIG_R2   =	STACK_FRAME_OVERHEAD + __PT_ORIG_GPR2
-SP_SVC_CODE  =	STACK_FRAME_OVERHEAD + __PT_SVC_CODE
-SP_SIZE      =	STACK_FRAME_OVERHEAD + __PT_SIZE
-=======
 __PT_R0      =	__PT_GPRS
 __PT_R1      =	__PT_GPRS + 4
 __PT_R2      =	__PT_GPRS + 8
@@ -63,7 +35,6 @@
 __PT_R13     =	__PT_GPRS + 524
 __PT_R14     =	__PT_GPRS + 56
 __PT_R15     =	__PT_GPRS + 60
->>>>>>> dcd6c922
 
 _TIF_WORK_SVC = (_TIF_SIGPENDING | _TIF_NOTIFY_RESUME | _TIF_NEED_RESCHED | \
 		 _TIF_MCCK_PENDING | _TIF_PER_TRAP )
@@ -200,15 +171,6 @@
 
 ENTRY(system_call)
 	stpt	__LC_SYNC_ENTER_TIMER
-<<<<<<< HEAD
-sysc_saveall:
-	SAVE_ALL_SVC __LC_SVC_OLD_PSW,__LC_SAVE_AREA
-	CREATE_STACK_FRAME __LC_SAVE_AREA
-	l	%r12,__LC_THREAD_INFO	# load pointer to thread_info struct
-	mvc	SP_PSW(8,%r15),__LC_SVC_OLD_PSW
-	mvc	SP_SVC_CODE(4,%r15),__LC_SVC_ILC
-	oi	__TI_flags+3(%r12),_TIF_SYSCALL
-=======
 sysc_stm:
 	stm	%r8,%r15,__LC_SAVE_AREA_SYNC
 	l	%r12,__LC_THREAD_INFO
@@ -217,7 +179,6 @@
 	l	%r15,__LC_KERNEL_STACK
 	ahi	%r15,-(STACK_FRAME_OVERHEAD + __PT_SIZE)
 	la	%r11,STACK_FRAME_OVERHEAD(%r15)	# pointer to pt_regs
->>>>>>> dcd6c922
 sysc_vtime:
 	UPDATE_VTIME %r8,%r9,__LC_SYNC_ENTER_TIMER
 	stm	%r0,%r7,__PT_R0(%r11)
@@ -225,25 +186,6 @@
 	mvc	__PT_PSW(8,%r11),__LC_SVC_OLD_PSW
 	mvc	__PT_INT_CODE(4,%r11),__LC_SVC_ILC
 sysc_do_svc:
-<<<<<<< HEAD
-	xr	%r7,%r7
-	icm	%r7,3,SP_SVC_CODE+2(%r15)# load svc number and test for svc 0
-	bnz	BASED(sysc_nr_ok)	# svc number > 0
-	# svc 0: system call number in %r1
-	cl	%r1,BASED(.Lnr_syscalls)
-	bnl	BASED(sysc_nr_ok)
-	sth	%r1,SP_SVC_CODE+2(%r15)
-	lr	%r7,%r1 	  # copy svc number to %r7
-sysc_nr_ok:
-	sll	%r7,2		  # svc number *4
-	l	%r10,BASED(.Lsysc_table)
-	tm	__TI_flags+2(%r12),_TIF_TRACE >> 8
-	mvc	SP_ARGS(4,%r15),SP_R7(%r15)
-	l	%r8,0(%r7,%r10)	  # get system call addr.
-	bnz	BASED(sysc_tracesys)
-	basr	%r14,%r8	  # call sys_xxxx
-	st	%r2,SP_R2(%r15)   # store return value (change R2 on stack)
-=======
 	oi	__TI_flags+3(%r12),_TIF_SYSCALL
 	lh	%r8,__PT_INT_CODE+2(%r11)
 	sla	%r8,2				# shift and test for svc0
@@ -264,22 +206,14 @@
 	jnz	sysc_tracesys
 	basr	%r14,%r9			# call sys_xxxx
 	st	%r2,__PT_R2(%r11)		# store return value
->>>>>>> dcd6c922
 
 sysc_return:
 	LOCKDEP_SYS_EXIT
 sysc_tif:
-<<<<<<< HEAD
-	tm	SP_PSW+1(%r15),0x01	# returning to user ?
-	bno	BASED(sysc_restore)
-	tm	__TI_flags+3(%r12),_TIF_WORK_SVC
-	bnz	BASED(sysc_work)  # there is work to do (signals etc.)
-=======
 	tm	__PT_PSW+1(%r11),0x01		# returning to user ?
 	jno	sysc_restore
 	tm	__TI_flags+3(%r12),_TIF_WORK_SVC
 	jnz	sysc_work			# check for work
->>>>>>> dcd6c922
 	ni	__TI_flags+3(%r12),255-_TIF_SYSCALL
 sysc_restore:
 	mvc	__LC_RETURN_PSW(8),__PT_PSW(%r11)
@@ -299,11 +233,7 @@
 	tm	__TI_flags+3(%r12),_TIF_SIGPENDING
 	jo	sysc_sigpending
 	tm	__TI_flags+3(%r12),_TIF_NOTIFY_RESUME
-<<<<<<< HEAD
-	bo	BASED(sysc_notify_resume)
-=======
 	jo	sysc_notify_resume
->>>>>>> dcd6c922
 	tm	__TI_flags+3(%r12),_TIF_PER_TRAP
 	jo	sysc_singlestep
 	j	sysc_return		# beware of critical section cleanup
@@ -333,15 +263,6 @@
 	l	%r1,BASED(.Ldo_signal)
 	basr	%r14,%r1		# call do_signal
 	tm	__TI_flags+3(%r12),_TIF_SYSCALL
-<<<<<<< HEAD
-	bno	BASED(sysc_return)
-	lm	%r2,%r6,SP_R2(%r15)	# load svc arguments
-	xr	%r7,%r7			# svc 0 returns -ENOSYS
-	clc	SP_SVC_CODE+2(2,%r15),BASED(.Lnr_syscalls+2)
-	bnl	BASED(sysc_nr_ok)	# invalid svc number -> do svc 0
-	icm	%r7,3,SP_SVC_CODE+2(%r15)# load new svc number
-	b	BASED(sysc_nr_ok)	# restart svc
-=======
 	jno	sysc_return
 	lm	%r2,%r7,__PT_R2(%r11)	# load svc arguments
 	xr	%r8,%r8			# svc 0 returns -ENOSYS
@@ -350,7 +271,6 @@
 	lh	%r8,__PT_INT_CODE+2(%r11)	# load new svc number
 	sla	%r8,2
 	j	sysc_nr_ok		# restart svc
->>>>>>> dcd6c922
 
 #
 # _TIF_NOTIFY_RESUME is set, call do_notify_resume
@@ -366,17 +286,10 @@
 #
 sysc_singlestep:
 	ni	__TI_flags+3(%r12),255-(_TIF_SYSCALL | _TIF_PER_TRAP)
-<<<<<<< HEAD
-	la	%r2,SP_PTREGS(%r15)	# address of register-save area
-	l	%r1,BASED(.Lhandle_per)	# load adr. of per handler
-	la	%r14,BASED(sysc_return)	# load adr. of system return
-	br	%r1			# branch to do_per_trap
-=======
 	lr	%r2,%r11		# pass pointer to pt_regs
 	l	%r1,BASED(.Ldo_per_trap)
 	la	%r14,BASED(sysc_return)
 	br	%r1			# call do_per_trap
->>>>>>> dcd6c922
 
 #
 # call tracehook_report_syscall_entry/tracehook_report_syscall_exit before
@@ -387,15 +300,9 @@
 	lr	%r2,%r11		# pass pointer to pt_regs
 	la	%r3,0
 	xr	%r0,%r0
-<<<<<<< HEAD
-	icm	%r0,3,SP_SVC_CODE(%r15)
-	st	%r0,SP_R2(%r15)
-	basr	%r14,%r1
-=======
 	icm	%r0,3,__PT_INT_CODE+2(%r11)
 	st	%r0,__PT_R2(%r11)
 	basr	%r14,%r1		# call do_syscall_trace_enter
->>>>>>> dcd6c922
 	cl	%r2,BASED(.Lnr_syscalls)
 	jnl	sysc_tracenogo
 	lr	%r8,%r2
@@ -409,11 +316,7 @@
 	st	%r2,__PT_R2(%r11)	# store return value
 sysc_tracenogo:
 	tm	__TI_flags+2(%r12),_TIF_TRACE >> 8
-<<<<<<< HEAD
-	bz	BASED(sysc_return)
-=======
 	jz	sysc_return
->>>>>>> dcd6c922
 	l	%r1,BASED(.Ltrace_exit)
 	lr	%r2,%r11		# pass pointer to pt_regs
 	la	%r14,BASED(sysc_return)
@@ -474,61 +377,6 @@
 
 ENTRY(pgm_check_handler)
 	stpt	__LC_SYNC_ENTER_TIMER
-<<<<<<< HEAD
-	SAVE_ALL_BASE __LC_SAVE_AREA
-	tm	__LC_PGM_INT_CODE+1,0x80 # check whether we got a per exception
-	bnz	BASED(pgm_per)		# got per exception -> special case
-	SAVE_ALL_PGM __LC_PGM_OLD_PSW,__LC_SAVE_AREA
-	CREATE_STACK_FRAME __LC_SAVE_AREA
-	mvc	SP_PSW(8,%r15),__LC_PGM_OLD_PSW
-	l	%r12,__LC_THREAD_INFO	# load pointer to thread_info struct
-	tm	SP_PSW+1(%r15),0x01	# interrupting from user ?
-	bz	BASED(pgm_no_vtime)
-	UPDATE_VTIME __LC_EXIT_TIMER,__LC_SYNC_ENTER_TIMER,__LC_USER_TIMER
-	UPDATE_VTIME __LC_LAST_UPDATE_TIMER,__LC_EXIT_TIMER,__LC_SYSTEM_TIMER
-	mvc	__LC_LAST_UPDATE_TIMER(8),__LC_SYNC_ENTER_TIMER
-pgm_no_vtime:
-	l	%r3,__LC_PGM_ILC	# load program interruption code
-	l	%r4,__LC_TRANS_EXC_CODE
-	REENABLE_IRQS
-	la	%r8,0x7f
-	nr	%r8,%r3
-	sll	%r8,2
-	l	%r1,BASED(.Ljump_table)
-	l	%r1,0(%r8,%r1)		# load address of handler routine
-	la	%r2,SP_PTREGS(%r15)	# address of register-save area
-	basr	%r14,%r1		# branch to interrupt-handler
-pgm_exit:
-	b	BASED(sysc_return)
-
-#
-# handle per exception
-#
-pgm_per:
-	tm	__LC_PGM_OLD_PSW,0x40	# test if per event recording is on
-	bnz	BASED(pgm_per_std)	# ok, normal per event from user space
-# ok its one of the special cases, now we need to find out which one
-	clc	__LC_PGM_OLD_PSW(8),__LC_SVC_NEW_PSW
-	be	BASED(pgm_svcper)
-# no interesting special case, ignore PER event
-	lm	%r12,%r15,__LC_SAVE_AREA
-	lpsw	0x28
-
-#
-# Normal per exception
-#
-pgm_per_std:
-	SAVE_ALL_PGM __LC_PGM_OLD_PSW,__LC_SAVE_AREA
-	CREATE_STACK_FRAME __LC_SAVE_AREA
-	mvc	SP_PSW(8,%r15),__LC_PGM_OLD_PSW
-	l	%r12,__LC_THREAD_INFO	# load pointer to thread_info struct
-	tm	SP_PSW+1(%r15),0x01	# interrupting from user ?
-	bz	BASED(pgm_no_vtime2)
-	UPDATE_VTIME __LC_EXIT_TIMER,__LC_SYNC_ENTER_TIMER,__LC_USER_TIMER
-	UPDATE_VTIME __LC_LAST_UPDATE_TIMER,__LC_EXIT_TIMER,__LC_SYSTEM_TIMER
-	mvc	__LC_LAST_UPDATE_TIMER(8),__LC_SYNC_ENTER_TIMER
-pgm_no_vtime2:
-=======
 	stm	%r8,%r15,__LC_SAVE_AREA_SYNC
 	l	%r12,__LC_THREAD_INFO
 	l	%r13,__LC_SVC_NEW_PSW+4
@@ -552,7 +400,6 @@
 	mvc	__PT_INT_PARM_LONG(4,%r11),__LC_TRANS_EXC_CODE
 	tm	__LC_PGM_ILC+3,0x80	# check for per exception
 	jz	0f
->>>>>>> dcd6c922
 	l	%r1,__TI_task(%r12)
 	tmh	%r8,0x0001		# kernel per event ?
 	jz	pgm_kprobe
@@ -575,25 +422,6 @@
 #
 # PER event in supervisor state, must be kprobes
 #
-<<<<<<< HEAD
-pgm_svcper:
-	SAVE_ALL_PGM __LC_SVC_OLD_PSW,__LC_SAVE_AREA
-	CREATE_STACK_FRAME __LC_SAVE_AREA
-	l	%r12,__LC_THREAD_INFO	# load pointer to thread_info struct
-	mvc	SP_PSW(8,%r15),__LC_SVC_OLD_PSW
-	mvc	SP_SVC_CODE(4,%r15),__LC_SVC_ILC
-	oi	__TI_flags+3(%r12),(_TIF_SYSCALL | _TIF_PER_TRAP)
-	UPDATE_VTIME __LC_EXIT_TIMER,__LC_SYNC_ENTER_TIMER,__LC_USER_TIMER
-	UPDATE_VTIME __LC_LAST_UPDATE_TIMER,__LC_EXIT_TIMER,__LC_SYSTEM_TIMER
-	mvc	__LC_LAST_UPDATE_TIMER(8),__LC_SYNC_ENTER_TIMER
-	l	%r8,__TI_task(%r12)
-	mvc	__THREAD_per_cause(2,%r8),__LC_PER_CAUSE
-	mvc	__THREAD_per_address(4,%r8),__LC_PER_ADDRESS
-	mvc	__THREAD_per_paid(1,%r8),__LC_PER_PAID
-	stosm	__SF_EMPTY(%r15),0x03	# reenable interrupts
-	lm	%r2,%r6,SP_R2(%r15)	# load svc arguments
-	b	BASED(sysc_do_svc)
-=======
 pgm_kprobe:
 	REENABLE_IRQS
 	xc	__SF_BACKCHAIN(4,%r15),__SF_BACKCHAIN(%r15)
@@ -601,25 +429,15 @@
 	lr	%r2,%r11		# pass pointer to pt_regs
 	basr	%r14,%r1		# call do_per_trap
 	j	sysc_return
->>>>>>> dcd6c922
 
 #
 # single stepped system call
 #
-<<<<<<< HEAD
-kernel_per:
-	REENABLE_IRQS
-	la	%r2,SP_PTREGS(%r15)	# address of register-save area
-	l	%r1,BASED(.Lhandle_per)	# load adr. of per handler
-	basr	%r14,%r1		# branch to do_single_step
-	b	BASED(pgm_exit)
-=======
 pgm_svcper:
 	oi	__TI_flags+3(%r12),_TIF_PER_TRAP
 	mvc	__LC_RETURN_PSW(4),__LC_SVC_NEW_PSW
 	mvc	__LC_RETURN_PSW+4(4),BASED(.Lsysc_per)
 	lpsw	__LC_RETURN_PSW		# branch to sysc_per and enable irqs
->>>>>>> dcd6c922
 
 /*
  * IO interrupt handler routine
@@ -921,17 +739,6 @@
 # PSW restart interrupt handler
 #
 ENTRY(psw_restart_int_handler)
-<<<<<<< HEAD
-	st	%r15,__LC_SAVE_AREA+48(%r0)	# save r15
-	basr	%r15,0
-0:	l	%r15,.Lrestart_stack-0b(%r15)	# load restart stack
-	l	%r15,0(%r15)
-	ahi	%r15,-SP_SIZE			# make room for pt_regs
-	stm	%r0,%r14,SP_R0(%r15)		# store gprs %r0-%r14 to stack
-	mvc	SP_R15(4,%r15),__LC_SAVE_AREA+48(%r0)# store saved %r15 to stack
-	mvc	SP_PSW(8,%r15),__LC_RST_OLD_PSW(%r0) # store restart old psw
-	xc	__SF_BACKCHAIN(4,%r15),__SF_BACKCHAIN(%r15) # set backchain to 0
-=======
 	st	%r15,__LC_SAVE_AREA_RESTART
 	basr	%r15,0
 0:	l	%r15,.Lrestart_stack-0b(%r15)	# load restart stack
@@ -942,7 +749,6 @@
 	mvc	__PT_PSW(8,%r15),__LC_RST_OLD_PSW # store restart old psw
 	ahi	%r15,-STACK_FRAME_OVERHEAD
 	xc	__SF_BACKCHAIN(4,%r15),__SF_BACKCHAIN(%r15)
->>>>>>> dcd6c922
 	basr	%r14,0
 1:	l	%r14,.Ldo_restart-1b(%r14)
 	basr	%r14,%r14
@@ -1014,36 +820,6 @@
 	cl	%r9,BASED(cleanup_system_call_insn)
 	jh	0f
 	mvc	__LC_SYNC_ENTER_TIMER(8),__LC_ASYNC_ENTER_TIMER
-<<<<<<< HEAD
-0:	c	%r12,BASED(.Lmck_old_psw)
-	la	%r12,__LC_SAVE_AREA+32
-	be	BASED(0f)
-	la	%r12,__LC_SAVE_AREA+16
-0:	clc	__LC_RETURN_PSW+4(4),BASED(cleanup_system_call_insn+8)
-	bhe	BASED(cleanup_vtime)
-	clc	__LC_RETURN_PSW+4(4),BASED(cleanup_system_call_insn)
-	bh	BASED(0f)
-	mvc	__LC_SAVE_AREA(16),0(%r12)
-0:	st	%r13,4(%r12)
-	l	%r15,__LC_KERNEL_STACK	# problem state -> load ksp
-	s	%r15,BASED(.Lc_spsize)	# make room for registers & psw
-	st	%r15,12(%r12)
-	CREATE_STACK_FRAME __LC_SAVE_AREA
-	mvc	0(4,%r12),__LC_THREAD_INFO
-	l	%r12,__LC_THREAD_INFO
-	mvc	SP_PSW(8,%r15),__LC_SVC_OLD_PSW
-	mvc	SP_SVC_CODE(4,%r15),__LC_SVC_ILC
-	oi	__TI_flags+3(%r12),_TIF_SYSCALL
-cleanup_vtime:
-	clc	__LC_RETURN_PSW+4(4),BASED(cleanup_system_call_insn+12)
-	bhe	BASED(cleanup_stime)
-	UPDATE_VTIME __LC_EXIT_TIMER,__LC_SYNC_ENTER_TIMER,__LC_USER_TIMER
-cleanup_stime:
-	clc	__LC_RETURN_PSW+4(4),BASED(cleanup_system_call_insn+16)
-	bh	BASED(cleanup_update)
-	UPDATE_VTIME __LC_LAST_UPDATE_TIMER,__LC_EXIT_TIMER,__LC_SYSTEM_TIMER
-cleanup_update:
-=======
 	chi	%r11,__LC_SAVE_AREA_ASYNC
 	je	0f
 	mvc	__LC_SYNC_ENTER_TIMER(8),__LC_MCCK_ENTER_TIMER
@@ -1073,7 +849,6 @@
 	st	%r10,__LC_SYSTEM_TIMER
 	st	%r15,__LC_SYSTEM_TIMER+4
 0:	# update accounting time stamp
->>>>>>> dcd6c922
 	mvc	__LC_LAST_UPDATE_TIMER(8),__LC_SYNC_ENTER_TIMER
 	# set up saved register 11
 	l	%r15,__LC_KERNEL_STACK
