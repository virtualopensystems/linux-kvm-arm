--- conflicted
+++ resolved
@@ -64,72 +64,6 @@
 EXPORT_SYMBOL(detect_memory_layout);
 
 /*
-<<<<<<< HEAD
- * Create memory hole with given address, size, and type
- */
-void create_mem_hole(struct mem_chunk chunks[], unsigned long addr,
-		     unsigned long size, int type)
-{
-	unsigned long start, end, new_size;
-	int i;
-
-	for (i = 0; i < MEMORY_CHUNKS; i++) {
-		if (chunks[i].size == 0)
-			continue;
-		if (addr + size < chunks[i].addr)
-			continue;
-		if (addr >= chunks[i].addr + chunks[i].size)
-			continue;
-		start = max(addr, chunks[i].addr);
-		end = min(addr + size, chunks[i].addr + chunks[i].size);
-		new_size = end - start;
-		if (new_size == 0)
-			continue;
-		if (start == chunks[i].addr &&
-		    end == chunks[i].addr + chunks[i].size) {
-			/* Remove chunk */
-			chunks[i].type = type;
-		} else if (start == chunks[i].addr) {
-			/* Make chunk smaller at start */
-			if (i >= MEMORY_CHUNKS - 1)
-				panic("Unable to create memory hole");
-			memmove(&chunks[i + 1], &chunks[i],
-				sizeof(struct mem_chunk) *
-				(MEMORY_CHUNKS - (i + 1)));
-			chunks[i + 1].addr = chunks[i].addr + new_size;
-			chunks[i + 1].size = chunks[i].size - new_size;
-			chunks[i].size = new_size;
-			chunks[i].type = type;
-			i += 1;
-		} else if (end == chunks[i].addr + chunks[i].size) {
-			/* Make chunk smaller at end */
-			if (i >= MEMORY_CHUNKS - 1)
-				panic("Unable to create memory hole");
-			memmove(&chunks[i + 1], &chunks[i],
-				sizeof(struct mem_chunk) *
-				(MEMORY_CHUNKS - (i + 1)));
-			chunks[i + 1].addr = start;
-			chunks[i + 1].size = new_size;
-			chunks[i + 1].type = type;
-			chunks[i].size -= new_size;
-			i += 1;
-		} else {
-			/* Create memory hole */
-			if (i >= MEMORY_CHUNKS - 2)
-				panic("Unable to create memory hole");
-			memmove(&chunks[i + 2], &chunks[i],
-				sizeof(struct mem_chunk) *
-				(MEMORY_CHUNKS - (i + 2)));
-			chunks[i + 1].addr = addr;
-			chunks[i + 1].size = size;
-			chunks[i + 1].type = type;
-			chunks[i + 2].addr = addr + size;
-			chunks[i + 2].size =
-				chunks[i].addr + chunks[i].size - (addr + size);
-			chunks[i + 2].type = chunks[i].type;
-			chunks[i].size = addr - chunks[i].addr;
-			i += 2;
-=======
  * Move memory chunks array from index "from" to index "to"
  */
 static void mem_chunk_move(struct mem_chunk chunk[], int to, int from)
@@ -206,7 +140,6 @@
 			mem_chunk_init(&chunk[i + 2], lh_end + 1,
 				       ch_end - lh_end, ch_type);
 			break;
->>>>>>> dcd6c922
 		}
 	}
 }