include include/asm-generic/Kbuild.asm

header-y += chpid.h
header-y += chsc.h
header-y += cmb.h
header-y += dasd.h
header-y += debug.h
<<<<<<< HEAD
=======
header-y += kvm_virtio.h
>>>>>>> 45f53cc9
header-y += monwriter.h
header-y += qeth.h
header-y += schid.h
header-y += tape390.h
header-y += ucontext.h
header-y += vtoc.h
header-y += zcrypt.h<|MERGE_RESOLUTION|>--- conflicted
+++ resolved
@@ -5,10 +5,7 @@
 header-y += cmb.h
 header-y += dasd.h
 header-y += debug.h
-<<<<<<< HEAD
-=======
 header-y += kvm_virtio.h
->>>>>>> 45f53cc9
 header-y += monwriter.h
 header-y += qeth.h
 header-y += schid.h
