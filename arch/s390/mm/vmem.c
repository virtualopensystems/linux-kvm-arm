/*
 *    Copyright IBM Corp. 2006
 *    Author(s): Heiko Carstens <heiko.carstens@de.ibm.com>
 */

#include <linux/bootmem.h>
#include <linux/pfn.h>
#include <linux/mm.h>
#include <linux/module.h>
#include <linux/list.h>
#include <linux/hugetlb.h>
#include <linux/slab.h>
#include <asm/pgalloc.h>
#include <asm/pgtable.h>
#include <asm/setup.h>
#include <asm/tlbflush.h>
#include <asm/sections.h>

static DEFINE_MUTEX(vmem_mutex);

struct memory_segment {
	struct list_head list;
	unsigned long start;
	unsigned long size;
};

static LIST_HEAD(mem_segs);

static void __ref *vmem_alloc_pages(unsigned int order)
{
	if (slab_is_available())
		return (void *)__get_free_pages(GFP_KERNEL, order);
	return alloc_bootmem_pages((1 << order) * PAGE_SIZE);
}

static inline pud_t *vmem_pud_alloc(void)
{
	pud_t *pud = NULL;

#ifdef CONFIG_64BIT
	pud = vmem_alloc_pages(2);
	if (!pud)
		return NULL;
	clear_table((unsigned long *) pud, _REGION3_ENTRY_EMPTY, PAGE_SIZE * 4);
#endif
	return pud;
}

static inline pmd_t *vmem_pmd_alloc(void)
{
	pmd_t *pmd = NULL;

#ifdef CONFIG_64BIT
	pmd = vmem_alloc_pages(2);
	if (!pmd)
		return NULL;
	clear_table((unsigned long *) pmd, _SEGMENT_ENTRY_EMPTY, PAGE_SIZE * 4);
#endif
	return pmd;
}

static pte_t __ref *vmem_pte_alloc(unsigned long address)
{
	pte_t *pte;

	if (slab_is_available())
		pte = (pte_t *) page_table_alloc(&init_mm, address);
	else
		pte = alloc_bootmem(PTRS_PER_PTE * sizeof(pte_t));
	if (!pte)
		return NULL;
	clear_table((unsigned long *) pte, _PAGE_TYPE_EMPTY,
		    PTRS_PER_PTE * sizeof(pte_t));
	return pte;
}

/*
 * Add a physical memory range to the 1:1 mapping.
 */
static int vmem_add_mem(unsigned long start, unsigned long size, int ro)
{
	unsigned long end = start + size;
	unsigned long address = start;
	pgd_t *pg_dir;
	pud_t *pu_dir;
	pmd_t *pm_dir;
	pte_t *pt_dir;
	pte_t  pte;
	int ret = -ENOMEM;

	while (address < end) {
		pg_dir = pgd_offset_k(address);
		if (pgd_none(*pg_dir)) {
			pu_dir = vmem_pud_alloc();
			if (!pu_dir)
				goto out;
			pgd_populate(&init_mm, pg_dir, pu_dir);
		}

		pu_dir = pud_offset(pg_dir, address);
		if (pud_none(*pu_dir)) {
			pm_dir = vmem_pmd_alloc();
			if (!pm_dir)
				goto out;
			pud_populate(&init_mm, pu_dir, pm_dir);
		}

		pte = mk_pte_phys(address, __pgprot(ro ? _PAGE_RO : 0));
		pm_dir = pmd_offset(pu_dir, address);

#if defined(CONFIG_64BIT) && !defined(CONFIG_DEBUG_PAGEALLOC)
<<<<<<< HEAD
		if (MACHINE_HAS_HPAGE && !(address & ~HPAGE_MASK) &&
		    (address + HPAGE_SIZE <= start + size) &&
		    (address >= HPAGE_SIZE)) {
=======
		if (MACHINE_HAS_EDAT1 && pmd_none(*pm_dir) && address &&
		    !(address & ~PMD_MASK) && (address + PMD_SIZE <= end)) {
>>>>>>> ddffeb8c
			pte_val(pte) |= _SEGMENT_ENTRY_LARGE;
			pmd_val(*pm_dir) = pte_val(pte);
			address += PMD_SIZE;
			continue;
		}
#endif
		if (pmd_none(*pm_dir)) {
			pt_dir = vmem_pte_alloc(address);
			if (!pt_dir)
				goto out;
			pmd_populate(&init_mm, pm_dir, pt_dir);
		}

		pt_dir = pte_offset_kernel(pm_dir, address);
		*pt_dir = pte;
		address += PAGE_SIZE;
	}
	ret = 0;
out:
	flush_tlb_kernel_range(start, end);
	return ret;
}

/*
 * Remove a physical memory range from the 1:1 mapping.
 * Currently only invalidates page table entries.
 */
static void vmem_remove_range(unsigned long start, unsigned long size)
{
	unsigned long end = start + size;
	unsigned long address = start;
	pgd_t *pg_dir;
	pud_t *pu_dir;
	pmd_t *pm_dir;
	pte_t *pt_dir;
	pte_t  pte;

	pte_val(pte) = _PAGE_TYPE_EMPTY;
	while (address < end) {
		pg_dir = pgd_offset_k(address);
		if (pgd_none(*pg_dir)) {
			address += PGDIR_SIZE;
			continue;
		}
		pu_dir = pud_offset(pg_dir, address);
		if (pud_none(*pu_dir)) {
			address += PUD_SIZE;
			continue;
		}
		pm_dir = pmd_offset(pu_dir, address);
		if (pmd_none(*pm_dir)) {
			address += PMD_SIZE;
			continue;
		}
		if (pmd_large(*pm_dir)) {
			pmd_clear(pm_dir);
			address += PMD_SIZE;
			continue;
		}
		pt_dir = pte_offset_kernel(pm_dir, address);
		*pt_dir = pte;
		address += PAGE_SIZE;
	}
	flush_tlb_kernel_range(start, end);
}

/*
 * Add a backed mem_map array to the virtual mem_map array.
 */
int __meminit vmemmap_populate(struct page *start, unsigned long nr, int node)
{
	unsigned long address, start_addr, end_addr;
	pgd_t *pg_dir;
	pud_t *pu_dir;
	pmd_t *pm_dir;
	pte_t *pt_dir;
	pte_t  pte;
	int ret = -ENOMEM;

	start_addr = (unsigned long) start;
	end_addr = (unsigned long) (start + nr);

	for (address = start_addr; address < end_addr; address += PAGE_SIZE) {
		pg_dir = pgd_offset_k(address);
		if (pgd_none(*pg_dir)) {
			pu_dir = vmem_pud_alloc();
			if (!pu_dir)
				goto out;
			pgd_populate(&init_mm, pg_dir, pu_dir);
		}

		pu_dir = pud_offset(pg_dir, address);
		if (pud_none(*pu_dir)) {
			pm_dir = vmem_pmd_alloc();
			if (!pm_dir)
				goto out;
			pud_populate(&init_mm, pu_dir, pm_dir);
		}

		pm_dir = pmd_offset(pu_dir, address);
		if (pmd_none(*pm_dir)) {
			pt_dir = vmem_pte_alloc(address);
			if (!pt_dir)
				goto out;
			pmd_populate(&init_mm, pm_dir, pt_dir);
		}

		pt_dir = pte_offset_kernel(pm_dir, address);
		if (pte_none(*pt_dir)) {
			unsigned long new_page;

			new_page =__pa(vmem_alloc_pages(0));
			if (!new_page)
				goto out;
			pte = pfn_pte(new_page >> PAGE_SHIFT, PAGE_KERNEL);
			*pt_dir = pte;
		}
	}
	memset(start, 0, nr * sizeof(struct page));
	ret = 0;
out:
	flush_tlb_kernel_range(start_addr, end_addr);
	return ret;
}

/*
 * Add memory segment to the segment list if it doesn't overlap with
 * an already present segment.
 */
static int insert_memory_segment(struct memory_segment *seg)
{
	struct memory_segment *tmp;

	if (seg->start + seg->size > VMEM_MAX_PHYS ||
	    seg->start + seg->size < seg->start)
		return -ERANGE;

	list_for_each_entry(tmp, &mem_segs, list) {
		if (seg->start >= tmp->start + tmp->size)
			continue;
		if (seg->start + seg->size <= tmp->start)
			continue;
		return -ENOSPC;
	}
	list_add(&seg->list, &mem_segs);
	return 0;
}

/*
 * Remove memory segment from the segment list.
 */
static void remove_memory_segment(struct memory_segment *seg)
{
	list_del(&seg->list);
}

static void __remove_shared_memory(struct memory_segment *seg)
{
	remove_memory_segment(seg);
	vmem_remove_range(seg->start, seg->size);
}

int vmem_remove_mapping(unsigned long start, unsigned long size)
{
	struct memory_segment *seg;
	int ret;

	mutex_lock(&vmem_mutex);

	ret = -ENOENT;
	list_for_each_entry(seg, &mem_segs, list) {
		if (seg->start == start && seg->size == size)
			break;
	}

	if (seg->start != start || seg->size != size)
		goto out;

	ret = 0;
	__remove_shared_memory(seg);
	kfree(seg);
out:
	mutex_unlock(&vmem_mutex);
	return ret;
}

int vmem_add_mapping(unsigned long start, unsigned long size)
{
	struct memory_segment *seg;
	int ret;

	mutex_lock(&vmem_mutex);
	ret = -ENOMEM;
	seg = kzalloc(sizeof(*seg), GFP_KERNEL);
	if (!seg)
		goto out;
	seg->start = start;
	seg->size = size;

	ret = insert_memory_segment(seg);
	if (ret)
		goto out_free;

	ret = vmem_add_mem(start, size, 0);
	if (ret)
		goto out_remove;
	goto out;

out_remove:
	__remove_shared_memory(seg);
out_free:
	kfree(seg);
out:
	mutex_unlock(&vmem_mutex);
	return ret;
}

/*
 * map whole physical memory to virtual memory (identity mapping)
 * we reserve enough space in the vmalloc area for vmemmap to hotplug
 * additional memory segments.
 */
void __init vmem_map_init(void)
{
	unsigned long ro_start, ro_end;
	unsigned long start, end;
	int i;

	ro_start = PFN_ALIGN((unsigned long)&_stext);
	ro_end = (unsigned long)&_eshared & PAGE_MASK;
	for (i = 0; i < MEMORY_CHUNKS && memory_chunk[i].size > 0; i++) {
		if (memory_chunk[i].type == CHUNK_CRASHK ||
		    memory_chunk[i].type == CHUNK_OLDMEM)
			continue;
		start = memory_chunk[i].addr;
		end = memory_chunk[i].addr + memory_chunk[i].size;
		if (start >= ro_end || end <= ro_start)
			vmem_add_mem(start, end - start, 0);
		else if (start >= ro_start && end <= ro_end)
			vmem_add_mem(start, end - start, 1);
		else if (start >= ro_start) {
			vmem_add_mem(start, ro_end - start, 1);
			vmem_add_mem(ro_end, end - ro_end, 0);
		} else if (end < ro_end) {
			vmem_add_mem(start, ro_start - start, 0);
			vmem_add_mem(ro_start, end - ro_start, 1);
		} else {
			vmem_add_mem(start, ro_start - start, 0);
			vmem_add_mem(ro_start, ro_end - ro_start, 1);
			vmem_add_mem(ro_end, end - ro_end, 0);
		}
	}
}

/*
 * Convert memory chunk array to a memory segment list so there is a single
 * list that contains both r/w memory and shared memory segments.
 */
static int __init vmem_convert_memory_chunk(void)
{
	struct memory_segment *seg;
	int i;

	mutex_lock(&vmem_mutex);
	for (i = 0; i < MEMORY_CHUNKS; i++) {
		if (!memory_chunk[i].size)
			continue;
		if (memory_chunk[i].type == CHUNK_CRASHK ||
		    memory_chunk[i].type == CHUNK_OLDMEM)
			continue;
		seg = kzalloc(sizeof(*seg), GFP_KERNEL);
		if (!seg)
			panic("Out of memory...\n");
		seg->start = memory_chunk[i].addr;
		seg->size = memory_chunk[i].size;
		insert_memory_segment(seg);
	}
	mutex_unlock(&vmem_mutex);
	return 0;
}

core_initcall(vmem_convert_memory_chunk);<|MERGE_RESOLUTION|>--- conflicted
+++ resolved
@@ -109,14 +109,8 @@
 		pm_dir = pmd_offset(pu_dir, address);
 
 #if defined(CONFIG_64BIT) && !defined(CONFIG_DEBUG_PAGEALLOC)
-<<<<<<< HEAD
-		if (MACHINE_HAS_HPAGE && !(address & ~HPAGE_MASK) &&
-		    (address + HPAGE_SIZE <= start + size) &&
-		    (address >= HPAGE_SIZE)) {
-=======
 		if (MACHINE_HAS_EDAT1 && pmd_none(*pm_dir) && address &&
 		    !(address & ~PMD_MASK) && (address + PMD_SIZE <= end)) {
->>>>>>> ddffeb8c
 			pte_val(pte) |= _SEGMENT_ENTRY_LARGE;
 			pmd_val(*pm_dir) = pte_val(pte);
 			address += PMD_SIZE;
