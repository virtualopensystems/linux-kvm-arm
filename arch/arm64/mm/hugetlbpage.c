/*
 * arch/arm64/mm/hugetlbpage.c
 *
 * Copyright (C) 2013 Linaro Ltd.
 *
 * Based on arch/x86/mm/hugetlbpage.c.
 *
 * This program is free software; you can redistribute it and/or modify
 * it under the terms of the GNU General Public License version 2 as
 * published by the Free Software Foundation.
 *
 * This program is distributed in the hope that it will be useful,
 * but WITHOUT ANY WARRANTY; without even the implied warranty of
 * MERCHANTABILITY or FITNESS FOR A PARTICULAR PURPOSE.  See the
 * GNU General Public License for more details.
 *
 * You should have received a copy of the GNU General Public License
 * along with this program; if not, write to the Free Software
 * Foundation, Inc., 59 Temple Place, Suite 330, Boston, MA 02111-1307 USA
 */

#include <linux/init.h>
#include <linux/fs.h>
#include <linux/mm.h>
#include <linux/hugetlb.h>
#include <linux/pagemap.h>
#include <linux/err.h>
#include <linux/sysctl.h>
#include <asm/mman.h>
#include <asm/tlb.h>
#include <asm/tlbflush.h>
#include <asm/pgalloc.h>

#ifndef CONFIG_ARCH_WANT_HUGE_PMD_SHARE
int huge_pmd_unshare(struct mm_struct *mm, unsigned long *addr, pte_t *ptep)
{
	return 0;
}
#endif

struct page *follow_huge_addr(struct mm_struct *mm, unsigned long address,
			      int write)
{
	return ERR_PTR(-EINVAL);
}

int pmd_huge(pmd_t pmd)
{
	return !(pmd_val(pmd) & PMD_TABLE_BIT);
}

int pud_huge(pud_t pud)
{
#ifndef __PAGETABLE_PMD_FOLDED
	return !(pud_val(pud) & PUD_TABLE_BIT);
#else
	return 0;
#endif
<<<<<<< HEAD
}

int pmd_huge_support(void)
{
	return 1;
=======
>>>>>>> 1a5700bc
}

static __init int setup_hugepagesz(char *opt)
{
	unsigned long ps = memparse(opt, &opt);
	if (ps == PMD_SIZE) {
		hugetlb_add_hstate(PMD_SHIFT - PAGE_SHIFT);
	} else if (ps == PUD_SIZE) {
		hugetlb_add_hstate(PUD_SHIFT - PAGE_SHIFT);
	} else {
		pr_err("hugepagesz: Unsupported page size %lu M\n", ps >> 20);
		return 0;
	}
	return 1;
}
__setup("hugepagesz=", setup_hugepagesz);<|MERGE_RESOLUTION|>--- conflicted
+++ resolved
@@ -56,14 +56,6 @@
 #else
 	return 0;
 #endif
-<<<<<<< HEAD
-}
-
-int pmd_huge_support(void)
-{
-	return 1;
-=======
->>>>>>> 1a5700bc
 }
 
 static __init int setup_hugepagesz(char *opt)
