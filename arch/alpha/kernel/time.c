--- conflicted
+++ resolved
@@ -41,11 +41,7 @@
 #include <linux/init.h>
 #include <linux/bcd.h>
 #include <linux/profile.h>
-<<<<<<< HEAD
-#include <linux/perf_event.h>
-=======
 #include <linux/irq_work.h>
->>>>>>> 45f53cc9
 
 #include <asm/uaccess.h>
 #include <asm/io.h>
@@ -87,27 +83,6 @@
 
 unsigned long est_cycle_freq;
 
-<<<<<<< HEAD
-#ifdef CONFIG_PERF_EVENTS
-
-DEFINE_PER_CPU(u8, perf_event_pending);
-
-#define set_perf_event_pending_flag()  __get_cpu_var(perf_event_pending) = 1
-#define test_perf_event_pending()      __get_cpu_var(perf_event_pending)
-#define clear_perf_event_pending()     __get_cpu_var(perf_event_pending) = 0
-
-void set_perf_event_pending(void)
-{
-	set_perf_event_pending_flag();
-}
-
-#else  /* CONFIG_PERF_EVENTS */
-
-#define test_perf_event_pending()      0
-#define clear_perf_event_pending()
-
-#endif /* CONFIG_PERF_EVENTS */
-=======
 #ifdef CONFIG_IRQ_WORK
 
 DEFINE_PER_CPU(u8, irq_work_pending);
@@ -127,7 +102,6 @@
 #define clear_irq_work_pending()
 
 #endif /* CONFIG_IRQ_WORK */
->>>>>>> 45f53cc9
 
 
 static inline __u32 rpcc(void)
@@ -217,15 +191,9 @@
 
 	write_sequnlock(&xtime_lock);
 
-<<<<<<< HEAD
-	if (test_perf_event_pending()) {
-		clear_perf_event_pending();
-		perf_event_do_pending();
-=======
 	if (test_irq_work_pending()) {
 		clear_irq_work_pending();
 		irq_work_run();
->>>>>>> 45f53cc9
 	}
 
 #ifndef CONFIG_SMP
