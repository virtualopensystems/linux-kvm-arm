--- conflicted
+++ resolved
@@ -68,7 +68,6 @@
 		return w1_ds2780_io_nolock(dev_info->w1_dev, buf, addr, count, io);
 	else
 		return w1_ds2780_io(dev_info->w1_dev, buf, addr, count, io);
-<<<<<<< HEAD
 }
 
 static inline int ds2780_read8(struct ds2780_device_info *dev_info, u8 *val,
@@ -77,16 +76,6 @@
 	return ds2780_battery_io(dev_info, val, addr, sizeof(u8), 0);
 }
 
-=======
-}
-
-static inline int ds2780_read8(struct ds2780_device_info *dev_info, u8 *val,
-	int addr)
-{
-	return ds2780_battery_io(dev_info, val, addr, sizeof(u8), 0);
-}
-
->>>>>>> dcd6c922
 static int ds2780_read16(struct ds2780_device_info *dev_info, s16 *val,
 	int addr)
 {
