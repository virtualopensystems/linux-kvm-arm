--- conflicted
+++ resolved
@@ -190,8 +190,6 @@
 	return NULL;
 }
 
-<<<<<<< HEAD
-=======
 int vga_switcheroo_get_client_state(struct pci_dev *pdev)
 {
 	struct vga_switcheroo_client *client;
@@ -205,7 +203,6 @@
 }
 EXPORT_SYMBOL(vga_switcheroo_get_client_state);
 
->>>>>>> bd0a521e
 void vga_switcheroo_unregister_client(struct pci_dev *pdev)
 {
 	struct vga_switcheroo_client *client;
@@ -307,11 +304,6 @@
 		vga_switchon(new_client);
 
 	vga_set_default_device(new_client->pdev);
-<<<<<<< HEAD
-	set_audio_state(new_client->id, VGA_SWITCHEROO_ON);
-
-=======
->>>>>>> bd0a521e
 	return 0;
 }
 
@@ -341,11 +333,6 @@
 
 	if (new_client->ops->reprobe)
 		new_client->ops->reprobe(new_client->pdev);
-<<<<<<< HEAD
-
-	set_audio_state(active->id, VGA_SWITCHEROO_OFF);
-=======
->>>>>>> bd0a521e
 
 	if (active->pwr_state == VGA_SWITCHEROO_ON)
 		vga_switchoff(active);
@@ -397,14 +384,9 @@
 	/* pwr off the device not in use */
 	if (strncmp(usercmd, "OFF", 3) == 0) {
 		list_for_each_entry(client, &vgasr_priv.clients, list) {
-<<<<<<< HEAD
-			if (client->active)
-				continue;
-=======
 			if (client->active || client_is_audio(client))
 				continue;
 			set_audio_state(client->id, VGA_SWITCHEROO_OFF);
->>>>>>> bd0a521e
 			if (client->pwr_state == VGA_SWITCHEROO_ON)
 				vga_switchoff(client);
 		}
@@ -413,18 +395,11 @@
 	/* pwr on the device not in use */
 	if (strncmp(usercmd, "ON", 2) == 0) {
 		list_for_each_entry(client, &vgasr_priv.clients, list) {
-<<<<<<< HEAD
-			if (client->active)
-				continue;
-			if (client->pwr_state == VGA_SWITCHEROO_OFF)
-				vga_switchon(client);
-=======
 			if (client->active || client_is_audio(client))
 				continue;
 			if (client->pwr_state == VGA_SWITCHEROO_OFF)
 				vga_switchon(client);
 			set_audio_state(client->id, VGA_SWITCHEROO_ON);
->>>>>>> bd0a521e
 		}
 		goto out;
 	}
