/**************************************************************************
 *
 * Copyright © 2009 VMware, Inc., Palo Alto, CA., USA
 * All Rights Reserved.
 *
 * Permission is hereby granted, free of charge, to any person obtaining a
 * copy of this software and associated documentation files (the
 * "Software"), to deal in the Software without restriction, including
 * without limitation the rights to use, copy, modify, merge, publish,
 * distribute, sub license, and/or sell copies of the Software, and to
 * permit persons to whom the Software is furnished to do so, subject to
 * the following conditions:
 *
 * The above copyright notice and this permission notice (including the
 * next paragraph) shall be included in all copies or substantial portions
 * of the Software.
 *
 * THE SOFTWARE IS PROVIDED "AS IS", WITHOUT WARRANTY OF ANY KIND, EXPRESS OR
 * IMPLIED, INCLUDING BUT NOT LIMITED TO THE WARRANTIES OF MERCHANTABILITY,
 * FITNESS FOR A PARTICULAR PURPOSE AND NON-INFRINGEMENT. IN NO EVENT SHALL
 * THE COPYRIGHT HOLDERS, AUTHORS AND/OR ITS SUPPLIERS BE LIABLE FOR ANY CLAIM,
 * DAMAGES OR OTHER LIABILITY, WHETHER IN AN ACTION OF CONTRACT, TORT OR
 * OTHERWISE, ARISING FROM, OUT OF OR IN CONNECTION WITH THE SOFTWARE OR THE
 * USE OR OTHER DEALINGS IN THE SOFTWARE.
 *
 **************************************************************************/

#include "vmwgfx_drv.h"
#include "ttm/ttm_bo_driver.h"
#include "ttm/ttm_placement.h"

static uint32_t vram_placement_flags = TTM_PL_FLAG_VRAM |
	TTM_PL_FLAG_CACHED;

static uint32_t vram_ne_placement_flags = TTM_PL_FLAG_VRAM |
	TTM_PL_FLAG_CACHED |
	TTM_PL_FLAG_NO_EVICT;

static uint32_t sys_placement_flags = TTM_PL_FLAG_SYSTEM |
	TTM_PL_FLAG_CACHED;

struct ttm_placement vmw_vram_placement = {
	.fpfn = 0,
	.lpfn = 0,
	.num_placement = 1,
	.placement = &vram_placement_flags,
	.num_busy_placement = 1,
	.busy_placement = &vram_placement_flags
};

struct ttm_placement vmw_vram_sys_placement = {
	.fpfn = 0,
	.lpfn = 0,
	.num_placement = 1,
	.placement = &vram_placement_flags,
	.num_busy_placement = 1,
	.busy_placement = &sys_placement_flags
};

struct ttm_placement vmw_vram_ne_placement = {
	.fpfn = 0,
	.lpfn = 0,
	.num_placement = 1,
	.placement = &vram_ne_placement_flags,
	.num_busy_placement = 1,
	.busy_placement = &vram_ne_placement_flags
};

struct ttm_placement vmw_sys_placement = {
	.fpfn = 0,
	.lpfn = 0,
	.num_placement = 1,
	.placement = &sys_placement_flags,
	.num_busy_placement = 1,
	.busy_placement = &sys_placement_flags
};

struct vmw_ttm_backend {
	struct ttm_backend backend;
};

static int vmw_ttm_populate(struct ttm_backend *backend,
			    unsigned long num_pages, struct page **pages,
			    struct page *dummy_read_page)
{
	return 0;
}

static int vmw_ttm_bind(struct ttm_backend *backend, struct ttm_mem_reg *bo_mem)
{
	return 0;
}

static int vmw_ttm_unbind(struct ttm_backend *backend)
{
	return 0;
}

static void vmw_ttm_clear(struct ttm_backend *backend)
{
}

static void vmw_ttm_destroy(struct ttm_backend *backend)
{
	struct vmw_ttm_backend *vmw_be =
	    container_of(backend, struct vmw_ttm_backend, backend);

	kfree(vmw_be);
}

static struct ttm_backend_func vmw_ttm_func = {
	.populate = vmw_ttm_populate,
	.clear = vmw_ttm_clear,
	.bind = vmw_ttm_bind,
	.unbind = vmw_ttm_unbind,
	.destroy = vmw_ttm_destroy,
};

struct ttm_backend *vmw_ttm_backend_init(struct ttm_bo_device *bdev)
{
	struct vmw_ttm_backend *vmw_be;

	vmw_be = kmalloc(sizeof(*vmw_be), GFP_KERNEL);
	if (!vmw_be)
		return NULL;

	vmw_be->backend.func = &vmw_ttm_func;

	return &vmw_be->backend;
}

int vmw_invalidate_caches(struct ttm_bo_device *bdev, uint32_t flags)
{
	return 0;
}

int vmw_init_mem_type(struct ttm_bo_device *bdev, uint32_t type,
		      struct ttm_mem_type_manager *man)
{
	switch (type) {
	case TTM_PL_SYSTEM:
		/* System memory */

		man->flags = TTM_MEMTYPE_FLAG_MAPPABLE;
		man->available_caching = TTM_PL_MASK_CACHING;
		man->default_caching = TTM_PL_FLAG_CACHED;
		break;
	case TTM_PL_VRAM:
		/* "On-card" video ram */
		man->gpu_offset = 0;
		man->flags = TTM_MEMTYPE_FLAG_FIXED | TTM_MEMTYPE_FLAG_MAPPABLE;
		man->available_caching = TTM_PL_MASK_CACHING;
		man->default_caching = TTM_PL_FLAG_WC;
		break;
	default:
		DRM_ERROR("Unsupported memory type %u\n", (unsigned)type);
		return -EINVAL;
	}
	return 0;
}

void vmw_evict_flags(struct ttm_buffer_object *bo,
		     struct ttm_placement *placement)
{
	*placement = vmw_sys_placement;
}

/**
 * FIXME: Proper access checks on buffers.
 */

static int vmw_verify_access(struct ttm_buffer_object *bo, struct file *filp)
{
	return 0;
}

static void vmw_move_notify(struct ttm_buffer_object *bo,
		     struct ttm_mem_reg *new_mem)
{
	if (new_mem->mem_type != TTM_PL_SYSTEM)
		vmw_dmabuf_gmr_unbind(bo);
}

static void vmw_swap_notify(struct ttm_buffer_object *bo)
{
	vmw_dmabuf_gmr_unbind(bo);
}

<<<<<<< HEAD
=======
static int vmw_ttm_io_mem_reserve(struct ttm_bo_device *bdev, struct ttm_mem_reg *mem)
{
	struct ttm_mem_type_manager *man = &bdev->man[mem->mem_type];
	struct vmw_private *dev_priv = container_of(bdev, struct vmw_private, bdev);

	mem->bus.addr = NULL;
	mem->bus.is_iomem = false;
	mem->bus.offset = 0;
	mem->bus.size = mem->num_pages << PAGE_SHIFT;
	mem->bus.base = 0;
	if (!(man->flags & TTM_MEMTYPE_FLAG_MAPPABLE))
		return -EINVAL;
	switch (mem->mem_type) {
	case TTM_PL_SYSTEM:
		/* System memory */
		return 0;
	case TTM_PL_VRAM:
		mem->bus.offset = mem->mm_node->start << PAGE_SHIFT;
		mem->bus.base = dev_priv->vram_start;
		mem->bus.is_iomem = true;
		break;
	default:
		return -EINVAL;
	}
	return 0;
}

static void vmw_ttm_io_mem_free(struct ttm_bo_device *bdev, struct ttm_mem_reg *mem)
{
}

static int vmw_ttm_fault_reserve_notify(struct ttm_buffer_object *bo)
{
	return 0;
}

>>>>>>> 2da30e70
/**
 * FIXME: We're using the old vmware polling method to sync.
 * Do this with fences instead.
 */

static void *vmw_sync_obj_ref(void *sync_obj)
{
	return sync_obj;
}

static void vmw_sync_obj_unref(void **sync_obj)
{
	*sync_obj = NULL;
}

static int vmw_sync_obj_flush(void *sync_obj, void *sync_arg)
{
	struct vmw_private *dev_priv = (struct vmw_private *)sync_arg;

	mutex_lock(&dev_priv->hw_mutex);
	vmw_write(dev_priv, SVGA_REG_SYNC, SVGA_SYNC_GENERIC);
	mutex_unlock(&dev_priv->hw_mutex);
	return 0;
}

static bool vmw_sync_obj_signaled(void *sync_obj, void *sync_arg)
{
	struct vmw_private *dev_priv = (struct vmw_private *)sync_arg;
	uint32_t sequence = (unsigned long) sync_obj;

	return vmw_fence_signaled(dev_priv, sequence);
}

static int vmw_sync_obj_wait(void *sync_obj, void *sync_arg,
			     bool lazy, bool interruptible)
{
	struct vmw_private *dev_priv = (struct vmw_private *)sync_arg;
	uint32_t sequence = (unsigned long) sync_obj;

	return vmw_wait_fence(dev_priv, false, sequence, false, 3*HZ);
}

struct ttm_bo_driver vmw_bo_driver = {
	.create_ttm_backend_entry = vmw_ttm_backend_init,
	.invalidate_caches = vmw_invalidate_caches,
	.init_mem_type = vmw_init_mem_type,
	.evict_flags = vmw_evict_flags,
	.move = NULL,
	.verify_access = vmw_verify_access,
	.sync_obj_signaled = vmw_sync_obj_signaled,
	.sync_obj_wait = vmw_sync_obj_wait,
	.sync_obj_flush = vmw_sync_obj_flush,
	.sync_obj_unref = vmw_sync_obj_unref,
	.sync_obj_ref = vmw_sync_obj_ref,
	.move_notify = vmw_move_notify,
<<<<<<< HEAD
	.swap_notify = vmw_swap_notify
=======
	.swap_notify = vmw_swap_notify,
	.fault_reserve_notify = &vmw_ttm_fault_reserve_notify,
	.io_mem_reserve = &vmw_ttm_io_mem_reserve,
	.io_mem_free = &vmw_ttm_io_mem_free,
>>>>>>> 2da30e70
};<|MERGE_RESOLUTION|>--- conflicted
+++ resolved
@@ -186,8 +186,6 @@
 	vmw_dmabuf_gmr_unbind(bo);
 }
 
-<<<<<<< HEAD
-=======
 static int vmw_ttm_io_mem_reserve(struct ttm_bo_device *bdev, struct ttm_mem_reg *mem)
 {
 	struct ttm_mem_type_manager *man = &bdev->man[mem->mem_type];
@@ -224,7 +222,6 @@
 	return 0;
 }
 
->>>>>>> 2da30e70
 /**
  * FIXME: We're using the old vmware polling method to sync.
  * Do this with fences instead.
@@ -280,12 +277,8 @@
 	.sync_obj_unref = vmw_sync_obj_unref,
 	.sync_obj_ref = vmw_sync_obj_ref,
 	.move_notify = vmw_move_notify,
-<<<<<<< HEAD
-	.swap_notify = vmw_swap_notify
-=======
 	.swap_notify = vmw_swap_notify,
 	.fault_reserve_notify = &vmw_ttm_fault_reserve_notify,
 	.io_mem_reserve = &vmw_ttm_io_mem_reserve,
 	.io_mem_free = &vmw_ttm_io_mem_free,
->>>>>>> 2da30e70
 };