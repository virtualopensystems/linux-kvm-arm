--- conflicted
+++ resolved
@@ -372,11 +372,7 @@
 	struct drm_nouveau_private *dev_priv = dev->dev_private;
 	struct nouveau_pgraph_engine *pgraph = &dev_priv->engine.graph;
 	void (*ctx_init)(struct drm_device *, struct nouveau_gpuobj *);
-<<<<<<< HEAD
-	unsigned int idoffs = 0x28/4;
-=======
 	unsigned int idoffs = 0x28;
->>>>>>> 45f53cc9
 	int ret;
 
 	switch (dev_priv->chipset) {
@@ -407,34 +403,19 @@
 		BUG_ON(1);
 	}
 
-<<<<<<< HEAD
-	ret = nouveau_gpuobj_new_ref(dev, chan, NULL, 0, pgraph->grctx_size,
-				     16, NVOBJ_FLAG_ZERO_ALLOC,
-				     &chan->ramin_grctx);
-=======
 	ret = nouveau_gpuobj_new(dev, chan, pgraph->grctx_size, 16,
 				 NVOBJ_FLAG_ZERO_ALLOC, &chan->ramin_grctx);
->>>>>>> 45f53cc9
 	if (ret)
 		return ret;
 
 	/* Initialise default context values */
-<<<<<<< HEAD
-	ctx_init(dev, chan->ramin_grctx->gpuobj);
-=======
 	ctx_init(dev, chan->ramin_grctx);
->>>>>>> 45f53cc9
 
 	/* nv20: nv_wo32(dev, chan->ramin_grctx->gpuobj, 10, chan->id<<24); */
 	nv_wo32(chan->ramin_grctx, idoffs,
 		(chan->id << 24) | 0x1); /* CTX_USER */
 
-<<<<<<< HEAD
-	nv_wo32(dev, pgraph->ctx_table->gpuobj, chan->id,
-		     chan->ramin_grctx->instance >> 4);
-=======
 	nv_wo32(pgraph->ctx_table, chan->id * 4, chan->ramin_grctx->pinst >> 4);
->>>>>>> 45f53cc9
 	return 0;
 }
 
@@ -445,15 +426,8 @@
 	struct drm_nouveau_private *dev_priv = dev->dev_private;
 	struct nouveau_pgraph_engine *pgraph = &dev_priv->engine.graph;
 
-<<<<<<< HEAD
-	if (chan->ramin_grctx)
-		nouveau_gpuobj_ref_del(dev, &chan->ramin_grctx);
-
-	nv_wo32(dev, pgraph->ctx_table->gpuobj, chan->id, 0);
-=======
 	nouveau_gpuobj_ref(NULL, &chan->ramin_grctx);
 	nv_wo32(pgraph->ctx_table, chan->id * 4, 0);
->>>>>>> 45f53cc9
 }
 
 int
@@ -574,25 +548,15 @@
 
 	if (!pgraph->ctx_table) {
 		/* Create Context Pointer Table */
-<<<<<<< HEAD
-		ret = nouveau_gpuobj_new_ref(dev, NULL, NULL, 0, 32 * 4, 16,
-						  NVOBJ_FLAG_ZERO_ALLOC,
-						  &pgraph->ctx_table);
-=======
 		ret = nouveau_gpuobj_new(dev, NULL, 32 * 4, 16,
 					 NVOBJ_FLAG_ZERO_ALLOC,
 					 &pgraph->ctx_table);
->>>>>>> 45f53cc9
 		if (ret)
 			return ret;
 	}
 
 	nv_wr32(dev, NV20_PGRAPH_CHANNEL_CTX_TABLE,
-<<<<<<< HEAD
-		     pgraph->ctx_table->instance >> 4);
-=======
 		     pgraph->ctx_table->pinst >> 4);
->>>>>>> 45f53cc9
 
 	nv20_graph_rdi(dev);
 
@@ -678,11 +642,7 @@
 	struct drm_nouveau_private *dev_priv = dev->dev_private;
 	struct nouveau_pgraph_engine *pgraph = &dev_priv->engine.graph;
 
-<<<<<<< HEAD
-	nouveau_gpuobj_ref_del(dev, &pgraph->ctx_table);
-=======
 	nouveau_gpuobj_ref(NULL, &pgraph->ctx_table);
->>>>>>> 45f53cc9
 }
 
 int
@@ -717,25 +677,15 @@
 
 	if (!pgraph->ctx_table) {
 		/* Create Context Pointer Table */
-<<<<<<< HEAD
-		ret = nouveau_gpuobj_new_ref(dev, NULL, NULL, 0, 32 * 4, 16,
-						  NVOBJ_FLAG_ZERO_ALLOC,
-						  &pgraph->ctx_table);
-=======
 		ret = nouveau_gpuobj_new(dev, NULL, 32 * 4, 16,
 					 NVOBJ_FLAG_ZERO_ALLOC,
 					 &pgraph->ctx_table);
->>>>>>> 45f53cc9
 		if (ret)
 			return ret;
 	}
 
 	nv_wr32(dev, NV20_PGRAPH_CHANNEL_CTX_TABLE,
-<<<<<<< HEAD
-		     pgraph->ctx_table->instance >> 4);
-=======
 		     pgraph->ctx_table->pinst >> 4);
->>>>>>> 45f53cc9
 
 	nv_wr32(dev, NV03_PGRAPH_INTR   , 0xFFFFFFFF);
 	nv_wr32(dev, NV03_PGRAPH_INTR_EN, 0xFFFFFFFF);
