/*
 * Copyright 2008 Advanced Micro Devices, Inc.
 * Copyright 2008 Red Hat Inc.
 * Copyright 2009 Jerome Glisse.
 *
 * Permission is hereby granted, free of charge, to any person obtaining a
 * copy of this software and associated documentation files (the "Software"),
 * to deal in the Software without restriction, including without limitation
 * the rights to use, copy, modify, merge, publish, distribute, sublicense,
 * and/or sell copies of the Software, and to permit persons to whom the
 * Software is furnished to do so, subject to the following conditions:
 *
 * The above copyright notice and this permission notice shall be included in
 * all copies or substantial portions of the Software.
 *
 * THE SOFTWARE IS PROVIDED "AS IS", WITHOUT WARRANTY OF ANY KIND, EXPRESS OR
 * IMPLIED, INCLUDING BUT NOT LIMITED TO THE WARRANTIES OF MERCHANTABILITY,
 * FITNESS FOR A PARTICULAR PURPOSE AND NONINFRINGEMENT.  IN NO EVENT SHALL
 * THE COPYRIGHT HOLDER(S) OR AUTHOR(S) BE LIABLE FOR ANY CLAIM, DAMAGES OR
 * OTHER LIABILITY, WHETHER IN AN ACTION OF CONTRACT, TORT OR OTHERWISE,
 * ARISING FROM, OUT OF OR IN CONNECTION WITH THE SOFTWARE OR THE USE OR
 * OTHER DEALINGS IN THE SOFTWARE.
 *
 * Authors: Dave Airlie
 *          Alex Deucher
 *          Jerome Glisse
 */
#include "drmP.h"
#include "drm.h"
#include "radeon_drm.h"
#include "radeon.h"

int radeon_gem_object_init(struct drm_gem_object *obj)
{
	BUG();

	return 0;
}

void radeon_gem_object_free(struct drm_gem_object *gobj)
{
	struct radeon_bo *robj = gem_to_radeon_bo(gobj);

	if (robj) {
		if (robj->gem_base.import_attach)
			drm_prime_gem_destroy(&robj->gem_base, robj->tbo.sg);
		radeon_bo_unref(&robj);
	}
}

int radeon_gem_object_create(struct radeon_device *rdev, int size,
				int alignment, int initial_domain,
				bool discardable, bool kernel,
				struct drm_gem_object **obj)
{
	struct radeon_bo *robj;
	int r;

	*obj = NULL;
	/* At least align on page size */
	if (alignment < PAGE_SIZE) {
		alignment = PAGE_SIZE;
	}
	r = radeon_bo_create(rdev, size, alignment, kernel, initial_domain, NULL, &robj);
	if (r) {
		if (r != -ERESTARTSYS)
			DRM_ERROR("Failed to allocate GEM object (%d, %d, %u, %d)\n",
				  size, initial_domain, alignment, r);
		return r;
	}
	*obj = &robj->gem_base;

	mutex_lock(&rdev->gem.mutex);
	list_add_tail(&robj->list, &rdev->gem.objects);
	mutex_unlock(&rdev->gem.mutex);

	return 0;
}

int radeon_gem_set_domain(struct drm_gem_object *gobj,
			  uint32_t rdomain, uint32_t wdomain)
{
	struct radeon_bo *robj;
	uint32_t domain;
	int r;

	/* FIXME: reeimplement */
	robj = gem_to_radeon_bo(gobj);
	/* work out where to validate the buffer to */
	domain = wdomain;
	if (!domain) {
		domain = rdomain;
	}
	if (!domain) {
		/* Do nothings */
		printk(KERN_WARNING "Set domain without domain !\n");
		return 0;
	}
	if (domain == RADEON_GEM_DOMAIN_CPU) {
		/* Asking for cpu access wait for object idle */
		r = radeon_bo_wait(robj, NULL, false);
		if (r) {
			printk(KERN_ERR "Failed to wait for object !\n");
			return r;
		}
	}
	return 0;
}

int radeon_gem_init(struct radeon_device *rdev)
{
	INIT_LIST_HEAD(&rdev->gem.objects);
	return 0;
}

void radeon_gem_fini(struct radeon_device *rdev)
{
	radeon_bo_force_delete(rdev);
}

/*
 * Call from drm_gem_handle_create which appear in both new and open ioctl
 * case.
 */
int radeon_gem_object_open(struct drm_gem_object *obj, struct drm_file *file_priv)
{
	return 0;
}

void radeon_gem_object_close(struct drm_gem_object *obj,
			     struct drm_file *file_priv)
{
	struct radeon_bo *rbo = gem_to_radeon_bo(obj);
	struct radeon_device *rdev = rbo->rdev;
	struct radeon_fpriv *fpriv = file_priv->driver_priv;
	struct radeon_vm *vm = &fpriv->vm;
	struct radeon_bo_va *bo_va, *tmp;

	if (rdev->family < CHIP_CAYMAN) {
		return;
	}

	if (radeon_bo_reserve(rbo, false)) {
		return;
	}
	list_for_each_entry_safe(bo_va, tmp, &rbo->va, bo_list) {
		if (bo_va->vm == vm) {
			/* remove from this vm address space */
			mutex_lock(&vm->mutex);
			list_del(&bo_va->vm_list);
			mutex_unlock(&vm->mutex);
			list_del(&bo_va->bo_list);
			kfree(bo_va);
		}
	}
	radeon_bo_unreserve(rbo);
}

static int radeon_gem_handle_lockup(struct radeon_device *rdev, int r)
{
	if (r == -EDEADLK) {
		radeon_mutex_lock(&rdev->cs_mutex);
		r = radeon_gpu_reset(rdev);
		if (!r)
			r = -EAGAIN;
		radeon_mutex_unlock(&rdev->cs_mutex);
	}
	return r;
}

/*
 * GEM ioctls.
 */
int radeon_gem_info_ioctl(struct drm_device *dev, void *data,
			  struct drm_file *filp)
{
	struct radeon_device *rdev = dev->dev_private;
	struct drm_radeon_gem_info *args = data;
	struct ttm_mem_type_manager *man;
	unsigned i;

	man = &rdev->mman.bdev.man[TTM_PL_VRAM];

	args->vram_size = rdev->mc.real_vram_size;
	args->vram_visible = (u64)man->size << PAGE_SHIFT;
	if (rdev->stollen_vga_memory)
		args->vram_visible -= radeon_bo_size(rdev->stollen_vga_memory);
	args->vram_visible -= radeon_fbdev_total_size(rdev);
	args->gart_size = rdev->mc.gtt_size - 4096 - RADEON_IB_POOL_SIZE*64*1024;
	for(i = 0; i < RADEON_NUM_RINGS; ++i)
		args->gart_size -= rdev->ring[i].ring_size;
	return 0;
}

int radeon_gem_pread_ioctl(struct drm_device *dev, void *data,
			   struct drm_file *filp)
{
	/* TODO: implement */
	DRM_ERROR("unimplemented %s\n", __func__);
	return -ENOSYS;
}

int radeon_gem_pwrite_ioctl(struct drm_device *dev, void *data,
			    struct drm_file *filp)
{
	/* TODO: implement */
	DRM_ERROR("unimplemented %s\n", __func__);
	return -ENOSYS;
}

int radeon_gem_create_ioctl(struct drm_device *dev, void *data,
			    struct drm_file *filp)
{
	struct radeon_device *rdev = dev->dev_private;
	struct drm_radeon_gem_create *args = data;
	struct drm_gem_object *gobj;
	uint32_t handle;
	int r;

	/* create a gem object to contain this object in */
	args->size = roundup(args->size, PAGE_SIZE);
	r = radeon_gem_object_create(rdev, args->size, args->alignment,
					args->initial_domain, false,
					false, &gobj);
	if (r) {
		r = radeon_gem_handle_lockup(rdev, r);
		return r;
	}
	r = drm_gem_handle_create(filp, gobj, &handle);
	/* drop reference from allocate - handle holds it now */
	drm_gem_object_unreference_unlocked(gobj);
	if (r) {
		r = radeon_gem_handle_lockup(rdev, r);
		return r;
	}
	args->handle = handle;
	return 0;
}

int radeon_gem_set_domain_ioctl(struct drm_device *dev, void *data,
				struct drm_file *filp)
{
	/* transition the BO to a domain -
	 * just validate the BO into a certain domain */
	struct drm_radeon_gem_set_domain *args = data;
	struct drm_gem_object *gobj;
	struct radeon_bo *robj;
	int r;

	/* for now if someone requests domain CPU -
	 * just make sure the buffer is finished with */

	/* just do a BO wait for now */
	gobj = drm_gem_object_lookup(dev, filp, args->handle);
	if (gobj == NULL) {
		return -ENOENT;
	}
	robj = gem_to_radeon_bo(gobj);

	r = radeon_gem_set_domain(gobj, args->read_domains, args->write_domain);

	drm_gem_object_unreference_unlocked(gobj);
	r = radeon_gem_handle_lockup(robj->rdev, r);
	return r;
}

int radeon_mode_dumb_mmap(struct drm_file *filp,
			  struct drm_device *dev,
			  uint32_t handle, uint64_t *offset_p)
{
	struct drm_gem_object *gobj;
	struct radeon_bo *robj;

	gobj = drm_gem_object_lookup(dev, filp, handle);
	if (gobj == NULL) {
		return -ENOENT;
	}
	robj = gem_to_radeon_bo(gobj);
	*offset_p = radeon_bo_mmap_offset(robj);
	drm_gem_object_unreference_unlocked(gobj);
	return 0;
}

int radeon_gem_mmap_ioctl(struct drm_device *dev, void *data,
			  struct drm_file *filp)
{
	struct drm_radeon_gem_mmap *args = data;

	return radeon_mode_dumb_mmap(filp, dev, args->handle, &args->addr_ptr);
}

int radeon_gem_busy_ioctl(struct drm_device *dev, void *data,
			  struct drm_file *filp)
{
	struct radeon_device *rdev = dev->dev_private;
	struct drm_radeon_gem_busy *args = data;
	struct drm_gem_object *gobj;
	struct radeon_bo *robj;
	int r;
	uint32_t cur_placement = 0;

	gobj = drm_gem_object_lookup(dev, filp, args->handle);
	if (gobj == NULL) {
		return -ENOENT;
	}
	robj = gem_to_radeon_bo(gobj);
	r = radeon_bo_wait(robj, &cur_placement, true);
	switch (cur_placement) {
	case TTM_PL_VRAM:
		args->domain = RADEON_GEM_DOMAIN_VRAM;
		break;
	case TTM_PL_TT:
		args->domain = RADEON_GEM_DOMAIN_GTT;
		break;
	case TTM_PL_SYSTEM:
		args->domain = RADEON_GEM_DOMAIN_CPU;
	default:
		break;
	}
	drm_gem_object_unreference_unlocked(gobj);
<<<<<<< HEAD
	r = radeon_gem_handle_lockup(robj->rdev, r);
=======
	r = radeon_gem_handle_lockup(rdev, r);
>>>>>>> bd0a521e
	return r;
}

int radeon_gem_wait_idle_ioctl(struct drm_device *dev, void *data,
			      struct drm_file *filp)
{
	struct radeon_device *rdev = dev->dev_private;
	struct drm_radeon_gem_wait_idle *args = data;
	struct drm_gem_object *gobj;
	struct radeon_bo *robj;
	int r;

	gobj = drm_gem_object_lookup(dev, filp, args->handle);
	if (gobj == NULL) {
		return -ENOENT;
	}
	robj = gem_to_radeon_bo(gobj);
	r = radeon_bo_wait(robj, NULL, false);
	/* callback hw specific functions if any */
	if (rdev->asic->ioctl_wait_idle)
		robj->rdev->asic->ioctl_wait_idle(rdev, robj);
	drm_gem_object_unreference_unlocked(gobj);
<<<<<<< HEAD
	r = radeon_gem_handle_lockup(robj->rdev, r);
=======
	r = radeon_gem_handle_lockup(rdev, r);
>>>>>>> bd0a521e
	return r;
}

int radeon_gem_set_tiling_ioctl(struct drm_device *dev, void *data,
				struct drm_file *filp)
{
	struct drm_radeon_gem_set_tiling *args = data;
	struct drm_gem_object *gobj;
	struct radeon_bo *robj;
	int r = 0;

	DRM_DEBUG("%d \n", args->handle);
	gobj = drm_gem_object_lookup(dev, filp, args->handle);
	if (gobj == NULL)
		return -ENOENT;
	robj = gem_to_radeon_bo(gobj);
	r = radeon_bo_set_tiling_flags(robj, args->tiling_flags, args->pitch);
	drm_gem_object_unreference_unlocked(gobj);
	return r;
}

int radeon_gem_get_tiling_ioctl(struct drm_device *dev, void *data,
				struct drm_file *filp)
{
	struct drm_radeon_gem_get_tiling *args = data;
	struct drm_gem_object *gobj;
	struct radeon_bo *rbo;
	int r = 0;

	DRM_DEBUG("\n");
	gobj = drm_gem_object_lookup(dev, filp, args->handle);
	if (gobj == NULL)
		return -ENOENT;
	rbo = gem_to_radeon_bo(gobj);
	r = radeon_bo_reserve(rbo, false);
	if (unlikely(r != 0))
		goto out;
	radeon_bo_get_tiling_flags(rbo, &args->tiling_flags, &args->pitch);
	radeon_bo_unreserve(rbo);
out:
	drm_gem_object_unreference_unlocked(gobj);
	return r;
}

int radeon_gem_va_ioctl(struct drm_device *dev, void *data,
			  struct drm_file *filp)
{
	struct drm_radeon_gem_va *args = data;
	struct drm_gem_object *gobj;
	struct radeon_device *rdev = dev->dev_private;
	struct radeon_fpriv *fpriv = filp->driver_priv;
	struct radeon_bo *rbo;
	struct radeon_bo_va *bo_va;
	u32 invalid_flags;
	int r = 0;

	if (!rdev->vm_manager.enabled) {
		args->operation = RADEON_VA_RESULT_ERROR;
		return -ENOTTY;
	}

	/* !! DONT REMOVE !!
	 * We don't support vm_id yet, to be sure we don't have have broken
	 * userspace, reject anyone trying to use non 0 value thus moving
	 * forward we can use those fields without breaking existant userspace
	 */
	if (args->vm_id) {
		args->operation = RADEON_VA_RESULT_ERROR;
		return -EINVAL;
	}

	if (args->offset < RADEON_VA_RESERVED_SIZE) {
		dev_err(&dev->pdev->dev,
			"offset 0x%lX is in reserved area 0x%X\n",
			(unsigned long)args->offset,
			RADEON_VA_RESERVED_SIZE);
		args->operation = RADEON_VA_RESULT_ERROR;
		return -EINVAL;
	}

	/* don't remove, we need to enforce userspace to set the snooped flag
	 * otherwise we will endup with broken userspace and we won't be able
	 * to enable this feature without adding new interface
	 */
	invalid_flags = RADEON_VM_PAGE_VALID | RADEON_VM_PAGE_SYSTEM;
	if ((args->flags & invalid_flags)) {
		dev_err(&dev->pdev->dev, "invalid flags 0x%08X vs 0x%08X\n",
			args->flags, invalid_flags);
		args->operation = RADEON_VA_RESULT_ERROR;
		return -EINVAL;
	}
	if (!(args->flags & RADEON_VM_PAGE_SNOOPED)) {
		dev_err(&dev->pdev->dev, "only supported snooped mapping for now\n");
		args->operation = RADEON_VA_RESULT_ERROR;
		return -EINVAL;
	}

	switch (args->operation) {
	case RADEON_VA_MAP:
	case RADEON_VA_UNMAP:
		break;
	default:
		dev_err(&dev->pdev->dev, "unsupported operation %d\n",
			args->operation);
		args->operation = RADEON_VA_RESULT_ERROR;
		return -EINVAL;
	}

	gobj = drm_gem_object_lookup(dev, filp, args->handle);
	if (gobj == NULL) {
		args->operation = RADEON_VA_RESULT_ERROR;
		return -ENOENT;
	}
	rbo = gem_to_radeon_bo(gobj);
	r = radeon_bo_reserve(rbo, false);
	if (r) {
		args->operation = RADEON_VA_RESULT_ERROR;
		drm_gem_object_unreference_unlocked(gobj);
		return r;
	}
	switch (args->operation) {
	case RADEON_VA_MAP:
		bo_va = radeon_bo_va(rbo, &fpriv->vm);
		if (bo_va) {
			args->operation = RADEON_VA_RESULT_VA_EXIST;
			args->offset = bo_va->soffset;
			goto out;
		}
		r = radeon_vm_bo_add(rdev, &fpriv->vm, rbo,
				     args->offset, args->flags);
		break;
	case RADEON_VA_UNMAP:
		r = radeon_vm_bo_rmv(rdev, &fpriv->vm, rbo);
		break;
	default:
		break;
	}
	args->operation = RADEON_VA_RESULT_OK;
	if (r) {
		args->operation = RADEON_VA_RESULT_ERROR;
	}
out:
	radeon_bo_unreserve(rbo);
	drm_gem_object_unreference_unlocked(gobj);
	return r;
}

int radeon_mode_dumb_create(struct drm_file *file_priv,
			    struct drm_device *dev,
			    struct drm_mode_create_dumb *args)
{
	struct radeon_device *rdev = dev->dev_private;
	struct drm_gem_object *gobj;
	uint32_t handle;
	int r;

	args->pitch = radeon_align_pitch(rdev, args->width, args->bpp, 0) * ((args->bpp + 1) / 8);
	args->size = args->pitch * args->height;
	args->size = ALIGN(args->size, PAGE_SIZE);

	r = radeon_gem_object_create(rdev, args->size, 0,
				     RADEON_GEM_DOMAIN_VRAM,
				     false, ttm_bo_type_device,
				     &gobj);
	if (r)
		return -ENOMEM;

	r = drm_gem_handle_create(file_priv, gobj, &handle);
	/* drop reference from allocate - handle holds it now */
	drm_gem_object_unreference_unlocked(gobj);
	if (r) {
		return r;
	}
	args->handle = handle;
	return 0;
}

int radeon_mode_dumb_destroy(struct drm_file *file_priv,
			     struct drm_device *dev,
			     uint32_t handle)
{
	return drm_gem_handle_delete(file_priv, handle);
}<|MERGE_RESOLUTION|>--- conflicted
+++ resolved
@@ -318,11 +318,7 @@
 		break;
 	}
 	drm_gem_object_unreference_unlocked(gobj);
-<<<<<<< HEAD
-	r = radeon_gem_handle_lockup(robj->rdev, r);
-=======
 	r = radeon_gem_handle_lockup(rdev, r);
->>>>>>> bd0a521e
 	return r;
 }
 
@@ -345,11 +341,7 @@
 	if (rdev->asic->ioctl_wait_idle)
 		robj->rdev->asic->ioctl_wait_idle(rdev, robj);
 	drm_gem_object_unreference_unlocked(gobj);
-<<<<<<< HEAD
-	r = radeon_gem_handle_lockup(robj->rdev, r);
-=======
 	r = radeon_gem_handle_lockup(rdev, r);
->>>>>>> bd0a521e
 	return r;
 }
 
