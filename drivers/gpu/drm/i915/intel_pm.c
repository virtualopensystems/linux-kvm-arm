/*
 * Copyright © 2012 Intel Corporation
 *
 * Permission is hereby granted, free of charge, to any person obtaining a
 * copy of this software and associated documentation files (the "Software"),
 * to deal in the Software without restriction, including without limitation
 * the rights to use, copy, modify, merge, publish, distribute, sublicense,
 * and/or sell copies of the Software, and to permit persons to whom the
 * Software is furnished to do so, subject to the following conditions:
 *
 * The above copyright notice and this permission notice (including the next
 * paragraph) shall be included in all copies or substantial portions of the
 * Software.
 *
 * THE SOFTWARE IS PROVIDED "AS IS", WITHOUT WARRANTY OF ANY KIND, EXPRESS OR
 * IMPLIED, INCLUDING BUT NOT LIMITED TO THE WARRANTIES OF MERCHANTABILITY,
 * FITNESS FOR A PARTICULAR PURPOSE AND NONINFRINGEMENT.  IN NO EVENT SHALL
 * THE AUTHORS OR COPYRIGHT HOLDERS BE LIABLE FOR ANY CLAIM, DAMAGES OR OTHER
 * LIABILITY, WHETHER IN AN ACTION OF CONTRACT, TORT OR OTHERWISE, ARISING
 * FROM, OUT OF OR IN CONNECTION WITH THE SOFTWARE OR THE USE OR OTHER DEALINGS
 * IN THE SOFTWARE.
 *
 * Authors:
 *    Eugeni Dodonov <eugeni.dodonov@intel.com>
 *
 */

#include <linux/cpufreq.h>
#include "i915_drv.h"
#include "intel_drv.h"
#include "../../../platform/x86/intel_ips.h"
#include <linux/module.h>

/* FBC, or Frame Buffer Compression, is a technique employed to compress the
 * framebuffer contents in-memory, aiming at reducing the required bandwidth
 * during in-memory transfers and, therefore, reduce the power packet.
 *
 * The benefits of FBC are mostly visible with solid backgrounds and
 * variation-less patterns.
 *
 * FBC-related functionality can be enabled by the means of the
 * i915.i915_enable_fbc parameter
 */

static void i8xx_disable_fbc(struct drm_device *dev)
{
	struct drm_i915_private *dev_priv = dev->dev_private;
	u32 fbc_ctl;

	/* Disable compression */
	fbc_ctl = I915_READ(FBC_CONTROL);
	if ((fbc_ctl & FBC_CTL_EN) == 0)
		return;

	fbc_ctl &= ~FBC_CTL_EN;
	I915_WRITE(FBC_CONTROL, fbc_ctl);

	/* Wait for compressing bit to clear */
	if (wait_for((I915_READ(FBC_STATUS) & FBC_STAT_COMPRESSING) == 0, 10)) {
		DRM_DEBUG_KMS("FBC idle timed out\n");
		return;
	}

	DRM_DEBUG_KMS("disabled FBC\n");
}

static void i8xx_enable_fbc(struct drm_crtc *crtc, unsigned long interval)
{
	struct drm_device *dev = crtc->dev;
	struct drm_i915_private *dev_priv = dev->dev_private;
	struct drm_framebuffer *fb = crtc->fb;
	struct intel_framebuffer *intel_fb = to_intel_framebuffer(fb);
	struct drm_i915_gem_object *obj = intel_fb->obj;
	struct intel_crtc *intel_crtc = to_intel_crtc(crtc);
	int cfb_pitch;
	int plane, i;
	u32 fbc_ctl, fbc_ctl2;

	cfb_pitch = dev_priv->cfb_size / FBC_LL_SIZE;
	if (fb->pitches[0] < cfb_pitch)
		cfb_pitch = fb->pitches[0];

	/* FBC_CTL wants 64B units */
	cfb_pitch = (cfb_pitch / 64) - 1;
	plane = intel_crtc->plane == 0 ? FBC_CTL_PLANEA : FBC_CTL_PLANEB;

	/* Clear old tags */
	for (i = 0; i < (FBC_LL_SIZE / 32) + 1; i++)
		I915_WRITE(FBC_TAG + (i * 4), 0);

	/* Set it up... */
	fbc_ctl2 = FBC_CTL_FENCE_DBL | FBC_CTL_IDLE_IMM | FBC_CTL_CPU_FENCE;
	fbc_ctl2 |= plane;
	I915_WRITE(FBC_CONTROL2, fbc_ctl2);
	I915_WRITE(FBC_FENCE_OFF, crtc->y);

	/* enable it... */
	fbc_ctl = FBC_CTL_EN | FBC_CTL_PERIODIC;
	if (IS_I945GM(dev))
		fbc_ctl |= FBC_CTL_C3_IDLE; /* 945 needs special SR handling */
	fbc_ctl |= (cfb_pitch & 0xff) << FBC_CTL_STRIDE_SHIFT;
	fbc_ctl |= (interval & 0x2fff) << FBC_CTL_INTERVAL_SHIFT;
	fbc_ctl |= obj->fence_reg;
	I915_WRITE(FBC_CONTROL, fbc_ctl);

	DRM_DEBUG_KMS("enabled FBC, pitch %d, yoff %d, plane %d, ",
		      cfb_pitch, crtc->y, intel_crtc->plane);
}

static bool i8xx_fbc_enabled(struct drm_device *dev)
{
	struct drm_i915_private *dev_priv = dev->dev_private;

	return I915_READ(FBC_CONTROL) & FBC_CTL_EN;
}

static void g4x_enable_fbc(struct drm_crtc *crtc, unsigned long interval)
{
	struct drm_device *dev = crtc->dev;
	struct drm_i915_private *dev_priv = dev->dev_private;
	struct drm_framebuffer *fb = crtc->fb;
	struct intel_framebuffer *intel_fb = to_intel_framebuffer(fb);
	struct drm_i915_gem_object *obj = intel_fb->obj;
	struct intel_crtc *intel_crtc = to_intel_crtc(crtc);
	int plane = intel_crtc->plane == 0 ? DPFC_CTL_PLANEA : DPFC_CTL_PLANEB;
	unsigned long stall_watermark = 200;
	u32 dpfc_ctl;

	dpfc_ctl = plane | DPFC_SR_EN | DPFC_CTL_LIMIT_1X;
	dpfc_ctl |= DPFC_CTL_FENCE_EN | obj->fence_reg;
	I915_WRITE(DPFC_CHICKEN, DPFC_HT_MODIFY);

	I915_WRITE(DPFC_RECOMP_CTL, DPFC_RECOMP_STALL_EN |
		   (stall_watermark << DPFC_RECOMP_STALL_WM_SHIFT) |
		   (interval << DPFC_RECOMP_TIMER_COUNT_SHIFT));
	I915_WRITE(DPFC_FENCE_YOFF, crtc->y);

	/* enable it... */
	I915_WRITE(DPFC_CONTROL, I915_READ(DPFC_CONTROL) | DPFC_CTL_EN);

	DRM_DEBUG_KMS("enabled fbc on plane %d\n", intel_crtc->plane);
}

static void g4x_disable_fbc(struct drm_device *dev)
{
	struct drm_i915_private *dev_priv = dev->dev_private;
	u32 dpfc_ctl;

	/* Disable compression */
	dpfc_ctl = I915_READ(DPFC_CONTROL);
	if (dpfc_ctl & DPFC_CTL_EN) {
		dpfc_ctl &= ~DPFC_CTL_EN;
		I915_WRITE(DPFC_CONTROL, dpfc_ctl);

		DRM_DEBUG_KMS("disabled FBC\n");
	}
}

static bool g4x_fbc_enabled(struct drm_device *dev)
{
	struct drm_i915_private *dev_priv = dev->dev_private;

	return I915_READ(DPFC_CONTROL) & DPFC_CTL_EN;
}

static void sandybridge_blit_fbc_update(struct drm_device *dev)
{
	struct drm_i915_private *dev_priv = dev->dev_private;
	u32 blt_ecoskpd;

	/* Make sure blitter notifies FBC of writes */
	gen6_gt_force_wake_get(dev_priv);
	blt_ecoskpd = I915_READ(GEN6_BLITTER_ECOSKPD);
	blt_ecoskpd |= GEN6_BLITTER_FBC_NOTIFY <<
		GEN6_BLITTER_LOCK_SHIFT;
	I915_WRITE(GEN6_BLITTER_ECOSKPD, blt_ecoskpd);
	blt_ecoskpd |= GEN6_BLITTER_FBC_NOTIFY;
	I915_WRITE(GEN6_BLITTER_ECOSKPD, blt_ecoskpd);
	blt_ecoskpd &= ~(GEN6_BLITTER_FBC_NOTIFY <<
			 GEN6_BLITTER_LOCK_SHIFT);
	I915_WRITE(GEN6_BLITTER_ECOSKPD, blt_ecoskpd);
	POSTING_READ(GEN6_BLITTER_ECOSKPD);
	gen6_gt_force_wake_put(dev_priv);
}

static void ironlake_enable_fbc(struct drm_crtc *crtc, unsigned long interval)
{
	struct drm_device *dev = crtc->dev;
	struct drm_i915_private *dev_priv = dev->dev_private;
	struct drm_framebuffer *fb = crtc->fb;
	struct intel_framebuffer *intel_fb = to_intel_framebuffer(fb);
	struct drm_i915_gem_object *obj = intel_fb->obj;
	struct intel_crtc *intel_crtc = to_intel_crtc(crtc);
	int plane = intel_crtc->plane == 0 ? DPFC_CTL_PLANEA : DPFC_CTL_PLANEB;
	unsigned long stall_watermark = 200;
	u32 dpfc_ctl;

	dpfc_ctl = I915_READ(ILK_DPFC_CONTROL);
	dpfc_ctl &= DPFC_RESERVED;
	dpfc_ctl |= (plane | DPFC_CTL_LIMIT_1X);
	/* Set persistent mode for front-buffer rendering, ala X. */
	dpfc_ctl |= DPFC_CTL_PERSISTENT_MODE;
	dpfc_ctl |= (DPFC_CTL_FENCE_EN | obj->fence_reg);
	I915_WRITE(ILK_DPFC_CHICKEN, DPFC_HT_MODIFY);

	I915_WRITE(ILK_DPFC_RECOMP_CTL, DPFC_RECOMP_STALL_EN |
		   (stall_watermark << DPFC_RECOMP_STALL_WM_SHIFT) |
		   (interval << DPFC_RECOMP_TIMER_COUNT_SHIFT));
	I915_WRITE(ILK_DPFC_FENCE_YOFF, crtc->y);
	I915_WRITE(ILK_FBC_RT_BASE, obj->gtt_offset | ILK_FBC_RT_VALID);
	/* enable it... */
	I915_WRITE(ILK_DPFC_CONTROL, dpfc_ctl | DPFC_CTL_EN);

	if (IS_GEN6(dev)) {
		I915_WRITE(SNB_DPFC_CTL_SA,
			   SNB_CPU_FENCE_ENABLE | obj->fence_reg);
		I915_WRITE(DPFC_CPU_FENCE_OFFSET, crtc->y);
		sandybridge_blit_fbc_update(dev);
	}

	DRM_DEBUG_KMS("enabled fbc on plane %d\n", intel_crtc->plane);
}

static void ironlake_disable_fbc(struct drm_device *dev)
{
	struct drm_i915_private *dev_priv = dev->dev_private;
	u32 dpfc_ctl;

	/* Disable compression */
	dpfc_ctl = I915_READ(ILK_DPFC_CONTROL);
	if (dpfc_ctl & DPFC_CTL_EN) {
		dpfc_ctl &= ~DPFC_CTL_EN;
		I915_WRITE(ILK_DPFC_CONTROL, dpfc_ctl);

		DRM_DEBUG_KMS("disabled FBC\n");
	}
}

static bool ironlake_fbc_enabled(struct drm_device *dev)
{
	struct drm_i915_private *dev_priv = dev->dev_private;

	return I915_READ(ILK_DPFC_CONTROL) & DPFC_CTL_EN;
}

bool intel_fbc_enabled(struct drm_device *dev)
{
	struct drm_i915_private *dev_priv = dev->dev_private;

	if (!dev_priv->display.fbc_enabled)
		return false;

	return dev_priv->display.fbc_enabled(dev);
}

static void intel_fbc_work_fn(struct work_struct *__work)
{
	struct intel_fbc_work *work =
		container_of(to_delayed_work(__work),
			     struct intel_fbc_work, work);
	struct drm_device *dev = work->crtc->dev;
	struct drm_i915_private *dev_priv = dev->dev_private;

	mutex_lock(&dev->struct_mutex);
	if (work == dev_priv->fbc_work) {
		/* Double check that we haven't switched fb without cancelling
		 * the prior work.
		 */
		if (work->crtc->fb == work->fb) {
			dev_priv->display.enable_fbc(work->crtc,
						     work->interval);

			dev_priv->cfb_plane = to_intel_crtc(work->crtc)->plane;
			dev_priv->cfb_fb = work->crtc->fb->base.id;
			dev_priv->cfb_y = work->crtc->y;
		}

		dev_priv->fbc_work = NULL;
	}
	mutex_unlock(&dev->struct_mutex);

	kfree(work);
}

static void intel_cancel_fbc_work(struct drm_i915_private *dev_priv)
{
	if (dev_priv->fbc_work == NULL)
		return;

	DRM_DEBUG_KMS("cancelling pending FBC enable\n");

	/* Synchronisation is provided by struct_mutex and checking of
	 * dev_priv->fbc_work, so we can perform the cancellation
	 * entirely asynchronously.
	 */
	if (cancel_delayed_work(&dev_priv->fbc_work->work))
		/* tasklet was killed before being run, clean up */
		kfree(dev_priv->fbc_work);

	/* Mark the work as no longer wanted so that if it does
	 * wake-up (because the work was already running and waiting
	 * for our mutex), it will discover that is no longer
	 * necessary to run.
	 */
	dev_priv->fbc_work = NULL;
}

void intel_enable_fbc(struct drm_crtc *crtc, unsigned long interval)
{
	struct intel_fbc_work *work;
	struct drm_device *dev = crtc->dev;
	struct drm_i915_private *dev_priv = dev->dev_private;

	if (!dev_priv->display.enable_fbc)
		return;

	intel_cancel_fbc_work(dev_priv);

	work = kzalloc(sizeof *work, GFP_KERNEL);
	if (work == NULL) {
		dev_priv->display.enable_fbc(crtc, interval);
		return;
	}

	work->crtc = crtc;
	work->fb = crtc->fb;
	work->interval = interval;
	INIT_DELAYED_WORK(&work->work, intel_fbc_work_fn);

	dev_priv->fbc_work = work;

	DRM_DEBUG_KMS("scheduling delayed FBC enable\n");

	/* Delay the actual enabling to let pageflipping cease and the
	 * display to settle before starting the compression. Note that
	 * this delay also serves a second purpose: it allows for a
	 * vblank to pass after disabling the FBC before we attempt
	 * to modify the control registers.
	 *
	 * A more complicated solution would involve tracking vblanks
	 * following the termination of the page-flipping sequence
	 * and indeed performing the enable as a co-routine and not
	 * waiting synchronously upon the vblank.
	 */
	schedule_delayed_work(&work->work, msecs_to_jiffies(50));
}

void intel_disable_fbc(struct drm_device *dev)
{
	struct drm_i915_private *dev_priv = dev->dev_private;

	intel_cancel_fbc_work(dev_priv);

	if (!dev_priv->display.disable_fbc)
		return;

	dev_priv->display.disable_fbc(dev);
	dev_priv->cfb_plane = -1;
}

/**
 * intel_update_fbc - enable/disable FBC as needed
 * @dev: the drm_device
 *
 * Set up the framebuffer compression hardware at mode set time.  We
 * enable it if possible:
 *   - plane A only (on pre-965)
 *   - no pixel mulitply/line duplication
 *   - no alpha buffer discard
 *   - no dual wide
 *   - framebuffer <= 2048 in width, 1536 in height
 *
 * We can't assume that any compression will take place (worst case),
 * so the compressed buffer has to be the same size as the uncompressed
 * one.  It also must reside (along with the line length buffer) in
 * stolen memory.
 *
 * We need to enable/disable FBC on a global basis.
 */
void intel_update_fbc(struct drm_device *dev)
{
	struct drm_i915_private *dev_priv = dev->dev_private;
	struct drm_crtc *crtc = NULL, *tmp_crtc;
	struct intel_crtc *intel_crtc;
	struct drm_framebuffer *fb;
	struct intel_framebuffer *intel_fb;
	struct drm_i915_gem_object *obj;
	int enable_fbc;

	if (!i915_powersave)
		return;

	if (!I915_HAS_FBC(dev))
		return;

	/*
	 * If FBC is already on, we just have to verify that we can
	 * keep it that way...
	 * Need to disable if:
	 *   - more than one pipe is active
	 *   - changing FBC params (stride, fence, mode)
	 *   - new fb is too large to fit in compressed buffer
	 *   - going to an unsupported config (interlace, pixel multiply, etc.)
	 */
	list_for_each_entry(tmp_crtc, &dev->mode_config.crtc_list, head) {
		if (tmp_crtc->enabled &&
		    !to_intel_crtc(tmp_crtc)->primary_disabled &&
		    tmp_crtc->fb) {
			if (crtc) {
				DRM_DEBUG_KMS("more than one pipe active, disabling compression\n");
				dev_priv->no_fbc_reason = FBC_MULTIPLE_PIPES;
				goto out_disable;
			}
			crtc = tmp_crtc;
		}
	}

	if (!crtc || crtc->fb == NULL) {
		DRM_DEBUG_KMS("no output, disabling\n");
		dev_priv->no_fbc_reason = FBC_NO_OUTPUT;
		goto out_disable;
	}

	intel_crtc = to_intel_crtc(crtc);
	fb = crtc->fb;
	intel_fb = to_intel_framebuffer(fb);
	obj = intel_fb->obj;

	enable_fbc = i915_enable_fbc;
	if (enable_fbc < 0) {
		DRM_DEBUG_KMS("fbc set to per-chip default\n");
		enable_fbc = 1;
		if (INTEL_INFO(dev)->gen <= 6)
			enable_fbc = 0;
	}
	if (!enable_fbc) {
		DRM_DEBUG_KMS("fbc disabled per module param\n");
		dev_priv->no_fbc_reason = FBC_MODULE_PARAM;
		goto out_disable;
	}
	if (intel_fb->obj->base.size > dev_priv->cfb_size) {
		DRM_DEBUG_KMS("framebuffer too large, disabling "
			      "compression\n");
		dev_priv->no_fbc_reason = FBC_STOLEN_TOO_SMALL;
		goto out_disable;
	}
	if ((crtc->mode.flags & DRM_MODE_FLAG_INTERLACE) ||
	    (crtc->mode.flags & DRM_MODE_FLAG_DBLSCAN)) {
		DRM_DEBUG_KMS("mode incompatible with compression, "
			      "disabling\n");
		dev_priv->no_fbc_reason = FBC_UNSUPPORTED_MODE;
		goto out_disable;
	}
	if ((crtc->mode.hdisplay > 2048) ||
	    (crtc->mode.vdisplay > 1536)) {
		DRM_DEBUG_KMS("mode too large for compression, disabling\n");
		dev_priv->no_fbc_reason = FBC_MODE_TOO_LARGE;
		goto out_disable;
	}
	if ((IS_I915GM(dev) || IS_I945GM(dev)) && intel_crtc->plane != 0) {
		DRM_DEBUG_KMS("plane not 0, disabling compression\n");
		dev_priv->no_fbc_reason = FBC_BAD_PLANE;
		goto out_disable;
	}

	/* The use of a CPU fence is mandatory in order to detect writes
	 * by the CPU to the scanout and trigger updates to the FBC.
	 */
	if (obj->tiling_mode != I915_TILING_X ||
	    obj->fence_reg == I915_FENCE_REG_NONE) {
		DRM_DEBUG_KMS("framebuffer not tiled or fenced, disabling compression\n");
		dev_priv->no_fbc_reason = FBC_NOT_TILED;
		goto out_disable;
	}

	/* If the kernel debugger is active, always disable compression */
	if (in_dbg_master())
		goto out_disable;

	/* If the scanout has not changed, don't modify the FBC settings.
	 * Note that we make the fundamental assumption that the fb->obj
	 * cannot be unpinned (and have its GTT offset and fence revoked)
	 * without first being decoupled from the scanout and FBC disabled.
	 */
	if (dev_priv->cfb_plane == intel_crtc->plane &&
	    dev_priv->cfb_fb == fb->base.id &&
	    dev_priv->cfb_y == crtc->y)
		return;

	if (intel_fbc_enabled(dev)) {
		/* We update FBC along two paths, after changing fb/crtc
		 * configuration (modeswitching) and after page-flipping
		 * finishes. For the latter, we know that not only did
		 * we disable the FBC at the start of the page-flip
		 * sequence, but also more than one vblank has passed.
		 *
		 * For the former case of modeswitching, it is possible
		 * to switch between two FBC valid configurations
		 * instantaneously so we do need to disable the FBC
		 * before we can modify its control registers. We also
		 * have to wait for the next vblank for that to take
		 * effect. However, since we delay enabling FBC we can
		 * assume that a vblank has passed since disabling and
		 * that we can safely alter the registers in the deferred
		 * callback.
		 *
		 * In the scenario that we go from a valid to invalid
		 * and then back to valid FBC configuration we have
		 * no strict enforcement that a vblank occurred since
		 * disabling the FBC. However, along all current pipe
		 * disabling paths we do need to wait for a vblank at
		 * some point. And we wait before enabling FBC anyway.
		 */
		DRM_DEBUG_KMS("disabling active FBC for update\n");
		intel_disable_fbc(dev);
	}

	intel_enable_fbc(crtc, 500);
	return;

out_disable:
	/* Multiple disables should be harmless */
	if (intel_fbc_enabled(dev)) {
		DRM_DEBUG_KMS("unsupported config, disabling FBC\n");
		intel_disable_fbc(dev);
	}
}

static void i915_pineview_get_mem_freq(struct drm_device *dev)
{
	drm_i915_private_t *dev_priv = dev->dev_private;
	u32 tmp;

	tmp = I915_READ(CLKCFG);

	switch (tmp & CLKCFG_FSB_MASK) {
	case CLKCFG_FSB_533:
		dev_priv->fsb_freq = 533; /* 133*4 */
		break;
	case CLKCFG_FSB_800:
		dev_priv->fsb_freq = 800; /* 200*4 */
		break;
	case CLKCFG_FSB_667:
		dev_priv->fsb_freq =  667; /* 167*4 */
		break;
	case CLKCFG_FSB_400:
		dev_priv->fsb_freq = 400; /* 100*4 */
		break;
	}

	switch (tmp & CLKCFG_MEM_MASK) {
	case CLKCFG_MEM_533:
		dev_priv->mem_freq = 533;
		break;
	case CLKCFG_MEM_667:
		dev_priv->mem_freq = 667;
		break;
	case CLKCFG_MEM_800:
		dev_priv->mem_freq = 800;
		break;
	}

	/* detect pineview DDR3 setting */
	tmp = I915_READ(CSHRDDR3CTL);
	dev_priv->is_ddr3 = (tmp & CSHRDDR3CTL_DDR3) ? 1 : 0;
}

static void i915_ironlake_get_mem_freq(struct drm_device *dev)
{
	drm_i915_private_t *dev_priv = dev->dev_private;
	u16 ddrpll, csipll;

	ddrpll = I915_READ16(DDRMPLL1);
	csipll = I915_READ16(CSIPLL0);

	switch (ddrpll & 0xff) {
	case 0xc:
		dev_priv->mem_freq = 800;
		break;
	case 0x10:
		dev_priv->mem_freq = 1066;
		break;
	case 0x14:
		dev_priv->mem_freq = 1333;
		break;
	case 0x18:
		dev_priv->mem_freq = 1600;
		break;
	default:
		DRM_DEBUG_DRIVER("unknown memory frequency 0x%02x\n",
				 ddrpll & 0xff);
		dev_priv->mem_freq = 0;
		break;
	}

	dev_priv->r_t = dev_priv->mem_freq;

	switch (csipll & 0x3ff) {
	case 0x00c:
		dev_priv->fsb_freq = 3200;
		break;
	case 0x00e:
		dev_priv->fsb_freq = 3733;
		break;
	case 0x010:
		dev_priv->fsb_freq = 4266;
		break;
	case 0x012:
		dev_priv->fsb_freq = 4800;
		break;
	case 0x014:
		dev_priv->fsb_freq = 5333;
		break;
	case 0x016:
		dev_priv->fsb_freq = 5866;
		break;
	case 0x018:
		dev_priv->fsb_freq = 6400;
		break;
	default:
		DRM_DEBUG_DRIVER("unknown fsb frequency 0x%04x\n",
				 csipll & 0x3ff);
		dev_priv->fsb_freq = 0;
		break;
	}

	if (dev_priv->fsb_freq == 3200) {
		dev_priv->c_m = 0;
	} else if (dev_priv->fsb_freq > 3200 && dev_priv->fsb_freq <= 4800) {
		dev_priv->c_m = 1;
	} else {
		dev_priv->c_m = 2;
	}
}

static const struct cxsr_latency cxsr_latency_table[] = {
	{1, 0, 800, 400, 3382, 33382, 3983, 33983},    /* DDR2-400 SC */
	{1, 0, 800, 667, 3354, 33354, 3807, 33807},    /* DDR2-667 SC */
	{1, 0, 800, 800, 3347, 33347, 3763, 33763},    /* DDR2-800 SC */
	{1, 1, 800, 667, 6420, 36420, 6873, 36873},    /* DDR3-667 SC */
	{1, 1, 800, 800, 5902, 35902, 6318, 36318},    /* DDR3-800 SC */

	{1, 0, 667, 400, 3400, 33400, 4021, 34021},    /* DDR2-400 SC */
	{1, 0, 667, 667, 3372, 33372, 3845, 33845},    /* DDR2-667 SC */
	{1, 0, 667, 800, 3386, 33386, 3822, 33822},    /* DDR2-800 SC */
	{1, 1, 667, 667, 6438, 36438, 6911, 36911},    /* DDR3-667 SC */
	{1, 1, 667, 800, 5941, 35941, 6377, 36377},    /* DDR3-800 SC */

	{1, 0, 400, 400, 3472, 33472, 4173, 34173},    /* DDR2-400 SC */
	{1, 0, 400, 667, 3443, 33443, 3996, 33996},    /* DDR2-667 SC */
	{1, 0, 400, 800, 3430, 33430, 3946, 33946},    /* DDR2-800 SC */
	{1, 1, 400, 667, 6509, 36509, 7062, 37062},    /* DDR3-667 SC */
	{1, 1, 400, 800, 5985, 35985, 6501, 36501},    /* DDR3-800 SC */

	{0, 0, 800, 400, 3438, 33438, 4065, 34065},    /* DDR2-400 SC */
	{0, 0, 800, 667, 3410, 33410, 3889, 33889},    /* DDR2-667 SC */
	{0, 0, 800, 800, 3403, 33403, 3845, 33845},    /* DDR2-800 SC */
	{0, 1, 800, 667, 6476, 36476, 6955, 36955},    /* DDR3-667 SC */
	{0, 1, 800, 800, 5958, 35958, 6400, 36400},    /* DDR3-800 SC */

	{0, 0, 667, 400, 3456, 33456, 4103, 34106},    /* DDR2-400 SC */
	{0, 0, 667, 667, 3428, 33428, 3927, 33927},    /* DDR2-667 SC */
	{0, 0, 667, 800, 3443, 33443, 3905, 33905},    /* DDR2-800 SC */
	{0, 1, 667, 667, 6494, 36494, 6993, 36993},    /* DDR3-667 SC */
	{0, 1, 667, 800, 5998, 35998, 6460, 36460},    /* DDR3-800 SC */

	{0, 0, 400, 400, 3528, 33528, 4255, 34255},    /* DDR2-400 SC */
	{0, 0, 400, 667, 3500, 33500, 4079, 34079},    /* DDR2-667 SC */
	{0, 0, 400, 800, 3487, 33487, 4029, 34029},    /* DDR2-800 SC */
	{0, 1, 400, 667, 6566, 36566, 7145, 37145},    /* DDR3-667 SC */
	{0, 1, 400, 800, 6042, 36042, 6584, 36584},    /* DDR3-800 SC */
};

static const struct cxsr_latency *intel_get_cxsr_latency(int is_desktop,
							 int is_ddr3,
							 int fsb,
							 int mem)
{
	const struct cxsr_latency *latency;
	int i;

	if (fsb == 0 || mem == 0)
		return NULL;

	for (i = 0; i < ARRAY_SIZE(cxsr_latency_table); i++) {
		latency = &cxsr_latency_table[i];
		if (is_desktop == latency->is_desktop &&
		    is_ddr3 == latency->is_ddr3 &&
		    fsb == latency->fsb_freq && mem == latency->mem_freq)
			return latency;
	}

	DRM_DEBUG_KMS("Unknown FSB/MEM found, disable CxSR\n");

	return NULL;
}

static void pineview_disable_cxsr(struct drm_device *dev)
{
	struct drm_i915_private *dev_priv = dev->dev_private;

	/* deactivate cxsr */
	I915_WRITE(DSPFW3, I915_READ(DSPFW3) & ~PINEVIEW_SELF_REFRESH_EN);
}

/*
 * Latency for FIFO fetches is dependent on several factors:
 *   - memory configuration (speed, channels)
 *   - chipset
 *   - current MCH state
 * It can be fairly high in some situations, so here we assume a fairly
 * pessimal value.  It's a tradeoff between extra memory fetches (if we
 * set this value too high, the FIFO will fetch frequently to stay full)
 * and power consumption (set it too low to save power and we might see
 * FIFO underruns and display "flicker").
 *
 * A value of 5us seems to be a good balance; safe for very low end
 * platforms but not overly aggressive on lower latency configs.
 */
static const int latency_ns = 5000;

static int i9xx_get_fifo_size(struct drm_device *dev, int plane)
{
	struct drm_i915_private *dev_priv = dev->dev_private;
	uint32_t dsparb = I915_READ(DSPARB);
	int size;

	size = dsparb & 0x7f;
	if (plane)
		size = ((dsparb >> DSPARB_CSTART_SHIFT) & 0x7f) - size;

	DRM_DEBUG_KMS("FIFO size - (0x%08x) %s: %d\n", dsparb,
		      plane ? "B" : "A", size);

	return size;
}

static int i85x_get_fifo_size(struct drm_device *dev, int plane)
{
	struct drm_i915_private *dev_priv = dev->dev_private;
	uint32_t dsparb = I915_READ(DSPARB);
	int size;

	size = dsparb & 0x1ff;
	if (plane)
		size = ((dsparb >> DSPARB_BEND_SHIFT) & 0x1ff) - size;
	size >>= 1; /* Convert to cachelines */

	DRM_DEBUG_KMS("FIFO size - (0x%08x) %s: %d\n", dsparb,
		      plane ? "B" : "A", size);

	return size;
}

static int i845_get_fifo_size(struct drm_device *dev, int plane)
{
	struct drm_i915_private *dev_priv = dev->dev_private;
	uint32_t dsparb = I915_READ(DSPARB);
	int size;

	size = dsparb & 0x7f;
	size >>= 2; /* Convert to cachelines */

	DRM_DEBUG_KMS("FIFO size - (0x%08x) %s: %d\n", dsparb,
		      plane ? "B" : "A",
		      size);

	return size;
}

static int i830_get_fifo_size(struct drm_device *dev, int plane)
{
	struct drm_i915_private *dev_priv = dev->dev_private;
	uint32_t dsparb = I915_READ(DSPARB);
	int size;

	size = dsparb & 0x7f;
	size >>= 1; /* Convert to cachelines */

	DRM_DEBUG_KMS("FIFO size - (0x%08x) %s: %d\n", dsparb,
		      plane ? "B" : "A", size);

	return size;
}

/* Pineview has different values for various configs */
static const struct intel_watermark_params pineview_display_wm = {
	PINEVIEW_DISPLAY_FIFO,
	PINEVIEW_MAX_WM,
	PINEVIEW_DFT_WM,
	PINEVIEW_GUARD_WM,
	PINEVIEW_FIFO_LINE_SIZE
};
static const struct intel_watermark_params pineview_display_hplloff_wm = {
	PINEVIEW_DISPLAY_FIFO,
	PINEVIEW_MAX_WM,
	PINEVIEW_DFT_HPLLOFF_WM,
	PINEVIEW_GUARD_WM,
	PINEVIEW_FIFO_LINE_SIZE
};
static const struct intel_watermark_params pineview_cursor_wm = {
	PINEVIEW_CURSOR_FIFO,
	PINEVIEW_CURSOR_MAX_WM,
	PINEVIEW_CURSOR_DFT_WM,
	PINEVIEW_CURSOR_GUARD_WM,
	PINEVIEW_FIFO_LINE_SIZE,
};
static const struct intel_watermark_params pineview_cursor_hplloff_wm = {
	PINEVIEW_CURSOR_FIFO,
	PINEVIEW_CURSOR_MAX_WM,
	PINEVIEW_CURSOR_DFT_WM,
	PINEVIEW_CURSOR_GUARD_WM,
	PINEVIEW_FIFO_LINE_SIZE
};
static const struct intel_watermark_params g4x_wm_info = {
	G4X_FIFO_SIZE,
	G4X_MAX_WM,
	G4X_MAX_WM,
	2,
	G4X_FIFO_LINE_SIZE,
};
static const struct intel_watermark_params g4x_cursor_wm_info = {
	I965_CURSOR_FIFO,
	I965_CURSOR_MAX_WM,
	I965_CURSOR_DFT_WM,
	2,
	G4X_FIFO_LINE_SIZE,
};
static const struct intel_watermark_params valleyview_wm_info = {
	VALLEYVIEW_FIFO_SIZE,
	VALLEYVIEW_MAX_WM,
	VALLEYVIEW_MAX_WM,
	2,
	G4X_FIFO_LINE_SIZE,
};
static const struct intel_watermark_params valleyview_cursor_wm_info = {
	I965_CURSOR_FIFO,
	VALLEYVIEW_CURSOR_MAX_WM,
	I965_CURSOR_DFT_WM,
	2,
	G4X_FIFO_LINE_SIZE,
};
static const struct intel_watermark_params i965_cursor_wm_info = {
	I965_CURSOR_FIFO,
	I965_CURSOR_MAX_WM,
	I965_CURSOR_DFT_WM,
	2,
	I915_FIFO_LINE_SIZE,
};
static const struct intel_watermark_params i945_wm_info = {
	I945_FIFO_SIZE,
	I915_MAX_WM,
	1,
	2,
	I915_FIFO_LINE_SIZE
};
static const struct intel_watermark_params i915_wm_info = {
	I915_FIFO_SIZE,
	I915_MAX_WM,
	1,
	2,
	I915_FIFO_LINE_SIZE
};
static const struct intel_watermark_params i855_wm_info = {
	I855GM_FIFO_SIZE,
	I915_MAX_WM,
	1,
	2,
	I830_FIFO_LINE_SIZE
};
static const struct intel_watermark_params i830_wm_info = {
	I830_FIFO_SIZE,
	I915_MAX_WM,
	1,
	2,
	I830_FIFO_LINE_SIZE
};

static const struct intel_watermark_params ironlake_display_wm_info = {
	ILK_DISPLAY_FIFO,
	ILK_DISPLAY_MAXWM,
	ILK_DISPLAY_DFTWM,
	2,
	ILK_FIFO_LINE_SIZE
};
static const struct intel_watermark_params ironlake_cursor_wm_info = {
	ILK_CURSOR_FIFO,
	ILK_CURSOR_MAXWM,
	ILK_CURSOR_DFTWM,
	2,
	ILK_FIFO_LINE_SIZE
};
static const struct intel_watermark_params ironlake_display_srwm_info = {
	ILK_DISPLAY_SR_FIFO,
	ILK_DISPLAY_MAX_SRWM,
	ILK_DISPLAY_DFT_SRWM,
	2,
	ILK_FIFO_LINE_SIZE
};
static const struct intel_watermark_params ironlake_cursor_srwm_info = {
	ILK_CURSOR_SR_FIFO,
	ILK_CURSOR_MAX_SRWM,
	ILK_CURSOR_DFT_SRWM,
	2,
	ILK_FIFO_LINE_SIZE
};

static const struct intel_watermark_params sandybridge_display_wm_info = {
	SNB_DISPLAY_FIFO,
	SNB_DISPLAY_MAXWM,
	SNB_DISPLAY_DFTWM,
	2,
	SNB_FIFO_LINE_SIZE
};
static const struct intel_watermark_params sandybridge_cursor_wm_info = {
	SNB_CURSOR_FIFO,
	SNB_CURSOR_MAXWM,
	SNB_CURSOR_DFTWM,
	2,
	SNB_FIFO_LINE_SIZE
};
static const struct intel_watermark_params sandybridge_display_srwm_info = {
	SNB_DISPLAY_SR_FIFO,
	SNB_DISPLAY_MAX_SRWM,
	SNB_DISPLAY_DFT_SRWM,
	2,
	SNB_FIFO_LINE_SIZE
};
static const struct intel_watermark_params sandybridge_cursor_srwm_info = {
	SNB_CURSOR_SR_FIFO,
	SNB_CURSOR_MAX_SRWM,
	SNB_CURSOR_DFT_SRWM,
	2,
	SNB_FIFO_LINE_SIZE
};


/**
 * intel_calculate_wm - calculate watermark level
 * @clock_in_khz: pixel clock
 * @wm: chip FIFO params
 * @pixel_size: display pixel size
 * @latency_ns: memory latency for the platform
 *
 * Calculate the watermark level (the level at which the display plane will
 * start fetching from memory again).  Each chip has a different display
 * FIFO size and allocation, so the caller needs to figure that out and pass
 * in the correct intel_watermark_params structure.
 *
 * As the pixel clock runs, the FIFO will be drained at a rate that depends
 * on the pixel size.  When it reaches the watermark level, it'll start
 * fetching FIFO line sized based chunks from memory until the FIFO fills
 * past the watermark point.  If the FIFO drains completely, a FIFO underrun
 * will occur, and a display engine hang could result.
 */
static unsigned long intel_calculate_wm(unsigned long clock_in_khz,
					const struct intel_watermark_params *wm,
					int fifo_size,
					int pixel_size,
					unsigned long latency_ns)
{
	long entries_required, wm_size;

	/*
	 * Note: we need to make sure we don't overflow for various clock &
	 * latency values.
	 * clocks go from a few thousand to several hundred thousand.
	 * latency is usually a few thousand
	 */
	entries_required = ((clock_in_khz / 1000) * pixel_size * latency_ns) /
		1000;
	entries_required = DIV_ROUND_UP(entries_required, wm->cacheline_size);

	DRM_DEBUG_KMS("FIFO entries required for mode: %ld\n", entries_required);

	wm_size = fifo_size - (entries_required + wm->guard_size);

	DRM_DEBUG_KMS("FIFO watermark level: %ld\n", wm_size);

	/* Don't promote wm_size to unsigned... */
	if (wm_size > (long)wm->max_wm)
		wm_size = wm->max_wm;
	if (wm_size <= 0)
		wm_size = wm->default_wm;
	return wm_size;
}

static struct drm_crtc *single_enabled_crtc(struct drm_device *dev)
{
	struct drm_crtc *crtc, *enabled = NULL;

	list_for_each_entry(crtc, &dev->mode_config.crtc_list, head) {
		if (crtc->enabled && crtc->fb) {
			if (enabled)
				return NULL;
			enabled = crtc;
		}
	}

	return enabled;
}

static void pineview_update_wm(struct drm_device *dev)
{
	struct drm_i915_private *dev_priv = dev->dev_private;
	struct drm_crtc *crtc;
	const struct cxsr_latency *latency;
	u32 reg;
	unsigned long wm;

	latency = intel_get_cxsr_latency(IS_PINEVIEW_G(dev), dev_priv->is_ddr3,
					 dev_priv->fsb_freq, dev_priv->mem_freq);
	if (!latency) {
		DRM_DEBUG_KMS("Unknown FSB/MEM found, disable CxSR\n");
		pineview_disable_cxsr(dev);
		return;
	}

	crtc = single_enabled_crtc(dev);
	if (crtc) {
		int clock = crtc->mode.clock;
		int pixel_size = crtc->fb->bits_per_pixel / 8;

		/* Display SR */
		wm = intel_calculate_wm(clock, &pineview_display_wm,
					pineview_display_wm.fifo_size,
					pixel_size, latency->display_sr);
		reg = I915_READ(DSPFW1);
		reg &= ~DSPFW_SR_MASK;
		reg |= wm << DSPFW_SR_SHIFT;
		I915_WRITE(DSPFW1, reg);
		DRM_DEBUG_KMS("DSPFW1 register is %x\n", reg);

		/* cursor SR */
		wm = intel_calculate_wm(clock, &pineview_cursor_wm,
					pineview_display_wm.fifo_size,
					pixel_size, latency->cursor_sr);
		reg = I915_READ(DSPFW3);
		reg &= ~DSPFW_CURSOR_SR_MASK;
		reg |= (wm & 0x3f) << DSPFW_CURSOR_SR_SHIFT;
		I915_WRITE(DSPFW3, reg);

		/* Display HPLL off SR */
		wm = intel_calculate_wm(clock, &pineview_display_hplloff_wm,
					pineview_display_hplloff_wm.fifo_size,
					pixel_size, latency->display_hpll_disable);
		reg = I915_READ(DSPFW3);
		reg &= ~DSPFW_HPLL_SR_MASK;
		reg |= wm & DSPFW_HPLL_SR_MASK;
		I915_WRITE(DSPFW3, reg);

		/* cursor HPLL off SR */
		wm = intel_calculate_wm(clock, &pineview_cursor_hplloff_wm,
					pineview_display_hplloff_wm.fifo_size,
					pixel_size, latency->cursor_hpll_disable);
		reg = I915_READ(DSPFW3);
		reg &= ~DSPFW_HPLL_CURSOR_MASK;
		reg |= (wm & 0x3f) << DSPFW_HPLL_CURSOR_SHIFT;
		I915_WRITE(DSPFW3, reg);
		DRM_DEBUG_KMS("DSPFW3 register is %x\n", reg);

		/* activate cxsr */
		I915_WRITE(DSPFW3,
			   I915_READ(DSPFW3) | PINEVIEW_SELF_REFRESH_EN);
		DRM_DEBUG_KMS("Self-refresh is enabled\n");
	} else {
		pineview_disable_cxsr(dev);
		DRM_DEBUG_KMS("Self-refresh is disabled\n");
	}
}

static bool g4x_compute_wm0(struct drm_device *dev,
			    int plane,
			    const struct intel_watermark_params *display,
			    int display_latency_ns,
			    const struct intel_watermark_params *cursor,
			    int cursor_latency_ns,
			    int *plane_wm,
			    int *cursor_wm)
{
	struct drm_crtc *crtc;
	int htotal, hdisplay, clock, pixel_size;
	int line_time_us, line_count;
	int entries, tlb_miss;

	crtc = intel_get_crtc_for_plane(dev, plane);
	if (crtc->fb == NULL || !crtc->enabled) {
		*cursor_wm = cursor->guard_size;
		*plane_wm = display->guard_size;
		return false;
	}

	htotal = crtc->mode.htotal;
	hdisplay = crtc->mode.hdisplay;
	clock = crtc->mode.clock;
	pixel_size = crtc->fb->bits_per_pixel / 8;

	/* Use the small buffer method to calculate plane watermark */
	entries = ((clock * pixel_size / 1000) * display_latency_ns) / 1000;
	tlb_miss = display->fifo_size*display->cacheline_size - hdisplay * 8;
	if (tlb_miss > 0)
		entries += tlb_miss;
	entries = DIV_ROUND_UP(entries, display->cacheline_size);
	*plane_wm = entries + display->guard_size;
	if (*plane_wm > (int)display->max_wm)
		*plane_wm = display->max_wm;

	/* Use the large buffer method to calculate cursor watermark */
	line_time_us = ((htotal * 1000) / clock);
	line_count = (cursor_latency_ns / line_time_us + 1000) / 1000;
	entries = line_count * 64 * pixel_size;
	tlb_miss = cursor->fifo_size*cursor->cacheline_size - hdisplay * 8;
	if (tlb_miss > 0)
		entries += tlb_miss;
	entries = DIV_ROUND_UP(entries, cursor->cacheline_size);
	*cursor_wm = entries + cursor->guard_size;
	if (*cursor_wm > (int)cursor->max_wm)
		*cursor_wm = (int)cursor->max_wm;

	return true;
}

/*
 * Check the wm result.
 *
 * If any calculated watermark values is larger than the maximum value that
 * can be programmed into the associated watermark register, that watermark
 * must be disabled.
 */
static bool g4x_check_srwm(struct drm_device *dev,
			   int display_wm, int cursor_wm,
			   const struct intel_watermark_params *display,
			   const struct intel_watermark_params *cursor)
{
	DRM_DEBUG_KMS("SR watermark: display plane %d, cursor %d\n",
		      display_wm, cursor_wm);

	if (display_wm > display->max_wm) {
		DRM_DEBUG_KMS("display watermark is too large(%d/%ld), disabling\n",
			      display_wm, display->max_wm);
		return false;
	}

	if (cursor_wm > cursor->max_wm) {
		DRM_DEBUG_KMS("cursor watermark is too large(%d/%ld), disabling\n",
			      cursor_wm, cursor->max_wm);
		return false;
	}

	if (!(display_wm || cursor_wm)) {
		DRM_DEBUG_KMS("SR latency is 0, disabling\n");
		return false;
	}

	return true;
}

static bool g4x_compute_srwm(struct drm_device *dev,
			     int plane,
			     int latency_ns,
			     const struct intel_watermark_params *display,
			     const struct intel_watermark_params *cursor,
			     int *display_wm, int *cursor_wm)
{
	struct drm_crtc *crtc;
	int hdisplay, htotal, pixel_size, clock;
	unsigned long line_time_us;
	int line_count, line_size;
	int small, large;
	int entries;

	if (!latency_ns) {
		*display_wm = *cursor_wm = 0;
		return false;
	}

	crtc = intel_get_crtc_for_plane(dev, plane);
	hdisplay = crtc->mode.hdisplay;
	htotal = crtc->mode.htotal;
	clock = crtc->mode.clock;
	pixel_size = crtc->fb->bits_per_pixel / 8;

	line_time_us = (htotal * 1000) / clock;
	line_count = (latency_ns / line_time_us + 1000) / 1000;
	line_size = hdisplay * pixel_size;

	/* Use the minimum of the small and large buffer method for primary */
	small = ((clock * pixel_size / 1000) * latency_ns) / 1000;
	large = line_count * line_size;

	entries = DIV_ROUND_UP(min(small, large), display->cacheline_size);
	*display_wm = entries + display->guard_size;

	/* calculate the self-refresh watermark for display cursor */
	entries = line_count * pixel_size * 64;
	entries = DIV_ROUND_UP(entries, cursor->cacheline_size);
	*cursor_wm = entries + cursor->guard_size;

	return g4x_check_srwm(dev,
			      *display_wm, *cursor_wm,
			      display, cursor);
}

static bool vlv_compute_drain_latency(struct drm_device *dev,
				     int plane,
				     int *plane_prec_mult,
				     int *plane_dl,
				     int *cursor_prec_mult,
				     int *cursor_dl)
{
	struct drm_crtc *crtc;
	int clock, pixel_size;
	int entries;

	crtc = intel_get_crtc_for_plane(dev, plane);
	if (crtc->fb == NULL || !crtc->enabled)
		return false;

	clock = crtc->mode.clock;	/* VESA DOT Clock */
	pixel_size = crtc->fb->bits_per_pixel / 8;	/* BPP */

	entries = (clock / 1000) * pixel_size;
	*plane_prec_mult = (entries > 256) ?
		DRAIN_LATENCY_PRECISION_32 : DRAIN_LATENCY_PRECISION_16;
	*plane_dl = (64 * (*plane_prec_mult) * 4) / ((clock / 1000) *
						     pixel_size);

	entries = (clock / 1000) * 4;	/* BPP is always 4 for cursor */
	*cursor_prec_mult = (entries > 256) ?
		DRAIN_LATENCY_PRECISION_32 : DRAIN_LATENCY_PRECISION_16;
	*cursor_dl = (64 * (*cursor_prec_mult) * 4) / ((clock / 1000) * 4);

	return true;
}

/*
 * Update drain latency registers of memory arbiter
 *
 * Valleyview SoC has a new memory arbiter and needs drain latency registers
 * to be programmed. Each plane has a drain latency multiplier and a drain
 * latency value.
 */

static void vlv_update_drain_latency(struct drm_device *dev)
{
	struct drm_i915_private *dev_priv = dev->dev_private;
	int planea_prec, planea_dl, planeb_prec, planeb_dl;
	int cursora_prec, cursora_dl, cursorb_prec, cursorb_dl;
	int plane_prec_mult, cursor_prec_mult; /* Precision multiplier is
							either 16 or 32 */

	/* For plane A, Cursor A */
	if (vlv_compute_drain_latency(dev, 0, &plane_prec_mult, &planea_dl,
				      &cursor_prec_mult, &cursora_dl)) {
		cursora_prec = (cursor_prec_mult == DRAIN_LATENCY_PRECISION_32) ?
			DDL_CURSORA_PRECISION_32 : DDL_CURSORA_PRECISION_16;
		planea_prec = (plane_prec_mult == DRAIN_LATENCY_PRECISION_32) ?
			DDL_PLANEA_PRECISION_32 : DDL_PLANEA_PRECISION_16;

		I915_WRITE(VLV_DDL1, cursora_prec |
				(cursora_dl << DDL_CURSORA_SHIFT) |
				planea_prec | planea_dl);
	}

	/* For plane B, Cursor B */
	if (vlv_compute_drain_latency(dev, 1, &plane_prec_mult, &planeb_dl,
				      &cursor_prec_mult, &cursorb_dl)) {
		cursorb_prec = (cursor_prec_mult == DRAIN_LATENCY_PRECISION_32) ?
			DDL_CURSORB_PRECISION_32 : DDL_CURSORB_PRECISION_16;
		planeb_prec = (plane_prec_mult == DRAIN_LATENCY_PRECISION_32) ?
			DDL_PLANEB_PRECISION_32 : DDL_PLANEB_PRECISION_16;

		I915_WRITE(VLV_DDL2, cursorb_prec |
				(cursorb_dl << DDL_CURSORB_SHIFT) |
				planeb_prec | planeb_dl);
	}
}

#define single_plane_enabled(mask) is_power_of_2(mask)

static void valleyview_update_wm(struct drm_device *dev)
{
	static const int sr_latency_ns = 12000;
	struct drm_i915_private *dev_priv = dev->dev_private;
	int planea_wm, planeb_wm, cursora_wm, cursorb_wm;
	int plane_sr, cursor_sr;
	unsigned int enabled = 0;

	vlv_update_drain_latency(dev);

	if (g4x_compute_wm0(dev, 0,
			    &valleyview_wm_info, latency_ns,
			    &valleyview_cursor_wm_info, latency_ns,
			    &planea_wm, &cursora_wm))
		enabled |= 1;

	if (g4x_compute_wm0(dev, 1,
			    &valleyview_wm_info, latency_ns,
			    &valleyview_cursor_wm_info, latency_ns,
			    &planeb_wm, &cursorb_wm))
		enabled |= 2;

	plane_sr = cursor_sr = 0;
	if (single_plane_enabled(enabled) &&
	    g4x_compute_srwm(dev, ffs(enabled) - 1,
			     sr_latency_ns,
			     &valleyview_wm_info,
			     &valleyview_cursor_wm_info,
			     &plane_sr, &cursor_sr))
		I915_WRITE(FW_BLC_SELF_VLV, FW_CSPWRDWNEN);
	else
		I915_WRITE(FW_BLC_SELF_VLV,
			   I915_READ(FW_BLC_SELF_VLV) & ~FW_CSPWRDWNEN);

	DRM_DEBUG_KMS("Setting FIFO watermarks - A: plane=%d, cursor=%d, B: plane=%d, cursor=%d, SR: plane=%d, cursor=%d\n",
		      planea_wm, cursora_wm,
		      planeb_wm, cursorb_wm,
		      plane_sr, cursor_sr);

	I915_WRITE(DSPFW1,
		   (plane_sr << DSPFW_SR_SHIFT) |
		   (cursorb_wm << DSPFW_CURSORB_SHIFT) |
		   (planeb_wm << DSPFW_PLANEB_SHIFT) |
		   planea_wm);
	I915_WRITE(DSPFW2,
		   (I915_READ(DSPFW2) & DSPFW_CURSORA_MASK) |
		   (cursora_wm << DSPFW_CURSORA_SHIFT));
	I915_WRITE(DSPFW3,
		   (I915_READ(DSPFW3) | (cursor_sr << DSPFW_CURSOR_SR_SHIFT)));
}

static void g4x_update_wm(struct drm_device *dev)
{
	static const int sr_latency_ns = 12000;
	struct drm_i915_private *dev_priv = dev->dev_private;
	int planea_wm, planeb_wm, cursora_wm, cursorb_wm;
	int plane_sr, cursor_sr;
	unsigned int enabled = 0;

	if (g4x_compute_wm0(dev, 0,
			    &g4x_wm_info, latency_ns,
			    &g4x_cursor_wm_info, latency_ns,
			    &planea_wm, &cursora_wm))
		enabled |= 1;

	if (g4x_compute_wm0(dev, 1,
			    &g4x_wm_info, latency_ns,
			    &g4x_cursor_wm_info, latency_ns,
			    &planeb_wm, &cursorb_wm))
		enabled |= 2;

	plane_sr = cursor_sr = 0;
	if (single_plane_enabled(enabled) &&
	    g4x_compute_srwm(dev, ffs(enabled) - 1,
			     sr_latency_ns,
			     &g4x_wm_info,
			     &g4x_cursor_wm_info,
			     &plane_sr, &cursor_sr))
		I915_WRITE(FW_BLC_SELF, FW_BLC_SELF_EN);
	else
		I915_WRITE(FW_BLC_SELF,
			   I915_READ(FW_BLC_SELF) & ~FW_BLC_SELF_EN);

	DRM_DEBUG_KMS("Setting FIFO watermarks - A: plane=%d, cursor=%d, B: plane=%d, cursor=%d, SR: plane=%d, cursor=%d\n",
		      planea_wm, cursora_wm,
		      planeb_wm, cursorb_wm,
		      plane_sr, cursor_sr);

	I915_WRITE(DSPFW1,
		   (plane_sr << DSPFW_SR_SHIFT) |
		   (cursorb_wm << DSPFW_CURSORB_SHIFT) |
		   (planeb_wm << DSPFW_PLANEB_SHIFT) |
		   planea_wm);
	I915_WRITE(DSPFW2,
		   (I915_READ(DSPFW2) & DSPFW_CURSORA_MASK) |
		   (cursora_wm << DSPFW_CURSORA_SHIFT));
	/* HPLL off in SR has some issues on G4x... disable it */
	I915_WRITE(DSPFW3,
		   (I915_READ(DSPFW3) & ~DSPFW_HPLL_SR_EN) |
		   (cursor_sr << DSPFW_CURSOR_SR_SHIFT));
}

static void i965_update_wm(struct drm_device *dev)
{
	struct drm_i915_private *dev_priv = dev->dev_private;
	struct drm_crtc *crtc;
	int srwm = 1;
	int cursor_sr = 16;

	/* Calc sr entries for one plane configs */
	crtc = single_enabled_crtc(dev);
	if (crtc) {
		/* self-refresh has much higher latency */
		static const int sr_latency_ns = 12000;
		int clock = crtc->mode.clock;
		int htotal = crtc->mode.htotal;
		int hdisplay = crtc->mode.hdisplay;
		int pixel_size = crtc->fb->bits_per_pixel / 8;
		unsigned long line_time_us;
		int entries;

		line_time_us = ((htotal * 1000) / clock);

		/* Use ns/us then divide to preserve precision */
		entries = (((sr_latency_ns / line_time_us) + 1000) / 1000) *
			pixel_size * hdisplay;
		entries = DIV_ROUND_UP(entries, I915_FIFO_LINE_SIZE);
		srwm = I965_FIFO_SIZE - entries;
		if (srwm < 0)
			srwm = 1;
		srwm &= 0x1ff;
		DRM_DEBUG_KMS("self-refresh entries: %d, wm: %d\n",
			      entries, srwm);

		entries = (((sr_latency_ns / line_time_us) + 1000) / 1000) *
			pixel_size * 64;
		entries = DIV_ROUND_UP(entries,
					  i965_cursor_wm_info.cacheline_size);
		cursor_sr = i965_cursor_wm_info.fifo_size -
			(entries + i965_cursor_wm_info.guard_size);

		if (cursor_sr > i965_cursor_wm_info.max_wm)
			cursor_sr = i965_cursor_wm_info.max_wm;

		DRM_DEBUG_KMS("self-refresh watermark: display plane %d "
			      "cursor %d\n", srwm, cursor_sr);

		if (IS_CRESTLINE(dev))
			I915_WRITE(FW_BLC_SELF, FW_BLC_SELF_EN);
	} else {
		/* Turn off self refresh if both pipes are enabled */
		if (IS_CRESTLINE(dev))
			I915_WRITE(FW_BLC_SELF, I915_READ(FW_BLC_SELF)
				   & ~FW_BLC_SELF_EN);
	}

	DRM_DEBUG_KMS("Setting FIFO watermarks - A: 8, B: 8, C: 8, SR %d\n",
		      srwm);

	/* 965 has limitations... */
	I915_WRITE(DSPFW1, (srwm << DSPFW_SR_SHIFT) |
		   (8 << 16) | (8 << 8) | (8 << 0));
	I915_WRITE(DSPFW2, (8 << 8) | (8 << 0));
	/* update cursor SR watermark */
	I915_WRITE(DSPFW3, (cursor_sr << DSPFW_CURSOR_SR_SHIFT));
}

static void i9xx_update_wm(struct drm_device *dev)
{
	struct drm_i915_private *dev_priv = dev->dev_private;
	const struct intel_watermark_params *wm_info;
	uint32_t fwater_lo;
	uint32_t fwater_hi;
	int cwm, srwm = 1;
	int fifo_size;
	int planea_wm, planeb_wm;
	struct drm_crtc *crtc, *enabled = NULL;

	if (IS_I945GM(dev))
		wm_info = &i945_wm_info;
	else if (!IS_GEN2(dev))
		wm_info = &i915_wm_info;
	else
		wm_info = &i855_wm_info;

	fifo_size = dev_priv->display.get_fifo_size(dev, 0);
	crtc = intel_get_crtc_for_plane(dev, 0);
	if (crtc->enabled && crtc->fb) {
		planea_wm = intel_calculate_wm(crtc->mode.clock,
					       wm_info, fifo_size,
					       crtc->fb->bits_per_pixel / 8,
					       latency_ns);
		enabled = crtc;
	} else
		planea_wm = fifo_size - wm_info->guard_size;

	fifo_size = dev_priv->display.get_fifo_size(dev, 1);
	crtc = intel_get_crtc_for_plane(dev, 1);
	if (crtc->enabled && crtc->fb) {
		planeb_wm = intel_calculate_wm(crtc->mode.clock,
					       wm_info, fifo_size,
					       crtc->fb->bits_per_pixel / 8,
					       latency_ns);
		if (enabled == NULL)
			enabled = crtc;
		else
			enabled = NULL;
	} else
		planeb_wm = fifo_size - wm_info->guard_size;

	DRM_DEBUG_KMS("FIFO watermarks - A: %d, B: %d\n", planea_wm, planeb_wm);

	/*
	 * Overlay gets an aggressive default since video jitter is bad.
	 */
	cwm = 2;

	/* Play safe and disable self-refresh before adjusting watermarks. */
	if (IS_I945G(dev) || IS_I945GM(dev))
		I915_WRITE(FW_BLC_SELF, FW_BLC_SELF_EN_MASK | 0);
	else if (IS_I915GM(dev))
		I915_WRITE(INSTPM, I915_READ(INSTPM) & ~INSTPM_SELF_EN);

	/* Calc sr entries for one plane configs */
	if (HAS_FW_BLC(dev) && enabled) {
		/* self-refresh has much higher latency */
		static const int sr_latency_ns = 6000;
		int clock = enabled->mode.clock;
		int htotal = enabled->mode.htotal;
		int hdisplay = enabled->mode.hdisplay;
		int pixel_size = enabled->fb->bits_per_pixel / 8;
		unsigned long line_time_us;
		int entries;

		line_time_us = (htotal * 1000) / clock;

		/* Use ns/us then divide to preserve precision */
		entries = (((sr_latency_ns / line_time_us) + 1000) / 1000) *
			pixel_size * hdisplay;
		entries = DIV_ROUND_UP(entries, wm_info->cacheline_size);
		DRM_DEBUG_KMS("self-refresh entries: %d\n", entries);
		srwm = wm_info->fifo_size - entries;
		if (srwm < 0)
			srwm = 1;

		if (IS_I945G(dev) || IS_I945GM(dev))
			I915_WRITE(FW_BLC_SELF,
				   FW_BLC_SELF_FIFO_MASK | (srwm & 0xff));
		else if (IS_I915GM(dev))
			I915_WRITE(FW_BLC_SELF, srwm & 0x3f);
	}

	DRM_DEBUG_KMS("Setting FIFO watermarks - A: %d, B: %d, C: %d, SR %d\n",
		      planea_wm, planeb_wm, cwm, srwm);

	fwater_lo = ((planeb_wm & 0x3f) << 16) | (planea_wm & 0x3f);
	fwater_hi = (cwm & 0x1f);

	/* Set request length to 8 cachelines per fetch */
	fwater_lo = fwater_lo | (1 << 24) | (1 << 8);
	fwater_hi = fwater_hi | (1 << 8);

	I915_WRITE(FW_BLC, fwater_lo);
	I915_WRITE(FW_BLC2, fwater_hi);

	if (HAS_FW_BLC(dev)) {
		if (enabled) {
			if (IS_I945G(dev) || IS_I945GM(dev))
				I915_WRITE(FW_BLC_SELF,
					   FW_BLC_SELF_EN_MASK | FW_BLC_SELF_EN);
			else if (IS_I915GM(dev))
				I915_WRITE(INSTPM, I915_READ(INSTPM) | INSTPM_SELF_EN);
			DRM_DEBUG_KMS("memory self refresh enabled\n");
		} else
			DRM_DEBUG_KMS("memory self refresh disabled\n");
	}
}

static void i830_update_wm(struct drm_device *dev)
{
	struct drm_i915_private *dev_priv = dev->dev_private;
	struct drm_crtc *crtc;
	uint32_t fwater_lo;
	int planea_wm;

	crtc = single_enabled_crtc(dev);
	if (crtc == NULL)
		return;

	planea_wm = intel_calculate_wm(crtc->mode.clock, &i830_wm_info,
				       dev_priv->display.get_fifo_size(dev, 0),
				       crtc->fb->bits_per_pixel / 8,
				       latency_ns);
	fwater_lo = I915_READ(FW_BLC) & ~0xfff;
	fwater_lo |= (3<<8) | planea_wm;

	DRM_DEBUG_KMS("Setting FIFO watermarks - A: %d\n", planea_wm);

	I915_WRITE(FW_BLC, fwater_lo);
}

#define ILK_LP0_PLANE_LATENCY		700
#define ILK_LP0_CURSOR_LATENCY		1300

/*
 * Check the wm result.
 *
 * If any calculated watermark values is larger than the maximum value that
 * can be programmed into the associated watermark register, that watermark
 * must be disabled.
 */
static bool ironlake_check_srwm(struct drm_device *dev, int level,
				int fbc_wm, int display_wm, int cursor_wm,
				const struct intel_watermark_params *display,
				const struct intel_watermark_params *cursor)
{
	struct drm_i915_private *dev_priv = dev->dev_private;

	DRM_DEBUG_KMS("watermark %d: display plane %d, fbc lines %d,"
		      " cursor %d\n", level, display_wm, fbc_wm, cursor_wm);

	if (fbc_wm > SNB_FBC_MAX_SRWM) {
		DRM_DEBUG_KMS("fbc watermark(%d) is too large(%d), disabling wm%d+\n",
			      fbc_wm, SNB_FBC_MAX_SRWM, level);

		/* fbc has it's own way to disable FBC WM */
		I915_WRITE(DISP_ARB_CTL,
			   I915_READ(DISP_ARB_CTL) | DISP_FBC_WM_DIS);
		return false;
	}

	if (display_wm > display->max_wm) {
		DRM_DEBUG_KMS("display watermark(%d) is too large(%d), disabling wm%d+\n",
			      display_wm, SNB_DISPLAY_MAX_SRWM, level);
		return false;
	}

	if (cursor_wm > cursor->max_wm) {
		DRM_DEBUG_KMS("cursor watermark(%d) is too large(%d), disabling wm%d+\n",
			      cursor_wm, SNB_CURSOR_MAX_SRWM, level);
		return false;
	}

	if (!(fbc_wm || display_wm || cursor_wm)) {
		DRM_DEBUG_KMS("latency %d is 0, disabling wm%d+\n", level, level);
		return false;
	}

	return true;
}

/*
 * Compute watermark values of WM[1-3],
 */
static bool ironlake_compute_srwm(struct drm_device *dev, int level, int plane,
				  int latency_ns,
				  const struct intel_watermark_params *display,
				  const struct intel_watermark_params *cursor,
				  int *fbc_wm, int *display_wm, int *cursor_wm)
{
	struct drm_crtc *crtc;
	unsigned long line_time_us;
	int hdisplay, htotal, pixel_size, clock;
	int line_count, line_size;
	int small, large;
	int entries;

	if (!latency_ns) {
		*fbc_wm = *display_wm = *cursor_wm = 0;
		return false;
	}

	crtc = intel_get_crtc_for_plane(dev, plane);
	hdisplay = crtc->mode.hdisplay;
	htotal = crtc->mode.htotal;
	clock = crtc->mode.clock;
	pixel_size = crtc->fb->bits_per_pixel / 8;

	line_time_us = (htotal * 1000) / clock;
	line_count = (latency_ns / line_time_us + 1000) / 1000;
	line_size = hdisplay * pixel_size;

	/* Use the minimum of the small and large buffer method for primary */
	small = ((clock * pixel_size / 1000) * latency_ns) / 1000;
	large = line_count * line_size;

	entries = DIV_ROUND_UP(min(small, large), display->cacheline_size);
	*display_wm = entries + display->guard_size;

	/*
	 * Spec says:
	 * FBC WM = ((Final Primary WM * 64) / number of bytes per line) + 2
	 */
	*fbc_wm = DIV_ROUND_UP(*display_wm * 64, line_size) + 2;

	/* calculate the self-refresh watermark for display cursor */
	entries = line_count * pixel_size * 64;
	entries = DIV_ROUND_UP(entries, cursor->cacheline_size);
	*cursor_wm = entries + cursor->guard_size;

	return ironlake_check_srwm(dev, level,
				   *fbc_wm, *display_wm, *cursor_wm,
				   display, cursor);
}

static void ironlake_update_wm(struct drm_device *dev)
{
	struct drm_i915_private *dev_priv = dev->dev_private;
	int fbc_wm, plane_wm, cursor_wm;
	unsigned int enabled;

	enabled = 0;
	if (g4x_compute_wm0(dev, 0,
			    &ironlake_display_wm_info,
			    ILK_LP0_PLANE_LATENCY,
			    &ironlake_cursor_wm_info,
			    ILK_LP0_CURSOR_LATENCY,
			    &plane_wm, &cursor_wm)) {
		I915_WRITE(WM0_PIPEA_ILK,
			   (plane_wm << WM0_PIPE_PLANE_SHIFT) | cursor_wm);
		DRM_DEBUG_KMS("FIFO watermarks For pipe A -"
			      " plane %d, " "cursor: %d\n",
			      plane_wm, cursor_wm);
		enabled |= 1;
	}

	if (g4x_compute_wm0(dev, 1,
			    &ironlake_display_wm_info,
			    ILK_LP0_PLANE_LATENCY,
			    &ironlake_cursor_wm_info,
			    ILK_LP0_CURSOR_LATENCY,
			    &plane_wm, &cursor_wm)) {
		I915_WRITE(WM0_PIPEB_ILK,
			   (plane_wm << WM0_PIPE_PLANE_SHIFT) | cursor_wm);
		DRM_DEBUG_KMS("FIFO watermarks For pipe B -"
			      " plane %d, cursor: %d\n",
			      plane_wm, cursor_wm);
		enabled |= 2;
	}

	/*
	 * Calculate and update the self-refresh watermark only when one
	 * display plane is used.
	 */
	I915_WRITE(WM3_LP_ILK, 0);
	I915_WRITE(WM2_LP_ILK, 0);
	I915_WRITE(WM1_LP_ILK, 0);

	if (!single_plane_enabled(enabled))
		return;
	enabled = ffs(enabled) - 1;

	/* WM1 */
	if (!ironlake_compute_srwm(dev, 1, enabled,
				   ILK_READ_WM1_LATENCY() * 500,
				   &ironlake_display_srwm_info,
				   &ironlake_cursor_srwm_info,
				   &fbc_wm, &plane_wm, &cursor_wm))
		return;

	I915_WRITE(WM1_LP_ILK,
		   WM1_LP_SR_EN |
		   (ILK_READ_WM1_LATENCY() << WM1_LP_LATENCY_SHIFT) |
		   (fbc_wm << WM1_LP_FBC_SHIFT) |
		   (plane_wm << WM1_LP_SR_SHIFT) |
		   cursor_wm);

	/* WM2 */
	if (!ironlake_compute_srwm(dev, 2, enabled,
				   ILK_READ_WM2_LATENCY() * 500,
				   &ironlake_display_srwm_info,
				   &ironlake_cursor_srwm_info,
				   &fbc_wm, &plane_wm, &cursor_wm))
		return;

	I915_WRITE(WM2_LP_ILK,
		   WM2_LP_EN |
		   (ILK_READ_WM2_LATENCY() << WM1_LP_LATENCY_SHIFT) |
		   (fbc_wm << WM1_LP_FBC_SHIFT) |
		   (plane_wm << WM1_LP_SR_SHIFT) |
		   cursor_wm);

	/*
	 * WM3 is unsupported on ILK, probably because we don't have latency
	 * data for that power state
	 */
}

static void sandybridge_update_wm(struct drm_device *dev)
{
	struct drm_i915_private *dev_priv = dev->dev_private;
	int latency = SNB_READ_WM0_LATENCY() * 100;	/* In unit 0.1us */
	u32 val;
	int fbc_wm, plane_wm, cursor_wm;
	unsigned int enabled;

	enabled = 0;
	if (g4x_compute_wm0(dev, 0,
			    &sandybridge_display_wm_info, latency,
			    &sandybridge_cursor_wm_info, latency,
			    &plane_wm, &cursor_wm)) {
		val = I915_READ(WM0_PIPEA_ILK);
		val &= ~(WM0_PIPE_PLANE_MASK | WM0_PIPE_CURSOR_MASK);
		I915_WRITE(WM0_PIPEA_ILK, val |
			   ((plane_wm << WM0_PIPE_PLANE_SHIFT) | cursor_wm));
		DRM_DEBUG_KMS("FIFO watermarks For pipe A -"
			      " plane %d, " "cursor: %d\n",
			      plane_wm, cursor_wm);
		enabled |= 1;
	}

	if (g4x_compute_wm0(dev, 1,
			    &sandybridge_display_wm_info, latency,
			    &sandybridge_cursor_wm_info, latency,
			    &plane_wm, &cursor_wm)) {
		val = I915_READ(WM0_PIPEB_ILK);
		val &= ~(WM0_PIPE_PLANE_MASK | WM0_PIPE_CURSOR_MASK);
		I915_WRITE(WM0_PIPEB_ILK, val |
			   ((plane_wm << WM0_PIPE_PLANE_SHIFT) | cursor_wm));
		DRM_DEBUG_KMS("FIFO watermarks For pipe B -"
			      " plane %d, cursor: %d\n",
			      plane_wm, cursor_wm);
		enabled |= 2;
	}

	if ((dev_priv->num_pipe == 3) &&
	    g4x_compute_wm0(dev, 2,
			    &sandybridge_display_wm_info, latency,
			    &sandybridge_cursor_wm_info, latency,
			    &plane_wm, &cursor_wm)) {
		val = I915_READ(WM0_PIPEC_IVB);
		val &= ~(WM0_PIPE_PLANE_MASK | WM0_PIPE_CURSOR_MASK);
		I915_WRITE(WM0_PIPEC_IVB, val |
			   ((plane_wm << WM0_PIPE_PLANE_SHIFT) | cursor_wm));
		DRM_DEBUG_KMS("FIFO watermarks For pipe C -"
			      " plane %d, cursor: %d\n",
			      plane_wm, cursor_wm);
		enabled |= 3;
	}

	/*
	 * Calculate and update the self-refresh watermark only when one
	 * display plane is used.
	 *
	 * SNB support 3 levels of watermark.
	 *
	 * WM1/WM2/WM2 watermarks have to be enabled in the ascending order,
	 * and disabled in the descending order
	 *
	 */
	I915_WRITE(WM3_LP_ILK, 0);
	I915_WRITE(WM2_LP_ILK, 0);
	I915_WRITE(WM1_LP_ILK, 0);

	if (!single_plane_enabled(enabled) ||
	    dev_priv->sprite_scaling_enabled)
		return;
	enabled = ffs(enabled) - 1;

	/* WM1 */
	if (!ironlake_compute_srwm(dev, 1, enabled,
				   SNB_READ_WM1_LATENCY() * 500,
				   &sandybridge_display_srwm_info,
				   &sandybridge_cursor_srwm_info,
				   &fbc_wm, &plane_wm, &cursor_wm))
		return;

	I915_WRITE(WM1_LP_ILK,
		   WM1_LP_SR_EN |
		   (SNB_READ_WM1_LATENCY() << WM1_LP_LATENCY_SHIFT) |
		   (fbc_wm << WM1_LP_FBC_SHIFT) |
		   (plane_wm << WM1_LP_SR_SHIFT) |
		   cursor_wm);

	/* WM2 */
	if (!ironlake_compute_srwm(dev, 2, enabled,
				   SNB_READ_WM2_LATENCY() * 500,
				   &sandybridge_display_srwm_info,
				   &sandybridge_cursor_srwm_info,
				   &fbc_wm, &plane_wm, &cursor_wm))
		return;

	I915_WRITE(WM2_LP_ILK,
		   WM2_LP_EN |
		   (SNB_READ_WM2_LATENCY() << WM1_LP_LATENCY_SHIFT) |
		   (fbc_wm << WM1_LP_FBC_SHIFT) |
		   (plane_wm << WM1_LP_SR_SHIFT) |
		   cursor_wm);

	/* WM3 */
	if (!ironlake_compute_srwm(dev, 3, enabled,
				   SNB_READ_WM3_LATENCY() * 500,
				   &sandybridge_display_srwm_info,
				   &sandybridge_cursor_srwm_info,
				   &fbc_wm, &plane_wm, &cursor_wm))
		return;

	I915_WRITE(WM3_LP_ILK,
		   WM3_LP_EN |
		   (SNB_READ_WM3_LATENCY() << WM1_LP_LATENCY_SHIFT) |
		   (fbc_wm << WM1_LP_FBC_SHIFT) |
		   (plane_wm << WM1_LP_SR_SHIFT) |
		   cursor_wm);
}

static void
haswell_update_linetime_wm(struct drm_device *dev, int pipe,
				 struct drm_display_mode *mode)
{
	struct drm_i915_private *dev_priv = dev->dev_private;
	u32 temp;

	temp = I915_READ(PIPE_WM_LINETIME(pipe));
	temp &= ~PIPE_WM_LINETIME_MASK;

	/* The WM are computed with base on how long it takes to fill a single
	 * row at the given clock rate, multiplied by 8.
	 * */
	temp |= PIPE_WM_LINETIME_TIME(
		((mode->crtc_hdisplay * 1000) / mode->clock) * 8);

	/* IPS watermarks are only used by pipe A, and are ignored by
	 * pipes B and C.  They are calculated similarly to the common
	 * linetime values, except that we are using CD clock frequency
	 * in MHz instead of pixel rate for the division.
	 *
	 * This is a placeholder for the IPS watermark calculation code.
	 */

	I915_WRITE(PIPE_WM_LINETIME(pipe), temp);
}

static bool
sandybridge_compute_sprite_wm(struct drm_device *dev, int plane,
			      uint32_t sprite_width, int pixel_size,
			      const struct intel_watermark_params *display,
			      int display_latency_ns, int *sprite_wm)
{
	struct drm_crtc *crtc;
	int clock;
	int entries, tlb_miss;

	crtc = intel_get_crtc_for_plane(dev, plane);
	if (crtc->fb == NULL || !crtc->enabled) {
		*sprite_wm = display->guard_size;
		return false;
	}

	clock = crtc->mode.clock;

	/* Use the small buffer method to calculate the sprite watermark */
	entries = ((clock * pixel_size / 1000) * display_latency_ns) / 1000;
	tlb_miss = display->fifo_size*display->cacheline_size -
		sprite_width * 8;
	if (tlb_miss > 0)
		entries += tlb_miss;
	entries = DIV_ROUND_UP(entries, display->cacheline_size);
	*sprite_wm = entries + display->guard_size;
	if (*sprite_wm > (int)display->max_wm)
		*sprite_wm = display->max_wm;

	return true;
}

static bool
sandybridge_compute_sprite_srwm(struct drm_device *dev, int plane,
				uint32_t sprite_width, int pixel_size,
				const struct intel_watermark_params *display,
				int latency_ns, int *sprite_wm)
{
	struct drm_crtc *crtc;
	unsigned long line_time_us;
	int clock;
	int line_count, line_size;
	int small, large;
	int entries;

	if (!latency_ns) {
		*sprite_wm = 0;
		return false;
	}

	crtc = intel_get_crtc_for_plane(dev, plane);
	clock = crtc->mode.clock;
	if (!clock) {
		*sprite_wm = 0;
		return false;
	}

	line_time_us = (sprite_width * 1000) / clock;
	if (!line_time_us) {
		*sprite_wm = 0;
		return false;
	}

	line_count = (latency_ns / line_time_us + 1000) / 1000;
	line_size = sprite_width * pixel_size;

	/* Use the minimum of the small and large buffer method for primary */
	small = ((clock * pixel_size / 1000) * latency_ns) / 1000;
	large = line_count * line_size;

	entries = DIV_ROUND_UP(min(small, large), display->cacheline_size);
	*sprite_wm = entries + display->guard_size;

	return *sprite_wm > 0x3ff ? false : true;
}

static void sandybridge_update_sprite_wm(struct drm_device *dev, int pipe,
					 uint32_t sprite_width, int pixel_size)
{
	struct drm_i915_private *dev_priv = dev->dev_private;
	int latency = SNB_READ_WM0_LATENCY() * 100;	/* In unit 0.1us */
	u32 val;
	int sprite_wm, reg;
	int ret;

	switch (pipe) {
	case 0:
		reg = WM0_PIPEA_ILK;
		break;
	case 1:
		reg = WM0_PIPEB_ILK;
		break;
	case 2:
		reg = WM0_PIPEC_IVB;
		break;
	default:
		return; /* bad pipe */
	}

	ret = sandybridge_compute_sprite_wm(dev, pipe, sprite_width, pixel_size,
					    &sandybridge_display_wm_info,
					    latency, &sprite_wm);
	if (!ret) {
		DRM_DEBUG_KMS("failed to compute sprite wm for pipe %d\n",
			      pipe);
		return;
	}

	val = I915_READ(reg);
	val &= ~WM0_PIPE_SPRITE_MASK;
	I915_WRITE(reg, val | (sprite_wm << WM0_PIPE_SPRITE_SHIFT));
	DRM_DEBUG_KMS("sprite watermarks For pipe %d - %d\n", pipe, sprite_wm);


	ret = sandybridge_compute_sprite_srwm(dev, pipe, sprite_width,
					      pixel_size,
					      &sandybridge_display_srwm_info,
					      SNB_READ_WM1_LATENCY() * 500,
					      &sprite_wm);
	if (!ret) {
		DRM_DEBUG_KMS("failed to compute sprite lp1 wm on pipe %d\n",
			      pipe);
		return;
	}
	I915_WRITE(WM1S_LP_ILK, sprite_wm);

	/* Only IVB has two more LP watermarks for sprite */
	if (!IS_IVYBRIDGE(dev))
		return;

	ret = sandybridge_compute_sprite_srwm(dev, pipe, sprite_width,
					      pixel_size,
					      &sandybridge_display_srwm_info,
					      SNB_READ_WM2_LATENCY() * 500,
					      &sprite_wm);
	if (!ret) {
		DRM_DEBUG_KMS("failed to compute sprite lp2 wm on pipe %d\n",
			      pipe);
		return;
	}
	I915_WRITE(WM2S_LP_IVB, sprite_wm);

	ret = sandybridge_compute_sprite_srwm(dev, pipe, sprite_width,
					      pixel_size,
					      &sandybridge_display_srwm_info,
					      SNB_READ_WM3_LATENCY() * 500,
					      &sprite_wm);
	if (!ret) {
		DRM_DEBUG_KMS("failed to compute sprite lp3 wm on pipe %d\n",
			      pipe);
		return;
	}
	I915_WRITE(WM3S_LP_IVB, sprite_wm);
}

/**
 * intel_update_watermarks - update FIFO watermark values based on current modes
 *
 * Calculate watermark values for the various WM regs based on current mode
 * and plane configuration.
 *
 * There are several cases to deal with here:
 *   - normal (i.e. non-self-refresh)
 *   - self-refresh (SR) mode
 *   - lines are large relative to FIFO size (buffer can hold up to 2)
 *   - lines are small relative to FIFO size (buffer can hold more than 2
 *     lines), so need to account for TLB latency
 *
 *   The normal calculation is:
 *     watermark = dotclock * bytes per pixel * latency
 *   where latency is platform & configuration dependent (we assume pessimal
 *   values here).
 *
 *   The SR calculation is:
 *     watermark = (trunc(latency/line time)+1) * surface width *
 *       bytes per pixel
 *   where
 *     line time = htotal / dotclock
 *     surface width = hdisplay for normal plane and 64 for cursor
 *   and latency is assumed to be high, as above.
 *
 * The final value programmed to the register should always be rounded up,
 * and include an extra 2 entries to account for clock crossings.
 *
 * We don't use the sprite, so we can ignore that.  And on Crestline we have
 * to set the non-SR watermarks to 8.
 */
void intel_update_watermarks(struct drm_device *dev)
{
	struct drm_i915_private *dev_priv = dev->dev_private;

	if (dev_priv->display.update_wm)
		dev_priv->display.update_wm(dev);
}

void intel_update_linetime_watermarks(struct drm_device *dev,
		int pipe, struct drm_display_mode *mode)
{
	struct drm_i915_private *dev_priv = dev->dev_private;

	if (dev_priv->display.update_linetime_wm)
		dev_priv->display.update_linetime_wm(dev, pipe, mode);
}

void intel_update_sprite_watermarks(struct drm_device *dev, int pipe,
				    uint32_t sprite_width, int pixel_size)
{
	struct drm_i915_private *dev_priv = dev->dev_private;

	if (dev_priv->display.update_sprite_wm)
		dev_priv->display.update_sprite_wm(dev, pipe, sprite_width,
						   pixel_size);
}

static struct drm_i915_gem_object *
intel_alloc_context_page(struct drm_device *dev)
{
	struct drm_i915_gem_object *ctx;
	int ret;

	WARN_ON(!mutex_is_locked(&dev->struct_mutex));

	ctx = i915_gem_alloc_object(dev, 4096);
	if (!ctx) {
		DRM_DEBUG("failed to alloc power context, RC6 disabled\n");
		return NULL;
	}

	ret = i915_gem_object_pin(ctx, 4096, true);
	if (ret) {
		DRM_ERROR("failed to pin power context: %d\n", ret);
		goto err_unref;
	}

	ret = i915_gem_object_set_to_gtt_domain(ctx, 1);
	if (ret) {
		DRM_ERROR("failed to set-domain on power context: %d\n", ret);
		goto err_unpin;
	}

	return ctx;

err_unpin:
	i915_gem_object_unpin(ctx);
err_unref:
	drm_gem_object_unreference(&ctx->base);
	mutex_unlock(&dev->struct_mutex);
	return NULL;
}

bool ironlake_set_drps(struct drm_device *dev, u8 val)
{
	struct drm_i915_private *dev_priv = dev->dev_private;
	u16 rgvswctl;

	rgvswctl = I915_READ16(MEMSWCTL);
	if (rgvswctl & MEMCTL_CMD_STS) {
		DRM_DEBUG("gpu busy, RCS change rejected\n");
		return false; /* still busy with another command */
	}

	rgvswctl = (MEMCTL_CMD_CHFREQ << MEMCTL_CMD_SHIFT) |
		(val << MEMCTL_FREQ_SHIFT) | MEMCTL_SFCAVM;
	I915_WRITE16(MEMSWCTL, rgvswctl);
	POSTING_READ16(MEMSWCTL);

	rgvswctl |= MEMCTL_CMD_STS;
	I915_WRITE16(MEMSWCTL, rgvswctl);

	return true;
}

static void ironlake_enable_drps(struct drm_device *dev)
{
	struct drm_i915_private *dev_priv = dev->dev_private;
	u32 rgvmodectl = I915_READ(MEMMODECTL);
	u8 fmax, fmin, fstart, vstart;

	/* Enable temp reporting */
	I915_WRITE16(PMMISC, I915_READ(PMMISC) | MCPPCE_EN);
	I915_WRITE16(TSC1, I915_READ(TSC1) | TSE);

	/* 100ms RC evaluation intervals */
	I915_WRITE(RCUPEI, 100000);
	I915_WRITE(RCDNEI, 100000);

	/* Set max/min thresholds to 90ms and 80ms respectively */
	I915_WRITE(RCBMAXAVG, 90000);
	I915_WRITE(RCBMINAVG, 80000);

	I915_WRITE(MEMIHYST, 1);

	/* Set up min, max, and cur for interrupt handling */
	fmax = (rgvmodectl & MEMMODE_FMAX_MASK) >> MEMMODE_FMAX_SHIFT;
	fmin = (rgvmodectl & MEMMODE_FMIN_MASK);
	fstart = (rgvmodectl & MEMMODE_FSTART_MASK) >>
		MEMMODE_FSTART_SHIFT;

	vstart = (I915_READ(PXVFREQ_BASE + (fstart * 4)) & PXVFREQ_PX_MASK) >>
		PXVFREQ_PX_SHIFT;

	dev_priv->fmax = fmax; /* IPS callback will increase this */
	dev_priv->fstart = fstart;

	dev_priv->max_delay = fstart;
	dev_priv->min_delay = fmin;
	dev_priv->cur_delay = fstart;

	DRM_DEBUG_DRIVER("fmax: %d, fmin: %d, fstart: %d\n",
			 fmax, fmin, fstart);

	I915_WRITE(MEMINTREN, MEMINT_CX_SUPR_EN | MEMINT_EVAL_CHG_EN);

	/*
	 * Interrupts will be enabled in ironlake_irq_postinstall
	 */

	I915_WRITE(VIDSTART, vstart);
	POSTING_READ(VIDSTART);

	rgvmodectl |= MEMMODE_SWMODE_EN;
	I915_WRITE(MEMMODECTL, rgvmodectl);

	if (wait_for((I915_READ(MEMSWCTL) & MEMCTL_CMD_STS) == 0, 10))
		DRM_ERROR("stuck trying to change perf mode\n");
	msleep(1);

	ironlake_set_drps(dev, fstart);

	dev_priv->last_count1 = I915_READ(0x112e4) + I915_READ(0x112e8) +
		I915_READ(0x112e0);
	dev_priv->last_time1 = jiffies_to_msecs(jiffies);
	dev_priv->last_count2 = I915_READ(0x112f4);
	getrawmonotonic(&dev_priv->last_time2);
}

static void ironlake_disable_drps(struct drm_device *dev)
{
	struct drm_i915_private *dev_priv = dev->dev_private;
	u16 rgvswctl = I915_READ16(MEMSWCTL);

	/* Ack interrupts, disable EFC interrupt */
	I915_WRITE(MEMINTREN, I915_READ(MEMINTREN) & ~MEMINT_EVAL_CHG_EN);
	I915_WRITE(MEMINTRSTS, MEMINT_EVAL_CHG);
	I915_WRITE(DEIER, I915_READ(DEIER) & ~DE_PCU_EVENT);
	I915_WRITE(DEIIR, DE_PCU_EVENT);
	I915_WRITE(DEIMR, I915_READ(DEIMR) | DE_PCU_EVENT);

	/* Go back to the starting frequency */
	ironlake_set_drps(dev, dev_priv->fstart);
	msleep(1);
	rgvswctl |= MEMCTL_CMD_STS;
	I915_WRITE(MEMSWCTL, rgvswctl);
	msleep(1);

}

void gen6_set_rps(struct drm_device *dev, u8 val)
{
	struct drm_i915_private *dev_priv = dev->dev_private;
	u32 limits;

	limits = 0;
	if (val >= dev_priv->max_delay)
		val = dev_priv->max_delay;
	else
		limits |= dev_priv->max_delay << 24;

	if (val <= dev_priv->min_delay)
		val = dev_priv->min_delay;
	else
		limits |= dev_priv->min_delay << 16;

	if (val == dev_priv->cur_delay)
		return;

	I915_WRITE(GEN6_RPNSWREQ,
		   GEN6_FREQUENCY(val) |
		   GEN6_OFFSET(0) |
		   GEN6_AGGRESSIVE_TURBO);

	/* Make sure we continue to get interrupts
	 * until we hit the minimum or maximum frequencies.
	 */
	I915_WRITE(GEN6_RP_INTERRUPT_LIMITS, limits);

	dev_priv->cur_delay = val;
}

static void gen6_disable_rps(struct drm_device *dev)
{
	struct drm_i915_private *dev_priv = dev->dev_private;

	I915_WRITE(GEN6_RC_CONTROL, 0);
	I915_WRITE(GEN6_RPNSWREQ, 1 << 31);
	I915_WRITE(GEN6_PMINTRMSK, 0xffffffff);
	I915_WRITE(GEN6_PMIER, 0);
	/* Complete PM interrupt masking here doesn't race with the rps work
	 * item again unmasking PM interrupts because that is using a different
	 * register (PMIMR) to mask PM interrupts. The only risk is in leaving
	 * stale bits in PMIIR and PMIMR which gen6_enable_rps will clean up. */

	spin_lock_irq(&dev_priv->rps_lock);
	dev_priv->pm_iir = 0;
	spin_unlock_irq(&dev_priv->rps_lock);

	I915_WRITE(GEN6_PMIIR, I915_READ(GEN6_PMIIR));
}

int intel_enable_rc6(const struct drm_device *dev)
{
	/*
	 * Respect the kernel parameter if it is set
	 */
	if (i915_enable_rc6 >= 0)
		return i915_enable_rc6;

	/*
	 * Disable RC6 on Ironlake
	 */
	if (INTEL_INFO(dev)->gen == 5)
		return 0;

	/* On Haswell, only RC6 is available. So let's enable it by default to
	 * provide better testing and coverage since the beginning.
	 */
	if (IS_HASWELL(dev))
		return INTEL_RC6_ENABLE;

	/*
	 * Disable rc6 on Sandybridge
	 */
	if (INTEL_INFO(dev)->gen == 6) {
		DRM_DEBUG_DRIVER("Sandybridge: deep RC6 disabled\n");
		return INTEL_RC6_ENABLE;
	}
	DRM_DEBUG_DRIVER("RC6 and deep RC6 enabled\n");
	return (INTEL_RC6_ENABLE | INTEL_RC6p_ENABLE);
}

static void gen6_enable_rps(struct drm_device *dev)
{
	struct drm_i915_private *dev_priv = dev->dev_private;
	struct intel_ring_buffer *ring;
	u32 rp_state_cap;
	u32 gt_perf_status;
	u32 pcu_mbox, rc6_mask = 0;
	u32 gtfifodbg;
	int rc6_mode;
	int i;

	WARN_ON(!mutex_is_locked(&dev->struct_mutex));

	/* Here begins a magic sequence of register writes to enable
	 * auto-downclocking.
	 *
	 * Perhaps there might be some value in exposing these to
	 * userspace...
	 */
	I915_WRITE(GEN6_RC_STATE, 0);

	/* Clear the DBG now so we don't confuse earlier errors */
	if ((gtfifodbg = I915_READ(GTFIFODBG))) {
		DRM_ERROR("GT fifo had a previous error %x\n", gtfifodbg);
		I915_WRITE(GTFIFODBG, gtfifodbg);
	}

	gen6_gt_force_wake_get(dev_priv);

	rp_state_cap = I915_READ(GEN6_RP_STATE_CAP);
	gt_perf_status = I915_READ(GEN6_GT_PERF_STATUS);

	/* In units of 100MHz */
	dev_priv->max_delay = rp_state_cap & 0xff;
	dev_priv->min_delay = (rp_state_cap & 0xff0000) >> 16;
	dev_priv->cur_delay = 0;

	/* disable the counters and set deterministic thresholds */
	I915_WRITE(GEN6_RC_CONTROL, 0);

	I915_WRITE(GEN6_RC1_WAKE_RATE_LIMIT, 1000 << 16);
	I915_WRITE(GEN6_RC6_WAKE_RATE_LIMIT, 40 << 16 | 30);
	I915_WRITE(GEN6_RC6pp_WAKE_RATE_LIMIT, 30);
	I915_WRITE(GEN6_RC_EVALUATION_INTERVAL, 125000);
	I915_WRITE(GEN6_RC_IDLE_HYSTERSIS, 25);

	for_each_ring(ring, dev_priv, i)
		I915_WRITE(RING_MAX_IDLE(ring->mmio_base), 10);

	I915_WRITE(GEN6_RC_SLEEP, 0);
	I915_WRITE(GEN6_RC1e_THRESHOLD, 1000);
	I915_WRITE(GEN6_RC6_THRESHOLD, 50000);
	I915_WRITE(GEN6_RC6p_THRESHOLD, 100000);
	I915_WRITE(GEN6_RC6pp_THRESHOLD, 64000); /* unused */

	/* Check if we are enabling RC6 */
	rc6_mode = intel_enable_rc6(dev_priv->dev);
	if (rc6_mode & INTEL_RC6_ENABLE)
		rc6_mask |= GEN6_RC_CTL_RC6_ENABLE;

	/* We don't use those on Haswell */
	if (!IS_HASWELL(dev)) {
		if (rc6_mode & INTEL_RC6p_ENABLE)
			rc6_mask |= GEN6_RC_CTL_RC6p_ENABLE;

		if (rc6_mode & INTEL_RC6pp_ENABLE)
			rc6_mask |= GEN6_RC_CTL_RC6pp_ENABLE;
	}

	DRM_INFO("Enabling RC6 states: RC6 %s, RC6p %s, RC6pp %s\n",
			(rc6_mask & GEN6_RC_CTL_RC6_ENABLE) ? "on" : "off",
			(rc6_mask & GEN6_RC_CTL_RC6p_ENABLE) ? "on" : "off",
			(rc6_mask & GEN6_RC_CTL_RC6pp_ENABLE) ? "on" : "off");

	I915_WRITE(GEN6_RC_CONTROL,
		   rc6_mask |
		   GEN6_RC_CTL_EI_MODE(1) |
		   GEN6_RC_CTL_HW_ENABLE);

	I915_WRITE(GEN6_RPNSWREQ,
		   GEN6_FREQUENCY(10) |
		   GEN6_OFFSET(0) |
		   GEN6_AGGRESSIVE_TURBO);
	I915_WRITE(GEN6_RC_VIDEO_FREQ,
		   GEN6_FREQUENCY(12));

	I915_WRITE(GEN6_RP_DOWN_TIMEOUT, 1000000);
	I915_WRITE(GEN6_RP_INTERRUPT_LIMITS,
		   dev_priv->max_delay << 24 |
		   dev_priv->min_delay << 16);

<<<<<<< HEAD
	if (IS_HASWELL(dev)) {
		I915_WRITE(GEN6_RP_UP_THRESHOLD, 59400);
		I915_WRITE(GEN6_RP_DOWN_THRESHOLD, 245000);
		I915_WRITE(GEN6_RP_UP_EI, 66000);
		I915_WRITE(GEN6_RP_DOWN_EI, 350000);
	} else {
		I915_WRITE(GEN6_RP_UP_THRESHOLD, 10000);
		I915_WRITE(GEN6_RP_DOWN_THRESHOLD, 1000000);
		I915_WRITE(GEN6_RP_UP_EI, 100000);
		I915_WRITE(GEN6_RP_DOWN_EI, 5000000);
	}
=======
	I915_WRITE(GEN6_RP_UP_THRESHOLD, 59400);
	I915_WRITE(GEN6_RP_DOWN_THRESHOLD, 245000);
	I915_WRITE(GEN6_RP_UP_EI, 66000);
	I915_WRITE(GEN6_RP_DOWN_EI, 350000);
>>>>>>> 4cbe5a55

	I915_WRITE(GEN6_RP_IDLE_HYSTERSIS, 10);
	I915_WRITE(GEN6_RP_CONTROL,
		   GEN6_RP_MEDIA_TURBO |
		   GEN6_RP_MEDIA_HW_NORMAL_MODE |
		   GEN6_RP_MEDIA_IS_GFX |
		   GEN6_RP_ENABLE |
		   GEN6_RP_UP_BUSY_AVG |
		   (IS_HASWELL(dev) ? GEN7_RP_DOWN_IDLE_AVG : GEN6_RP_DOWN_IDLE_CONT));

	if (wait_for((I915_READ(GEN6_PCODE_MAILBOX) & GEN6_PCODE_READY) == 0,
		     500))
		DRM_ERROR("timeout waiting for pcode mailbox to become idle\n");

	I915_WRITE(GEN6_PCODE_DATA, 0);
	I915_WRITE(GEN6_PCODE_MAILBOX,
		   GEN6_PCODE_READY |
		   GEN6_PCODE_WRITE_MIN_FREQ_TABLE);
	if (wait_for((I915_READ(GEN6_PCODE_MAILBOX) & GEN6_PCODE_READY) == 0,
		     500))
		DRM_ERROR("timeout waiting for pcode mailbox to finish\n");

	/* Check for overclock support */
	if (wait_for((I915_READ(GEN6_PCODE_MAILBOX) & GEN6_PCODE_READY) == 0,
		     500))
		DRM_ERROR("timeout waiting for pcode mailbox to become idle\n");
	I915_WRITE(GEN6_PCODE_MAILBOX, GEN6_READ_OC_PARAMS);
	pcu_mbox = I915_READ(GEN6_PCODE_DATA);
	if (wait_for((I915_READ(GEN6_PCODE_MAILBOX) & GEN6_PCODE_READY) == 0,
		     500))
		DRM_ERROR("timeout waiting for pcode mailbox to finish\n");
	if (pcu_mbox & (1<<31)) { /* OC supported */
		dev_priv->max_delay = pcu_mbox & 0xff;
		DRM_DEBUG_DRIVER("overclocking supported, adjusting frequency max to %dMHz\n", pcu_mbox * 50);
	}

	gen6_set_rps(dev_priv->dev, (gt_perf_status & 0xff00) >> 8);

	/* requires MSI enabled */
	I915_WRITE(GEN6_PMIER, GEN6_PM_DEFERRED_EVENTS);
	spin_lock_irq(&dev_priv->rps_lock);
	WARN_ON(dev_priv->pm_iir != 0);
	I915_WRITE(GEN6_PMIMR, 0);
	spin_unlock_irq(&dev_priv->rps_lock);
	/* enable all PM interrupts */
	I915_WRITE(GEN6_PMINTRMSK, 0);

	gen6_gt_force_wake_put(dev_priv);
}

static void gen6_update_ring_freq(struct drm_device *dev)
{
	struct drm_i915_private *dev_priv = dev->dev_private;
	int min_freq = 15;
	int gpu_freq, ia_freq, max_ia_freq;
	int scaling_factor = 180;

	WARN_ON(!mutex_is_locked(&dev->struct_mutex));

	max_ia_freq = cpufreq_quick_get_max(0);
	/*
	 * Default to measured freq if none found, PCU will ensure we don't go
	 * over
	 */
	if (!max_ia_freq)
		max_ia_freq = tsc_khz;

	/* Convert from kHz to MHz */
	max_ia_freq /= 1000;

	/*
	 * For each potential GPU frequency, load a ring frequency we'd like
	 * to use for memory access.  We do this by specifying the IA frequency
	 * the PCU should use as a reference to determine the ring frequency.
	 */
	for (gpu_freq = dev_priv->max_delay; gpu_freq >= dev_priv->min_delay;
	     gpu_freq--) {
		int diff = dev_priv->max_delay - gpu_freq;

		/*
		 * For GPU frequencies less than 750MHz, just use the lowest
		 * ring freq.
		 */
		if (gpu_freq < min_freq)
			ia_freq = 800;
		else
			ia_freq = max_ia_freq - ((diff * scaling_factor) / 2);
		ia_freq = DIV_ROUND_CLOSEST(ia_freq, 100);

		I915_WRITE(GEN6_PCODE_DATA,
			   (ia_freq << GEN6_PCODE_FREQ_IA_RATIO_SHIFT) |
			   gpu_freq);
		I915_WRITE(GEN6_PCODE_MAILBOX, GEN6_PCODE_READY |
			   GEN6_PCODE_WRITE_MIN_FREQ_TABLE);
		if (wait_for((I915_READ(GEN6_PCODE_MAILBOX) &
			      GEN6_PCODE_READY) == 0, 10)) {
			DRM_ERROR("pcode write of freq table timed out\n");
			continue;
		}
	}
}

void ironlake_teardown_rc6(struct drm_device *dev)
{
	struct drm_i915_private *dev_priv = dev->dev_private;

	if (dev_priv->renderctx) {
		i915_gem_object_unpin(dev_priv->renderctx);
		drm_gem_object_unreference(&dev_priv->renderctx->base);
		dev_priv->renderctx = NULL;
	}

	if (dev_priv->pwrctx) {
		i915_gem_object_unpin(dev_priv->pwrctx);
		drm_gem_object_unreference(&dev_priv->pwrctx->base);
		dev_priv->pwrctx = NULL;
	}
}

static void ironlake_disable_rc6(struct drm_device *dev)
{
	struct drm_i915_private *dev_priv = dev->dev_private;

	if (I915_READ(PWRCTXA)) {
		/* Wake the GPU, prevent RC6, then restore RSTDBYCTL */
		I915_WRITE(RSTDBYCTL, I915_READ(RSTDBYCTL) | RCX_SW_EXIT);
		wait_for(((I915_READ(RSTDBYCTL) & RSX_STATUS_MASK) == RSX_STATUS_ON),
			 50);

		I915_WRITE(PWRCTXA, 0);
		POSTING_READ(PWRCTXA);

		I915_WRITE(RSTDBYCTL, I915_READ(RSTDBYCTL) & ~RCX_SW_EXIT);
		POSTING_READ(RSTDBYCTL);
	}
}

static int ironlake_setup_rc6(struct drm_device *dev)
{
	struct drm_i915_private *dev_priv = dev->dev_private;

	if (dev_priv->renderctx == NULL)
		dev_priv->renderctx = intel_alloc_context_page(dev);
	if (!dev_priv->renderctx)
		return -ENOMEM;

	if (dev_priv->pwrctx == NULL)
		dev_priv->pwrctx = intel_alloc_context_page(dev);
	if (!dev_priv->pwrctx) {
		ironlake_teardown_rc6(dev);
		return -ENOMEM;
	}

	return 0;
}

static void ironlake_enable_rc6(struct drm_device *dev)
{
	struct drm_i915_private *dev_priv = dev->dev_private;
	struct intel_ring_buffer *ring = &dev_priv->ring[RCS];
	int ret;

	/* rc6 disabled by default due to repeated reports of hanging during
	 * boot and resume.
	 */
	if (!intel_enable_rc6(dev))
		return;

	WARN_ON(!mutex_is_locked(&dev->struct_mutex));

	ret = ironlake_setup_rc6(dev);
	if (ret)
		return;

	/*
	 * GPU can automatically power down the render unit if given a page
	 * to save state.
	 */
	ret = intel_ring_begin(ring, 6);
	if (ret) {
		ironlake_teardown_rc6(dev);
		return;
	}

	intel_ring_emit(ring, MI_SUSPEND_FLUSH | MI_SUSPEND_FLUSH_EN);
	intel_ring_emit(ring, MI_SET_CONTEXT);
	intel_ring_emit(ring, dev_priv->renderctx->gtt_offset |
			MI_MM_SPACE_GTT |
			MI_SAVE_EXT_STATE_EN |
			MI_RESTORE_EXT_STATE_EN |
			MI_RESTORE_INHIBIT);
	intel_ring_emit(ring, MI_SUSPEND_FLUSH);
	intel_ring_emit(ring, MI_NOOP);
	intel_ring_emit(ring, MI_FLUSH);
	intel_ring_advance(ring);

	/*
	 * Wait for the command parser to advance past MI_SET_CONTEXT. The HW
	 * does an implicit flush, combined with MI_FLUSH above, it should be
	 * safe to assume that renderctx is valid
	 */
	ret = intel_wait_ring_idle(ring);
	if (ret) {
		DRM_ERROR("failed to enable ironlake power power savings\n");
		ironlake_teardown_rc6(dev);
		return;
	}

	I915_WRITE(PWRCTXA, dev_priv->pwrctx->gtt_offset | PWRCTX_EN);
	I915_WRITE(RSTDBYCTL, I915_READ(RSTDBYCTL) & ~RCX_SW_EXIT);
}

static unsigned long intel_pxfreq(u32 vidfreq)
{
	unsigned long freq;
	int div = (vidfreq & 0x3f0000) >> 16;
	int post = (vidfreq & 0x3000) >> 12;
	int pre = (vidfreq & 0x7);

	if (!pre)
		return 0;

	freq = ((div * 133333) / ((1<<post) * pre));

	return freq;
}

static const struct cparams {
	u16 i;
	u16 t;
	u16 m;
	u16 c;
} cparams[] = {
	{ 1, 1333, 301, 28664 },
	{ 1, 1066, 294, 24460 },
	{ 1, 800, 294, 25192 },
	{ 0, 1333, 276, 27605 },
	{ 0, 1066, 276, 27605 },
	{ 0, 800, 231, 23784 },
};

unsigned long i915_chipset_val(struct drm_i915_private *dev_priv)
{
	u64 total_count, diff, ret;
	u32 count1, count2, count3, m = 0, c = 0;
	unsigned long now = jiffies_to_msecs(jiffies), diff1;
	int i;

	diff1 = now - dev_priv->last_time1;

	/* Prevent division-by-zero if we are asking too fast.
	 * Also, we don't get interesting results if we are polling
	 * faster than once in 10ms, so just return the saved value
	 * in such cases.
	 */
	if (diff1 <= 10)
		return dev_priv->chipset_power;

	count1 = I915_READ(DMIEC);
	count2 = I915_READ(DDREC);
	count3 = I915_READ(CSIEC);

	total_count = count1 + count2 + count3;

	/* FIXME: handle per-counter overflow */
	if (total_count < dev_priv->last_count1) {
		diff = ~0UL - dev_priv->last_count1;
		diff += total_count;
	} else {
		diff = total_count - dev_priv->last_count1;
	}

	for (i = 0; i < ARRAY_SIZE(cparams); i++) {
		if (cparams[i].i == dev_priv->c_m &&
		    cparams[i].t == dev_priv->r_t) {
			m = cparams[i].m;
			c = cparams[i].c;
			break;
		}
	}

	diff = div_u64(diff, diff1);
	ret = ((m * diff) + c);
	ret = div_u64(ret, 10);

	dev_priv->last_count1 = total_count;
	dev_priv->last_time1 = now;

	dev_priv->chipset_power = ret;

	return ret;
}

unsigned long i915_mch_val(struct drm_i915_private *dev_priv)
{
	unsigned long m, x, b;
	u32 tsfs;

	tsfs = I915_READ(TSFS);

	m = ((tsfs & TSFS_SLOPE_MASK) >> TSFS_SLOPE_SHIFT);
	x = I915_READ8(TR1);

	b = tsfs & TSFS_INTR_MASK;

	return ((m * x) / 127) - b;
}

static u16 pvid_to_extvid(struct drm_i915_private *dev_priv, u8 pxvid)
{
	static const struct v_table {
		u16 vd; /* in .1 mil */
		u16 vm; /* in .1 mil */
	} v_table[] = {
		{ 0, 0, },
		{ 375, 0, },
		{ 500, 0, },
		{ 625, 0, },
		{ 750, 0, },
		{ 875, 0, },
		{ 1000, 0, },
		{ 1125, 0, },
		{ 4125, 3000, },
		{ 4125, 3000, },
		{ 4125, 3000, },
		{ 4125, 3000, },
		{ 4125, 3000, },
		{ 4125, 3000, },
		{ 4125, 3000, },
		{ 4125, 3000, },
		{ 4125, 3000, },
		{ 4125, 3000, },
		{ 4125, 3000, },
		{ 4125, 3000, },
		{ 4125, 3000, },
		{ 4125, 3000, },
		{ 4125, 3000, },
		{ 4125, 3000, },
		{ 4125, 3000, },
		{ 4125, 3000, },
		{ 4125, 3000, },
		{ 4125, 3000, },
		{ 4125, 3000, },
		{ 4125, 3000, },
		{ 4125, 3000, },
		{ 4125, 3000, },
		{ 4250, 3125, },
		{ 4375, 3250, },
		{ 4500, 3375, },
		{ 4625, 3500, },
		{ 4750, 3625, },
		{ 4875, 3750, },
		{ 5000, 3875, },
		{ 5125, 4000, },
		{ 5250, 4125, },
		{ 5375, 4250, },
		{ 5500, 4375, },
		{ 5625, 4500, },
		{ 5750, 4625, },
		{ 5875, 4750, },
		{ 6000, 4875, },
		{ 6125, 5000, },
		{ 6250, 5125, },
		{ 6375, 5250, },
		{ 6500, 5375, },
		{ 6625, 5500, },
		{ 6750, 5625, },
		{ 6875, 5750, },
		{ 7000, 5875, },
		{ 7125, 6000, },
		{ 7250, 6125, },
		{ 7375, 6250, },
		{ 7500, 6375, },
		{ 7625, 6500, },
		{ 7750, 6625, },
		{ 7875, 6750, },
		{ 8000, 6875, },
		{ 8125, 7000, },
		{ 8250, 7125, },
		{ 8375, 7250, },
		{ 8500, 7375, },
		{ 8625, 7500, },
		{ 8750, 7625, },
		{ 8875, 7750, },
		{ 9000, 7875, },
		{ 9125, 8000, },
		{ 9250, 8125, },
		{ 9375, 8250, },
		{ 9500, 8375, },
		{ 9625, 8500, },
		{ 9750, 8625, },
		{ 9875, 8750, },
		{ 10000, 8875, },
		{ 10125, 9000, },
		{ 10250, 9125, },
		{ 10375, 9250, },
		{ 10500, 9375, },
		{ 10625, 9500, },
		{ 10750, 9625, },
		{ 10875, 9750, },
		{ 11000, 9875, },
		{ 11125, 10000, },
		{ 11250, 10125, },
		{ 11375, 10250, },
		{ 11500, 10375, },
		{ 11625, 10500, },
		{ 11750, 10625, },
		{ 11875, 10750, },
		{ 12000, 10875, },
		{ 12125, 11000, },
		{ 12250, 11125, },
		{ 12375, 11250, },
		{ 12500, 11375, },
		{ 12625, 11500, },
		{ 12750, 11625, },
		{ 12875, 11750, },
		{ 13000, 11875, },
		{ 13125, 12000, },
		{ 13250, 12125, },
		{ 13375, 12250, },
		{ 13500, 12375, },
		{ 13625, 12500, },
		{ 13750, 12625, },
		{ 13875, 12750, },
		{ 14000, 12875, },
		{ 14125, 13000, },
		{ 14250, 13125, },
		{ 14375, 13250, },
		{ 14500, 13375, },
		{ 14625, 13500, },
		{ 14750, 13625, },
		{ 14875, 13750, },
		{ 15000, 13875, },
		{ 15125, 14000, },
		{ 15250, 14125, },
		{ 15375, 14250, },
		{ 15500, 14375, },
		{ 15625, 14500, },
		{ 15750, 14625, },
		{ 15875, 14750, },
		{ 16000, 14875, },
		{ 16125, 15000, },
	};
	if (dev_priv->info->is_mobile)
		return v_table[pxvid].vm;
	else
		return v_table[pxvid].vd;
}

void i915_update_gfx_val(struct drm_i915_private *dev_priv)
{
	struct timespec now, diff1;
	u64 diff;
	unsigned long diffms;
	u32 count;

	if (dev_priv->info->gen != 5)
		return;

	getrawmonotonic(&now);
	diff1 = timespec_sub(now, dev_priv->last_time2);

	/* Don't divide by 0 */
	diffms = diff1.tv_sec * 1000 + diff1.tv_nsec / 1000000;
	if (!diffms)
		return;

	count = I915_READ(GFXEC);

	if (count < dev_priv->last_count2) {
		diff = ~0UL - dev_priv->last_count2;
		diff += count;
	} else {
		diff = count - dev_priv->last_count2;
	}

	dev_priv->last_count2 = count;
	dev_priv->last_time2 = now;

	/* More magic constants... */
	diff = diff * 1181;
	diff = div_u64(diff, diffms * 10);
	dev_priv->gfx_power = diff;
}

unsigned long i915_gfx_val(struct drm_i915_private *dev_priv)
{
	unsigned long t, corr, state1, corr2, state2;
	u32 pxvid, ext_v;

	pxvid = I915_READ(PXVFREQ_BASE + (dev_priv->cur_delay * 4));
	pxvid = (pxvid >> 24) & 0x7f;
	ext_v = pvid_to_extvid(dev_priv, pxvid);

	state1 = ext_v;

	t = i915_mch_val(dev_priv);

	/* Revel in the empirically derived constants */

	/* Correction factor in 1/100000 units */
	if (t > 80)
		corr = ((t * 2349) + 135940);
	else if (t >= 50)
		corr = ((t * 964) + 29317);
	else /* < 50 */
		corr = ((t * 301) + 1004);

	corr = corr * ((150142 * state1) / 10000 - 78642);
	corr /= 100000;
	corr2 = (corr * dev_priv->corr);

	state2 = (corr2 * state1) / 10000;
	state2 /= 100; /* convert to mW */

	i915_update_gfx_val(dev_priv);

	return dev_priv->gfx_power + state2;
}

/* Global for IPS driver to get at the current i915 device */
static struct drm_i915_private *i915_mch_dev;
/*
 * Lock protecting IPS related data structures
 *   - i915_mch_dev
 *   - dev_priv->max_delay
 *   - dev_priv->min_delay
 *   - dev_priv->fmax
 *   - dev_priv->gpu_busy
 */
static DEFINE_SPINLOCK(mchdev_lock);

/**
 * i915_read_mch_val - return value for IPS use
 *
 * Calculate and return a value for the IPS driver to use when deciding whether
 * we have thermal and power headroom to increase CPU or GPU power budget.
 */
unsigned long i915_read_mch_val(void)
{
	struct drm_i915_private *dev_priv;
	unsigned long chipset_val, graphics_val, ret = 0;

	spin_lock(&mchdev_lock);
	if (!i915_mch_dev)
		goto out_unlock;
	dev_priv = i915_mch_dev;

	chipset_val = i915_chipset_val(dev_priv);
	graphics_val = i915_gfx_val(dev_priv);

	ret = chipset_val + graphics_val;

out_unlock:
	spin_unlock(&mchdev_lock);

	return ret;
}
EXPORT_SYMBOL_GPL(i915_read_mch_val);

/**
 * i915_gpu_raise - raise GPU frequency limit
 *
 * Raise the limit; IPS indicates we have thermal headroom.
 */
bool i915_gpu_raise(void)
{
	struct drm_i915_private *dev_priv;
	bool ret = true;

	spin_lock(&mchdev_lock);
	if (!i915_mch_dev) {
		ret = false;
		goto out_unlock;
	}
	dev_priv = i915_mch_dev;

	if (dev_priv->max_delay > dev_priv->fmax)
		dev_priv->max_delay--;

out_unlock:
	spin_unlock(&mchdev_lock);

	return ret;
}
EXPORT_SYMBOL_GPL(i915_gpu_raise);

/**
 * i915_gpu_lower - lower GPU frequency limit
 *
 * IPS indicates we're close to a thermal limit, so throttle back the GPU
 * frequency maximum.
 */
bool i915_gpu_lower(void)
{
	struct drm_i915_private *dev_priv;
	bool ret = true;

	spin_lock(&mchdev_lock);
	if (!i915_mch_dev) {
		ret = false;
		goto out_unlock;
	}
	dev_priv = i915_mch_dev;

	if (dev_priv->max_delay < dev_priv->min_delay)
		dev_priv->max_delay++;

out_unlock:
	spin_unlock(&mchdev_lock);

	return ret;
}
EXPORT_SYMBOL_GPL(i915_gpu_lower);

/**
 * i915_gpu_busy - indicate GPU business to IPS
 *
 * Tell the IPS driver whether or not the GPU is busy.
 */
bool i915_gpu_busy(void)
{
	struct drm_i915_private *dev_priv;
	bool ret = false;

	spin_lock(&mchdev_lock);
	if (!i915_mch_dev)
		goto out_unlock;
	dev_priv = i915_mch_dev;

	ret = dev_priv->busy;

out_unlock:
	spin_unlock(&mchdev_lock);

	return ret;
}
EXPORT_SYMBOL_GPL(i915_gpu_busy);

/**
 * i915_gpu_turbo_disable - disable graphics turbo
 *
 * Disable graphics turbo by resetting the max frequency and setting the
 * current frequency to the default.
 */
bool i915_gpu_turbo_disable(void)
{
	struct drm_i915_private *dev_priv;
	bool ret = true;

	spin_lock(&mchdev_lock);
	if (!i915_mch_dev) {
		ret = false;
		goto out_unlock;
	}
	dev_priv = i915_mch_dev;

	dev_priv->max_delay = dev_priv->fstart;

	if (!ironlake_set_drps(dev_priv->dev, dev_priv->fstart))
		ret = false;

out_unlock:
	spin_unlock(&mchdev_lock);

	return ret;
}
EXPORT_SYMBOL_GPL(i915_gpu_turbo_disable);

/**
 * Tells the intel_ips driver that the i915 driver is now loaded, if
 * IPS got loaded first.
 *
 * This awkward dance is so that neither module has to depend on the
 * other in order for IPS to do the appropriate communication of
 * GPU turbo limits to i915.
 */
static void
ips_ping_for_i915_load(void)
{
	void (*link)(void);

	link = symbol_get(ips_link_to_i915_driver);
	if (link) {
		link();
		symbol_put(ips_link_to_i915_driver);
	}
}

void intel_gpu_ips_init(struct drm_i915_private *dev_priv)
{
	spin_lock(&mchdev_lock);
	i915_mch_dev = dev_priv;
	dev_priv->mchdev_lock = &mchdev_lock;
	spin_unlock(&mchdev_lock);

	ips_ping_for_i915_load();
}

void intel_gpu_ips_teardown(void)
{
	spin_lock(&mchdev_lock);
	i915_mch_dev = NULL;
	spin_unlock(&mchdev_lock);
}
static void intel_init_emon(struct drm_device *dev)
{
	struct drm_i915_private *dev_priv = dev->dev_private;
	u32 lcfuse;
	u8 pxw[16];
	int i;

	/* Disable to program */
	I915_WRITE(ECR, 0);
	POSTING_READ(ECR);

	/* Program energy weights for various events */
	I915_WRITE(SDEW, 0x15040d00);
	I915_WRITE(CSIEW0, 0x007f0000);
	I915_WRITE(CSIEW1, 0x1e220004);
	I915_WRITE(CSIEW2, 0x04000004);

	for (i = 0; i < 5; i++)
		I915_WRITE(PEW + (i * 4), 0);
	for (i = 0; i < 3; i++)
		I915_WRITE(DEW + (i * 4), 0);

	/* Program P-state weights to account for frequency power adjustment */
	for (i = 0; i < 16; i++) {
		u32 pxvidfreq = I915_READ(PXVFREQ_BASE + (i * 4));
		unsigned long freq = intel_pxfreq(pxvidfreq);
		unsigned long vid = (pxvidfreq & PXVFREQ_PX_MASK) >>
			PXVFREQ_PX_SHIFT;
		unsigned long val;

		val = vid * vid;
		val *= (freq / 1000);
		val *= 255;
		val /= (127*127*900);
		if (val > 0xff)
			DRM_ERROR("bad pxval: %ld\n", val);
		pxw[i] = val;
	}
	/* Render standby states get 0 weight */
	pxw[14] = 0;
	pxw[15] = 0;

	for (i = 0; i < 4; i++) {
		u32 val = (pxw[i*4] << 24) | (pxw[(i*4)+1] << 16) |
			(pxw[(i*4)+2] << 8) | (pxw[(i*4)+3]);
		I915_WRITE(PXW + (i * 4), val);
	}

	/* Adjust magic regs to magic values (more experimental results) */
	I915_WRITE(OGW0, 0);
	I915_WRITE(OGW1, 0);
	I915_WRITE(EG0, 0x00007f00);
	I915_WRITE(EG1, 0x0000000e);
	I915_WRITE(EG2, 0x000e0000);
	I915_WRITE(EG3, 0x68000300);
	I915_WRITE(EG4, 0x42000000);
	I915_WRITE(EG5, 0x00140031);
	I915_WRITE(EG6, 0);
	I915_WRITE(EG7, 0);

	for (i = 0; i < 8; i++)
		I915_WRITE(PXWL + (i * 4), 0);

	/* Enable PMON + select events */
	I915_WRITE(ECR, 0x80000019);

	lcfuse = I915_READ(LCFUSE02);

	dev_priv->corr = (lcfuse & LCFUSE_HIV_MASK);
}

void intel_disable_gt_powersave(struct drm_device *dev)
{
	if (IS_IRONLAKE_M(dev)) {
		ironlake_disable_drps(dev);
		ironlake_disable_rc6(dev);
	} else if (INTEL_INFO(dev)->gen >= 6 && !IS_VALLEYVIEW(dev)) {
		gen6_disable_rps(dev);
	}
}

void intel_enable_gt_powersave(struct drm_device *dev)
{
	if (IS_IRONLAKE_M(dev)) {
		ironlake_enable_drps(dev);
		ironlake_enable_rc6(dev);
		intel_init_emon(dev);
	} else if ((IS_GEN6(dev) || IS_GEN7(dev)) && !IS_VALLEYVIEW(dev)) {
		gen6_enable_rps(dev);
		gen6_update_ring_freq(dev);
	}
}

static void ironlake_init_clock_gating(struct drm_device *dev)
{
	struct drm_i915_private *dev_priv = dev->dev_private;
	uint32_t dspclk_gate = VRHUNIT_CLOCK_GATE_DISABLE;

	/* Required for FBC */
	dspclk_gate |= DPFCUNIT_CLOCK_GATE_DISABLE |
		DPFCRUNIT_CLOCK_GATE_DISABLE |
		DPFDUNIT_CLOCK_GATE_DISABLE;
	/* Required for CxSR */
	dspclk_gate |= DPARBUNIT_CLOCK_GATE_DISABLE;

	I915_WRITE(PCH_3DCGDIS0,
		   MARIUNIT_CLOCK_GATE_DISABLE |
		   SVSMUNIT_CLOCK_GATE_DISABLE);
	I915_WRITE(PCH_3DCGDIS1,
		   VFMUNIT_CLOCK_GATE_DISABLE);

	I915_WRITE(PCH_DSPCLK_GATE_D, dspclk_gate);

	/*
	 * According to the spec the following bits should be set in
	 * order to enable memory self-refresh
	 * The bit 22/21 of 0x42004
	 * The bit 5 of 0x42020
	 * The bit 15 of 0x45000
	 */
	I915_WRITE(ILK_DISPLAY_CHICKEN2,
		   (I915_READ(ILK_DISPLAY_CHICKEN2) |
		    ILK_DPARB_GATE | ILK_VSDPFD_FULL));
	I915_WRITE(ILK_DSPCLK_GATE,
		   (I915_READ(ILK_DSPCLK_GATE) |
		    ILK_DPARB_CLK_GATE));
	I915_WRITE(DISP_ARB_CTL,
		   (I915_READ(DISP_ARB_CTL) |
		    DISP_FBC_WM_DIS));
	I915_WRITE(WM3_LP_ILK, 0);
	I915_WRITE(WM2_LP_ILK, 0);
	I915_WRITE(WM1_LP_ILK, 0);

	/*
	 * Based on the document from hardware guys the following bits
	 * should be set unconditionally in order to enable FBC.
	 * The bit 22 of 0x42000
	 * The bit 22 of 0x42004
	 * The bit 7,8,9 of 0x42020.
	 */
	if (IS_IRONLAKE_M(dev)) {
		I915_WRITE(ILK_DISPLAY_CHICKEN1,
			   I915_READ(ILK_DISPLAY_CHICKEN1) |
			   ILK_FBCQ_DIS);
		I915_WRITE(ILK_DISPLAY_CHICKEN2,
			   I915_READ(ILK_DISPLAY_CHICKEN2) |
			   ILK_DPARB_GATE);
		I915_WRITE(ILK_DSPCLK_GATE,
			   I915_READ(ILK_DSPCLK_GATE) |
			   ILK_DPFC_DIS1 |
			   ILK_DPFC_DIS2 |
			   ILK_CLK_FBC);
	}

	I915_WRITE(ILK_DISPLAY_CHICKEN2,
		   I915_READ(ILK_DISPLAY_CHICKEN2) |
		   ILK_ELPIN_409_SELECT);
	I915_WRITE(_3D_CHICKEN2,
		   _3D_CHICKEN2_WM_READ_PIPELINED << 16 |
		   _3D_CHICKEN2_WM_READ_PIPELINED);
}

static void gen6_init_clock_gating(struct drm_device *dev)
{
	struct drm_i915_private *dev_priv = dev->dev_private;
	int pipe;
	uint32_t dspclk_gate = VRHUNIT_CLOCK_GATE_DISABLE;

	I915_WRITE(PCH_DSPCLK_GATE_D, dspclk_gate);

	I915_WRITE(ILK_DISPLAY_CHICKEN2,
		   I915_READ(ILK_DISPLAY_CHICKEN2) |
		   ILK_ELPIN_409_SELECT);

	I915_WRITE(WM3_LP_ILK, 0);
	I915_WRITE(WM2_LP_ILK, 0);
	I915_WRITE(WM1_LP_ILK, 0);

	I915_WRITE(CACHE_MODE_0,
		   _MASKED_BIT_DISABLE(CM0_STC_EVICT_DISABLE_LRA_SNB));

	I915_WRITE(GEN6_UCGCTL1,
		   I915_READ(GEN6_UCGCTL1) |
		   GEN6_BLBUNIT_CLOCK_GATE_DISABLE |
		   GEN6_CSUNIT_CLOCK_GATE_DISABLE);

	/* According to the BSpec vol1g, bit 12 (RCPBUNIT) clock
	 * gating disable must be set.  Failure to set it results in
	 * flickering pixels due to Z write ordering failures after
	 * some amount of runtime in the Mesa "fire" demo, and Unigine
	 * Sanctuary and Tropics, and apparently anything else with
	 * alpha test or pixel discard.
	 *
	 * According to the spec, bit 11 (RCCUNIT) must also be set,
	 * but we didn't debug actual testcases to find it out.
	 *
	 * Also apply WaDisableVDSUnitClockGating and
	 * WaDisableRCPBUnitClockGating.
	 */
	I915_WRITE(GEN6_UCGCTL2,
		   GEN7_VDSUNIT_CLOCK_GATE_DISABLE |
		   GEN6_RCPBUNIT_CLOCK_GATE_DISABLE |
		   GEN6_RCCUNIT_CLOCK_GATE_DISABLE);

	/* Bspec says we need to always set all mask bits. */
	I915_WRITE(_3D_CHICKEN, (0xFFFF << 16) |
		   _3D_CHICKEN_SF_DISABLE_FASTCLIP_CULL);

	/*
	 * According to the spec the following bits should be
	 * set in order to enable memory self-refresh and fbc:
	 * The bit21 and bit22 of 0x42000
	 * The bit21 and bit22 of 0x42004
	 * The bit5 and bit7 of 0x42020
	 * The bit14 of 0x70180
	 * The bit14 of 0x71180
	 */
	I915_WRITE(ILK_DISPLAY_CHICKEN1,
		   I915_READ(ILK_DISPLAY_CHICKEN1) |
		   ILK_FBCQ_DIS | ILK_PABSTRETCH_DIS);
	I915_WRITE(ILK_DISPLAY_CHICKEN2,
		   I915_READ(ILK_DISPLAY_CHICKEN2) |
		   ILK_DPARB_GATE | ILK_VSDPFD_FULL);
	I915_WRITE(ILK_DSPCLK_GATE,
		   I915_READ(ILK_DSPCLK_GATE) |
		   ILK_DPARB_CLK_GATE  |
		   ILK_DPFD_CLK_GATE);

	I915_WRITE(GEN6_MBCTL, I915_READ(GEN6_MBCTL) |
		   GEN6_MBCTL_ENABLE_BOOT_FETCH);

	for_each_pipe(pipe) {
		I915_WRITE(DSPCNTR(pipe),
			   I915_READ(DSPCNTR(pipe)) |
			   DISPPLANE_TRICKLE_FEED_DISABLE);
		intel_flush_display_plane(dev_priv, pipe);
	}
}

static void gen7_setup_fixed_func_scheduler(struct drm_i915_private *dev_priv)
{
	uint32_t reg = I915_READ(GEN7_FF_THREAD_MODE);

	reg &= ~GEN7_FF_SCHED_MASK;
	reg |= GEN7_FF_TS_SCHED_HW;
	reg |= GEN7_FF_VS_SCHED_HW;
	reg |= GEN7_FF_DS_SCHED_HW;

	I915_WRITE(GEN7_FF_THREAD_MODE, reg);
}

static void haswell_init_clock_gating(struct drm_device *dev)
{
	struct drm_i915_private *dev_priv = dev->dev_private;
	int pipe;
	uint32_t dspclk_gate = VRHUNIT_CLOCK_GATE_DISABLE;

	I915_WRITE(PCH_DSPCLK_GATE_D, dspclk_gate);

	I915_WRITE(WM3_LP_ILK, 0);
	I915_WRITE(WM2_LP_ILK, 0);
	I915_WRITE(WM1_LP_ILK, 0);

	/* According to the spec, bit 13 (RCZUNIT) must be set on IVB.
	 * This implements the WaDisableRCZUnitClockGating workaround.
	 */
	I915_WRITE(GEN6_UCGCTL2, GEN6_RCZUNIT_CLOCK_GATE_DISABLE);

	I915_WRITE(ILK_DSPCLK_GATE, IVB_VRHUNIT_CLK_GATE);

	I915_WRITE(IVB_CHICKEN3,
		   CHICKEN3_DGMG_REQ_OUT_FIX_DISABLE |
		   CHICKEN3_DGMG_DONE_FIX_DISABLE);

	/* Apply the WaDisableRHWOOptimizationForRenderHang workaround. */
	I915_WRITE(GEN7_COMMON_SLICE_CHICKEN1,
		   GEN7_CSC1_RHWO_OPT_DISABLE_IN_RCC);

	/* WaApplyL3ControlAndL3ChickenMode requires those two on Ivy Bridge */
	I915_WRITE(GEN7_L3CNTLREG1,
			GEN7_WA_FOR_GEN7_L3_CONTROL);
	I915_WRITE(GEN7_L3_CHICKEN_MODE_REGISTER,
			GEN7_WA_L3_CHICKEN_MODE);

	/* This is required by WaCatErrorRejectionIssue */
	I915_WRITE(GEN7_SQ_CHICKEN_MBCUNIT_CONFIG,
			I915_READ(GEN7_SQ_CHICKEN_MBCUNIT_CONFIG) |
			GEN7_SQ_CHICKEN_MBCUNIT_SQINTMOB);

	for_each_pipe(pipe) {
		I915_WRITE(DSPCNTR(pipe),
			   I915_READ(DSPCNTR(pipe)) |
			   DISPPLANE_TRICKLE_FEED_DISABLE);
		intel_flush_display_plane(dev_priv, pipe);
	}

	gen7_setup_fixed_func_scheduler(dev_priv);

	/* WaDisable4x2SubspanOptimization */
	I915_WRITE(CACHE_MODE_1,
		   _MASKED_BIT_ENABLE(PIXEL_SUBSPAN_COLLECT_OPT_DISABLE));

	/* XXX: This is a workaround for early silicon revisions and should be
	 * removed later.
	 */
	I915_WRITE(WM_DBG,
			I915_READ(WM_DBG) |
			WM_DBG_DISALLOW_MULTIPLE_LP |
			WM_DBG_DISALLOW_SPRITE |
			WM_DBG_DISALLOW_MAXFIFO);

}

static void ivybridge_init_clock_gating(struct drm_device *dev)
{
	struct drm_i915_private *dev_priv = dev->dev_private;
	int pipe;
	uint32_t dspclk_gate = VRHUNIT_CLOCK_GATE_DISABLE;
	uint32_t snpcr;

	I915_WRITE(PCH_DSPCLK_GATE_D, dspclk_gate);

	I915_WRITE(WM3_LP_ILK, 0);
	I915_WRITE(WM2_LP_ILK, 0);
	I915_WRITE(WM1_LP_ILK, 0);

	I915_WRITE(ILK_DSPCLK_GATE, IVB_VRHUNIT_CLK_GATE);

	I915_WRITE(IVB_CHICKEN3,
		   CHICKEN3_DGMG_REQ_OUT_FIX_DISABLE |
		   CHICKEN3_DGMG_DONE_FIX_DISABLE);

	/* Apply the WaDisableRHWOOptimizationForRenderHang workaround. */
	I915_WRITE(GEN7_COMMON_SLICE_CHICKEN1,
		   GEN7_CSC1_RHWO_OPT_DISABLE_IN_RCC);

	/* WaApplyL3ControlAndL3ChickenMode requires those two on Ivy Bridge */
	I915_WRITE(GEN7_L3CNTLREG1,
			GEN7_WA_FOR_GEN7_L3_CONTROL);
	I915_WRITE(GEN7_L3_CHICKEN_MODE_REGISTER,
			GEN7_WA_L3_CHICKEN_MODE);

	/* According to the BSpec vol1g, bit 12 (RCPBUNIT) clock
	 * gating disable must be set.  Failure to set it results in
	 * flickering pixels due to Z write ordering failures after
	 * some amount of runtime in the Mesa "fire" demo, and Unigine
	 * Sanctuary and Tropics, and apparently anything else with
	 * alpha test or pixel discard.
	 *
	 * According to the spec, bit 11 (RCCUNIT) must also be set,
	 * but we didn't debug actual testcases to find it out.
	 *
	 * According to the spec, bit 13 (RCZUNIT) must be set on IVB.
	 * This implements the WaDisableRCZUnitClockGating workaround.
	 */
	I915_WRITE(GEN6_UCGCTL2,
		   GEN6_RCZUNIT_CLOCK_GATE_DISABLE |
		   GEN6_RCCUNIT_CLOCK_GATE_DISABLE);

	/* This is required by WaCatErrorRejectionIssue */
	I915_WRITE(GEN7_SQ_CHICKEN_MBCUNIT_CONFIG,
			I915_READ(GEN7_SQ_CHICKEN_MBCUNIT_CONFIG) |
			GEN7_SQ_CHICKEN_MBCUNIT_SQINTMOB);

	for_each_pipe(pipe) {
		I915_WRITE(DSPCNTR(pipe),
			   I915_READ(DSPCNTR(pipe)) |
			   DISPPLANE_TRICKLE_FEED_DISABLE);
		intel_flush_display_plane(dev_priv, pipe);
	}

	I915_WRITE(GEN6_MBCTL, I915_READ(GEN6_MBCTL) |
		   GEN6_MBCTL_ENABLE_BOOT_FETCH);

	gen7_setup_fixed_func_scheduler(dev_priv);

	/* WaDisable4x2SubspanOptimization */
	I915_WRITE(CACHE_MODE_1,
		   _MASKED_BIT_ENABLE(PIXEL_SUBSPAN_COLLECT_OPT_DISABLE));

	snpcr = I915_READ(GEN6_MBCUNIT_SNPCR);
	snpcr &= ~GEN6_MBC_SNPCR_MASK;
	snpcr |= GEN6_MBC_SNPCR_MED;
	I915_WRITE(GEN6_MBCUNIT_SNPCR, snpcr);
}

static void valleyview_init_clock_gating(struct drm_device *dev)
{
	struct drm_i915_private *dev_priv = dev->dev_private;
	int pipe;
	uint32_t dspclk_gate = VRHUNIT_CLOCK_GATE_DISABLE;

	I915_WRITE(PCH_DSPCLK_GATE_D, dspclk_gate);

	I915_WRITE(WM3_LP_ILK, 0);
	I915_WRITE(WM2_LP_ILK, 0);
	I915_WRITE(WM1_LP_ILK, 0);

	I915_WRITE(ILK_DSPCLK_GATE, IVB_VRHUNIT_CLK_GATE);

	I915_WRITE(IVB_CHICKEN3,
		   CHICKEN3_DGMG_REQ_OUT_FIX_DISABLE |
		   CHICKEN3_DGMG_DONE_FIX_DISABLE);

	/* Apply the WaDisableRHWOOptimizationForRenderHang workaround. */
	I915_WRITE(GEN7_COMMON_SLICE_CHICKEN1,
		   GEN7_CSC1_RHWO_OPT_DISABLE_IN_RCC);

	/* WaApplyL3ControlAndL3ChickenMode requires those two on Ivy Bridge */
	I915_WRITE(GEN7_L3CNTLREG1, GEN7_WA_FOR_GEN7_L3_CONTROL);
	I915_WRITE(GEN7_L3_CHICKEN_MODE_REGISTER, GEN7_WA_L3_CHICKEN_MODE);

	/* This is required by WaCatErrorRejectionIssue */
	I915_WRITE(GEN7_SQ_CHICKEN_MBCUNIT_CONFIG,
		   I915_READ(GEN7_SQ_CHICKEN_MBCUNIT_CONFIG) |
		   GEN7_SQ_CHICKEN_MBCUNIT_SQINTMOB);

	I915_WRITE(GEN6_MBCTL, I915_READ(GEN6_MBCTL) |
		   GEN6_MBCTL_ENABLE_BOOT_FETCH);


	/* According to the BSpec vol1g, bit 12 (RCPBUNIT) clock
	 * gating disable must be set.  Failure to set it results in
	 * flickering pixels due to Z write ordering failures after
	 * some amount of runtime in the Mesa "fire" demo, and Unigine
	 * Sanctuary and Tropics, and apparently anything else with
	 * alpha test or pixel discard.
	 *
	 * According to the spec, bit 11 (RCCUNIT) must also be set,
	 * but we didn't debug actual testcases to find it out.
	 *
	 * According to the spec, bit 13 (RCZUNIT) must be set on IVB.
	 * This implements the WaDisableRCZUnitClockGating workaround.
	 *
	 * Also apply WaDisableVDSUnitClockGating and
	 * WaDisableRCPBUnitClockGating.
	 */
	I915_WRITE(GEN6_UCGCTL2,
		   GEN7_VDSUNIT_CLOCK_GATE_DISABLE |
		   GEN7_TDLUNIT_CLOCK_GATE_DISABLE |
		   GEN6_RCZUNIT_CLOCK_GATE_DISABLE |
		   GEN6_RCPBUNIT_CLOCK_GATE_DISABLE |
		   GEN6_RCCUNIT_CLOCK_GATE_DISABLE);

	I915_WRITE(GEN7_UCGCTL4, GEN7_L3BANK2X_CLOCK_GATE_DISABLE);

	for_each_pipe(pipe) {
		I915_WRITE(DSPCNTR(pipe),
			   I915_READ(DSPCNTR(pipe)) |
			   DISPPLANE_TRICKLE_FEED_DISABLE);
		intel_flush_display_plane(dev_priv, pipe);
	}

	I915_WRITE(CACHE_MODE_1,
		   _MASKED_BIT_ENABLE(PIXEL_SUBSPAN_COLLECT_OPT_DISABLE));

	/*
	 * On ValleyView, the GUnit needs to signal the GT
	 * when flip and other events complete.  So enable
	 * all the GUnit->GT interrupts here
	 */
	I915_WRITE(VLV_DPFLIPSTAT, PIPEB_LINE_COMPARE_INT_EN |
		   PIPEB_HLINE_INT_EN | PIPEB_VBLANK_INT_EN |
		   SPRITED_FLIPDONE_INT_EN | SPRITEC_FLIPDONE_INT_EN |
		   PLANEB_FLIPDONE_INT_EN | PIPEA_LINE_COMPARE_INT_EN |
		   PIPEA_HLINE_INT_EN | PIPEA_VBLANK_INT_EN |
		   SPRITEB_FLIPDONE_INT_EN | SPRITEA_FLIPDONE_INT_EN |
		   PLANEA_FLIPDONE_INT_EN);
}

static void g4x_init_clock_gating(struct drm_device *dev)
{
	struct drm_i915_private *dev_priv = dev->dev_private;
	uint32_t dspclk_gate;

	I915_WRITE(RENCLK_GATE_D1, 0);
	I915_WRITE(RENCLK_GATE_D2, VF_UNIT_CLOCK_GATE_DISABLE |
		   GS_UNIT_CLOCK_GATE_DISABLE |
		   CL_UNIT_CLOCK_GATE_DISABLE);
	I915_WRITE(RAMCLK_GATE_D, 0);
	dspclk_gate = VRHUNIT_CLOCK_GATE_DISABLE |
		OVRUNIT_CLOCK_GATE_DISABLE |
		OVCUNIT_CLOCK_GATE_DISABLE;
	if (IS_GM45(dev))
		dspclk_gate |= DSSUNIT_CLOCK_GATE_DISABLE;
	I915_WRITE(DSPCLK_GATE_D, dspclk_gate);
}

static void crestline_init_clock_gating(struct drm_device *dev)
{
	struct drm_i915_private *dev_priv = dev->dev_private;

	I915_WRITE(RENCLK_GATE_D1, I965_RCC_CLOCK_GATE_DISABLE);
	I915_WRITE(RENCLK_GATE_D2, 0);
	I915_WRITE(DSPCLK_GATE_D, 0);
	I915_WRITE(RAMCLK_GATE_D, 0);
	I915_WRITE16(DEUC, 0);
}

static void broadwater_init_clock_gating(struct drm_device *dev)
{
	struct drm_i915_private *dev_priv = dev->dev_private;

	I915_WRITE(RENCLK_GATE_D1, I965_RCZ_CLOCK_GATE_DISABLE |
		   I965_RCC_CLOCK_GATE_DISABLE |
		   I965_RCPB_CLOCK_GATE_DISABLE |
		   I965_ISC_CLOCK_GATE_DISABLE |
		   I965_FBC_CLOCK_GATE_DISABLE);
	I915_WRITE(RENCLK_GATE_D2, 0);
}

static void gen3_init_clock_gating(struct drm_device *dev)
{
	struct drm_i915_private *dev_priv = dev->dev_private;
	u32 dstate = I915_READ(D_STATE);

	dstate |= DSTATE_PLL_D3_OFF | DSTATE_GFX_CLOCK_GATING |
		DSTATE_DOT_CLOCK_GATING;
	I915_WRITE(D_STATE, dstate);

	if (IS_PINEVIEW(dev))
		I915_WRITE(ECOSKPD, _MASKED_BIT_ENABLE(ECO_GATING_CX_ONLY));
}

static void i85x_init_clock_gating(struct drm_device *dev)
{
	struct drm_i915_private *dev_priv = dev->dev_private;

	I915_WRITE(RENCLK_GATE_D1, SV_CLOCK_GATE_DISABLE);
}

static void i830_init_clock_gating(struct drm_device *dev)
{
	struct drm_i915_private *dev_priv = dev->dev_private;

	I915_WRITE(DSPCLK_GATE_D, OVRUNIT_CLOCK_GATE_DISABLE);
}

static void ibx_init_clock_gating(struct drm_device *dev)
{
	struct drm_i915_private *dev_priv = dev->dev_private;

	/*
	 * On Ibex Peak and Cougar Point, we need to disable clock
	 * gating for the panel power sequencer or it will fail to
	 * start up when no ports are active.
	 */
	I915_WRITE(SOUTH_DSPCLK_GATE_D, PCH_DPLSUNIT_CLOCK_GATE_DISABLE);
}

static void cpt_init_clock_gating(struct drm_device *dev)
{
	struct drm_i915_private *dev_priv = dev->dev_private;
	int pipe;

	/*
	 * On Ibex Peak and Cougar Point, we need to disable clock
	 * gating for the panel power sequencer or it will fail to
	 * start up when no ports are active.
	 */
	I915_WRITE(SOUTH_DSPCLK_GATE_D, PCH_DPLSUNIT_CLOCK_GATE_DISABLE);
	I915_WRITE(SOUTH_CHICKEN2, I915_READ(SOUTH_CHICKEN2) |
		   DPLS_EDP_PPS_FIX_DIS);
	/* Without this, mode sets may fail silently on FDI */
	for_each_pipe(pipe)
		I915_WRITE(TRANS_CHICKEN2(pipe), TRANS_AUTOTRAIN_GEN_STALL_DIS);
}

void intel_init_clock_gating(struct drm_device *dev)
{
	struct drm_i915_private *dev_priv = dev->dev_private;

	dev_priv->display.init_clock_gating(dev);

	if (dev_priv->display.init_pch_clock_gating)
		dev_priv->display.init_pch_clock_gating(dev);
}

static void gen6_sanitize_pm(struct drm_device *dev)
{
	struct drm_i915_private *dev_priv = dev->dev_private;
	u32 limits, delay, old;

	gen6_gt_force_wake_get(dev_priv);

	old = limits = I915_READ(GEN6_RP_INTERRUPT_LIMITS);
	/* Make sure we continue to get interrupts
	 * until we hit the minimum or maximum frequencies.
	 */
	limits &= ~(0x3f << 16 | 0x3f << 24);
	delay = dev_priv->cur_delay;
	if (delay < dev_priv->max_delay)
		limits |= (dev_priv->max_delay & 0x3f) << 24;
	if (delay > dev_priv->min_delay)
		limits |= (dev_priv->min_delay & 0x3f) << 16;

	if (old != limits) {
		/* Note that the known failure case is to read back 0. */
		DRM_DEBUG_DRIVER("Power management discrepancy: GEN6_RP_INTERRUPT_LIMITS "
				 "expected %08x, was %08x\n", limits, old);
		I915_WRITE(GEN6_RP_INTERRUPT_LIMITS, limits);
	}

	gen6_gt_force_wake_put(dev_priv);
}

void intel_sanitize_pm(struct drm_device *dev)
{
	struct drm_i915_private *dev_priv = dev->dev_private;

	if (dev_priv->display.sanitize_pm)
		dev_priv->display.sanitize_pm(dev);
}

/* Starting with Haswell, we have different power wells for
 * different parts of the GPU. This attempts to enable them all.
 */
void intel_init_power_wells(struct drm_device *dev)
{
	struct drm_i915_private *dev_priv = dev->dev_private;
	unsigned long power_wells[] = {
		HSW_PWR_WELL_CTL1,
		HSW_PWR_WELL_CTL2,
		HSW_PWR_WELL_CTL4
	};
	int i;

	if (!IS_HASWELL(dev))
		return;

	mutex_lock(&dev->struct_mutex);

	for (i = 0; i < ARRAY_SIZE(power_wells); i++) {
		int well = I915_READ(power_wells[i]);

		if ((well & HSW_PWR_WELL_STATE) == 0) {
			I915_WRITE(power_wells[i], well & HSW_PWR_WELL_ENABLE);
			if (wait_for(I915_READ(power_wells[i] & HSW_PWR_WELL_STATE), 20))
				DRM_ERROR("Error enabling power well %lx\n", power_wells[i]);
		}
	}

	mutex_unlock(&dev->struct_mutex);
}

/* Set up chip specific power management-related functions */
void intel_init_pm(struct drm_device *dev)
{
	struct drm_i915_private *dev_priv = dev->dev_private;

	if (I915_HAS_FBC(dev)) {
		if (HAS_PCH_SPLIT(dev)) {
			dev_priv->display.fbc_enabled = ironlake_fbc_enabled;
			dev_priv->display.enable_fbc = ironlake_enable_fbc;
			dev_priv->display.disable_fbc = ironlake_disable_fbc;
		} else if (IS_GM45(dev)) {
			dev_priv->display.fbc_enabled = g4x_fbc_enabled;
			dev_priv->display.enable_fbc = g4x_enable_fbc;
			dev_priv->display.disable_fbc = g4x_disable_fbc;
		} else if (IS_CRESTLINE(dev)) {
			dev_priv->display.fbc_enabled = i8xx_fbc_enabled;
			dev_priv->display.enable_fbc = i8xx_enable_fbc;
			dev_priv->display.disable_fbc = i8xx_disable_fbc;
		}
		/* 855GM needs testing */
	}

	/* For cxsr */
	if (IS_PINEVIEW(dev))
		i915_pineview_get_mem_freq(dev);
	else if (IS_GEN5(dev))
		i915_ironlake_get_mem_freq(dev);

	/* For FIFO watermark updates */
	if (HAS_PCH_SPLIT(dev)) {
		if (HAS_PCH_IBX(dev))
			dev_priv->display.init_pch_clock_gating = ibx_init_clock_gating;
		else if (HAS_PCH_CPT(dev))
			dev_priv->display.init_pch_clock_gating = cpt_init_clock_gating;

		if (IS_GEN5(dev)) {
			if (I915_READ(MLTR_ILK) & ILK_SRLT_MASK)
				dev_priv->display.update_wm = ironlake_update_wm;
			else {
				DRM_DEBUG_KMS("Failed to get proper latency. "
					      "Disable CxSR\n");
				dev_priv->display.update_wm = NULL;
			}
			dev_priv->display.init_clock_gating = ironlake_init_clock_gating;
		} else if (IS_GEN6(dev)) {
			if (SNB_READ_WM0_LATENCY()) {
				dev_priv->display.update_wm = sandybridge_update_wm;
				dev_priv->display.update_sprite_wm = sandybridge_update_sprite_wm;
			} else {
				DRM_DEBUG_KMS("Failed to read display plane latency. "
					      "Disable CxSR\n");
				dev_priv->display.update_wm = NULL;
			}
			dev_priv->display.init_clock_gating = gen6_init_clock_gating;
			dev_priv->display.sanitize_pm = gen6_sanitize_pm;
		} else if (IS_IVYBRIDGE(dev)) {
			/* FIXME: detect B0+ stepping and use auto training */
			if (SNB_READ_WM0_LATENCY()) {
				dev_priv->display.update_wm = sandybridge_update_wm;
				dev_priv->display.update_sprite_wm = sandybridge_update_sprite_wm;
			} else {
				DRM_DEBUG_KMS("Failed to read display plane latency. "
					      "Disable CxSR\n");
				dev_priv->display.update_wm = NULL;
			}
			dev_priv->display.init_clock_gating = ivybridge_init_clock_gating;
			dev_priv->display.sanitize_pm = gen6_sanitize_pm;
		} else if (IS_HASWELL(dev)) {
			if (SNB_READ_WM0_LATENCY()) {
				dev_priv->display.update_wm = sandybridge_update_wm;
				dev_priv->display.update_sprite_wm = sandybridge_update_sprite_wm;
				dev_priv->display.update_linetime_wm = haswell_update_linetime_wm;
			} else {
				DRM_DEBUG_KMS("Failed to read display plane latency. "
					      "Disable CxSR\n");
				dev_priv->display.update_wm = NULL;
			}
			dev_priv->display.init_clock_gating = haswell_init_clock_gating;
			dev_priv->display.sanitize_pm = gen6_sanitize_pm;
		} else
			dev_priv->display.update_wm = NULL;
	} else if (IS_VALLEYVIEW(dev)) {
		dev_priv->display.update_wm = valleyview_update_wm;
		dev_priv->display.init_clock_gating =
			valleyview_init_clock_gating;
	} else if (IS_PINEVIEW(dev)) {
		if (!intel_get_cxsr_latency(IS_PINEVIEW_G(dev),
					    dev_priv->is_ddr3,
					    dev_priv->fsb_freq,
					    dev_priv->mem_freq)) {
			DRM_INFO("failed to find known CxSR latency "
				 "(found ddr%s fsb freq %d, mem freq %d), "
				 "disabling CxSR\n",
				 (dev_priv->is_ddr3 == 1) ? "3" : "2",
				 dev_priv->fsb_freq, dev_priv->mem_freq);
			/* Disable CxSR and never update its watermark again */
			pineview_disable_cxsr(dev);
			dev_priv->display.update_wm = NULL;
		} else
			dev_priv->display.update_wm = pineview_update_wm;
		dev_priv->display.init_clock_gating = gen3_init_clock_gating;
	} else if (IS_G4X(dev)) {
		dev_priv->display.update_wm = g4x_update_wm;
		dev_priv->display.init_clock_gating = g4x_init_clock_gating;
	} else if (IS_GEN4(dev)) {
		dev_priv->display.update_wm = i965_update_wm;
		if (IS_CRESTLINE(dev))
			dev_priv->display.init_clock_gating = crestline_init_clock_gating;
		else if (IS_BROADWATER(dev))
			dev_priv->display.init_clock_gating = broadwater_init_clock_gating;
	} else if (IS_GEN3(dev)) {
		dev_priv->display.update_wm = i9xx_update_wm;
		dev_priv->display.get_fifo_size = i9xx_get_fifo_size;
		dev_priv->display.init_clock_gating = gen3_init_clock_gating;
	} else if (IS_I865G(dev)) {
		dev_priv->display.update_wm = i830_update_wm;
		dev_priv->display.init_clock_gating = i85x_init_clock_gating;
		dev_priv->display.get_fifo_size = i830_get_fifo_size;
	} else if (IS_I85X(dev)) {
		dev_priv->display.update_wm = i9xx_update_wm;
		dev_priv->display.get_fifo_size = i85x_get_fifo_size;
		dev_priv->display.init_clock_gating = i85x_init_clock_gating;
	} else {
		dev_priv->display.update_wm = i830_update_wm;
		dev_priv->display.init_clock_gating = i830_init_clock_gating;
		if (IS_845G(dev))
			dev_priv->display.get_fifo_size = i845_get_fifo_size;
		else
			dev_priv->display.get_fifo_size = i830_get_fifo_size;
	}
}

static void __gen6_gt_wait_for_thread_c0(struct drm_i915_private *dev_priv)
{
	u32 gt_thread_status_mask;

	if (IS_HASWELL(dev_priv->dev))
		gt_thread_status_mask = GEN6_GT_THREAD_STATUS_CORE_MASK_HSW;
	else
		gt_thread_status_mask = GEN6_GT_THREAD_STATUS_CORE_MASK;

	/* w/a for a sporadic read returning 0 by waiting for the GT
	 * thread to wake up.
	 */
	if (wait_for_atomic_us((I915_READ_NOTRACE(GEN6_GT_THREAD_STATUS_REG) & gt_thread_status_mask) == 0, 500))
		DRM_ERROR("GT thread status wait timed out\n");
}

static void __gen6_gt_force_wake_get(struct drm_i915_private *dev_priv)
{
	u32 forcewake_ack;

	if (IS_HASWELL(dev_priv->dev))
		forcewake_ack = FORCEWAKE_ACK_HSW;
	else
		forcewake_ack = FORCEWAKE_ACK;

	if (wait_for_atomic_us((I915_READ_NOTRACE(forcewake_ack) & 1) == 0, 500))
		DRM_ERROR("Force wake wait timed out\n");

	I915_WRITE_NOTRACE(FORCEWAKE, 1);
	POSTING_READ(FORCEWAKE);

	if (wait_for_atomic_us((I915_READ_NOTRACE(forcewake_ack) & 1), 500))
		DRM_ERROR("Force wake wait timed out\n");

	__gen6_gt_wait_for_thread_c0(dev_priv);
}

static void __gen6_gt_force_wake_mt_get(struct drm_i915_private *dev_priv)
{
	u32 forcewake_ack;

	if (IS_HASWELL(dev_priv->dev))
		forcewake_ack = FORCEWAKE_ACK_HSW;
	else
		forcewake_ack = FORCEWAKE_MT_ACK;

	if (wait_for_atomic_us((I915_READ_NOTRACE(forcewake_ack) & 1) == 0, 500))
		DRM_ERROR("Force wake wait timed out\n");

	I915_WRITE_NOTRACE(FORCEWAKE_MT, _MASKED_BIT_ENABLE(1));
	POSTING_READ(FORCEWAKE_MT);

	if (wait_for_atomic_us((I915_READ_NOTRACE(forcewake_ack) & 1), 500))
		DRM_ERROR("Force wake wait timed out\n");

	__gen6_gt_wait_for_thread_c0(dev_priv);
}

/*
 * Generally this is called implicitly by the register read function. However,
 * if some sequence requires the GT to not power down then this function should
 * be called at the beginning of the sequence followed by a call to
 * gen6_gt_force_wake_put() at the end of the sequence.
 */
void gen6_gt_force_wake_get(struct drm_i915_private *dev_priv)
{
	unsigned long irqflags;

	spin_lock_irqsave(&dev_priv->gt_lock, irqflags);
	if (dev_priv->forcewake_count++ == 0)
		dev_priv->gt.force_wake_get(dev_priv);
	spin_unlock_irqrestore(&dev_priv->gt_lock, irqflags);
}

void gen6_gt_check_fifodbg(struct drm_i915_private *dev_priv)
{
	u32 gtfifodbg;
	gtfifodbg = I915_READ_NOTRACE(GTFIFODBG);
	if (WARN(gtfifodbg & GT_FIFO_CPU_ERROR_MASK,
	     "MMIO read or write has been dropped %x\n", gtfifodbg))
		I915_WRITE_NOTRACE(GTFIFODBG, GT_FIFO_CPU_ERROR_MASK);
}

static void __gen6_gt_force_wake_put(struct drm_i915_private *dev_priv)
{
	I915_WRITE_NOTRACE(FORCEWAKE, 0);
	POSTING_READ(FORCEWAKE);
	gen6_gt_check_fifodbg(dev_priv);
}

static void __gen6_gt_force_wake_mt_put(struct drm_i915_private *dev_priv)
{
	I915_WRITE_NOTRACE(FORCEWAKE_MT, _MASKED_BIT_DISABLE(1));
	POSTING_READ(FORCEWAKE_MT);
	gen6_gt_check_fifodbg(dev_priv);
}

/*
 * see gen6_gt_force_wake_get()
 */
void gen6_gt_force_wake_put(struct drm_i915_private *dev_priv)
{
	unsigned long irqflags;

	spin_lock_irqsave(&dev_priv->gt_lock, irqflags);
	if (--dev_priv->forcewake_count == 0)
		dev_priv->gt.force_wake_put(dev_priv);
	spin_unlock_irqrestore(&dev_priv->gt_lock, irqflags);
}

int __gen6_gt_wait_for_fifo(struct drm_i915_private *dev_priv)
{
	int ret = 0;

	if (dev_priv->gt_fifo_count < GT_FIFO_NUM_RESERVED_ENTRIES) {
		int loop = 500;
		u32 fifo = I915_READ_NOTRACE(GT_FIFO_FREE_ENTRIES);
		while (fifo <= GT_FIFO_NUM_RESERVED_ENTRIES && loop--) {
			udelay(10);
			fifo = I915_READ_NOTRACE(GT_FIFO_FREE_ENTRIES);
		}
		if (WARN_ON(loop < 0 && fifo <= GT_FIFO_NUM_RESERVED_ENTRIES))
			++ret;
		dev_priv->gt_fifo_count = fifo;
	}
	dev_priv->gt_fifo_count--;

	return ret;
}

static void vlv_force_wake_get(struct drm_i915_private *dev_priv)
{
	/* Already awake? */
	if ((I915_READ(0x130094) & 0xa1) == 0xa1)
		return;

	I915_WRITE_NOTRACE(FORCEWAKE_VLV, 0xffffffff);
	POSTING_READ(FORCEWAKE_VLV);

	if (wait_for_atomic_us((I915_READ_NOTRACE(FORCEWAKE_ACK_VLV) & 1), 500))
		DRM_ERROR("Force wake wait timed out\n");

	__gen6_gt_wait_for_thread_c0(dev_priv);
}

static void vlv_force_wake_put(struct drm_i915_private *dev_priv)
{
	I915_WRITE_NOTRACE(FORCEWAKE_VLV, 0xffff0000);
	/* FIXME: confirm VLV behavior with Punit folks */
	POSTING_READ(FORCEWAKE_VLV);
}

void intel_gt_init(struct drm_device *dev)
{
	struct drm_i915_private *dev_priv = dev->dev_private;

	spin_lock_init(&dev_priv->gt_lock);

	if (IS_VALLEYVIEW(dev)) {
		dev_priv->gt.force_wake_get = vlv_force_wake_get;
		dev_priv->gt.force_wake_put = vlv_force_wake_put;
	} else if (INTEL_INFO(dev)->gen >= 6) {
		dev_priv->gt.force_wake_get = __gen6_gt_force_wake_get;
		dev_priv->gt.force_wake_put = __gen6_gt_force_wake_put;

		/* IVB configs may use multi-threaded forcewake */
		if (IS_IVYBRIDGE(dev) || IS_HASWELL(dev)) {
			u32 ecobus;

			/* A small trick here - if the bios hasn't configured
			 * MT forcewake, and if the device is in RC6, then
			 * force_wake_mt_get will not wake the device and the
			 * ECOBUS read will return zero. Which will be
			 * (correctly) interpreted by the test below as MT
			 * forcewake being disabled.
			 */
			mutex_lock(&dev->struct_mutex);
			__gen6_gt_force_wake_mt_get(dev_priv);
			ecobus = I915_READ_NOTRACE(ECOBUS);
			__gen6_gt_force_wake_mt_put(dev_priv);
			mutex_unlock(&dev->struct_mutex);

			if (ecobus & FORCEWAKE_MT_ENABLE) {
				DRM_DEBUG_KMS("Using MT version of forcewake\n");
				dev_priv->gt.force_wake_get =
					__gen6_gt_force_wake_mt_get;
				dev_priv->gt.force_wake_put =
					__gen6_gt_force_wake_mt_put;
			}
		}
	}
}
<|MERGE_RESOLUTION|>--- conflicted
+++ resolved
@@ -2441,24 +2441,10 @@
 		   dev_priv->max_delay << 24 |
 		   dev_priv->min_delay << 16);
 
-<<<<<<< HEAD
-	if (IS_HASWELL(dev)) {
-		I915_WRITE(GEN6_RP_UP_THRESHOLD, 59400);
-		I915_WRITE(GEN6_RP_DOWN_THRESHOLD, 245000);
-		I915_WRITE(GEN6_RP_UP_EI, 66000);
-		I915_WRITE(GEN6_RP_DOWN_EI, 350000);
-	} else {
-		I915_WRITE(GEN6_RP_UP_THRESHOLD, 10000);
-		I915_WRITE(GEN6_RP_DOWN_THRESHOLD, 1000000);
-		I915_WRITE(GEN6_RP_UP_EI, 100000);
-		I915_WRITE(GEN6_RP_DOWN_EI, 5000000);
-	}
-=======
 	I915_WRITE(GEN6_RP_UP_THRESHOLD, 59400);
 	I915_WRITE(GEN6_RP_DOWN_THRESHOLD, 245000);
 	I915_WRITE(GEN6_RP_UP_EI, 66000);
 	I915_WRITE(GEN6_RP_DOWN_EI, 350000);
->>>>>>> 4cbe5a55
 
 	I915_WRITE(GEN6_RP_IDLE_HYSTERSIS, 10);
 	I915_WRITE(GEN6_RP_CONTROL,
