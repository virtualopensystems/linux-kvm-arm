--- conflicted
+++ resolved
@@ -237,40 +237,6 @@
 	writel(val, ctx->regs + VIDCON0);
 }
 
-static void fimd_disable(struct device *dev)
-{
-	struct fimd_context *ctx = get_fimd_context(dev);
-	struct exynos_drm_subdrv *subdrv = &ctx->subdrv;
-	struct drm_device *drm_dev = subdrv->drm_dev;
-	struct exynos_drm_manager *manager = &subdrv->manager;
-	u32 val;
-
-	DRM_DEBUG_KMS("%s\n", __FILE__);
-
-	/* fimd dma off */
-	val = readl(ctx->regs + VIDCON0);
-	val &= ~(VIDCON0_ENVID | VIDCON0_ENVID_F);
-	writel(val, ctx->regs + VIDCON0);
-
-	/*
-	 * if vblank is enabled status with dma off then
-	 * it disables vsync interrupt.
-	 */
-	if (drm_dev->vblank_enabled[manager->pipe] &&
-		atomic_read(&drm_dev->vblank_refcount[manager->pipe])) {
-		drm_vblank_put(drm_dev, manager->pipe);
-
-		/*
-		 * if vblank_disable_allowed is 0 then disable
-		 * vsync interrupt right now else the vsync interrupt
-		 * would be disabled by drm timer once a current process
-		 * gives up ownershop of vblank event.
-		 */
-		if (!drm_dev->vblank_disable_allowed)
-			drm_vblank_off(drm_dev, manager->pipe);
-	}
-}
-
 static int fimd_enable_vblank(struct device *dev)
 {
 	struct fimd_context *ctx = get_fimd_context(dev);
@@ -322,7 +288,6 @@
 	.dpms = fimd_dpms,
 	.apply = fimd_apply,
 	.commit = fimd_commit,
-	.disable = fimd_disable,
 	.enable_vblank = fimd_enable_vblank,
 	.disable_vblank = fimd_disable_vblank,
 };
@@ -362,13 +327,8 @@
 	win_data->ovl_height = overlay->crtc_height;
 	win_data->fb_width = overlay->fb_width;
 	win_data->fb_height = overlay->fb_height;
-<<<<<<< HEAD
-	win_data->dma_addr = overlay->dma_addr + offset;
-	win_data->vaddr = overlay->vaddr + offset;
-=======
 	win_data->dma_addr = overlay->dma_addr[0] + offset;
 	win_data->vaddr = overlay->vaddr[0] + offset;
->>>>>>> dcd6c922
 	win_data->bpp = overlay->bpp;
 	win_data->buf_offsize = (overlay->fb_width - overlay->crtc_width) *
 				(overlay->bpp >> 3);
@@ -576,12 +536,8 @@
 static void fimd_win_disable(struct device *dev, int zpos)
 {
 	struct fimd_context *ctx = get_fimd_context(dev);
-<<<<<<< HEAD
-	int win = ctx->default_win;
-=======
 	struct fimd_win_data *win_data;
 	int win = zpos;
->>>>>>> dcd6c922
 	u32 val;
 
 	DRM_DEBUG_KMS("%s\n", __FILE__);
@@ -591,6 +547,8 @@
 
 	if (win < 0 || win > WINDOWS_NR)
 		return;
+
+	win_data = &ctx->win_data[win];
 
 	/* protect windows */
 	val = readl(ctx->regs + SHADOWCON);
@@ -672,21 +630,9 @@
 		/* VSYNC interrupt */
 		writel(VIDINTCON1_INT_FRAME, ctx->regs + VIDINTCON1);
 
-<<<<<<< HEAD
-	/*
-	 * in case that vblank_disable_allowed is 1, it could induce
-	 * the problem that manager->pipe could be -1 because with
-	 * disable callback, vsync interrupt isn't disabled and at this moment,
-	 * vsync interrupt could occur. the vsync interrupt would be disabled
-	 * by timer handler later.
-	 */
-	if (manager->pipe == -1)
-		return IRQ_HANDLED;
-=======
 	/* check the crtc is detached already from encoder */
 	if (manager->pipe < 0)
 		goto out;
->>>>>>> dcd6c922
 
 	drm_handle_vblank(drm_dev, manager->pipe);
 	fimd_finish_pageflip(drm_dev, manager->pipe);
@@ -709,8 +655,6 @@
 	 */
 	drm_dev->irq_enabled = 1;
 
-<<<<<<< HEAD
-=======
 	/*
 	 * with vblank_disable_allowed = 1, vblank interrupt will be disabled
 	 * by drm timer once a current process gives up ownership of
@@ -718,7 +662,6 @@
 	 */
 	drm_dev->vblank_disable_allowed = 1;
 
->>>>>>> dcd6c922
 	return 0;
 }
 
