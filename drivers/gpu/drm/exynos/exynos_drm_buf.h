/* exynos_drm_buf.h
 *
 * Copyright (c) 2011 Samsung Electronics Co., Ltd.
 * Author: Inki Dae <inki.dae@samsung.com>
 *
 * Permission is hereby granted, free of charge, to any person obtaining a
 * copy of this software and associated documentation files (the "Software"),
 * to deal in the Software without restriction, including without limitation
 * the rights to use, copy, modify, merge, publish, distribute, sublicense,
 * and/or sell copies of the Software, and to permit persons to whom the
 * Software is furnished to do so, subject to the following conditions:
 *
 * The above copyright notice and this permission notice (including the next
 * paragraph) shall be included in all copies or substantial portions of the
 * Software.
 *
 * THE SOFTWARE IS PROVIDED "AS IS", WITHOUT WARRANTY OF ANY KIND, EXPRESS OR
 * IMPLIED, INCLUDING BUT NOT LIMITED TO THE WARRANTIES OF MERCHANTABILITY,
 * FITNESS FOR A PARTICULAR PURPOSE AND NONINFRINGEMENT.  IN NO EVENT SHALL
 * VA LINUX SYSTEMS AND/OR ITS SUPPLIERS BE LIABLE FOR ANY CLAIM, DAMAGES OR
 * OTHER LIABILITY, WHETHER IN AN ACTION OF CONTRACT, TORT OR OTHERWISE,
 * ARISING FROM, OUT OF OR IN CONNECTION WITH THE SOFTWARE OR THE USE OR
 * OTHER DEALINGS IN THE SOFTWARE.
 */

#ifndef _EXYNOS_DRM_BUF_H_
#define _EXYNOS_DRM_BUF_H_

/* allocate physical memory. */
struct exynos_drm_gem_buf *exynos_drm_buf_create(struct drm_device *dev,
		unsigned int size);

<<<<<<< HEAD
/* get memory information of a drm framebuffer. */
struct exynos_drm_gem_buf *exynos_drm_fb_get_buf(struct drm_framebuffer *fb);

=======
>>>>>>> dcd6c922
/* remove allocated physical memory. */
void exynos_drm_buf_destroy(struct drm_device *dev,
		struct exynos_drm_gem_buf *buffer);

#endif<|MERGE_RESOLUTION|>--- conflicted
+++ resolved
@@ -30,12 +30,6 @@
 struct exynos_drm_gem_buf *exynos_drm_buf_create(struct drm_device *dev,
 		unsigned int size);
 
-<<<<<<< HEAD
-/* get memory information of a drm framebuffer. */
-struct exynos_drm_gem_buf *exynos_drm_fb_get_buf(struct drm_framebuffer *fb);
-
-=======
->>>>>>> dcd6c922
 /* remove allocated physical memory. */
 void exynos_drm_buf_destroy(struct drm_device *dev,
 		struct exynos_drm_gem_buf *buffer);
