--- conflicted
+++ resolved
@@ -1014,11 +1014,7 @@
 static struct dma_async_tx_descriptor *
 coh901318_prep_slave_sg(struct dma_chan *chan, struct scatterlist *sgl,
 			unsigned int sg_len, enum dma_transfer_direction direction,
-<<<<<<< HEAD
-			unsigned long flags)
-=======
 			unsigned long flags, void *context)
->>>>>>> e816b57a
 {
 	struct coh901318_chan *cohc = to_coh901318_chan(chan);
 	struct coh901318_lli *lli;
