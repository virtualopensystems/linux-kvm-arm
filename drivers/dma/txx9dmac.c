--- conflicted
+++ resolved
@@ -833,11 +833,7 @@
 static struct dma_async_tx_descriptor *
 txx9dmac_prep_slave_sg(struct dma_chan *chan, struct scatterlist *sgl,
 		unsigned int sg_len, enum dma_transfer_direction direction,
-<<<<<<< HEAD
-		unsigned long flags)
-=======
 		unsigned long flags, void *context)
->>>>>>> e816b57a
 {
 	struct txx9dmac_chan *dc = to_txx9dmac_chan(chan);
 	struct txx9dmac_dev *ddev = dc->ddev;
