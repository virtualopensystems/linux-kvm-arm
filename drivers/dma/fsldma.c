--- conflicted
+++ resolved
@@ -767,12 +767,8 @@
  */
 static struct dma_async_tx_descriptor *fsl_dma_prep_slave_sg(
 	struct dma_chan *dchan, struct scatterlist *sgl, unsigned int sg_len,
-<<<<<<< HEAD
-	enum dma_transfer_direction direction, unsigned long flags)
-=======
 	enum dma_transfer_direction direction, unsigned long flags,
 	void *context)
->>>>>>> e816b57a
 {
 	/*
 	 * This operation is not supported on the Freescale DMA controller
