/*
 * Copyright (c) 2009-2011 Samsung Electronics Co., Ltd.
 *		http://www.samsung.com/
 *
 * Copyright 2008 Openmoko, Inc.
 * Copyright 2008 Simtec Electronics
 *      Ben Dooks <ben@simtec.co.uk>
 *      http://armlinux.simtec.co.uk/
 *
 * SAMSUNG - GPIOlib support
 *
 * This program is free software; you can redistribute it and/or modify
 * it under the terms of the GNU General Public License version 2 as
 * published by the Free Software Foundation.
 */

#include <linux/kernel.h>
#include <linux/irq.h>
#include <linux/io.h>
#include <linux/gpio.h>
#include <linux/init.h>
#include <linux/spinlock.h>
#include <linux/module.h>
#include <linux/interrupt.h>
#include <linux/device.h>
#include <linux/ioport.h>
#include <linux/of.h>
#include <linux/slab.h>
#include <linux/of_address.h>

#include <asm/irq.h>

#include <mach/hardware.h>
#include <mach/map.h>
#include <mach/regs-gpio.h>

#include <plat/cpu.h>
#include <plat/gpio-core.h>
#include <plat/gpio-cfg.h>
#include <plat/gpio-cfg-helpers.h>
#include <plat/pm.h>

int samsung_gpio_setpull_updown(struct samsung_gpio_chip *chip,
				unsigned int off, samsung_gpio_pull_t pull)
{
	void __iomem *reg = chip->base + 0x08;
	int shift = off * 2;
	u32 pup;

	pup = __raw_readl(reg);
	pup &= ~(3 << shift);
	pup |= pull << shift;
	__raw_writel(pup, reg);

	return 0;
}

samsung_gpio_pull_t samsung_gpio_getpull_updown(struct samsung_gpio_chip *chip,
						unsigned int off)
{
	void __iomem *reg = chip->base + 0x08;
	int shift = off * 2;
	u32 pup = __raw_readl(reg);

	pup >>= shift;
	pup &= 0x3;

	return (__force samsung_gpio_pull_t)pup;
}

int s3c2443_gpio_setpull(struct samsung_gpio_chip *chip,
			 unsigned int off, samsung_gpio_pull_t pull)
{
	switch (pull) {
	case S3C_GPIO_PULL_NONE:
		pull = 0x01;
		break;
	case S3C_GPIO_PULL_UP:
		pull = 0x00;
		break;
	case S3C_GPIO_PULL_DOWN:
		pull = 0x02;
		break;
	}
	return samsung_gpio_setpull_updown(chip, off, pull);
}

samsung_gpio_pull_t s3c2443_gpio_getpull(struct samsung_gpio_chip *chip,
					 unsigned int off)
{
	samsung_gpio_pull_t pull;

	pull = samsung_gpio_getpull_updown(chip, off);

	switch (pull) {
	case 0x00:
		pull = S3C_GPIO_PULL_UP;
		break;
	case 0x01:
	case 0x03:
		pull = S3C_GPIO_PULL_NONE;
		break;
	case 0x02:
		pull = S3C_GPIO_PULL_DOWN;
		break;
	}

	return pull;
}

static int s3c24xx_gpio_setpull_1(struct samsung_gpio_chip *chip,
				  unsigned int off, samsung_gpio_pull_t pull,
				  samsung_gpio_pull_t updown)
{
	void __iomem *reg = chip->base + 0x08;
	u32 pup = __raw_readl(reg);

	if (pull == updown)
		pup &= ~(1 << off);
	else if (pull == S3C_GPIO_PULL_NONE)
		pup |= (1 << off);
	else
		return -EINVAL;

	__raw_writel(pup, reg);
	return 0;
}

static samsung_gpio_pull_t s3c24xx_gpio_getpull_1(struct samsung_gpio_chip *chip,
						  unsigned int off,
						  samsung_gpio_pull_t updown)
{
	void __iomem *reg = chip->base + 0x08;
	u32 pup = __raw_readl(reg);

	pup &= (1 << off);
	return pup ? S3C_GPIO_PULL_NONE : updown;
}

samsung_gpio_pull_t s3c24xx_gpio_getpull_1up(struct samsung_gpio_chip *chip,
					     unsigned int off)
{
	return s3c24xx_gpio_getpull_1(chip, off, S3C_GPIO_PULL_UP);
}

int s3c24xx_gpio_setpull_1up(struct samsung_gpio_chip *chip,
			     unsigned int off, samsung_gpio_pull_t pull)
{
	return s3c24xx_gpio_setpull_1(chip, off, pull, S3C_GPIO_PULL_UP);
}

samsung_gpio_pull_t s3c24xx_gpio_getpull_1down(struct samsung_gpio_chip *chip,
					       unsigned int off)
{
	return s3c24xx_gpio_getpull_1(chip, off, S3C_GPIO_PULL_DOWN);
}

int s3c24xx_gpio_setpull_1down(struct samsung_gpio_chip *chip,
			       unsigned int off, samsung_gpio_pull_t pull)
{
	return s3c24xx_gpio_setpull_1(chip, off, pull, S3C_GPIO_PULL_DOWN);
}

static int exynos_gpio_setpull(struct samsung_gpio_chip *chip,
				unsigned int off, samsung_gpio_pull_t pull)
{
	if (pull == S3C_GPIO_PULL_UP)
		pull = 3;

	return samsung_gpio_setpull_updown(chip, off, pull);
}

static samsung_gpio_pull_t exynos_gpio_getpull(struct samsung_gpio_chip *chip,
						unsigned int off)
{
	samsung_gpio_pull_t pull;

	pull = samsung_gpio_getpull_updown(chip, off);

	if (pull == 3)
		pull = S3C_GPIO_PULL_UP;

	return pull;
}

/*
 * samsung_gpio_setcfg_2bit - Samsung 2bit style GPIO configuration.
 * @chip: The gpio chip that is being configured.
 * @off: The offset for the GPIO being configured.
 * @cfg: The configuration value to set.
 *
 * This helper deal with the GPIO cases where the control register
 * has two bits of configuration per gpio, which have the following
 * functions:
 *	00 = input
 *	01 = output
 *	1x = special function
 */

static int samsung_gpio_setcfg_2bit(struct samsung_gpio_chip *chip,
				    unsigned int off, unsigned int cfg)
{
	void __iomem *reg = chip->base;
	unsigned int shift = off * 2;
	u32 con;

	if (samsung_gpio_is_cfg_special(cfg)) {
		cfg &= 0xf;
		if (cfg > 3)
			return -EINVAL;

		cfg <<= shift;
	}

	con = __raw_readl(reg);
	con &= ~(0x3 << shift);
	con |= cfg;
	__raw_writel(con, reg);

	return 0;
}

/*
 * samsung_gpio_getcfg_2bit - Samsung 2bit style GPIO configuration read.
 * @chip: The gpio chip that is being configured.
 * @off: The offset for the GPIO being configured.
 *
 * The reverse of samsung_gpio_setcfg_2bit(). Will return a value which
 * could be directly passed back to samsung_gpio_setcfg_2bit(), from the
 * S3C_GPIO_SPECIAL() macro.
 */

static unsigned int samsung_gpio_getcfg_2bit(struct samsung_gpio_chip *chip,
					     unsigned int off)
{
	u32 con;

	con = __raw_readl(chip->base);
	con >>= off * 2;
	con &= 3;

	/* this conversion works for IN and OUT as well as special mode */
	return S3C_GPIO_SPECIAL(con);
}

/*
 * samsung_gpio_setcfg_4bit - Samsung 4bit single register GPIO config.
 * @chip: The gpio chip that is being configured.
 * @off: The offset for the GPIO being configured.
 * @cfg: The configuration value to set.
 *
 * This helper deal with the GPIO cases where the control register has 4 bits
 * of control per GPIO, generally in the form of:
 *	0000 = Input
 *	0001 = Output
 *	others = Special functions (dependent on bank)
 *
 * Note, since the code to deal with the case where there are two control
 * registers instead of one, we do not have a separate set of functions for
 * each case.
 */

static int samsung_gpio_setcfg_4bit(struct samsung_gpio_chip *chip,
				    unsigned int off, unsigned int cfg)
{
	void __iomem *reg = chip->base;
	unsigned int shift = (off & 7) * 4;
	u32 con;

	if (off < 8 && chip->chip.ngpio > 8)
		reg -= 4;

	if (samsung_gpio_is_cfg_special(cfg)) {
		cfg &= 0xf;
		cfg <<= shift;
	}

	con = __raw_readl(reg);
	con &= ~(0xf << shift);
	con |= cfg;
	__raw_writel(con, reg);

	return 0;
}

/*
 * samsung_gpio_getcfg_4bit - Samsung 4bit single register GPIO config read.
 * @chip: The gpio chip that is being configured.
 * @off: The offset for the GPIO being configured.
 *
 * The reverse of samsung_gpio_setcfg_4bit(), turning a gpio configuration
 * register setting into a value the software can use, such as could be passed
 * to samsung_gpio_setcfg_4bit().
 *
 * @sa samsung_gpio_getcfg_2bit
 */

static unsigned samsung_gpio_getcfg_4bit(struct samsung_gpio_chip *chip,
					 unsigned int off)
{
	void __iomem *reg = chip->base;
	unsigned int shift = (off & 7) * 4;
	u32 con;

	if (off < 8 && chip->chip.ngpio > 8)
		reg -= 4;

	con = __raw_readl(reg);
	con >>= shift;
	con &= 0xf;

	/* this conversion works for IN and OUT as well as special mode */
	return S3C_GPIO_SPECIAL(con);
}

#ifdef CONFIG_PLAT_S3C24XX
/*
 * s3c24xx_gpio_setcfg_abank - S3C24XX style GPIO configuration (Bank A)
 * @chip: The gpio chip that is being configured.
 * @off: The offset for the GPIO being configured.
 * @cfg: The configuration value to set.
 *
 * This helper deal with the GPIO cases where the control register
 * has one bit of configuration for the gpio, where setting the bit
 * means the pin is in special function mode and unset means output.
 */

static int s3c24xx_gpio_setcfg_abank(struct samsung_gpio_chip *chip,
				     unsigned int off, unsigned int cfg)
{
	void __iomem *reg = chip->base;
	unsigned int shift = off;
	u32 con;

	if (samsung_gpio_is_cfg_special(cfg)) {
		cfg &= 0xf;

		/* Map output to 0, and SFN2 to 1 */
		cfg -= 1;
		if (cfg > 1)
			return -EINVAL;

		cfg <<= shift;
	}

	con = __raw_readl(reg);
	con &= ~(0x1 << shift);
	con |= cfg;
	__raw_writel(con, reg);

	return 0;
}

/*
 * s3c24xx_gpio_getcfg_abank - S3C24XX style GPIO configuration read (Bank A)
 * @chip: The gpio chip that is being configured.
 * @off: The offset for the GPIO being configured.
 *
 * The reverse of s3c24xx_gpio_setcfg_abank() turning an GPIO into a usable
 * GPIO configuration value.
 *
 * @sa samsung_gpio_getcfg_2bit
 * @sa samsung_gpio_getcfg_4bit
 */

static unsigned s3c24xx_gpio_getcfg_abank(struct samsung_gpio_chip *chip,
					  unsigned int off)
{
	u32 con;

	con = __raw_readl(chip->base);
	con >>= off;
	con &= 1;
	con++;

	return S3C_GPIO_SFN(con);
}
#endif

#if defined(CONFIG_CPU_S5P6440) || defined(CONFIG_CPU_S5P6450)
static int s5p64x0_gpio_setcfg_rbank(struct samsung_gpio_chip *chip,
				     unsigned int off, unsigned int cfg)
{
	void __iomem *reg = chip->base;
	unsigned int shift;
	u32 con;

	switch (off) {
	case 0:
	case 1:
	case 2:
	case 3:
	case 4:
	case 5:
		shift = (off & 7) * 4;
		reg -= 4;
		break;
	case 6:
		shift = ((off + 1) & 7) * 4;
		reg -= 4;
	default:
		shift = ((off + 1) & 7) * 4;
		break;
	}

	if (samsung_gpio_is_cfg_special(cfg)) {
		cfg &= 0xf;
		cfg <<= shift;
	}

	con = __raw_readl(reg);
	con &= ~(0xf << shift);
	con |= cfg;
	__raw_writel(con, reg);

	return 0;
}
#endif

static void __init samsung_gpiolib_set_cfg(struct samsung_gpio_cfg *chipcfg,
					   int nr_chips)
{
	for (; nr_chips > 0; nr_chips--, chipcfg++) {
		if (!chipcfg->set_config)
			chipcfg->set_config = samsung_gpio_setcfg_4bit;
		if (!chipcfg->get_config)
			chipcfg->get_config = samsung_gpio_getcfg_4bit;
		if (!chipcfg->set_pull)
			chipcfg->set_pull = samsung_gpio_setpull_updown;
		if (!chipcfg->get_pull)
			chipcfg->get_pull = samsung_gpio_getpull_updown;
	}
}

struct samsung_gpio_cfg s3c24xx_gpiocfg_default = {
	.set_config	= samsung_gpio_setcfg_2bit,
	.get_config	= samsung_gpio_getcfg_2bit,
};

#ifdef CONFIG_PLAT_S3C24XX
static struct samsung_gpio_cfg s3c24xx_gpiocfg_banka = {
	.set_config	= s3c24xx_gpio_setcfg_abank,
	.get_config	= s3c24xx_gpio_getcfg_abank,
};
#endif

#if defined(CONFIG_ARCH_EXYNOS4) || defined(CONFIG_SOC_EXYNOS5250)
static struct samsung_gpio_cfg exynos_gpio_cfg = {
	.set_pull	= exynos_gpio_setpull,
	.get_pull	= exynos_gpio_getpull,
	.set_config	= samsung_gpio_setcfg_4bit,
	.get_config	= samsung_gpio_getcfg_4bit,
};
#endif

#if defined(CONFIG_CPU_S5P6440) || defined(CONFIG_CPU_S5P6450)
static struct samsung_gpio_cfg s5p64x0_gpio_cfg_rbank = {
	.cfg_eint	= 0x3,
	.set_config	= s5p64x0_gpio_setcfg_rbank,
	.get_config	= samsung_gpio_getcfg_4bit,
	.set_pull	= samsung_gpio_setpull_updown,
	.get_pull	= samsung_gpio_getpull_updown,
};
#endif

static struct samsung_gpio_cfg samsung_gpio_cfgs[] = {
	[0] = {
		.cfg_eint	= 0x0,
	},
	[1] = {
		.cfg_eint	= 0x3,
	},
	[2] = {
		.cfg_eint	= 0x7,
	},
	[3] = {
		.cfg_eint	= 0xF,
	},
	[4] = {
		.cfg_eint	= 0x0,
		.set_config	= samsung_gpio_setcfg_2bit,
		.get_config	= samsung_gpio_getcfg_2bit,
	},
	[5] = {
		.cfg_eint	= 0x2,
		.set_config	= samsung_gpio_setcfg_2bit,
		.get_config	= samsung_gpio_getcfg_2bit,
	},
	[6] = {
		.cfg_eint	= 0x3,
		.set_config	= samsung_gpio_setcfg_2bit,
		.get_config	= samsung_gpio_getcfg_2bit,
	},
	[7] = {
		.set_config	= samsung_gpio_setcfg_2bit,
		.get_config	= samsung_gpio_getcfg_2bit,
	},
	[8] = {
		.set_pull	= exynos_gpio_setpull,
		.get_pull	= exynos_gpio_getpull,
	},
	[9] = {
		.cfg_eint	= 0x3,
		.set_pull	= exynos_gpio_setpull,
		.get_pull	= exynos_gpio_getpull,
	}
};

/*
 * Default routines for controlling GPIO, based on the original S3C24XX
 * GPIO functions which deal with the case where each gpio bank of the
 * chip is as following:
 *
 * base + 0x00: Control register, 2 bits per gpio
 *	        gpio n: 2 bits starting at (2*n)
 *		00 = input, 01 = output, others mean special-function
 * base + 0x04: Data register, 1 bit per gpio
 *		bit n: data bit n
*/

static int samsung_gpiolib_2bit_input(struct gpio_chip *chip, unsigned offset)
{
	struct samsung_gpio_chip *ourchip = to_samsung_gpio(chip);
	void __iomem *base = ourchip->base;
	unsigned long flags;
	unsigned long con;

	samsung_gpio_lock(ourchip, flags);

	con = __raw_readl(base + 0x00);
	con &= ~(3 << (offset * 2));

	__raw_writel(con, base + 0x00);

	samsung_gpio_unlock(ourchip, flags);
	return 0;
}

static int samsung_gpiolib_2bit_output(struct gpio_chip *chip,
				       unsigned offset, int value)
{
	struct samsung_gpio_chip *ourchip = to_samsung_gpio(chip);
	void __iomem *base = ourchip->base;
	unsigned long flags;
	unsigned long dat;
	unsigned long con;

	samsung_gpio_lock(ourchip, flags);

	dat = __raw_readl(base + 0x04);
	dat &= ~(1 << offset);
	if (value)
		dat |= 1 << offset;
	__raw_writel(dat, base + 0x04);

	con = __raw_readl(base + 0x00);
	con &= ~(3 << (offset * 2));
	con |= 1 << (offset * 2);

	__raw_writel(con, base + 0x00);
	__raw_writel(dat, base + 0x04);

	samsung_gpio_unlock(ourchip, flags);
	return 0;
}

/*
 * The samsung_gpiolib_4bit routines are to control the gpio banks where
 * the gpio configuration register (GPxCON) has 4 bits per GPIO, as the
 * following example:
 *
 * base + 0x00: Control register, 4 bits per gpio
 *		gpio n: 4 bits starting at (4*n)
 *		0000 = input, 0001 = output, others mean special-function
 * base + 0x04: Data register, 1 bit per gpio
 *		bit n: data bit n
 *
 * Note, since the data register is one bit per gpio and is at base + 0x4
 * we can use samsung_gpiolib_get and samsung_gpiolib_set to change the
 * state of the output.
 */

static int samsung_gpiolib_4bit_input(struct gpio_chip *chip,
				      unsigned int offset)
{
	struct samsung_gpio_chip *ourchip = to_samsung_gpio(chip);
	void __iomem *base = ourchip->base;
	unsigned long con;

	con = __raw_readl(base + GPIOCON_OFF);
	if (ourchip->bitmap_gpio_int & BIT(offset))
		con |= 0xf << con_4bit_shift(offset);
	else
		con &= ~(0xf << con_4bit_shift(offset));
	__raw_writel(con, base + GPIOCON_OFF);

	pr_debug("%s: %p: CON now %08lx\n", __func__, base, con);

	return 0;
}

static int samsung_gpiolib_4bit_output(struct gpio_chip *chip,
				       unsigned int offset, int value)
{
	struct samsung_gpio_chip *ourchip = to_samsung_gpio(chip);
	void __iomem *base = ourchip->base;
	unsigned long con;
	unsigned long dat;

	con = __raw_readl(base + GPIOCON_OFF);
	con &= ~(0xf << con_4bit_shift(offset));
	con |= 0x1 << con_4bit_shift(offset);

	dat = __raw_readl(base + GPIODAT_OFF);

	if (value)
		dat |= 1 << offset;
	else
		dat &= ~(1 << offset);

	__raw_writel(dat, base + GPIODAT_OFF);
	__raw_writel(con, base + GPIOCON_OFF);
	__raw_writel(dat, base + GPIODAT_OFF);

	pr_debug("%s: %p: CON %08lx, DAT %08lx\n", __func__, base, con, dat);

	return 0;
}

/*
 * The next set of routines are for the case where the GPIO configuration
 * registers are 4 bits per GPIO but there is more than one register (the
 * bank has more than 8 GPIOs.
 *
 * This case is the similar to the 4 bit case, but the registers are as
 * follows:
 *
 * base + 0x00: Control register, 4 bits per gpio (lower 8 GPIOs)
 *		gpio n: 4 bits starting at (4*n)
 *		0000 = input, 0001 = output, others mean special-function
 * base + 0x04: Control register, 4 bits per gpio (up to 8 additions GPIOs)
 *		gpio n: 4 bits starting at (4*n)
 *		0000 = input, 0001 = output, others mean special-function
 * base + 0x08: Data register, 1 bit per gpio
 *		bit n: data bit n
 *
 * To allow us to use the samsung_gpiolib_get and samsung_gpiolib_set
 * routines we store the 'base + 0x4' address so that these routines see
 * the data register at ourchip->base + 0x04.
 */

static int samsung_gpiolib_4bit2_input(struct gpio_chip *chip,
				       unsigned int offset)
{
	struct samsung_gpio_chip *ourchip = to_samsung_gpio(chip);
	void __iomem *base = ourchip->base;
	void __iomem *regcon = base;
	unsigned long con;

	if (offset > 7)
		offset -= 8;
	else
		regcon -= 4;

	con = __raw_readl(regcon);
	con &= ~(0xf << con_4bit_shift(offset));
	__raw_writel(con, regcon);

	pr_debug("%s: %p: CON %08lx\n", __func__, base, con);

	return 0;
}

static int samsung_gpiolib_4bit2_output(struct gpio_chip *chip,
					unsigned int offset, int value)
{
	struct samsung_gpio_chip *ourchip = to_samsung_gpio(chip);
	void __iomem *base = ourchip->base;
	void __iomem *regcon = base;
	unsigned long con;
	unsigned long dat;
	unsigned con_offset = offset;

	if (con_offset > 7)
		con_offset -= 8;
	else
		regcon -= 4;

	con = __raw_readl(regcon);
	con &= ~(0xf << con_4bit_shift(con_offset));
	con |= 0x1 << con_4bit_shift(con_offset);

	dat = __raw_readl(base + GPIODAT_OFF);

	if (value)
		dat |= 1 << offset;
	else
		dat &= ~(1 << offset);

	__raw_writel(dat, base + GPIODAT_OFF);
	__raw_writel(con, regcon);
	__raw_writel(dat, base + GPIODAT_OFF);

	pr_debug("%s: %p: CON %08lx, DAT %08lx\n", __func__, base, con, dat);

	return 0;
}

#ifdef CONFIG_PLAT_S3C24XX
/* The next set of routines are for the case of s3c24xx bank a */

static int s3c24xx_gpiolib_banka_input(struct gpio_chip *chip, unsigned offset)
{
	return -EINVAL;
}

static int s3c24xx_gpiolib_banka_output(struct gpio_chip *chip,
					unsigned offset, int value)
{
	struct samsung_gpio_chip *ourchip = to_samsung_gpio(chip);
	void __iomem *base = ourchip->base;
	unsigned long flags;
	unsigned long dat;
	unsigned long con;

	local_irq_save(flags);

	con = __raw_readl(base + 0x00);
	dat = __raw_readl(base + 0x04);

	dat &= ~(1 << offset);
	if (value)
		dat |= 1 << offset;

	__raw_writel(dat, base + 0x04);

	con &= ~(1 << offset);

	__raw_writel(con, base + 0x00);
	__raw_writel(dat, base + 0x04);

	local_irq_restore(flags);
	return 0;
}
#endif

/* The next set of routines are for the case of s5p64x0 bank r */

static int s5p64x0_gpiolib_rbank_input(struct gpio_chip *chip,
				       unsigned int offset)
{
	struct samsung_gpio_chip *ourchip = to_samsung_gpio(chip);
	void __iomem *base = ourchip->base;
	void __iomem *regcon = base;
	unsigned long con;
	unsigned long flags;

	switch (offset) {
	case 6:
		offset += 1;
	case 0:
	case 1:
	case 2:
	case 3:
	case 4:
	case 5:
		regcon -= 4;
		break;
	default:
		offset -= 7;
		break;
	}

	samsung_gpio_lock(ourchip, flags);

	con = __raw_readl(regcon);
	con &= ~(0xf << con_4bit_shift(offset));
	__raw_writel(con, regcon);

	samsung_gpio_unlock(ourchip, flags);

	return 0;
}

static int s5p64x0_gpiolib_rbank_output(struct gpio_chip *chip,
					unsigned int offset, int value)
{
	struct samsung_gpio_chip *ourchip = to_samsung_gpio(chip);
	void __iomem *base = ourchip->base;
	void __iomem *regcon = base;
	unsigned long con;
	unsigned long dat;
	unsigned long flags;
	unsigned con_offset  = offset;

	switch (con_offset) {
	case 6:
		con_offset += 1;
	case 0:
	case 1:
	case 2:
	case 3:
	case 4:
	case 5:
		regcon -= 4;
		break;
	default:
		con_offset -= 7;
		break;
	}

	samsung_gpio_lock(ourchip, flags);

	con = __raw_readl(regcon);
	con &= ~(0xf << con_4bit_shift(con_offset));
	con |= 0x1 << con_4bit_shift(con_offset);

	dat = __raw_readl(base + GPIODAT_OFF);
	if (value)
		dat |= 1 << offset;
	else
		dat &= ~(1 << offset);

	__raw_writel(con, regcon);
	__raw_writel(dat, base + GPIODAT_OFF);

	samsung_gpio_unlock(ourchip, flags);

	return 0;
}

static void samsung_gpiolib_set(struct gpio_chip *chip,
				unsigned offset, int value)
{
	struct samsung_gpio_chip *ourchip = to_samsung_gpio(chip);
	void __iomem *base = ourchip->base;
	unsigned long flags;
	unsigned long dat;

	samsung_gpio_lock(ourchip, flags);

	dat = __raw_readl(base + 0x04);
	dat &= ~(1 << offset);
	if (value)
		dat |= 1 << offset;
	__raw_writel(dat, base + 0x04);

	samsung_gpio_unlock(ourchip, flags);
}

static int samsung_gpiolib_get(struct gpio_chip *chip, unsigned offset)
{
	struct samsung_gpio_chip *ourchip = to_samsung_gpio(chip);
	unsigned long val;

	val = __raw_readl(ourchip->base + 0x04);
	val >>= offset;
	val &= 1;

	return val;
}

/*
 * CONFIG_S3C_GPIO_TRACK enables the tracking of the s3c specific gpios
 * for use with the configuration calls, and other parts of the s3c gpiolib
 * support code.
 *
 * Not all s3c support code will need this, as some configurations of cpu
 * may only support one or two different configuration options and have an
 * easy gpio to samsung_gpio_chip mapping function. If this is the case, then
 * the machine support file should provide its own samsung_gpiolib_getchip()
 * and any other necessary functions.
 */

#ifdef CONFIG_S3C_GPIO_TRACK
struct samsung_gpio_chip *s3c_gpios[S3C_GPIO_END];

static __init void s3c_gpiolib_track(struct samsung_gpio_chip *chip)
{
	unsigned int gpn;
	int i;

	gpn = chip->chip.base;
	for (i = 0; i < chip->chip.ngpio; i++, gpn++) {
		BUG_ON(gpn >= ARRAY_SIZE(s3c_gpios));
		s3c_gpios[gpn] = chip;
	}
}
#endif /* CONFIG_S3C_GPIO_TRACK */

/*
 * samsung_gpiolib_add() - add the Samsung gpio_chip.
 * @chip: The chip to register
 *
 * This is a wrapper to gpiochip_add() that takes our specific gpio chip
 * information and makes the necessary alterations for the platform and
 * notes the information for use with the configuration systems and any
 * other parts of the system.
 */

static void __init samsung_gpiolib_add(struct samsung_gpio_chip *chip)
{
	struct gpio_chip *gc = &chip->chip;
	int ret;

	BUG_ON(!chip->base);
	BUG_ON(!gc->label);
	BUG_ON(!gc->ngpio);

	spin_lock_init(&chip->lock);

	if (!gc->direction_input)
		gc->direction_input = samsung_gpiolib_2bit_input;
	if (!gc->direction_output)
		gc->direction_output = samsung_gpiolib_2bit_output;
	if (!gc->set)
		gc->set = samsung_gpiolib_set;
	if (!gc->get)
		gc->get = samsung_gpiolib_get;

#ifdef CONFIG_PM
	if (chip->pm != NULL) {
		if (!chip->pm->save || !chip->pm->resume)
			pr_err("gpio: %s has missing PM functions\n",
			       gc->label);
	} else
		pr_err("gpio: %s has no PM function\n", gc->label);
#endif

	/* gpiochip_add() prints own failure message on error. */
	ret = gpiochip_add(gc);
	if (ret >= 0)
		s3c_gpiolib_track(chip);
}

#if defined(CONFIG_PLAT_S3C24XX) && defined(CONFIG_OF)
static int s3c24xx_gpio_xlate(struct gpio_chip *gc,
			const struct of_phandle_args *gpiospec, u32 *flags)
{
	unsigned int pin;

	if (WARN_ON(gc->of_gpio_n_cells < 3))
		return -EINVAL;

	if (WARN_ON(gpiospec->args_count < gc->of_gpio_n_cells))
		return -EINVAL;

	if (gpiospec->args[0] > gc->ngpio)
		return -EINVAL;

	pin = gc->base + gpiospec->args[0];

	if (s3c_gpio_cfgpin(pin, S3C_GPIO_SFN(gpiospec->args[1])))
		pr_warn("gpio_xlate: failed to set pin function\n");
	if (s3c_gpio_setpull(pin, gpiospec->args[2] & 0xffff))
		pr_warn("gpio_xlate: failed to set pin pull up/down\n");

	if (flags)
		*flags = gpiospec->args[2] >> 16;

	return gpiospec->args[0];
}

static const struct of_device_id s3c24xx_gpio_dt_match[] __initdata = {
	{ .compatible = "samsung,s3c24xx-gpio", },
	{}
};

static __init void s3c24xx_gpiolib_attach_ofnode(struct samsung_gpio_chip *chip,
						 u64 base, u64 offset)
{
	struct gpio_chip *gc =  &chip->chip;
	u64 address;

	if (!of_have_populated_dt())
		return;

	address = chip->base ? base + ((u32)chip->base & 0xfff) : base + offset;
	gc->of_node = of_find_matching_node_by_address(NULL,
			s3c24xx_gpio_dt_match, address);
	if (!gc->of_node) {
		pr_info("gpio: device tree node not found for gpio controller"
			" with base address %08llx\n", address);
		return;
	}
	gc->of_gpio_n_cells = 3;
	gc->of_xlate = s3c24xx_gpio_xlate;
}
#else
static __init void s3c24xx_gpiolib_attach_ofnode(struct samsung_gpio_chip *chip,
						 u64 base, u64 offset)
{
	return;
}
#endif /* defined(CONFIG_PLAT_S3C24XX) && defined(CONFIG_OF) */

static void __init s3c24xx_gpiolib_add_chips(struct samsung_gpio_chip *chip,
					     int nr_chips, void __iomem *base)
{
	int i;
	struct gpio_chip *gc = &chip->chip;

	for (i = 0 ; i < nr_chips; i++, chip++) {
		/* skip banks not present on SoC */
		if (chip->chip.base >= S3C_GPIO_END)
			continue;

		if (!chip->config)
			chip->config = &s3c24xx_gpiocfg_default;
		if (!chip->pm)
			chip->pm = __gpio_pm(&samsung_gpio_pm_2bit);
		if ((base != NULL) && (chip->base == NULL))
			chip->base = base + ((i) * 0x10);

		if (!gc->direction_input)
			gc->direction_input = samsung_gpiolib_2bit_input;
		if (!gc->direction_output)
			gc->direction_output = samsung_gpiolib_2bit_output;

		samsung_gpiolib_add(chip);

		s3c24xx_gpiolib_attach_ofnode(chip, S3C24XX_PA_GPIO, i * 0x10);
	}
}

static void __init samsung_gpiolib_add_2bit_chips(struct samsung_gpio_chip *chip,
						  int nr_chips, void __iomem *base,
						  unsigned int offset)
{
	int i;

	for (i = 0 ; i < nr_chips; i++, chip++) {
		chip->chip.direction_input = samsung_gpiolib_2bit_input;
		chip->chip.direction_output = samsung_gpiolib_2bit_output;

		if (!chip->config)
			chip->config = &samsung_gpio_cfgs[7];
		if (!chip->pm)
			chip->pm = __gpio_pm(&samsung_gpio_pm_2bit);
		if ((base != NULL) && (chip->base == NULL))
			chip->base = base + ((i) * offset);

		samsung_gpiolib_add(chip);
	}
}

/*
 * samsung_gpiolib_add_4bit_chips - 4bit single register GPIO config.
 * @chip: The gpio chip that is being configured.
 * @nr_chips: The no of chips (gpio ports) for the GPIO being configured.
 *
 * This helper deal with the GPIO cases where the control register has 4 bits
 * of control per GPIO, generally in the form of:
 * 0000 = Input
 * 0001 = Output
 * others = Special functions (dependent on bank)
 *
 * Note, since the code to deal with the case where there are two control
 * registers instead of one, we do not have a separate set of function
 * (samsung_gpiolib_add_4bit2_chips)for each case.
 */

static void __init samsung_gpiolib_add_4bit_chips(struct samsung_gpio_chip *chip,
						  int nr_chips, void __iomem *base)
{
	int i;

	for (i = 0 ; i < nr_chips; i++, chip++) {
		chip->chip.direction_input = samsung_gpiolib_4bit_input;
		chip->chip.direction_output = samsung_gpiolib_4bit_output;

		if (!chip->config)
			chip->config = &samsung_gpio_cfgs[2];
		if (!chip->pm)
			chip->pm = __gpio_pm(&samsung_gpio_pm_4bit);
		if ((base != NULL) && (chip->base == NULL))
			chip->base = base + ((i) * 0x20);

		chip->bitmap_gpio_int = 0;

		samsung_gpiolib_add(chip);
	}
}

static void __init samsung_gpiolib_add_4bit2_chips(struct samsung_gpio_chip *chip,
						   int nr_chips)
{
	for (; nr_chips > 0; nr_chips--, chip++) {
		chip->chip.direction_input = samsung_gpiolib_4bit2_input;
		chip->chip.direction_output = samsung_gpiolib_4bit2_output;

		if (!chip->config)
			chip->config = &samsung_gpio_cfgs[2];
		if (!chip->pm)
			chip->pm = __gpio_pm(&samsung_gpio_pm_4bit);

		samsung_gpiolib_add(chip);
	}
}

static void __init s5p64x0_gpiolib_add_rbank(struct samsung_gpio_chip *chip,
					     int nr_chips)
{
	for (; nr_chips > 0; nr_chips--, chip++) {
		chip->chip.direction_input = s5p64x0_gpiolib_rbank_input;
		chip->chip.direction_output = s5p64x0_gpiolib_rbank_output;

		if (!chip->pm)
			chip->pm = __gpio_pm(&samsung_gpio_pm_4bit);

		samsung_gpiolib_add(chip);
	}
}

int samsung_gpiolib_to_irq(struct gpio_chip *chip, unsigned int offset)
{
	struct samsung_gpio_chip *samsung_chip = container_of(chip, struct samsung_gpio_chip, chip);

	return samsung_chip->irq_base + offset;
}

#ifdef CONFIG_PLAT_S3C24XX
static int s3c24xx_gpiolib_fbank_to_irq(struct gpio_chip *chip, unsigned offset)
{
	if (offset < 4)
		return IRQ_EINT0 + offset;

	if (offset < 8)
		return IRQ_EINT4 + offset - 4;

	return -EINVAL;
}
#endif

#ifdef CONFIG_PLAT_S3C64XX
static int s3c64xx_gpiolib_mbank_to_irq(struct gpio_chip *chip, unsigned pin)
{
	return pin < 5 ? IRQ_EINT(23) + pin : -ENXIO;
}

static int s3c64xx_gpiolib_lbank_to_irq(struct gpio_chip *chip, unsigned pin)
{
	return pin >= 8 ? IRQ_EINT(16) + pin - 8 : -ENXIO;
}
#endif

struct samsung_gpio_chip s3c24xx_gpios[] = {
#ifdef CONFIG_PLAT_S3C24XX
	{
		.config	= &s3c24xx_gpiocfg_banka,
		.chip	= {
			.base			= S3C2410_GPA(0),
			.owner			= THIS_MODULE,
			.label			= "GPIOA",
			.ngpio			= 24,
			.direction_input	= s3c24xx_gpiolib_banka_input,
			.direction_output	= s3c24xx_gpiolib_banka_output,
		},
	}, {
		.chip	= {
			.base	= S3C2410_GPB(0),
			.owner	= THIS_MODULE,
			.label	= "GPIOB",
			.ngpio	= 16,
		},
	}, {
		.chip	= {
			.base	= S3C2410_GPC(0),
			.owner	= THIS_MODULE,
			.label	= "GPIOC",
			.ngpio	= 16,
		},
	}, {
		.chip	= {
			.base	= S3C2410_GPD(0),
			.owner	= THIS_MODULE,
			.label	= "GPIOD",
			.ngpio	= 16,
		},
	}, {
		.chip	= {
			.base	= S3C2410_GPE(0),
			.label	= "GPIOE",
			.owner	= THIS_MODULE,
			.ngpio	= 16,
		},
	}, {
		.chip	= {
			.base	= S3C2410_GPF(0),
			.owner	= THIS_MODULE,
			.label	= "GPIOF",
			.ngpio	= 8,
			.to_irq	= s3c24xx_gpiolib_fbank_to_irq,
		},
	}, {
		.irq_base = IRQ_EINT8,
		.chip	= {
			.base	= S3C2410_GPG(0),
			.owner	= THIS_MODULE,
			.label	= "GPIOG",
			.ngpio	= 16,
			.to_irq	= samsung_gpiolib_to_irq,
		},
	}, {
		.chip	= {
			.base	= S3C2410_GPH(0),
			.owner	= THIS_MODULE,
			.label	= "GPIOH",
			.ngpio	= 11,
		},
	},
		/* GPIOS for the S3C2443 and later devices. */
	{
		.base	= S3C2440_GPJCON,
		.chip	= {
			.base	= S3C2410_GPJ(0),
			.owner	= THIS_MODULE,
			.label	= "GPIOJ",
			.ngpio	= 16,
		},
	}, {
		.base	= S3C2443_GPKCON,
		.chip	= {
			.base	= S3C2410_GPK(0),
			.owner	= THIS_MODULE,
			.label	= "GPIOK",
			.ngpio	= 16,
		},
	}, {
		.base	= S3C2443_GPLCON,
		.chip	= {
			.base	= S3C2410_GPL(0),
			.owner	= THIS_MODULE,
			.label	= "GPIOL",
			.ngpio	= 15,
		},
	}, {
		.base	= S3C2443_GPMCON,
		.chip	= {
			.base	= S3C2410_GPM(0),
			.owner	= THIS_MODULE,
			.label	= "GPIOM",
			.ngpio	= 2,
		},
	},
#endif
};

/*
 * GPIO bank summary:
 *
 * Bank	GPIOs	Style	SlpCon	ExtInt Group
 * A	8	4Bit	Yes	1
 * B	7	4Bit	Yes	1
 * C	8	4Bit	Yes	2
 * D	5	4Bit	Yes	3
 * E	5	4Bit	Yes	None
 * F	16	2Bit	Yes	4 [1]
 * G	7	4Bit	Yes	5
 * H	10	4Bit[2]	Yes	6
 * I	16	2Bit	Yes	None
 * J	12	2Bit	Yes	None
 * K	16	4Bit[2]	No	None
 * L	15	4Bit[2] No	None
 * M	6	4Bit	No	IRQ_EINT
 * N	16	2Bit	No	IRQ_EINT
 * O	16	2Bit	Yes	7
 * P	15	2Bit	Yes	8
 * Q	9	2Bit	Yes	9
 *
 * [1] BANKF pins 14,15 do not form part of the external interrupt sources
 * [2] BANK has two control registers, GPxCON0 and GPxCON1
 */

static struct samsung_gpio_chip s3c64xx_gpios_4bit[] = {
#ifdef CONFIG_PLAT_S3C64XX
	{
		.chip	= {
			.base	= S3C64XX_GPA(0),
			.ngpio	= S3C64XX_GPIO_A_NR,
			.label	= "GPA",
		},
	}, {
		.chip	= {
			.base	= S3C64XX_GPB(0),
			.ngpio	= S3C64XX_GPIO_B_NR,
			.label	= "GPB",
		},
	}, {
		.chip	= {
			.base	= S3C64XX_GPC(0),
			.ngpio	= S3C64XX_GPIO_C_NR,
			.label	= "GPC",
		},
	}, {
		.chip	= {
			.base	= S3C64XX_GPD(0),
			.ngpio	= S3C64XX_GPIO_D_NR,
			.label	= "GPD",
		},
	}, {
		.config	= &samsung_gpio_cfgs[0],
		.chip	= {
			.base	= S3C64XX_GPE(0),
			.ngpio	= S3C64XX_GPIO_E_NR,
			.label	= "GPE",
		},
	}, {
		.base	= S3C64XX_GPG_BASE,
		.chip	= {
			.base	= S3C64XX_GPG(0),
			.ngpio	= S3C64XX_GPIO_G_NR,
			.label	= "GPG",
		},
	}, {
		.base	= S3C64XX_GPM_BASE,
		.config	= &samsung_gpio_cfgs[1],
		.chip	= {
			.base	= S3C64XX_GPM(0),
			.ngpio	= S3C64XX_GPIO_M_NR,
			.label	= "GPM",
			.to_irq = s3c64xx_gpiolib_mbank_to_irq,
		},
	},
#endif
};

static struct samsung_gpio_chip s3c64xx_gpios_4bit2[] = {
#ifdef CONFIG_PLAT_S3C64XX
	{
		.base	= S3C64XX_GPH_BASE + 0x4,
		.chip	= {
			.base	= S3C64XX_GPH(0),
			.ngpio	= S3C64XX_GPIO_H_NR,
			.label	= "GPH",
		},
	}, {
		.base	= S3C64XX_GPK_BASE + 0x4,
		.config	= &samsung_gpio_cfgs[0],
		.chip	= {
			.base	= S3C64XX_GPK(0),
			.ngpio	= S3C64XX_GPIO_K_NR,
			.label	= "GPK",
		},
	}, {
		.base	= S3C64XX_GPL_BASE + 0x4,
		.config	= &samsung_gpio_cfgs[1],
		.chip	= {
			.base	= S3C64XX_GPL(0),
			.ngpio	= S3C64XX_GPIO_L_NR,
			.label	= "GPL",
			.to_irq = s3c64xx_gpiolib_lbank_to_irq,
		},
	},
#endif
};

static struct samsung_gpio_chip s3c64xx_gpios_2bit[] = {
#ifdef CONFIG_PLAT_S3C64XX
	{
		.base	= S3C64XX_GPF_BASE,
		.config	= &samsung_gpio_cfgs[6],
		.chip	= {
			.base	= S3C64XX_GPF(0),
			.ngpio	= S3C64XX_GPIO_F_NR,
			.label	= "GPF",
		},
	}, {
		.config	= &samsung_gpio_cfgs[7],
		.chip	= {
			.base	= S3C64XX_GPI(0),
			.ngpio	= S3C64XX_GPIO_I_NR,
			.label	= "GPI",
		},
	}, {
		.config	= &samsung_gpio_cfgs[7],
		.chip	= {
			.base	= S3C64XX_GPJ(0),
			.ngpio	= S3C64XX_GPIO_J_NR,
			.label	= "GPJ",
		},
	}, {
		.config	= &samsung_gpio_cfgs[6],
		.chip	= {
			.base	= S3C64XX_GPO(0),
			.ngpio	= S3C64XX_GPIO_O_NR,
			.label	= "GPO",
		},
	}, {
		.config	= &samsung_gpio_cfgs[6],
		.chip	= {
			.base	= S3C64XX_GPP(0),
			.ngpio	= S3C64XX_GPIO_P_NR,
			.label	= "GPP",
		},
	}, {
		.config	= &samsung_gpio_cfgs[6],
		.chip	= {
			.base	= S3C64XX_GPQ(0),
			.ngpio	= S3C64XX_GPIO_Q_NR,
			.label	= "GPQ",
		},
	}, {
		.base	= S3C64XX_GPN_BASE,
		.irq_base = IRQ_EINT(0),
		.config	= &samsung_gpio_cfgs[5],
		.chip	= {
			.base	= S3C64XX_GPN(0),
			.ngpio	= S3C64XX_GPIO_N_NR,
			.label	= "GPN",
			.to_irq = samsung_gpiolib_to_irq,
		},
	},
#endif
};

/*
 * S5P6440 GPIO bank summary:
 *
 * Bank	GPIOs	Style	SlpCon	ExtInt Group
 * A	6	4Bit	Yes	1
 * B	7	4Bit	Yes	1
 * C	8	4Bit	Yes	2
 * F	2	2Bit	Yes	4 [1]
 * G	7	4Bit	Yes	5
 * H	10	4Bit[2]	Yes	6
 * I	16	2Bit	Yes	None
 * J	12	2Bit	Yes	None
 * N	16	2Bit	No	IRQ_EINT
 * P	8	2Bit	Yes	8
 * R	15	4Bit[2]	Yes	8
 */

static struct samsung_gpio_chip s5p6440_gpios_4bit[] = {
#ifdef CONFIG_CPU_S5P6440
	{
		.chip	= {
			.base	= S5P6440_GPA(0),
			.ngpio	= S5P6440_GPIO_A_NR,
			.label	= "GPA",
		},
	}, {
		.chip	= {
			.base	= S5P6440_GPB(0),
			.ngpio	= S5P6440_GPIO_B_NR,
			.label	= "GPB",
		},
	}, {
		.chip	= {
			.base	= S5P6440_GPC(0),
			.ngpio	= S5P6440_GPIO_C_NR,
			.label	= "GPC",
		},
	}, {
		.base	= S5P64X0_GPG_BASE,
		.chip	= {
			.base	= S5P6440_GPG(0),
			.ngpio	= S5P6440_GPIO_G_NR,
			.label	= "GPG",
		},
	},
#endif
};

static struct samsung_gpio_chip s5p6440_gpios_4bit2[] = {
#ifdef CONFIG_CPU_S5P6440
	{
		.base	= S5P64X0_GPH_BASE + 0x4,
		.chip	= {
			.base	= S5P6440_GPH(0),
			.ngpio	= S5P6440_GPIO_H_NR,
			.label	= "GPH",
		},
	},
#endif
};

static struct samsung_gpio_chip s5p6440_gpios_rbank[] = {
#ifdef CONFIG_CPU_S5P6440
	{
		.base	= S5P64X0_GPR_BASE + 0x4,
		.config	= &s5p64x0_gpio_cfg_rbank,
		.chip	= {
			.base	= S5P6440_GPR(0),
			.ngpio	= S5P6440_GPIO_R_NR,
			.label	= "GPR",
		},
	},
#endif
};

static struct samsung_gpio_chip s5p6440_gpios_2bit[] = {
#ifdef CONFIG_CPU_S5P6440
	{
		.base	= S5P64X0_GPF_BASE,
		.config	= &samsung_gpio_cfgs[6],
		.chip	= {
			.base	= S5P6440_GPF(0),
			.ngpio	= S5P6440_GPIO_F_NR,
			.label	= "GPF",
		},
	}, {
		.base	= S5P64X0_GPI_BASE,
		.config	= &samsung_gpio_cfgs[4],
		.chip	= {
			.base	= S5P6440_GPI(0),
			.ngpio	= S5P6440_GPIO_I_NR,
			.label	= "GPI",
		},
	}, {
		.base	= S5P64X0_GPJ_BASE,
		.config	= &samsung_gpio_cfgs[4],
		.chip	= {
			.base	= S5P6440_GPJ(0),
			.ngpio	= S5P6440_GPIO_J_NR,
			.label	= "GPJ",
		},
	}, {
		.base	= S5P64X0_GPN_BASE,
		.config	= &samsung_gpio_cfgs[5],
		.chip	= {
			.base	= S5P6440_GPN(0),
			.ngpio	= S5P6440_GPIO_N_NR,
			.label	= "GPN",
		},
	}, {
		.base	= S5P64X0_GPP_BASE,
		.config	= &samsung_gpio_cfgs[6],
		.chip	= {
			.base	= S5P6440_GPP(0),
			.ngpio	= S5P6440_GPIO_P_NR,
			.label	= "GPP",
		},
	},
#endif
};

/*
 * S5P6450 GPIO bank summary:
 *
 * Bank	GPIOs	Style	SlpCon	ExtInt Group
 * A	6	4Bit	Yes	1
 * B	7	4Bit	Yes	1
 * C	8	4Bit	Yes	2
 * D	8	4Bit	Yes	None
 * F	2	2Bit	Yes	None
 * G	14	4Bit[2]	Yes	5
 * H	10	4Bit[2]	Yes	6
 * I	16	2Bit	Yes	None
 * J	12	2Bit	Yes	None
 * K	5	4Bit	Yes	None
 * N	16	2Bit	No	IRQ_EINT
 * P	11	2Bit	Yes	8
 * Q	14	2Bit	Yes	None
 * R	15	4Bit[2]	Yes	None
 * S	8	2Bit	Yes	None
 *
 * [1] BANKF pins 14,15 do not form part of the external interrupt sources
 * [2] BANK has two control registers, GPxCON0 and GPxCON1
 */

static struct samsung_gpio_chip s5p6450_gpios_4bit[] = {
#ifdef CONFIG_CPU_S5P6450
	{
		.chip	= {
			.base	= S5P6450_GPA(0),
			.ngpio	= S5P6450_GPIO_A_NR,
			.label	= "GPA",
		},
	}, {
		.chip	= {
			.base	= S5P6450_GPB(0),
			.ngpio	= S5P6450_GPIO_B_NR,
			.label	= "GPB",
		},
	}, {
		.chip	= {
			.base	= S5P6450_GPC(0),
			.ngpio	= S5P6450_GPIO_C_NR,
			.label	= "GPC",
		},
	}, {
		.chip	= {
			.base	= S5P6450_GPD(0),
			.ngpio	= S5P6450_GPIO_D_NR,
			.label	= "GPD",
		},
	}, {
		.base	= S5P6450_GPK_BASE,
		.chip	= {
			.base	= S5P6450_GPK(0),
			.ngpio	= S5P6450_GPIO_K_NR,
			.label	= "GPK",
		},
	},
#endif
};

static struct samsung_gpio_chip s5p6450_gpios_4bit2[] = {
#ifdef CONFIG_CPU_S5P6450
	{
		.base	= S5P64X0_GPG_BASE + 0x4,
		.chip	= {
			.base	= S5P6450_GPG(0),
			.ngpio	= S5P6450_GPIO_G_NR,
			.label	= "GPG",
		},
	}, {
		.base	= S5P64X0_GPH_BASE + 0x4,
		.chip	= {
			.base	= S5P6450_GPH(0),
			.ngpio	= S5P6450_GPIO_H_NR,
			.label	= "GPH",
		},
	},
#endif
};

static struct samsung_gpio_chip s5p6450_gpios_rbank[] = {
#ifdef CONFIG_CPU_S5P6450
	{
		.base	= S5P64X0_GPR_BASE + 0x4,
		.config	= &s5p64x0_gpio_cfg_rbank,
		.chip	= {
			.base	= S5P6450_GPR(0),
			.ngpio	= S5P6450_GPIO_R_NR,
			.label	= "GPR",
		},
	},
#endif
};

static struct samsung_gpio_chip s5p6450_gpios_2bit[] = {
#ifdef CONFIG_CPU_S5P6450
	{
		.base	= S5P64X0_GPF_BASE,
		.config	= &samsung_gpio_cfgs[6],
		.chip	= {
			.base	= S5P6450_GPF(0),
			.ngpio	= S5P6450_GPIO_F_NR,
			.label	= "GPF",
		},
	}, {
		.base	= S5P64X0_GPI_BASE,
		.config	= &samsung_gpio_cfgs[4],
		.chip	= {
			.base	= S5P6450_GPI(0),
			.ngpio	= S5P6450_GPIO_I_NR,
			.label	= "GPI",
		},
	}, {
		.base	= S5P64X0_GPJ_BASE,
		.config	= &samsung_gpio_cfgs[4],
		.chip	= {
			.base	= S5P6450_GPJ(0),
			.ngpio	= S5P6450_GPIO_J_NR,
			.label	= "GPJ",
		},
	}, {
		.base	= S5P64X0_GPN_BASE,
		.config	= &samsung_gpio_cfgs[5],
		.chip	= {
			.base	= S5P6450_GPN(0),
			.ngpio	= S5P6450_GPIO_N_NR,
			.label	= "GPN",
		},
	}, {
		.base	= S5P64X0_GPP_BASE,
		.config	= &samsung_gpio_cfgs[6],
		.chip	= {
			.base	= S5P6450_GPP(0),
			.ngpio	= S5P6450_GPIO_P_NR,
			.label	= "GPP",
		},
	}, {
		.base	= S5P6450_GPQ_BASE,
		.config	= &samsung_gpio_cfgs[5],
		.chip	= {
			.base	= S5P6450_GPQ(0),
			.ngpio	= S5P6450_GPIO_Q_NR,
			.label	= "GPQ",
		},
	}, {
		.base	= S5P6450_GPS_BASE,
		.config	= &samsung_gpio_cfgs[6],
		.chip	= {
			.base	= S5P6450_GPS(0),
			.ngpio	= S5P6450_GPIO_S_NR,
			.label	= "GPS",
		},
	},
#endif
};

/*
 * S5PC100 GPIO bank summary:
 *
 * Bank	GPIOs	Style	INT Type
 * A0	8	4Bit	GPIO_INT0
 * A1	5	4Bit	GPIO_INT1
 * B	8	4Bit	GPIO_INT2
 * C	5	4Bit	GPIO_INT3
 * D	7	4Bit	GPIO_INT4
 * E0	8	4Bit	GPIO_INT5
 * E1	6	4Bit	GPIO_INT6
 * F0	8	4Bit	GPIO_INT7
 * F1	8	4Bit	GPIO_INT8
 * F2	8	4Bit	GPIO_INT9
 * F3	4	4Bit	GPIO_INT10
 * G0	8	4Bit	GPIO_INT11
 * G1	3	4Bit	GPIO_INT12
 * G2	7	4Bit	GPIO_INT13
 * G3	7	4Bit	GPIO_INT14
 * H0	8	4Bit	WKUP_INT
 * H1	8	4Bit	WKUP_INT
 * H2	8	4Bit	WKUP_INT
 * H3	8	4Bit	WKUP_INT
 * I	8	4Bit	GPIO_INT15
 * J0	8	4Bit	GPIO_INT16
 * J1	5	4Bit	GPIO_INT17
 * J2	8	4Bit	GPIO_INT18
 * J3	8	4Bit	GPIO_INT19
 * J4	4	4Bit	GPIO_INT20
 * K0	8	4Bit	None
 * K1	6	4Bit	None
 * K2	8	4Bit	None
 * K3	8	4Bit	None
 * L0	8	4Bit	None
 * L1	8	4Bit	None
 * L2	8	4Bit	None
 * L3	8	4Bit	None
 */

static struct samsung_gpio_chip s5pc100_gpios_4bit[] = {
#ifdef CONFIG_CPU_S5PC100
	{
		.chip	= {
			.base	= S5PC100_GPA0(0),
			.ngpio	= S5PC100_GPIO_A0_NR,
			.label	= "GPA0",
		},
	}, {
		.chip	= {
			.base	= S5PC100_GPA1(0),
			.ngpio	= S5PC100_GPIO_A1_NR,
			.label	= "GPA1",
		},
	}, {
		.chip	= {
			.base	= S5PC100_GPB(0),
			.ngpio	= S5PC100_GPIO_B_NR,
			.label	= "GPB",
		},
	}, {
		.chip	= {
			.base	= S5PC100_GPC(0),
			.ngpio	= S5PC100_GPIO_C_NR,
			.label	= "GPC",
		},
	}, {
		.chip	= {
			.base	= S5PC100_GPD(0),
			.ngpio	= S5PC100_GPIO_D_NR,
			.label	= "GPD",
		},
	}, {
		.chip	= {
			.base	= S5PC100_GPE0(0),
			.ngpio	= S5PC100_GPIO_E0_NR,
			.label	= "GPE0",
		},
	}, {
		.chip	= {
			.base	= S5PC100_GPE1(0),
			.ngpio	= S5PC100_GPIO_E1_NR,
			.label	= "GPE1",
		},
	}, {
		.chip	= {
			.base	= S5PC100_GPF0(0),
			.ngpio	= S5PC100_GPIO_F0_NR,
			.label	= "GPF0",
		},
	}, {
		.chip	= {
			.base	= S5PC100_GPF1(0),
			.ngpio	= S5PC100_GPIO_F1_NR,
			.label	= "GPF1",
		},
	}, {
		.chip	= {
			.base	= S5PC100_GPF2(0),
			.ngpio	= S5PC100_GPIO_F2_NR,
			.label	= "GPF2",
		},
	}, {
		.chip	= {
			.base	= S5PC100_GPF3(0),
			.ngpio	= S5PC100_GPIO_F3_NR,
			.label	= "GPF3",
		},
	}, {
		.chip	= {
			.base	= S5PC100_GPG0(0),
			.ngpio	= S5PC100_GPIO_G0_NR,
			.label	= "GPG0",
		},
	}, {
		.chip	= {
			.base	= S5PC100_GPG1(0),
			.ngpio	= S5PC100_GPIO_G1_NR,
			.label	= "GPG1",
		},
	}, {
		.chip	= {
			.base	= S5PC100_GPG2(0),
			.ngpio	= S5PC100_GPIO_G2_NR,
			.label	= "GPG2",
		},
	}, {
		.chip	= {
			.base	= S5PC100_GPG3(0),
			.ngpio	= S5PC100_GPIO_G3_NR,
			.label	= "GPG3",
		},
	}, {
		.chip	= {
			.base	= S5PC100_GPI(0),
			.ngpio	= S5PC100_GPIO_I_NR,
			.label	= "GPI",
		},
	}, {
		.chip	= {
			.base	= S5PC100_GPJ0(0),
			.ngpio	= S5PC100_GPIO_J0_NR,
			.label	= "GPJ0",
		},
	}, {
		.chip	= {
			.base	= S5PC100_GPJ1(0),
			.ngpio	= S5PC100_GPIO_J1_NR,
			.label	= "GPJ1",
		},
	}, {
		.chip	= {
			.base	= S5PC100_GPJ2(0),
			.ngpio	= S5PC100_GPIO_J2_NR,
			.label	= "GPJ2",
		},
	}, {
		.chip	= {
			.base	= S5PC100_GPJ3(0),
			.ngpio	= S5PC100_GPIO_J3_NR,
			.label	= "GPJ3",
		},
	}, {
		.chip	= {
			.base	= S5PC100_GPJ4(0),
			.ngpio	= S5PC100_GPIO_J4_NR,
			.label	= "GPJ4",
		},
	}, {
		.chip	= {
			.base	= S5PC100_GPK0(0),
			.ngpio	= S5PC100_GPIO_K0_NR,
			.label	= "GPK0",
		},
	}, {
		.chip	= {
			.base	= S5PC100_GPK1(0),
			.ngpio	= S5PC100_GPIO_K1_NR,
			.label	= "GPK1",
		},
	}, {
		.chip	= {
			.base	= S5PC100_GPK2(0),
			.ngpio	= S5PC100_GPIO_K2_NR,
			.label	= "GPK2",
		},
	}, {
		.chip	= {
			.base	= S5PC100_GPK3(0),
			.ngpio	= S5PC100_GPIO_K3_NR,
			.label	= "GPK3",
		},
	}, {
		.chip	= {
			.base	= S5PC100_GPL0(0),
			.ngpio	= S5PC100_GPIO_L0_NR,
			.label	= "GPL0",
		},
	}, {
		.chip	= {
			.base	= S5PC100_GPL1(0),
			.ngpio	= S5PC100_GPIO_L1_NR,
			.label	= "GPL1",
		},
	}, {
		.chip	= {
			.base	= S5PC100_GPL2(0),
			.ngpio	= S5PC100_GPIO_L2_NR,
			.label	= "GPL2",
		},
	}, {
		.chip	= {
			.base	= S5PC100_GPL3(0),
			.ngpio	= S5PC100_GPIO_L3_NR,
			.label	= "GPL3",
		},
	}, {
		.chip	= {
			.base	= S5PC100_GPL4(0),
			.ngpio	= S5PC100_GPIO_L4_NR,
			.label	= "GPL4",
		},
	}, {
		.base	= (S5P_VA_GPIO + 0xC00),
		.irq_base = IRQ_EINT(0),
		.chip	= {
			.base	= S5PC100_GPH0(0),
			.ngpio	= S5PC100_GPIO_H0_NR,
			.label	= "GPH0",
			.to_irq = samsung_gpiolib_to_irq,
		},
	}, {
		.base	= (S5P_VA_GPIO + 0xC20),
		.irq_base = IRQ_EINT(8),
		.chip	= {
			.base	= S5PC100_GPH1(0),
			.ngpio	= S5PC100_GPIO_H1_NR,
			.label	= "GPH1",
			.to_irq = samsung_gpiolib_to_irq,
		},
	}, {
		.base	= (S5P_VA_GPIO + 0xC40),
		.irq_base = IRQ_EINT(16),
		.chip	= {
			.base	= S5PC100_GPH2(0),
			.ngpio	= S5PC100_GPIO_H2_NR,
			.label	= "GPH2",
			.to_irq = samsung_gpiolib_to_irq,
		},
	}, {
		.base	= (S5P_VA_GPIO + 0xC60),
		.irq_base = IRQ_EINT(24),
		.chip	= {
			.base	= S5PC100_GPH3(0),
			.ngpio	= S5PC100_GPIO_H3_NR,
			.label	= "GPH3",
			.to_irq = samsung_gpiolib_to_irq,
		},
	},
#endif
};

/*
 * Followings are the gpio banks in S5PV210/S5PC110
 *
 * The 'config' member when left to NULL, is initialized to the default
 * structure samsung_gpio_cfgs[3] in the init function below.
 *
 * The 'base' member is also initialized in the init function below.
 * Note: The initialization of 'base' member of samsung_gpio_chip structure
 * uses the above macro and depends on the banks being listed in order here.
 */

static struct samsung_gpio_chip s5pv210_gpios_4bit[] = {
#ifdef CONFIG_CPU_S5PV210
	{
		.chip	= {
			.base	= S5PV210_GPA0(0),
			.ngpio	= S5PV210_GPIO_A0_NR,
			.label	= "GPA0",
		},
	}, {
		.chip	= {
			.base	= S5PV210_GPA1(0),
			.ngpio	= S5PV210_GPIO_A1_NR,
			.label	= "GPA1",
		},
	}, {
		.chip	= {
			.base	= S5PV210_GPB(0),
			.ngpio	= S5PV210_GPIO_B_NR,
			.label	= "GPB",
		},
	}, {
		.chip	= {
			.base	= S5PV210_GPC0(0),
			.ngpio	= S5PV210_GPIO_C0_NR,
			.label	= "GPC0",
		},
	}, {
		.chip	= {
			.base	= S5PV210_GPC1(0),
			.ngpio	= S5PV210_GPIO_C1_NR,
			.label	= "GPC1",
		},
	}, {
		.chip	= {
			.base	= S5PV210_GPD0(0),
			.ngpio	= S5PV210_GPIO_D0_NR,
			.label	= "GPD0",
		},
	}, {
		.chip	= {
			.base	= S5PV210_GPD1(0),
			.ngpio	= S5PV210_GPIO_D1_NR,
			.label	= "GPD1",
		},
	}, {
		.chip	= {
			.base	= S5PV210_GPE0(0),
			.ngpio	= S5PV210_GPIO_E0_NR,
			.label	= "GPE0",
		},
	}, {
		.chip	= {
			.base	= S5PV210_GPE1(0),
			.ngpio	= S5PV210_GPIO_E1_NR,
			.label	= "GPE1",
		},
	}, {
		.chip	= {
			.base	= S5PV210_GPF0(0),
			.ngpio	= S5PV210_GPIO_F0_NR,
			.label	= "GPF0",
		},
	}, {
		.chip	= {
			.base	= S5PV210_GPF1(0),
			.ngpio	= S5PV210_GPIO_F1_NR,
			.label	= "GPF1",
		},
	}, {
		.chip	= {
			.base	= S5PV210_GPF2(0),
			.ngpio	= S5PV210_GPIO_F2_NR,
			.label	= "GPF2",
		},
	}, {
		.chip	= {
			.base	= S5PV210_GPF3(0),
			.ngpio	= S5PV210_GPIO_F3_NR,
			.label	= "GPF3",
		},
	}, {
		.chip	= {
			.base	= S5PV210_GPG0(0),
			.ngpio	= S5PV210_GPIO_G0_NR,
			.label	= "GPG0",
		},
	}, {
		.chip	= {
			.base	= S5PV210_GPG1(0),
			.ngpio	= S5PV210_GPIO_G1_NR,
			.label	= "GPG1",
		},
	}, {
		.chip	= {
			.base	= S5PV210_GPG2(0),
			.ngpio	= S5PV210_GPIO_G2_NR,
			.label	= "GPG2",
		},
	}, {
		.chip	= {
			.base	= S5PV210_GPG3(0),
			.ngpio	= S5PV210_GPIO_G3_NR,
			.label	= "GPG3",
		},
	}, {
		.chip	= {
			.base	= S5PV210_GPI(0),
			.ngpio	= S5PV210_GPIO_I_NR,
			.label	= "GPI",
		},
	}, {
		.chip	= {
			.base	= S5PV210_GPJ0(0),
			.ngpio	= S5PV210_GPIO_J0_NR,
			.label	= "GPJ0",
		},
	}, {
		.chip	= {
			.base	= S5PV210_GPJ1(0),
			.ngpio	= S5PV210_GPIO_J1_NR,
			.label	= "GPJ1",
		},
	}, {
		.chip	= {
			.base	= S5PV210_GPJ2(0),
			.ngpio	= S5PV210_GPIO_J2_NR,
			.label	= "GPJ2",
		},
	}, {
		.chip	= {
			.base	= S5PV210_GPJ3(0),
			.ngpio	= S5PV210_GPIO_J3_NR,
			.label	= "GPJ3",
		},
	}, {
		.chip	= {
			.base	= S5PV210_GPJ4(0),
			.ngpio	= S5PV210_GPIO_J4_NR,
			.label	= "GPJ4",
		},
	}, {
		.chip	= {
			.base	= S5PV210_MP01(0),
			.ngpio	= S5PV210_GPIO_MP01_NR,
			.label	= "MP01",
		},
	}, {
		.chip	= {
			.base	= S5PV210_MP02(0),
			.ngpio	= S5PV210_GPIO_MP02_NR,
			.label	= "MP02",
		},
	}, {
		.chip	= {
			.base	= S5PV210_MP03(0),
			.ngpio	= S5PV210_GPIO_MP03_NR,
			.label	= "MP03",
		},
	}, {
		.chip	= {
			.base	= S5PV210_MP04(0),
			.ngpio	= S5PV210_GPIO_MP04_NR,
			.label	= "MP04",
		},
	}, {
		.chip	= {
			.base	= S5PV210_MP05(0),
			.ngpio	= S5PV210_GPIO_MP05_NR,
			.label	= "MP05",
		},
	}, {
		.base	= (S5P_VA_GPIO + 0xC00),
		.irq_base = IRQ_EINT(0),
		.chip	= {
			.base	= S5PV210_GPH0(0),
			.ngpio	= S5PV210_GPIO_H0_NR,
			.label	= "GPH0",
			.to_irq = samsung_gpiolib_to_irq,
		},
	}, {
		.base	= (S5P_VA_GPIO + 0xC20),
		.irq_base = IRQ_EINT(8),
		.chip	= {
			.base	= S5PV210_GPH1(0),
			.ngpio	= S5PV210_GPIO_H1_NR,
			.label	= "GPH1",
			.to_irq = samsung_gpiolib_to_irq,
		},
	}, {
		.base	= (S5P_VA_GPIO + 0xC40),
		.irq_base = IRQ_EINT(16),
		.chip	= {
			.base	= S5PV210_GPH2(0),
			.ngpio	= S5PV210_GPIO_H2_NR,
			.label	= "GPH2",
			.to_irq = samsung_gpiolib_to_irq,
		},
	}, {
		.base	= (S5P_VA_GPIO + 0xC60),
		.irq_base = IRQ_EINT(24),
		.chip	= {
			.base	= S5PV210_GPH3(0),
			.ngpio	= S5PV210_GPIO_H3_NR,
			.label	= "GPH3",
			.to_irq = samsung_gpiolib_to_irq,
		},
	},
#endif
};

/*
 * Followings are the gpio banks in EXYNOS SoCs
 *
 * The 'config' member when left to NULL, is initialized to the default
 * structure exynos_gpio_cfg in the init function below.
 *
 * The 'base' member is also initialized in the init function below.
 * Note: The initialization of 'base' member of samsung_gpio_chip structure
 * uses the above macro and depends on the banks being listed in order here.
 */

#ifdef CONFIG_ARCH_EXYNOS4
static struct samsung_gpio_chip exynos4_gpios_1[] = {
	{
		.chip	= {
			.base	= EXYNOS4_GPA0(0),
			.ngpio	= EXYNOS4_GPIO_A0_NR,
			.label	= "GPA0",
		},
	}, {
		.chip	= {
			.base	= EXYNOS4_GPA1(0),
			.ngpio	= EXYNOS4_GPIO_A1_NR,
			.label	= "GPA1",
		},
	}, {
		.chip	= {
			.base	= EXYNOS4_GPB(0),
			.ngpio	= EXYNOS4_GPIO_B_NR,
			.label	= "GPB",
		},
	}, {
		.chip	= {
			.base	= EXYNOS4_GPC0(0),
			.ngpio	= EXYNOS4_GPIO_C0_NR,
			.label	= "GPC0",
		},
	}, {
		.chip	= {
			.base	= EXYNOS4_GPC1(0),
			.ngpio	= EXYNOS4_GPIO_C1_NR,
			.label	= "GPC1",
		},
	}, {
		.chip	= {
			.base	= EXYNOS4_GPD0(0),
			.ngpio	= EXYNOS4_GPIO_D0_NR,
			.label	= "GPD0",
		},
	}, {
		.chip	= {
			.base	= EXYNOS4_GPD1(0),
			.ngpio	= EXYNOS4_GPIO_D1_NR,
			.label	= "GPD1",
		},
	}, {
		.chip	= {
			.base	= EXYNOS4_GPE0(0),
			.ngpio	= EXYNOS4_GPIO_E0_NR,
			.label	= "GPE0",
		},
	}, {
		.chip	= {
			.base	= EXYNOS4_GPE1(0),
			.ngpio	= EXYNOS4_GPIO_E1_NR,
			.label	= "GPE1",
		},
	}, {
		.chip	= {
			.base	= EXYNOS4_GPE2(0),
			.ngpio	= EXYNOS4_GPIO_E2_NR,
			.label	= "GPE2",
		},
	}, {
		.chip	= {
			.base	= EXYNOS4_GPE3(0),
			.ngpio	= EXYNOS4_GPIO_E3_NR,
			.label	= "GPE3",
		},
	}, {
		.chip	= {
			.base	= EXYNOS4_GPE4(0),
			.ngpio	= EXYNOS4_GPIO_E4_NR,
			.label	= "GPE4",
		},
	}, {
		.chip	= {
			.base	= EXYNOS4_GPF0(0),
			.ngpio	= EXYNOS4_GPIO_F0_NR,
			.label	= "GPF0",
		},
	}, {
		.chip	= {
			.base	= EXYNOS4_GPF1(0),
			.ngpio	= EXYNOS4_GPIO_F1_NR,
			.label	= "GPF1",
		},
	}, {
		.chip	= {
			.base	= EXYNOS4_GPF2(0),
			.ngpio	= EXYNOS4_GPIO_F2_NR,
			.label	= "GPF2",
		},
	}, {
		.chip	= {
			.base	= EXYNOS4_GPF3(0),
			.ngpio	= EXYNOS4_GPIO_F3_NR,
			.label	= "GPF3",
		},
	},
};
#endif

#ifdef CONFIG_ARCH_EXYNOS4
static struct samsung_gpio_chip exynos4_gpios_2[] = {
	{
		.chip	= {
			.base	= EXYNOS4_GPJ0(0),
			.ngpio	= EXYNOS4_GPIO_J0_NR,
			.label	= "GPJ0",
		},
	}, {
		.chip	= {
			.base	= EXYNOS4_GPJ1(0),
			.ngpio	= EXYNOS4_GPIO_J1_NR,
			.label	= "GPJ1",
		},
	}, {
		.chip	= {
			.base	= EXYNOS4_GPK0(0),
			.ngpio	= EXYNOS4_GPIO_K0_NR,
			.label	= "GPK0",
		},
	}, {
		.chip	= {
			.base	= EXYNOS4_GPK1(0),
			.ngpio	= EXYNOS4_GPIO_K1_NR,
			.label	= "GPK1",
		},
	}, {
		.chip	= {
			.base	= EXYNOS4_GPK2(0),
			.ngpio	= EXYNOS4_GPIO_K2_NR,
			.label	= "GPK2",
		},
	}, {
		.chip	= {
			.base	= EXYNOS4_GPK3(0),
			.ngpio	= EXYNOS4_GPIO_K3_NR,
			.label	= "GPK3",
		},
	}, {
		.chip	= {
			.base	= EXYNOS4_GPL0(0),
			.ngpio	= EXYNOS4_GPIO_L0_NR,
			.label	= "GPL0",
		},
	}, {
		.chip	= {
			.base	= EXYNOS4_GPL1(0),
			.ngpio	= EXYNOS4_GPIO_L1_NR,
			.label	= "GPL1",
		},
	}, {
		.chip	= {
			.base	= EXYNOS4_GPL2(0),
			.ngpio	= EXYNOS4_GPIO_L2_NR,
			.label	= "GPL2",
		},
	}, {
		.config	= &samsung_gpio_cfgs[8],
		.chip	= {
			.base	= EXYNOS4_GPY0(0),
			.ngpio	= EXYNOS4_GPIO_Y0_NR,
			.label	= "GPY0",
		},
	}, {
		.config	= &samsung_gpio_cfgs[8],
		.chip	= {
			.base	= EXYNOS4_GPY1(0),
			.ngpio	= EXYNOS4_GPIO_Y1_NR,
			.label	= "GPY1",
		},
	}, {
		.config	= &samsung_gpio_cfgs[8],
		.chip	= {
			.base	= EXYNOS4_GPY2(0),
			.ngpio	= EXYNOS4_GPIO_Y2_NR,
			.label	= "GPY2",
		},
	}, {
		.config	= &samsung_gpio_cfgs[8],
		.chip	= {
			.base	= EXYNOS4_GPY3(0),
			.ngpio	= EXYNOS4_GPIO_Y3_NR,
			.label	= "GPY3",
		},
	}, {
		.config	= &samsung_gpio_cfgs[8],
		.chip	= {
			.base	= EXYNOS4_GPY4(0),
			.ngpio	= EXYNOS4_GPIO_Y4_NR,
			.label	= "GPY4",
		},
	}, {
		.config	= &samsung_gpio_cfgs[8],
		.chip	= {
			.base	= EXYNOS4_GPY5(0),
			.ngpio	= EXYNOS4_GPIO_Y5_NR,
			.label	= "GPY5",
		},
	}, {
		.config	= &samsung_gpio_cfgs[8],
		.chip	= {
			.base	= EXYNOS4_GPY6(0),
			.ngpio	= EXYNOS4_GPIO_Y6_NR,
			.label	= "GPY6",
		},
	}, {
		.config	= &samsung_gpio_cfgs[9],
		.irq_base = IRQ_EINT(0),
		.chip	= {
			.base	= EXYNOS4_GPX0(0),
			.ngpio	= EXYNOS4_GPIO_X0_NR,
			.label	= "GPX0",
			.to_irq	= samsung_gpiolib_to_irq,
		},
	}, {
		.config	= &samsung_gpio_cfgs[9],
		.irq_base = IRQ_EINT(8),
		.chip	= {
			.base	= EXYNOS4_GPX1(0),
			.ngpio	= EXYNOS4_GPIO_X1_NR,
			.label	= "GPX1",
			.to_irq	= samsung_gpiolib_to_irq,
		},
	}, {
		.config	= &samsung_gpio_cfgs[9],
		.irq_base = IRQ_EINT(16),
		.chip	= {
			.base	= EXYNOS4_GPX2(0),
			.ngpio	= EXYNOS4_GPIO_X2_NR,
			.label	= "GPX2",
			.to_irq	= samsung_gpiolib_to_irq,
		},
	}, {
		.config	= &samsung_gpio_cfgs[9],
		.irq_base = IRQ_EINT(24),
		.chip	= {
			.base	= EXYNOS4_GPX3(0),
			.ngpio	= EXYNOS4_GPIO_X3_NR,
			.label	= "GPX3",
			.to_irq	= samsung_gpiolib_to_irq,
		},
	},
};
#endif

#ifdef CONFIG_ARCH_EXYNOS4
static struct samsung_gpio_chip exynos4_gpios_3[] = {
	{
		.chip	= {
			.base	= EXYNOS4_GPZ(0),
			.ngpio	= EXYNOS4_GPIO_Z_NR,
			.label	= "GPZ",
		},
	},
};
#endif

#ifdef CONFIG_SOC_EXYNOS5250
static struct samsung_gpio_chip exynos5_gpios_1[] = {
	{
		.chip	= {
			.base	= EXYNOS5_GPA0(0),
			.ngpio	= EXYNOS5_GPIO_A0_NR,
			.label	= "GPA0",
		},
	}, {
		.chip	= {
			.base	= EXYNOS5_GPA1(0),
			.ngpio	= EXYNOS5_GPIO_A1_NR,
			.label	= "GPA1",
		},
	}, {
		.chip	= {
			.base	= EXYNOS5_GPA2(0),
			.ngpio	= EXYNOS5_GPIO_A2_NR,
			.label	= "GPA2",
		},
	}, {
		.chip	= {
			.base	= EXYNOS5_GPB0(0),
			.ngpio	= EXYNOS5_GPIO_B0_NR,
			.label	= "GPB0",
		},
	}, {
		.chip	= {
			.base	= EXYNOS5_GPB1(0),
			.ngpio	= EXYNOS5_GPIO_B1_NR,
			.label	= "GPB1",
		},
	}, {
		.chip	= {
			.base	= EXYNOS5_GPB2(0),
			.ngpio	= EXYNOS5_GPIO_B2_NR,
			.label	= "GPB2",
		},
	}, {
		.chip	= {
			.base	= EXYNOS5_GPB3(0),
			.ngpio	= EXYNOS5_GPIO_B3_NR,
			.label	= "GPB3",
		},
	}, {
		.chip	= {
			.base	= EXYNOS5_GPC0(0),
			.ngpio	= EXYNOS5_GPIO_C0_NR,
			.label	= "GPC0",
		},
	}, {
		.chip	= {
			.base	= EXYNOS5_GPC1(0),
			.ngpio	= EXYNOS5_GPIO_C1_NR,
			.label	= "GPC1",
		},
	}, {
		.chip	= {
			.base	= EXYNOS5_GPC2(0),
			.ngpio	= EXYNOS5_GPIO_C2_NR,
			.label	= "GPC2",
		},
	}, {
		.chip	= {
			.base	= EXYNOS5_GPC3(0),
			.ngpio	= EXYNOS5_GPIO_C3_NR,
			.label	= "GPC3",
		},
	}, {
		.chip	= {
			.base	= EXYNOS5_GPD0(0),
			.ngpio	= EXYNOS5_GPIO_D0_NR,
			.label	= "GPD0",
		},
	}, {
		.chip	= {
			.base	= EXYNOS5_GPD1(0),
			.ngpio	= EXYNOS5_GPIO_D1_NR,
			.label	= "GPD1",
		},
	}, {
		.chip	= {
			.base	= EXYNOS5_GPY0(0),
			.ngpio	= EXYNOS5_GPIO_Y0_NR,
			.label	= "GPY0",
		},
	}, {
		.chip	= {
			.base	= EXYNOS5_GPY1(0),
			.ngpio	= EXYNOS5_GPIO_Y1_NR,
			.label	= "GPY1",
		},
	}, {
		.chip	= {
			.base	= EXYNOS5_GPY2(0),
			.ngpio	= EXYNOS5_GPIO_Y2_NR,
			.label	= "GPY2",
		},
	}, {
		.chip	= {
			.base	= EXYNOS5_GPY3(0),
			.ngpio	= EXYNOS5_GPIO_Y3_NR,
			.label	= "GPY3",
		},
	}, {
		.chip	= {
			.base	= EXYNOS5_GPY4(0),
			.ngpio	= EXYNOS5_GPIO_Y4_NR,
			.label	= "GPY4",
		},
	}, {
		.chip	= {
			.base	= EXYNOS5_GPY5(0),
			.ngpio	= EXYNOS5_GPIO_Y5_NR,
			.label	= "GPY5",
		},
	}, {
		.chip	= {
			.base	= EXYNOS5_GPY6(0),
			.ngpio	= EXYNOS5_GPIO_Y6_NR,
			.label	= "GPY6",
		},
	}, {
		.chip	= {
			.base	= EXYNOS5_GPC4(0),
			.ngpio	= EXYNOS5_GPIO_C4_NR,
			.label	= "GPC4",
		},
	}, {
		.config	= &samsung_gpio_cfgs[9],
		.irq_base = IRQ_EINT(0),
		.chip	= {
			.base	= EXYNOS5_GPX0(0),
			.ngpio	= EXYNOS5_GPIO_X0_NR,
			.label	= "GPX0",
			.to_irq	= samsung_gpiolib_to_irq,
		},
	}, {
		.config	= &samsung_gpio_cfgs[9],
		.irq_base = IRQ_EINT(8),
		.chip	= {
			.base	= EXYNOS5_GPX1(0),
			.ngpio	= EXYNOS5_GPIO_X1_NR,
			.label	= "GPX1",
			.to_irq	= samsung_gpiolib_to_irq,
		},
	}, {
		.config	= &samsung_gpio_cfgs[9],
		.irq_base = IRQ_EINT(16),
		.chip	= {
			.base	= EXYNOS5_GPX2(0),
			.ngpio	= EXYNOS5_GPIO_X2_NR,
			.label	= "GPX2",
			.to_irq	= samsung_gpiolib_to_irq,
		},
	}, {
		.config	= &samsung_gpio_cfgs[9],
		.irq_base = IRQ_EINT(24),
		.chip	= {
			.base	= EXYNOS5_GPX3(0),
			.ngpio	= EXYNOS5_GPIO_X3_NR,
			.label	= "GPX3",
			.to_irq	= samsung_gpiolib_to_irq,
		},
	},
};
#endif

#ifdef CONFIG_SOC_EXYNOS5250
static struct samsung_gpio_chip exynos5_gpios_2[] = {
	{
		.chip	= {
			.base	= EXYNOS5_GPE0(0),
			.ngpio	= EXYNOS5_GPIO_E0_NR,
			.label	= "GPE0",
		},
	}, {
		.chip	= {
			.base	= EXYNOS5_GPE1(0),
			.ngpio	= EXYNOS5_GPIO_E1_NR,
			.label	= "GPE1",
		},
	}, {
		.chip	= {
			.base	= EXYNOS5_GPF0(0),
			.ngpio	= EXYNOS5_GPIO_F0_NR,
			.label	= "GPF0",
		},
	}, {
		.chip	= {
			.base	= EXYNOS5_GPF1(0),
			.ngpio	= EXYNOS5_GPIO_F1_NR,
			.label	= "GPF1",
		},
	}, {
		.chip	= {
			.base	= EXYNOS5_GPG0(0),
			.ngpio	= EXYNOS5_GPIO_G0_NR,
			.label	= "GPG0",
		},
	}, {
		.chip	= {
			.base	= EXYNOS5_GPG1(0),
			.ngpio	= EXYNOS5_GPIO_G1_NR,
			.label	= "GPG1",
		},
	}, {
		.chip	= {
			.base	= EXYNOS5_GPG2(0),
			.ngpio	= EXYNOS5_GPIO_G2_NR,
			.label	= "GPG2",
		},
	}, {
		.chip	= {
			.base	= EXYNOS5_GPH0(0),
			.ngpio	= EXYNOS5_GPIO_H0_NR,
			.label	= "GPH0",
		},
	}, {
		.chip	= {
			.base	= EXYNOS5_GPH1(0),
			.ngpio	= EXYNOS5_GPIO_H1_NR,
			.label	= "GPH1",

		},
	},
};
#endif

#ifdef CONFIG_SOC_EXYNOS5250
static struct samsung_gpio_chip exynos5_gpios_3[] = {
	{
		.chip	= {
			.base	= EXYNOS5_GPV0(0),
			.ngpio	= EXYNOS5_GPIO_V0_NR,
			.label	= "GPV0",
		},
	}, {
		.chip	= {
			.base	= EXYNOS5_GPV1(0),
			.ngpio	= EXYNOS5_GPIO_V1_NR,
			.label	= "GPV1",
		},
	}, {
		.chip	= {
			.base	= EXYNOS5_GPV2(0),
			.ngpio	= EXYNOS5_GPIO_V2_NR,
			.label	= "GPV2",
		},
	}, {
		.chip	= {
			.base	= EXYNOS5_GPV3(0),
			.ngpio	= EXYNOS5_GPIO_V3_NR,
			.label	= "GPV3",
		},
	}, {
		.chip	= {
			.base	= EXYNOS5_GPV4(0),
			.ngpio	= EXYNOS5_GPIO_V4_NR,
			.label	= "GPV4",
		},
	},
};
#endif

#ifdef CONFIG_SOC_EXYNOS5250
static struct samsung_gpio_chip exynos5_gpios_4[] = {
	{
		.chip	= {
			.base	= EXYNOS5_GPZ(0),
			.ngpio	= EXYNOS5_GPIO_Z_NR,
			.label	= "GPZ",
		},
	},
};
#endif


#if defined(CONFIG_ARCH_EXYNOS) && defined(CONFIG_OF)
static int exynos_gpio_xlate(struct gpio_chip *gc,
			const struct of_phandle_args *gpiospec, u32 *flags)
{
	unsigned int pin;

	if (WARN_ON(gc->of_gpio_n_cells < 4))
		return -EINVAL;

	if (WARN_ON(gpiospec->args_count < gc->of_gpio_n_cells))
		return -EINVAL;

	if (gpiospec->args[0] > gc->ngpio)
		return -EINVAL;

	pin = gc->base + gpiospec->args[0];

	if (s3c_gpio_cfgpin(pin, S3C_GPIO_SFN(gpiospec->args[1])))
		pr_warn("gpio_xlate: failed to set pin function\n");
	if (s3c_gpio_setpull(pin, gpiospec->args[2] & 0xffff))
		pr_warn("gpio_xlate: failed to set pin pull up/down\n");
	if (s5p_gpio_set_drvstr(pin, gpiospec->args[3]))
		pr_warn("gpio_xlate: failed to set pin drive strength\n");

	if (flags)
		*flags = gpiospec->args[2] >> 16;

	return gpiospec->args[0];
}

static const struct of_device_id exynos_gpio_dt_match[] __initdata = {
	{ .compatible = "samsung,exynos4-gpio", },
	{}
};

static __init void exynos_gpiolib_attach_ofnode(struct samsung_gpio_chip *chip,
						u64 base, u64 offset)
{
	struct gpio_chip *gc =  &chip->chip;
	u64 address;

	if (!of_have_populated_dt())
		return;

	address = chip->base ? base + ((u32)chip->base & 0xfff) : base + offset;
	gc->of_node = of_find_matching_node_by_address(NULL,
			exynos_gpio_dt_match, address);
	if (!gc->of_node) {
		pr_info("gpio: device tree node not found for gpio controller"
			" with base address %08llx\n", address);
		return;
	}
	gc->of_gpio_n_cells = 4;
	gc->of_xlate = exynos_gpio_xlate;
}
#elif defined(CONFIG_ARCH_EXYNOS)
static __init void exynos_gpiolib_attach_ofnode(struct samsung_gpio_chip *chip,
						u64 base, u64 offset)
{
	return;
}
#endif /* defined(CONFIG_ARCH_EXYNOS) && defined(CONFIG_OF) */

static __init void exynos4_gpiolib_init(void)
{
#ifdef CONFIG_CPU_EXYNOS4210
	struct samsung_gpio_chip *chip;
	int i, nr_chips;
	void __iomem *gpio_base1, *gpio_base2, *gpio_base3;
	int group = 0;
	void __iomem *gpx_base;

	/* gpio part1 */
	gpio_base1 = ioremap(EXYNOS4_PA_GPIO1, SZ_4K);
	if (gpio_base1 == NULL) {
		pr_err("unable to ioremap for gpio_base1\n");
		goto err_ioremap1;
	}

	chip = exynos4_gpios_1;
	nr_chips = ARRAY_SIZE(exynos4_gpios_1);

	for (i = 0; i < nr_chips; i++, chip++) {
		if (!chip->config) {
			chip->config = &exynos_gpio_cfg;
			chip->group = group++;
		}
		exynos_gpiolib_attach_ofnode(chip,
				EXYNOS4_PA_GPIO1, i * 0x20);
	}
	samsung_gpiolib_add_4bit_chips(exynos4_gpios_1,
				       nr_chips, gpio_base1);

	/* gpio part2 */
	gpio_base2 = ioremap(EXYNOS4_PA_GPIO2, SZ_4K);
	if (gpio_base2 == NULL) {
		pr_err("unable to ioremap for gpio_base2\n");
		goto err_ioremap2;
	}

	/* need to set base address for gpx */
	chip = &exynos4_gpios_2[16];
	gpx_base = gpio_base2 + 0xC00;
	for (i = 0; i < 4; i++, chip++, gpx_base += 0x20)
		chip->base = gpx_base;

	chip = exynos4_gpios_2;
	nr_chips = ARRAY_SIZE(exynos4_gpios_2);

	for (i = 0; i < nr_chips; i++, chip++) {
		if (!chip->config) {
			chip->config = &exynos_gpio_cfg;
			chip->group = group++;
		}
		exynos_gpiolib_attach_ofnode(chip,
				EXYNOS4_PA_GPIO2, i * 0x20);
	}
	samsung_gpiolib_add_4bit_chips(exynos4_gpios_2,
				       nr_chips, gpio_base2);

	/* gpio part3 */
	gpio_base3 = ioremap(EXYNOS4_PA_GPIO3, SZ_256);
	if (gpio_base3 == NULL) {
		pr_err("unable to ioremap for gpio_base3\n");
		goto err_ioremap3;
	}

	chip = exynos4_gpios_3;
	nr_chips = ARRAY_SIZE(exynos4_gpios_3);

	for (i = 0; i < nr_chips; i++, chip++) {
		if (!chip->config) {
			chip->config = &exynos_gpio_cfg;
			chip->group = group++;
		}
		exynos_gpiolib_attach_ofnode(chip,
				EXYNOS4_PA_GPIO3, i * 0x20);
	}
	samsung_gpiolib_add_4bit_chips(exynos4_gpios_3,
				       nr_chips, gpio_base3);

#if defined(CONFIG_CPU_EXYNOS4210) && defined(CONFIG_S5P_GPIO_INT)
	s5p_register_gpioint_bank(IRQ_GPIO_XA, 0, IRQ_GPIO1_NR_GROUPS);
	s5p_register_gpioint_bank(IRQ_GPIO_XB, IRQ_GPIO1_NR_GROUPS, IRQ_GPIO2_NR_GROUPS);
#endif

	return;

err_ioremap3:
	iounmap(gpio_base2);
err_ioremap2:
	iounmap(gpio_base1);
err_ioremap1:
	return;
#endif	/* CONFIG_CPU_EXYNOS4210 */
}

static __init void exynos5_gpiolib_init(void)
{
#ifdef CONFIG_SOC_EXYNOS5250
	struct samsung_gpio_chip *chip;
	int i, nr_chips;
	void __iomem *gpio_base1, *gpio_base2, *gpio_base3, *gpio_base4;
	int group = 0;
	void __iomem *gpx_base;

	/* gpio part1 */
	gpio_base1 = ioremap(EXYNOS5_PA_GPIO1, SZ_4K);
	if (gpio_base1 == NULL) {
		pr_err("unable to ioremap for gpio_base1\n");
		goto err_ioremap1;
	}

	/* need to set base address for gpc4 */
	exynos5_gpios_1[20].base = gpio_base1 + 0x2E0;

	/* need to set base address for gpx */
	chip = &exynos5_gpios_1[21];
	gpx_base = gpio_base1 + 0xC00;
	for (i = 0; i < 4; i++, chip++, gpx_base += 0x20)
		chip->base = gpx_base;

	chip = exynos5_gpios_1;
	nr_chips = ARRAY_SIZE(exynos5_gpios_1);

	for (i = 0; i < nr_chips; i++, chip++) {
		if (!chip->config) {
			chip->config = &exynos_gpio_cfg;
			chip->group = group++;
		}
		exynos_gpiolib_attach_ofnode(chip,
				EXYNOS5_PA_GPIO1, i * 0x20);
	}
	samsung_gpiolib_add_4bit_chips(exynos5_gpios_1,
				       nr_chips, gpio_base1);

	/* gpio part2 */
	gpio_base2 = ioremap(EXYNOS5_PA_GPIO2, SZ_4K);
	if (gpio_base2 == NULL) {
		pr_err("unable to ioremap for gpio_base2\n");
		goto err_ioremap2;
	}

	chip = exynos5_gpios_2;
	nr_chips = ARRAY_SIZE(exynos5_gpios_2);

	for (i = 0; i < nr_chips; i++, chip++) {
		if (!chip->config) {
			chip->config = &exynos_gpio_cfg;
			chip->group = group++;
		}
		exynos_gpiolib_attach_ofnode(chip,
				EXYNOS5_PA_GPIO2, i * 0x20);
	}
	samsung_gpiolib_add_4bit_chips(exynos5_gpios_2,
				       nr_chips, gpio_base2);

	/* gpio part3 */
	gpio_base3 = ioremap(EXYNOS5_PA_GPIO3, SZ_4K);
	if (gpio_base3 == NULL) {
		pr_err("unable to ioremap for gpio_base3\n");
		goto err_ioremap3;
	}

	/* need to set base address for gpv */
	exynos5_gpios_3[0].base = gpio_base3;
	exynos5_gpios_3[1].base = gpio_base3 + 0x20;
	exynos5_gpios_3[2].base = gpio_base3 + 0x60;
	exynos5_gpios_3[3].base = gpio_base3 + 0x80;
	exynos5_gpios_3[4].base = gpio_base3 + 0xC0;

	chip = exynos5_gpios_3;
	nr_chips = ARRAY_SIZE(exynos5_gpios_3);

	for (i = 0; i < nr_chips; i++, chip++) {
		if (!chip->config) {
			chip->config = &exynos_gpio_cfg;
			chip->group = group++;
		}
		exynos_gpiolib_attach_ofnode(chip,
				EXYNOS5_PA_GPIO3, i * 0x20);
	}
	samsung_gpiolib_add_4bit_chips(exynos5_gpios_3,
				       nr_chips, gpio_base3);

	/* gpio part4 */
	gpio_base4 = ioremap(EXYNOS5_PA_GPIO4, SZ_4K);
	if (gpio_base4 == NULL) {
		pr_err("unable to ioremap for gpio_base4\n");
		goto err_ioremap4;
	}

	chip = exynos5_gpios_4;
	nr_chips = ARRAY_SIZE(exynos5_gpios_4);

	for (i = 0; i < nr_chips; i++, chip++) {
		if (!chip->config) {
			chip->config = &exynos_gpio_cfg;
			chip->group = group++;
		}
		exynos_gpiolib_attach_ofnode(chip,
				EXYNOS5_PA_GPIO4, i * 0x20);
	}
	samsung_gpiolib_add_4bit_chips(exynos5_gpios_4,
				       nr_chips, gpio_base4);
	return;

err_ioremap4:
	iounmap(gpio_base3);
err_ioremap3:
	iounmap(gpio_base2);
err_ioremap2:
	iounmap(gpio_base1);
err_ioremap1:
	return;

#endif	/* CONFIG_SOC_EXYNOS5250 */
}

/* TODO: cleanup soc_is_* */
static __init int samsung_gpiolib_init(void)
{
	struct samsung_gpio_chip *chip;
	int i, nr_chips;
	int group = 0;

#if defined(CONFIG_PINCTRL_EXYNOS) || defined(CONFIG_PINCTRL_EXYNOS5440)
	/*
	* This gpio driver includes support for device tree support and there
	* are platforms using it. In order to maintain compatibility with those
	* platforms, and to allow non-dt Exynos4210 platforms to use this
	* gpiolib support, a check is added to find out if there is a active
	* pin-controller driver support available. If it is available, this
	* gpiolib support is ignored and the gpiolib support available in
	* pin-controller driver is used. This is a temporary check and will go
	* away when all of the Exynos4210 platforms have switched to using
	* device tree and the pin-ctrl driver.
	*/
	struct device_node *pctrl_np;
	static const struct of_device_id exynos_pinctrl_ids[] = {
<<<<<<< HEAD
		{ .compatible = "samsung,pinctrl-exynos4210", },
		{ .compatible = "samsung,pinctrl-exynos4x12", },
		{ .compatible = "samsung,pinctrl-exynos5250", },
=======
		{ .compatible = "samsung,exynos4210-pinctrl", },
		{ .compatible = "samsung,exynos4x12-pinctrl", },
		{ .compatible = "samsung,exynos5440-pinctrl", },
>>>>>>> 21ff3787
	};
	for_each_matching_node(pctrl_np, exynos_pinctrl_ids)
		if (pctrl_np && of_device_is_available(pctrl_np))
			return -ENODEV;
#endif

	samsung_gpiolib_set_cfg(samsung_gpio_cfgs, ARRAY_SIZE(samsung_gpio_cfgs));

	if (soc_is_s3c24xx()) {
		s3c24xx_gpiolib_add_chips(s3c24xx_gpios,
				ARRAY_SIZE(s3c24xx_gpios), S3C24XX_VA_GPIO);
	} else if (soc_is_s3c64xx()) {
		samsung_gpiolib_add_2bit_chips(s3c64xx_gpios_2bit,
				ARRAY_SIZE(s3c64xx_gpios_2bit),
				S3C64XX_VA_GPIO + 0xE0, 0x20);
		samsung_gpiolib_add_4bit_chips(s3c64xx_gpios_4bit,
				ARRAY_SIZE(s3c64xx_gpios_4bit),
				S3C64XX_VA_GPIO);
		samsung_gpiolib_add_4bit2_chips(s3c64xx_gpios_4bit2,
				ARRAY_SIZE(s3c64xx_gpios_4bit2));
	} else if (soc_is_s5p6440()) {
		samsung_gpiolib_add_2bit_chips(s5p6440_gpios_2bit,
				ARRAY_SIZE(s5p6440_gpios_2bit), NULL, 0x0);
		samsung_gpiolib_add_4bit_chips(s5p6440_gpios_4bit,
				ARRAY_SIZE(s5p6440_gpios_4bit), S5P_VA_GPIO);
		samsung_gpiolib_add_4bit2_chips(s5p6440_gpios_4bit2,
				ARRAY_SIZE(s5p6440_gpios_4bit2));
		s5p64x0_gpiolib_add_rbank(s5p6440_gpios_rbank,
				ARRAY_SIZE(s5p6440_gpios_rbank));
	} else if (soc_is_s5p6450()) {
		samsung_gpiolib_add_2bit_chips(s5p6450_gpios_2bit,
				ARRAY_SIZE(s5p6450_gpios_2bit), NULL, 0x0);
		samsung_gpiolib_add_4bit_chips(s5p6450_gpios_4bit,
				ARRAY_SIZE(s5p6450_gpios_4bit), S5P_VA_GPIO);
		samsung_gpiolib_add_4bit2_chips(s5p6450_gpios_4bit2,
				ARRAY_SIZE(s5p6450_gpios_4bit2));
		s5p64x0_gpiolib_add_rbank(s5p6450_gpios_rbank,
				ARRAY_SIZE(s5p6450_gpios_rbank));
	} else if (soc_is_s5pc100()) {
		group = 0;
		chip = s5pc100_gpios_4bit;
		nr_chips = ARRAY_SIZE(s5pc100_gpios_4bit);

		for (i = 0; i < nr_chips; i++, chip++) {
			if (!chip->config) {
				chip->config = &samsung_gpio_cfgs[3];
				chip->group = group++;
			}
		}
		samsung_gpiolib_add_4bit_chips(s5pc100_gpios_4bit, nr_chips, S5P_VA_GPIO);
#if defined(CONFIG_CPU_S5PC100) && defined(CONFIG_S5P_GPIO_INT)
		s5p_register_gpioint_bank(IRQ_GPIOINT, 0, S5P_GPIOINT_GROUP_MAXNR);
#endif
	} else if (soc_is_s5pv210()) {
		group = 0;
		chip = s5pv210_gpios_4bit;
		nr_chips = ARRAY_SIZE(s5pv210_gpios_4bit);

		for (i = 0; i < nr_chips; i++, chip++) {
			if (!chip->config) {
				chip->config = &samsung_gpio_cfgs[3];
				chip->group = group++;
			}
		}
		samsung_gpiolib_add_4bit_chips(s5pv210_gpios_4bit, nr_chips, S5P_VA_GPIO);
#if defined(CONFIG_CPU_S5PV210) && defined(CONFIG_S5P_GPIO_INT)
		s5p_register_gpioint_bank(IRQ_GPIOINT, 0, S5P_GPIOINT_GROUP_MAXNR);
#endif
	} else if (soc_is_exynos4210()) {
		exynos4_gpiolib_init();
	} else if (soc_is_exynos5250()) {
		exynos5_gpiolib_init();
	} else {
		WARN(1, "Unknown SoC in gpio-samsung, no GPIOs added\n");
		return -ENODEV;
	}

	return 0;
}
core_initcall(samsung_gpiolib_init);

int s3c_gpio_cfgpin(unsigned int pin, unsigned int config)
{
	struct samsung_gpio_chip *chip = samsung_gpiolib_getchip(pin);
	unsigned long flags;
	int offset;
	int ret;

	if (!chip)
		return -EINVAL;

	offset = pin - chip->chip.base;

	samsung_gpio_lock(chip, flags);
	ret = samsung_gpio_do_setcfg(chip, offset, config);
	samsung_gpio_unlock(chip, flags);

	return ret;
}
EXPORT_SYMBOL(s3c_gpio_cfgpin);

int s3c_gpio_cfgpin_range(unsigned int start, unsigned int nr,
			  unsigned int cfg)
{
	int ret;

	for (; nr > 0; nr--, start++) {
		ret = s3c_gpio_cfgpin(start, cfg);
		if (ret != 0)
			return ret;
	}

	return 0;
}
EXPORT_SYMBOL_GPL(s3c_gpio_cfgpin_range);

int s3c_gpio_cfgall_range(unsigned int start, unsigned int nr,
			  unsigned int cfg, samsung_gpio_pull_t pull)
{
	int ret;

	for (; nr > 0; nr--, start++) {
		s3c_gpio_setpull(start, pull);
		ret = s3c_gpio_cfgpin(start, cfg);
		if (ret != 0)
			return ret;
	}

	return 0;
}
EXPORT_SYMBOL_GPL(s3c_gpio_cfgall_range);

unsigned s3c_gpio_getcfg(unsigned int pin)
{
	struct samsung_gpio_chip *chip = samsung_gpiolib_getchip(pin);
	unsigned long flags;
	unsigned ret = 0;
	int offset;

	if (chip) {
		offset = pin - chip->chip.base;

		samsung_gpio_lock(chip, flags);
		ret = samsung_gpio_do_getcfg(chip, offset);
		samsung_gpio_unlock(chip, flags);
	}

	return ret;
}
EXPORT_SYMBOL(s3c_gpio_getcfg);

int s3c_gpio_setpull(unsigned int pin, samsung_gpio_pull_t pull)
{
	struct samsung_gpio_chip *chip = samsung_gpiolib_getchip(pin);
	unsigned long flags;
	int offset, ret;

	if (!chip)
		return -EINVAL;

	offset = pin - chip->chip.base;

	samsung_gpio_lock(chip, flags);
	ret = samsung_gpio_do_setpull(chip, offset, pull);
	samsung_gpio_unlock(chip, flags);

	return ret;
}
EXPORT_SYMBOL(s3c_gpio_setpull);

samsung_gpio_pull_t s3c_gpio_getpull(unsigned int pin)
{
	struct samsung_gpio_chip *chip = samsung_gpiolib_getchip(pin);
	unsigned long flags;
	int offset;
	u32 pup = 0;

	if (chip) {
		offset = pin - chip->chip.base;

		samsung_gpio_lock(chip, flags);
		pup = samsung_gpio_do_getpull(chip, offset);
		samsung_gpio_unlock(chip, flags);
	}

	return (__force samsung_gpio_pull_t)pup;
}
EXPORT_SYMBOL(s3c_gpio_getpull);

#ifdef CONFIG_S5P_GPIO_DRVSTR
s5p_gpio_drvstr_t s5p_gpio_get_drvstr(unsigned int pin)
{
	struct samsung_gpio_chip *chip = samsung_gpiolib_getchip(pin);
	unsigned int off;
	void __iomem *reg;
	int shift;
	u32 drvstr;

	if (!chip)
		return -EINVAL;

	off = pin - chip->chip.base;
	shift = off * 2;
	reg = chip->base + 0x0C;

	drvstr = __raw_readl(reg);
	drvstr = drvstr >> shift;
	drvstr &= 0x3;

	return (__force s5p_gpio_drvstr_t)drvstr;
}
EXPORT_SYMBOL(s5p_gpio_get_drvstr);

int s5p_gpio_set_drvstr(unsigned int pin, s5p_gpio_drvstr_t drvstr)
{
	struct samsung_gpio_chip *chip = samsung_gpiolib_getchip(pin);
	unsigned int off;
	void __iomem *reg;
	int shift;
	u32 tmp;

	if (!chip)
		return -EINVAL;

	off = pin - chip->chip.base;
	shift = off * 2;
	reg = chip->base + 0x0C;

	tmp = __raw_readl(reg);
	tmp &= ~(0x3 << shift);
	tmp |= drvstr << shift;

	__raw_writel(tmp, reg);

	return 0;
}
EXPORT_SYMBOL(s5p_gpio_set_drvstr);
#endif	/* CONFIG_S5P_GPIO_DRVSTR */

#ifdef CONFIG_PLAT_S3C24XX
unsigned int s3c2410_modify_misccr(unsigned int clear, unsigned int change)
{
	unsigned long flags;
	unsigned long misccr;

	local_irq_save(flags);
	misccr = __raw_readl(S3C24XX_MISCCR);
	misccr &= ~clear;
	misccr ^= change;
	__raw_writel(misccr, S3C24XX_MISCCR);
	local_irq_restore(flags);

	return misccr;
}
EXPORT_SYMBOL(s3c2410_modify_misccr);
#endif<|MERGE_RESOLUTION|>--- conflicted
+++ resolved
@@ -3022,15 +3022,10 @@
 	*/
 	struct device_node *pctrl_np;
 	static const struct of_device_id exynos_pinctrl_ids[] = {
-<<<<<<< HEAD
-		{ .compatible = "samsung,pinctrl-exynos4210", },
-		{ .compatible = "samsung,pinctrl-exynos4x12", },
-		{ .compatible = "samsung,pinctrl-exynos5250", },
-=======
 		{ .compatible = "samsung,exynos4210-pinctrl", },
 		{ .compatible = "samsung,exynos4x12-pinctrl", },
+		{ .compatible = "samsung,exynos5250-pinctrl", },
 		{ .compatible = "samsung,exynos5440-pinctrl", },
->>>>>>> 21ff3787
 	};
 	for_each_matching_node(pctrl_np, exynos_pinctrl_ids)
 		if (pctrl_np && of_device_is_available(pctrl_np))
