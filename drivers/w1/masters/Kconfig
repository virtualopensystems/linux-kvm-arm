#
# 1-wire bus master configuration
#

menu "1-wire Bus Masters"

config W1_MASTER_MATROX
	tristate "Matrox G400 transport layer for 1-wire"
	depends on PCI
	help
	  Say Y here if you want to communicate with your 1-wire devices
	  using Matrox's G400 GPIO pins.

	  This support is also available as a module.  If so, the module
	  will be called matrox_w1.ko.

config W1_MASTER_DS2490
	tristate "DS2490 USB <-> W1 transport layer for 1-wire"
  	depends on USB
  	help
	  Say Y here if you want to have a driver for DS2490 based USB <-> W1 bridges,
	  for example DS9490*.

  	  This support is also available as a module.  If so, the module
	  will be called ds2490.ko.

config W1_MASTER_DS2482
	tristate "Maxim DS2482 I2C to 1-Wire bridge"
	depends on I2C && EXPERIMENTAL
	help
	  If you say yes here you get support for the Maxim DS2482
	  I2C to 1-Wire bridge.

	  This driver can also be built as a module.  If so, the module
	  will be called ds2482.

config W1_MASTER_DS1WM
	tristate "Maxim DS1WM 1-wire busmaster"
	depends on W1 && ARM
	help
	  Say Y here to enable the DS1WM 1-wire driver, such as that
	  in HP iPAQ devices like h5xxx, h2200, and ASIC3-based like
	  hx4700.

<<<<<<< HEAD
config HDQ_MASTER_OMAP
	tristate "OMAP HDQ driver"
	depends on ARCH_OMAP2430 || ARCH_OMAP34XX
	help
	  Say Y here if you want support for the 1-wire or HDQ Interface
	  on an OMAP processor.

=======
config W1_MASTER_GPIO
	tristate "GPIO 1-wire busmaster"
	depends on GENERIC_GPIO
	help
	  Say Y here if you want to communicate with your 1-wire devices using
	  GPIO pins. This driver uses the GPIO API to control the wire.

	  This support is also available as a module.  If so, the module
	  will be called w1-gpio.ko.
>>>>>>> cc13e442

endmenu
<|MERGE_RESOLUTION|>--- conflicted
+++ resolved
@@ -42,7 +42,6 @@
 	  in HP iPAQ devices like h5xxx, h2200, and ASIC3-based like
 	  hx4700.
 
-<<<<<<< HEAD
 config HDQ_MASTER_OMAP
 	tristate "OMAP HDQ driver"
 	depends on ARCH_OMAP2430 || ARCH_OMAP34XX
@@ -50,7 +49,6 @@
 	  Say Y here if you want support for the 1-wire or HDQ Interface
 	  on an OMAP processor.
 
-=======
 config W1_MASTER_GPIO
 	tristate "GPIO 1-wire busmaster"
 	depends on GENERIC_GPIO
@@ -60,6 +58,5 @@
 
 	  This support is also available as a module.  If so, the module
 	  will be called w1-gpio.ko.
->>>>>>> cc13e442
 
 endmenu
