/*
 * dvb_frontend.c: DVB frontend tuning interface/thread
 *
 *
 * Copyright (C) 1999-2001 Ralph  Metzler
 *			   Marcus Metzler
 *			   Holger Waechtler
 *				      for convergence integrated media GmbH
 *
 * Copyright (C) 2004 Andrew de Quincey (tuning thread cleanup)
 *
 * This program is free software; you can redistribute it and/or
 * modify it under the terms of the GNU General Public License
 * as published by the Free Software Foundation; either version 2
 * of the License, or (at your option) any later version.
 *
 * This program is distributed in the hope that it will be useful,
 * but WITHOUT ANY WARRANTY; without even the implied warranty of
 * MERCHANTABILITY or FITNESS FOR A PARTICULAR PURPOSE.	 See the
 * GNU General Public License for more details.
 *
 * You should have received a copy of the GNU General Public License
 * along with this program; if not, write to the Free Software
 * Foundation, Inc., 59 Temple Place - Suite 330, Boston, MA 02111-1307, USA.
 * Or, point your browser to http://www.gnu.org/copyleft/gpl.html
 */

/* Enables DVBv3 compatibility bits at the headers */
#define __DVB_CORE__

#include <linux/string.h>
#include <linux/kernel.h>
#include <linux/sched.h>
#include <linux/wait.h>
#include <linux/slab.h>
#include <linux/poll.h>
#include <linux/semaphore.h>
#include <linux/module.h>
#include <linux/list.h>
#include <linux/freezer.h>
#include <linux/jiffies.h>
#include <linux/kthread.h>
#include <asm/processor.h>

#include "dvb_frontend.h"
#include "dvbdev.h"
#include <linux/dvb/version.h>

static int dvb_frontend_debug;
static int dvb_shutdown_timeout;
static int dvb_force_auto_inversion;
static int dvb_override_tune_delay;
static int dvb_powerdown_on_sleep = 1;
static int dvb_mfe_wait_time = 5;

module_param_named(frontend_debug, dvb_frontend_debug, int, 0644);
MODULE_PARM_DESC(frontend_debug, "Turn on/off frontend core debugging (default:off).");
module_param(dvb_shutdown_timeout, int, 0644);
MODULE_PARM_DESC(dvb_shutdown_timeout, "wait <shutdown_timeout> seconds after close() before suspending hardware");
module_param(dvb_force_auto_inversion, int, 0644);
MODULE_PARM_DESC(dvb_force_auto_inversion, "0: normal (default), 1: INVERSION_AUTO forced always");
module_param(dvb_override_tune_delay, int, 0644);
MODULE_PARM_DESC(dvb_override_tune_delay, "0: normal (default), >0 => delay in milliseconds to wait for lock after a tune attempt");
module_param(dvb_powerdown_on_sleep, int, 0644);
MODULE_PARM_DESC(dvb_powerdown_on_sleep, "0: do not power down, 1: turn LNB voltage off on sleep (default)");
module_param(dvb_mfe_wait_time, int, 0644);
MODULE_PARM_DESC(dvb_mfe_wait_time, "Wait up to <mfe_wait_time> seconds on open() for multi-frontend to become available (default:5 seconds)");

#define dprintk if (dvb_frontend_debug) printk

#define FESTATE_IDLE 1
#define FESTATE_RETUNE 2
#define FESTATE_TUNING_FAST 4
#define FESTATE_TUNING_SLOW 8
#define FESTATE_TUNED 16
#define FESTATE_ZIGZAG_FAST 32
#define FESTATE_ZIGZAG_SLOW 64
#define FESTATE_DISEQC 128
#define FESTATE_ERROR 256
#define FESTATE_WAITFORLOCK (FESTATE_TUNING_FAST | FESTATE_TUNING_SLOW | FESTATE_ZIGZAG_FAST | FESTATE_ZIGZAG_SLOW | FESTATE_DISEQC)
#define FESTATE_SEARCHING_FAST (FESTATE_TUNING_FAST | FESTATE_ZIGZAG_FAST)
#define FESTATE_SEARCHING_SLOW (FESTATE_TUNING_SLOW | FESTATE_ZIGZAG_SLOW)
#define FESTATE_LOSTLOCK (FESTATE_ZIGZAG_FAST | FESTATE_ZIGZAG_SLOW)

#define FE_ALGO_HW		1
/*
 * FESTATE_IDLE. No tuning parameters have been supplied and the loop is idling.
 * FESTATE_RETUNE. Parameters have been supplied, but we have not yet performed the first tune.
 * FESTATE_TUNING_FAST. Tuning parameters have been supplied and fast zigzag scan is in progress.
 * FESTATE_TUNING_SLOW. Tuning parameters have been supplied. Fast zigzag failed, so we're trying again, but slower.
 * FESTATE_TUNED. The frontend has successfully locked on.
 * FESTATE_ZIGZAG_FAST. The lock has been lost, and a fast zigzag has been initiated to try and regain it.
 * FESTATE_ZIGZAG_SLOW. The lock has been lost. Fast zigzag has been failed, so we're trying again, but slower.
 * FESTATE_DISEQC. A DISEQC command has just been issued.
 * FESTATE_WAITFORLOCK. When we're waiting for a lock.
 * FESTATE_SEARCHING_FAST. When we're searching for a signal using a fast zigzag scan.
 * FESTATE_SEARCHING_SLOW. When we're searching for a signal using a slow zigzag scan.
 * FESTATE_LOSTLOCK. When the lock has been lost, and we're searching it again.
 */

#define DVB_FE_NO_EXIT	0
#define DVB_FE_NORMAL_EXIT	1
#define DVB_FE_DEVICE_REMOVED	2

static DEFINE_MUTEX(frontend_mutex);

struct dvb_frontend_private {

	/* thread/frontend values */
	struct dvb_device *dvbdev;
	struct dvb_frontend_parameters parameters_out;
	struct dvb_fe_events events;
	struct semaphore sem;
	struct list_head list_head;
	wait_queue_head_t wait_queue;
	struct task_struct *thread;
	unsigned long release_jiffies;
	unsigned int exit;
	unsigned int wakeup;
	fe_status_t status;
	unsigned long tune_mode_flags;
	unsigned int delay;
	unsigned int reinitialise;
	int tone;
	int voltage;

	/* swzigzag values */
	unsigned int state;
	unsigned int bending;
	int lnb_drift;
	unsigned int inversion;
	unsigned int auto_step;
	unsigned int auto_sub_step;
	unsigned int started_auto_step;
	unsigned int min_delay;
	unsigned int max_drift;
	unsigned int step_size;
	int quality;
	unsigned int check_wrapped;
	enum dvbfe_search algo_status;
};

static void dvb_frontend_wakeup(struct dvb_frontend *fe);
static int dtv_get_frontend(struct dvb_frontend *fe,
			    struct dvb_frontend_parameters *p_out);

static bool has_get_frontend(struct dvb_frontend *fe)
{
	return fe->ops.get_frontend;
}

/*
 * Due to DVBv3 API calls, a delivery system should be mapped into one of
 * the 4 DVBv3 delivery systems (FE_QPSK, FE_QAM, FE_OFDM or FE_ATSC),
 * otherwise, a DVBv3 call will fail.
 */
enum dvbv3_emulation_type {
	DVBV3_UNKNOWN,
	DVBV3_QPSK,
	DVBV3_QAM,
	DVBV3_OFDM,
	DVBV3_ATSC,
};

static enum dvbv3_emulation_type dvbv3_type(u32 delivery_system)
{
	switch (delivery_system) {
	case SYS_DVBC_ANNEX_A:
	case SYS_DVBC_ANNEX_C:
		return DVBV3_QAM;
	case SYS_DVBS:
	case SYS_DVBS2:
	case SYS_TURBO:
	case SYS_ISDBS:
	case SYS_DSS:
		return DVBV3_QPSK;
	case SYS_DVBT:
	case SYS_DVBT2:
	case SYS_ISDBT:
	case SYS_DMBTH:
		return DVBV3_OFDM;
	case SYS_ATSC:
	case SYS_DVBC_ANNEX_B:
		return DVBV3_ATSC;
	case SYS_UNDEFINED:
	case SYS_ISDBC:
	case SYS_DVBH:
	case SYS_DAB:
	case SYS_ATSCMH:
	default:
		/*
		 * Doesn't know how to emulate those types and/or
		 * there's no frontend driver from this type yet
		 * with some emulation code, so, we're not sure yet how
		 * to handle them, or they're not compatible with a DVBv3 call.
		 */
		return DVBV3_UNKNOWN;
	}
}

static void dvb_frontend_add_event(struct dvb_frontend *fe, fe_status_t status)
{
	struct dvb_frontend_private *fepriv = fe->frontend_priv;
	struct dvb_fe_events *events = &fepriv->events;
	struct dvb_frontend_event *e;
	int wp;

	dprintk ("%s\n", __func__);

<<<<<<< HEAD
	if ((status & FE_HAS_LOCK) && fe->ops.get_frontend)
		fe->ops.get_frontend(fe, &fepriv->parameters_out);
=======
	if ((status & FE_HAS_LOCK) && has_get_frontend(fe))
		dtv_get_frontend(fe, &fepriv->parameters_out);
>>>>>>> dcd6c922

	mutex_lock(&events->mtx);

	wp = (events->eventw + 1) % MAX_EVENT;
	if (wp == events->eventr) {
		events->overflow = 1;
		events->eventr = (events->eventr + 1) % MAX_EVENT;
	}

	e = &events->events[events->eventw];
	e->status = status;
	e->parameters = fepriv->parameters_out;

	events->eventw = wp;

	mutex_unlock(&events->mtx);

	wake_up_interruptible (&events->wait_queue);
}

static int dvb_frontend_get_event(struct dvb_frontend *fe,
			    struct dvb_frontend_event *event, int flags)
{
	struct dvb_frontend_private *fepriv = fe->frontend_priv;
	struct dvb_fe_events *events = &fepriv->events;

	dprintk ("%s\n", __func__);

	if (events->overflow) {
		events->overflow = 0;
		return -EOVERFLOW;
	}

	if (events->eventw == events->eventr) {
		int ret;

		if (flags & O_NONBLOCK)
			return -EWOULDBLOCK;

		up(&fepriv->sem);

		ret = wait_event_interruptible (events->wait_queue,
						events->eventw != events->eventr);

		if (down_interruptible (&fepriv->sem))
			return -ERESTARTSYS;

		if (ret < 0)
			return ret;
	}

	mutex_lock(&events->mtx);
	*event = events->events[events->eventr];
	events->eventr = (events->eventr + 1) % MAX_EVENT;
	mutex_unlock(&events->mtx);

	return 0;
}

static void dvb_frontend_clear_events(struct dvb_frontend *fe)
{
	struct dvb_frontend_private *fepriv = fe->frontend_priv;
	struct dvb_fe_events *events = &fepriv->events;

	mutex_lock(&events->mtx);
	events->eventr = events->eventw;
	mutex_unlock(&events->mtx);
}

static void dvb_frontend_init(struct dvb_frontend *fe)
{
	dprintk ("DVB: initialising adapter %i frontend %i (%s)...\n",
		 fe->dvb->num,
		 fe->id,
		 fe->ops.info.name);

	if (fe->ops.init)
		fe->ops.init(fe);
	if (fe->ops.tuner_ops.init) {
		if (fe->ops.i2c_gate_ctrl)
			fe->ops.i2c_gate_ctrl(fe, 1);
		fe->ops.tuner_ops.init(fe);
		if (fe->ops.i2c_gate_ctrl)
			fe->ops.i2c_gate_ctrl(fe, 0);
	}
}

void dvb_frontend_reinitialise(struct dvb_frontend *fe)
{
	struct dvb_frontend_private *fepriv = fe->frontend_priv;

	fepriv->reinitialise = 1;
	dvb_frontend_wakeup(fe);
}
EXPORT_SYMBOL(dvb_frontend_reinitialise);

static void dvb_frontend_swzigzag_update_delay(struct dvb_frontend_private *fepriv, int locked)
{
	int q2;

	dprintk ("%s\n", __func__);

	if (locked)
		(fepriv->quality) = (fepriv->quality * 220 + 36*256) / 256;
	else
		(fepriv->quality) = (fepriv->quality * 220 + 0) / 256;

	q2 = fepriv->quality - 128;
	q2 *= q2;

	fepriv->delay = fepriv->min_delay + q2 * HZ / (128*128);
}

/**
 * Performs automatic twiddling of frontend parameters.
 *
 * @param fe The frontend concerned.
 * @param check_wrapped Checks if an iteration has completed. DO NOT SET ON THE FIRST ATTEMPT
 * @returns Number of complete iterations that have been performed.
 */
static int dvb_frontend_swzigzag_autotune(struct dvb_frontend *fe, int check_wrapped)
{
	int autoinversion;
	int ready = 0;
	int fe_set_err = 0;
	struct dvb_frontend_private *fepriv = fe->frontend_priv;
	struct dtv_frontend_properties *c = &fe->dtv_property_cache, tmp;
	int original_inversion = c->inversion;
	u32 original_frequency = c->frequency;

	/* are we using autoinversion? */
	autoinversion = ((!(fe->ops.info.caps & FE_CAN_INVERSION_AUTO)) &&
			 (c->inversion == INVERSION_AUTO));

	/* setup parameters correctly */
	while(!ready) {
		/* calculate the lnb_drift */
		fepriv->lnb_drift = fepriv->auto_step * fepriv->step_size;

		/* wrap the auto_step if we've exceeded the maximum drift */
		if (fepriv->lnb_drift > fepriv->max_drift) {
			fepriv->auto_step = 0;
			fepriv->auto_sub_step = 0;
			fepriv->lnb_drift = 0;
		}

		/* perform inversion and +/- zigzag */
		switch(fepriv->auto_sub_step) {
		case 0:
			/* try with the current inversion and current drift setting */
			ready = 1;
			break;

		case 1:
			if (!autoinversion) break;

			fepriv->inversion = (fepriv->inversion == INVERSION_OFF) ? INVERSION_ON : INVERSION_OFF;
			ready = 1;
			break;

		case 2:
			if (fepriv->lnb_drift == 0) break;

			fepriv->lnb_drift = -fepriv->lnb_drift;
			ready = 1;
			break;

		case 3:
			if (fepriv->lnb_drift == 0) break;
			if (!autoinversion) break;

			fepriv->inversion = (fepriv->inversion == INVERSION_OFF) ? INVERSION_ON : INVERSION_OFF;
			fepriv->lnb_drift = -fepriv->lnb_drift;
			ready = 1;
			break;

		default:
			fepriv->auto_step++;
			fepriv->auto_sub_step = -1; /* it'll be incremented to 0 in a moment */
			break;
		}

		if (!ready) fepriv->auto_sub_step++;
	}

	/* if this attempt would hit where we started, indicate a complete
	 * iteration has occurred */
	if ((fepriv->auto_step == fepriv->started_auto_step) &&
	    (fepriv->auto_sub_step == 0) && check_wrapped) {
		return 1;
	}

	dprintk("%s: drift:%i inversion:%i auto_step:%i "
		"auto_sub_step:%i started_auto_step:%i\n",
		__func__, fepriv->lnb_drift, fepriv->inversion,
		fepriv->auto_step, fepriv->auto_sub_step, fepriv->started_auto_step);

	/* set the frontend itself */
	c->frequency += fepriv->lnb_drift;
	if (autoinversion)
		c->inversion = fepriv->inversion;
	tmp = *c;
	if (fe->ops.set_frontend)
		fe_set_err = fe->ops.set_frontend(fe);
	*c = tmp;
	if (fe_set_err < 0) {
		fepriv->state = FESTATE_ERROR;
		return fe_set_err;
	}

	c->frequency = original_frequency;
	c->inversion = original_inversion;

	fepriv->auto_sub_step++;
	return 0;
}

static void dvb_frontend_swzigzag(struct dvb_frontend *fe)
{
	fe_status_t s = 0;
	int retval = 0;
	struct dvb_frontend_private *fepriv = fe->frontend_priv;
	struct dtv_frontend_properties *c = &fe->dtv_property_cache, tmp;

	/* if we've got no parameters, just keep idling */
	if (fepriv->state & FESTATE_IDLE) {
		fepriv->delay = 3*HZ;
		fepriv->quality = 0;
		return;
	}

	/* in SCAN mode, we just set the frontend when asked and leave it alone */
	if (fepriv->tune_mode_flags & FE_TUNE_MODE_ONESHOT) {
		if (fepriv->state & FESTATE_RETUNE) {
			tmp = *c;
			if (fe->ops.set_frontend)
				retval = fe->ops.set_frontend(fe);
			*c = tmp;
			if (retval < 0)
				fepriv->state = FESTATE_ERROR;
			else
				fepriv->state = FESTATE_TUNED;
		}
		fepriv->delay = 3*HZ;
		fepriv->quality = 0;
		return;
	}

	/* get the frontend status */
	if (fepriv->state & FESTATE_RETUNE) {
		s = 0;
	} else {
		if (fe->ops.read_status)
			fe->ops.read_status(fe, &s);
		if (s != fepriv->status) {
			dvb_frontend_add_event(fe, s);
			fepriv->status = s;
		}
	}

	/* if we're not tuned, and we have a lock, move to the TUNED state */
	if ((fepriv->state & FESTATE_WAITFORLOCK) && (s & FE_HAS_LOCK)) {
		dvb_frontend_swzigzag_update_delay(fepriv, s & FE_HAS_LOCK);
		fepriv->state = FESTATE_TUNED;

		/* if we're tuned, then we have determined the correct inversion */
		if ((!(fe->ops.info.caps & FE_CAN_INVERSION_AUTO)) &&
		    (c->inversion == INVERSION_AUTO)) {
			c->inversion = fepriv->inversion;
		}
		return;
	}

	/* if we are tuned already, check we're still locked */
	if (fepriv->state & FESTATE_TUNED) {
		dvb_frontend_swzigzag_update_delay(fepriv, s & FE_HAS_LOCK);

		/* we're tuned, and the lock is still good... */
		if (s & FE_HAS_LOCK) {
			return;
		} else { /* if we _WERE_ tuned, but now don't have a lock */
			fepriv->state = FESTATE_ZIGZAG_FAST;
			fepriv->started_auto_step = fepriv->auto_step;
			fepriv->check_wrapped = 0;
		}
	}

	/* don't actually do anything if we're in the LOSTLOCK state,
	 * the frontend is set to FE_CAN_RECOVER, and the max_drift is 0 */
	if ((fepriv->state & FESTATE_LOSTLOCK) &&
	    (fe->ops.info.caps & FE_CAN_RECOVER) && (fepriv->max_drift == 0)) {
		dvb_frontend_swzigzag_update_delay(fepriv, s & FE_HAS_LOCK);
		return;
	}

	/* don't do anything if we're in the DISEQC state, since this
	 * might be someone with a motorized dish controlled by DISEQC.
	 * If its actually a re-tune, there will be a SET_FRONTEND soon enough.	*/
	if (fepriv->state & FESTATE_DISEQC) {
		dvb_frontend_swzigzag_update_delay(fepriv, s & FE_HAS_LOCK);
		return;
	}

	/* if we're in the RETUNE state, set everything up for a brand
	 * new scan, keeping the current inversion setting, as the next
	 * tune is _very_ likely to require the same */
	if (fepriv->state & FESTATE_RETUNE) {
		fepriv->lnb_drift = 0;
		fepriv->auto_step = 0;
		fepriv->auto_sub_step = 0;
		fepriv->started_auto_step = 0;
		fepriv->check_wrapped = 0;
	}

	/* fast zigzag. */
	if ((fepriv->state & FESTATE_SEARCHING_FAST) || (fepriv->state & FESTATE_RETUNE)) {
		fepriv->delay = fepriv->min_delay;

		/* perform a tune */
		retval = dvb_frontend_swzigzag_autotune(fe,
							fepriv->check_wrapped);
		if (retval < 0) {
			return;
		} else if (retval) {
			/* OK, if we've run out of trials at the fast speed.
			 * Drop back to slow for the _next_ attempt */
			fepriv->state = FESTATE_SEARCHING_SLOW;
			fepriv->started_auto_step = fepriv->auto_step;
			return;
		}
		fepriv->check_wrapped = 1;

		/* if we've just retuned, enter the ZIGZAG_FAST state.
		 * This ensures we cannot return from an
		 * FE_SET_FRONTEND ioctl before the first frontend tune
		 * occurs */
		if (fepriv->state & FESTATE_RETUNE) {
			fepriv->state = FESTATE_TUNING_FAST;
		}
	}

	/* slow zigzag */
	if (fepriv->state & FESTATE_SEARCHING_SLOW) {
		dvb_frontend_swzigzag_update_delay(fepriv, s & FE_HAS_LOCK);

		/* Note: don't bother checking for wrapping; we stay in this
		 * state until we get a lock */
		dvb_frontend_swzigzag_autotune(fe, 0);
	}
}

static int dvb_frontend_is_exiting(struct dvb_frontend *fe)
{
	struct dvb_frontend_private *fepriv = fe->frontend_priv;

	if (fepriv->exit != DVB_FE_NO_EXIT)
		return 1;

	if (fepriv->dvbdev->writers == 1)
		if (time_after_eq(jiffies, fepriv->release_jiffies +
				  dvb_shutdown_timeout * HZ))
			return 1;

	return 0;
}

static int dvb_frontend_should_wakeup(struct dvb_frontend *fe)
{
	struct dvb_frontend_private *fepriv = fe->frontend_priv;

	if (fepriv->wakeup) {
		fepriv->wakeup = 0;
		return 1;
	}
	return dvb_frontend_is_exiting(fe);
}

static void dvb_frontend_wakeup(struct dvb_frontend *fe)
{
	struct dvb_frontend_private *fepriv = fe->frontend_priv;

	fepriv->wakeup = 1;
	wake_up_interruptible(&fepriv->wait_queue);
}

static int dvb_frontend_thread(void *data)
{
	struct dvb_frontend *fe = data;
	struct dvb_frontend_private *fepriv = fe->frontend_priv;
	fe_status_t s;
	enum dvbfe_algo algo;

	bool re_tune = false;

	dprintk("%s\n", __func__);

	fepriv->check_wrapped = 0;
	fepriv->quality = 0;
	fepriv->delay = 3*HZ;
	fepriv->status = 0;
	fepriv->wakeup = 0;
	fepriv->reinitialise = 0;

	dvb_frontend_init(fe);

	set_freezable();
	while (1) {
		up(&fepriv->sem);	    /* is locked when we enter the thread... */
restart:
		wait_event_interruptible_timeout(fepriv->wait_queue,
			dvb_frontend_should_wakeup(fe) || kthread_should_stop()
				|| freezing(current),
			fepriv->delay);

		if (kthread_should_stop() || dvb_frontend_is_exiting(fe)) {
			/* got signal or quitting */
			fepriv->exit = DVB_FE_NORMAL_EXIT;
			break;
		}

		if (try_to_freeze())
			goto restart;

		if (down_interruptible(&fepriv->sem))
			break;

		if (fepriv->reinitialise) {
			dvb_frontend_init(fe);
			if (fe->ops.set_tone && fepriv->tone != -1)
				fe->ops.set_tone(fe, fepriv->tone);
			if (fe->ops.set_voltage && fepriv->voltage != -1)
				fe->ops.set_voltage(fe, fepriv->voltage);
			fepriv->reinitialise = 0;
		}

		/* do an iteration of the tuning loop */
		if (fe->ops.get_frontend_algo) {
			algo = fe->ops.get_frontend_algo(fe);
			switch (algo) {
			case DVBFE_ALGO_HW:
				dprintk("%s: Frontend ALGO = DVBFE_ALGO_HW\n", __func__);

				if (fepriv->state & FESTATE_RETUNE) {
					dprintk("%s: Retune requested, FESTATE_RETUNE\n", __func__);
					re_tune = true;
					fepriv->state = FESTATE_TUNED;
				}

				if (fe->ops.tune)
					fe->ops.tune(fe, re_tune, fepriv->tune_mode_flags, &fepriv->delay, &s);

				if (s != fepriv->status && !(fepriv->tune_mode_flags & FE_TUNE_MODE_ONESHOT)) {
					dprintk("%s: state changed, adding current state\n", __func__);
					dvb_frontend_add_event(fe, s);
					fepriv->status = s;
				}
				break;
			case DVBFE_ALGO_SW:
				dprintk("%s: Frontend ALGO = DVBFE_ALGO_SW\n", __func__);
				dvb_frontend_swzigzag(fe);
				break;
			case DVBFE_ALGO_CUSTOM:
				dprintk("%s: Frontend ALGO = DVBFE_ALGO_CUSTOM, state=%d\n", __func__, fepriv->state);
				if (fepriv->state & FESTATE_RETUNE) {
					dprintk("%s: Retune requested, FESTAT_RETUNE\n", __func__);
					fepriv->state = FESTATE_TUNED;
				}
				/* Case where we are going to search for a carrier
				 * User asked us to retune again for some reason, possibly
				 * requesting a search with a new set of parameters
				 */
				if (fepriv->algo_status & DVBFE_ALGO_SEARCH_AGAIN) {
					if (fe->ops.search) {
						fepriv->algo_status = fe->ops.search(fe);
						/* We did do a search as was requested, the flags are
						 * now unset as well and has the flags wrt to search.
						 */
					} else {
						fepriv->algo_status &= ~DVBFE_ALGO_SEARCH_AGAIN;
					}
				}
				/* Track the carrier if the search was successful */
				if (fepriv->algo_status != DVBFE_ALGO_SEARCH_SUCCESS) {
					fepriv->algo_status |= DVBFE_ALGO_SEARCH_AGAIN;
					fepriv->delay = HZ / 2;
				}
				fe->ops.read_status(fe, &s);
				if (s != fepriv->status) {
					dvb_frontend_add_event(fe, s); /* update event list */
					fepriv->status = s;
					if (!(s & FE_HAS_LOCK)) {
						fepriv->delay = HZ / 10;
						fepriv->algo_status |= DVBFE_ALGO_SEARCH_AGAIN;
					} else {
						fepriv->delay = 60 * HZ;
					}
				}
				break;
			default:
				dprintk("%s: UNDEFINED ALGO !\n", __func__);
				break;
			}
		} else {
			dvb_frontend_swzigzag(fe);
		}
	}

	if (dvb_powerdown_on_sleep) {
		if (fe->ops.set_voltage)
			fe->ops.set_voltage(fe, SEC_VOLTAGE_OFF);
		if (fe->ops.tuner_ops.sleep) {
			if (fe->ops.i2c_gate_ctrl)
				fe->ops.i2c_gate_ctrl(fe, 1);
			fe->ops.tuner_ops.sleep(fe);
			if (fe->ops.i2c_gate_ctrl)
				fe->ops.i2c_gate_ctrl(fe, 0);
		}
		if (fe->ops.sleep)
			fe->ops.sleep(fe);
	}

	fepriv->thread = NULL;
	if (kthread_should_stop())
		fepriv->exit = DVB_FE_DEVICE_REMOVED;
	else
		fepriv->exit = DVB_FE_NO_EXIT;
	mb();

	dvb_frontend_wakeup(fe);
	return 0;
}

static void dvb_frontend_stop(struct dvb_frontend *fe)
{
	struct dvb_frontend_private *fepriv = fe->frontend_priv;

	dprintk ("%s\n", __func__);

	fepriv->exit = DVB_FE_NORMAL_EXIT;
	mb();

	if (!fepriv->thread)
		return;

	kthread_stop(fepriv->thread);

	sema_init(&fepriv->sem, 1);
	fepriv->state = FESTATE_IDLE;

	/* paranoia check in case a signal arrived */
	if (fepriv->thread)
		printk("dvb_frontend_stop: warning: thread %p won't exit\n",
				fepriv->thread);
}

s32 timeval_usec_diff(struct timeval lasttime, struct timeval curtime)
{
	return ((curtime.tv_usec < lasttime.tv_usec) ?
		1000000 - lasttime.tv_usec + curtime.tv_usec :
		curtime.tv_usec - lasttime.tv_usec);
}
EXPORT_SYMBOL(timeval_usec_diff);

static inline void timeval_usec_add(struct timeval *curtime, u32 add_usec)
{
	curtime->tv_usec += add_usec;
	if (curtime->tv_usec >= 1000000) {
		curtime->tv_usec -= 1000000;
		curtime->tv_sec++;
	}
}

/*
 * Sleep until gettimeofday() > waketime + add_usec
 * This needs to be as precise as possible, but as the delay is
 * usually between 2ms and 32ms, it is done using a scheduled msleep
 * followed by usleep (normally a busy-wait loop) for the remainder
 */
void dvb_frontend_sleep_until(struct timeval *waketime, u32 add_usec)
{
	struct timeval lasttime;
	s32 delta, newdelta;

	timeval_usec_add(waketime, add_usec);

	do_gettimeofday(&lasttime);
	delta = timeval_usec_diff(lasttime, *waketime);
	if (delta > 2500) {
		msleep((delta - 1500) / 1000);
		do_gettimeofday(&lasttime);
		newdelta = timeval_usec_diff(lasttime, *waketime);
		delta = (newdelta > delta) ? 0 : newdelta;
	}
	if (delta > 0)
		udelay(delta);
}
EXPORT_SYMBOL(dvb_frontend_sleep_until);

static int dvb_frontend_start(struct dvb_frontend *fe)
{
	int ret;
	struct dvb_frontend_private *fepriv = fe->frontend_priv;
	struct task_struct *fe_thread;

	dprintk ("%s\n", __func__);

	if (fepriv->thread) {
		if (fepriv->exit == DVB_FE_NO_EXIT)
			return 0;
		else
			dvb_frontend_stop (fe);
	}

	if (signal_pending(current))
		return -EINTR;
	if (down_interruptible (&fepriv->sem))
		return -EINTR;

	fepriv->state = FESTATE_IDLE;
	fepriv->exit = DVB_FE_NO_EXIT;
	fepriv->thread = NULL;
	mb();

	fe_thread = kthread_run(dvb_frontend_thread, fe,
		"kdvb-ad-%i-fe-%i", fe->dvb->num,fe->id);
	if (IS_ERR(fe_thread)) {
		ret = PTR_ERR(fe_thread);
		printk("dvb_frontend_start: failed to start kthread (%d)\n", ret);
		up(&fepriv->sem);
		return ret;
	}
	fepriv->thread = fe_thread;
	return 0;
}

static void dvb_frontend_get_frequency_limits(struct dvb_frontend *fe,
					u32 *freq_min, u32 *freq_max)
{
	*freq_min = max(fe->ops.info.frequency_min, fe->ops.tuner_ops.info.frequency_min);

	if (fe->ops.info.frequency_max == 0)
		*freq_max = fe->ops.tuner_ops.info.frequency_max;
	else if (fe->ops.tuner_ops.info.frequency_max == 0)
		*freq_max = fe->ops.info.frequency_max;
	else
		*freq_max = min(fe->ops.info.frequency_max, fe->ops.tuner_ops.info.frequency_max);

	if (*freq_min == 0 || *freq_max == 0)
		printk(KERN_WARNING "DVB: adapter %i frontend %u frequency limits undefined - fix the driver\n",
		       fe->dvb->num,fe->id);
}

static int dvb_frontend_check_parameters(struct dvb_frontend *fe)
{
	struct dtv_frontend_properties *c = &fe->dtv_property_cache;
	u32 freq_min;
	u32 freq_max;

	/* range check: frequency */
	dvb_frontend_get_frequency_limits(fe, &freq_min, &freq_max);
	if ((freq_min && c->frequency < freq_min) ||
	    (freq_max && c->frequency > freq_max)) {
		printk(KERN_WARNING "DVB: adapter %i frontend %i frequency %u out of range (%u..%u)\n",
		       fe->dvb->num, fe->id, c->frequency, freq_min, freq_max);
		return -EINVAL;
	}

	/* range check: symbol rate */
	switch (c->delivery_system) {
	case SYS_DVBS:
	case SYS_DVBS2:
	case SYS_TURBO:
	case SYS_DVBC_ANNEX_A:
	case SYS_DVBC_ANNEX_C:
		if ((fe->ops.info.symbol_rate_min &&
		     c->symbol_rate < fe->ops.info.symbol_rate_min) ||
		    (fe->ops.info.symbol_rate_max &&
		     c->symbol_rate > fe->ops.info.symbol_rate_max)) {
			printk(KERN_WARNING "DVB: adapter %i frontend %i symbol rate %u out of range (%u..%u)\n",
			       fe->dvb->num, fe->id, c->symbol_rate,
			       fe->ops.info.symbol_rate_min,
			       fe->ops.info.symbol_rate_max);
			return -EINVAL;
		}
	default:
		break;
	}

	return 0;
}

static int dvb_frontend_clear_cache(struct dvb_frontend *fe)
{
	struct dtv_frontend_properties *c = &fe->dtv_property_cache;
	int i;
	u32 delsys;

	delsys = c->delivery_system;
	memset(c, 0, sizeof(struct dtv_frontend_properties));
	c->delivery_system = delsys;

	c->state = DTV_CLEAR;

	dprintk("%s() Clearing cache for delivery system %d\n", __func__,
		c->delivery_system);

	c->transmission_mode = TRANSMISSION_MODE_AUTO;
	c->bandwidth_hz = 0;	/* AUTO */
	c->guard_interval = GUARD_INTERVAL_AUTO;
	c->hierarchy = HIERARCHY_AUTO;
	c->symbol_rate = 0;
	c->code_rate_HP = FEC_AUTO;
	c->code_rate_LP = FEC_AUTO;
	c->fec_inner = FEC_AUTO;
	c->rolloff = ROLLOFF_AUTO;
	c->voltage = SEC_VOLTAGE_OFF;
	c->sectone = SEC_TONE_OFF;
	c->pilot = PILOT_AUTO;

	c->isdbt_partial_reception = 0;
	c->isdbt_sb_mode = 0;
	c->isdbt_sb_subchannel = 0;
	c->isdbt_sb_segment_idx = 0;
	c->isdbt_sb_segment_count = 0;
	c->isdbt_layer_enabled = 0;
	for (i = 0; i < 3; i++) {
		c->layer[i].fec = FEC_AUTO;
		c->layer[i].modulation = QAM_AUTO;
		c->layer[i].interleaving = 0;
		c->layer[i].segment_count = 0;
	}

	c->isdbs_ts_id = 0;
	c->dvbt2_plp_id = 0;

	switch (c->delivery_system) {
	case SYS_DVBS:
	case SYS_DVBS2:
	case SYS_TURBO:
		c->modulation = QPSK;   /* implied for DVB-S in legacy API */
		c->rolloff = ROLLOFF_35;/* implied for DVB-S */
		break;
	case SYS_ATSC:
		c->modulation = VSB_8;
		break;
	default:
		c->modulation = QAM_AUTO;
		break;
	}

	return 0;
}

#define _DTV_CMD(n, s, b) \
[n] = { \
	.name = #n, \
	.cmd  = n, \
	.set  = s,\
	.buffer = b \
}

static struct dtv_cmds_h dtv_cmds[DTV_MAX_COMMAND + 1] = {
	_DTV_CMD(DTV_TUNE, 1, 0),
	_DTV_CMD(DTV_CLEAR, 1, 0),

	/* Set */
	_DTV_CMD(DTV_FREQUENCY, 1, 0),
	_DTV_CMD(DTV_BANDWIDTH_HZ, 1, 0),
	_DTV_CMD(DTV_MODULATION, 1, 0),
	_DTV_CMD(DTV_INVERSION, 1, 0),
	_DTV_CMD(DTV_DISEQC_MASTER, 1, 1),
	_DTV_CMD(DTV_SYMBOL_RATE, 1, 0),
	_DTV_CMD(DTV_INNER_FEC, 1, 0),
	_DTV_CMD(DTV_VOLTAGE, 1, 0),
	_DTV_CMD(DTV_TONE, 1, 0),
	_DTV_CMD(DTV_PILOT, 1, 0),
	_DTV_CMD(DTV_ROLLOFF, 1, 0),
	_DTV_CMD(DTV_DELIVERY_SYSTEM, 1, 0),
	_DTV_CMD(DTV_HIERARCHY, 1, 0),
	_DTV_CMD(DTV_CODE_RATE_HP, 1, 0),
	_DTV_CMD(DTV_CODE_RATE_LP, 1, 0),
	_DTV_CMD(DTV_GUARD_INTERVAL, 1, 0),
	_DTV_CMD(DTV_TRANSMISSION_MODE, 1, 0),

	_DTV_CMD(DTV_ISDBT_PARTIAL_RECEPTION, 1, 0),
	_DTV_CMD(DTV_ISDBT_SOUND_BROADCASTING, 1, 0),
	_DTV_CMD(DTV_ISDBT_SB_SUBCHANNEL_ID, 1, 0),
	_DTV_CMD(DTV_ISDBT_SB_SEGMENT_IDX, 1, 0),
	_DTV_CMD(DTV_ISDBT_SB_SEGMENT_COUNT, 1, 0),
	_DTV_CMD(DTV_ISDBT_LAYER_ENABLED, 1, 0),
	_DTV_CMD(DTV_ISDBT_LAYERA_FEC, 1, 0),
	_DTV_CMD(DTV_ISDBT_LAYERA_MODULATION, 1, 0),
	_DTV_CMD(DTV_ISDBT_LAYERA_SEGMENT_COUNT, 1, 0),
	_DTV_CMD(DTV_ISDBT_LAYERA_TIME_INTERLEAVING, 1, 0),
	_DTV_CMD(DTV_ISDBT_LAYERB_FEC, 1, 0),
	_DTV_CMD(DTV_ISDBT_LAYERB_MODULATION, 1, 0),
	_DTV_CMD(DTV_ISDBT_LAYERB_SEGMENT_COUNT, 1, 0),
	_DTV_CMD(DTV_ISDBT_LAYERB_TIME_INTERLEAVING, 1, 0),
	_DTV_CMD(DTV_ISDBT_LAYERC_FEC, 1, 0),
	_DTV_CMD(DTV_ISDBT_LAYERC_MODULATION, 1, 0),
	_DTV_CMD(DTV_ISDBT_LAYERC_SEGMENT_COUNT, 1, 0),
	_DTV_CMD(DTV_ISDBT_LAYERC_TIME_INTERLEAVING, 1, 0),

	_DTV_CMD(DTV_ISDBS_TS_ID, 1, 0),
	_DTV_CMD(DTV_DVBT2_PLP_ID, 1, 0),

	/* Get */
	_DTV_CMD(DTV_DISEQC_SLAVE_REPLY, 0, 1),
	_DTV_CMD(DTV_API_VERSION, 0, 0),
	_DTV_CMD(DTV_CODE_RATE_HP, 0, 0),
	_DTV_CMD(DTV_CODE_RATE_LP, 0, 0),
	_DTV_CMD(DTV_GUARD_INTERVAL, 0, 0),
	_DTV_CMD(DTV_TRANSMISSION_MODE, 0, 0),
	_DTV_CMD(DTV_HIERARCHY, 0, 0),

	_DTV_CMD(DTV_ENUM_DELSYS, 0, 0),
};

static void dtv_property_dump(struct dtv_property *tvp)
{
	int i;

	if (tvp->cmd <= 0 || tvp->cmd > DTV_MAX_COMMAND) {
		printk(KERN_WARNING "%s: tvp.cmd = 0x%08x undefined\n",
			__func__, tvp->cmd);
		return;
	}

	dprintk("%s() tvp.cmd    = 0x%08x (%s)\n"
		,__func__
		,tvp->cmd
		,dtv_cmds[ tvp->cmd ].name);

	if(dtv_cmds[ tvp->cmd ].buffer) {

		dprintk("%s() tvp.u.buffer.len = 0x%02x\n"
			,__func__
			,tvp->u.buffer.len);

		for(i = 0; i < tvp->u.buffer.len; i++)
			dprintk("%s() tvp.u.buffer.data[0x%02x] = 0x%02x\n"
				,__func__
				,i
				,tvp->u.buffer.data[i]);

	} else
		dprintk("%s() tvp.u.data = 0x%08x\n", __func__, tvp->u.data);
}

<<<<<<< HEAD
static int is_legacy_delivery_system(fe_delivery_system_t s)
{
	if((s == SYS_UNDEFINED) || (s == SYS_DVBC_ANNEX_AC) ||
	   (s == SYS_DVBC_ANNEX_B) || (s == SYS_DVBT) || (s == SYS_DVBS) ||
	   (s == SYS_ATSC))
		return 1;

	return 0;
}

/* Initialize the cache with some default values derived from the
 * legacy frontend_info structure.
 */
static void dtv_property_cache_init(struct dvb_frontend *fe,
				    struct dtv_frontend_properties *c)
{
	switch (fe->ops.info.type) {
	case FE_QPSK:
		c->modulation = QPSK;   /* implied for DVB-S in legacy API */
		c->rolloff = ROLLOFF_35;/* implied for DVB-S */
		c->delivery_system = SYS_DVBS;
		break;
	case FE_QAM:
		c->delivery_system = SYS_DVBC_ANNEX_AC;
		break;
	case FE_OFDM:
		c->delivery_system = SYS_DVBT;
		break;
	case FE_ATSC:
		break;
	}
}

=======
>>>>>>> dcd6c922
/* Synchronise the legacy tuning parameters into the cache, so that demodulator
 * drivers can use a single set_frontend tuning function, regardless of whether
 * it's being used for the legacy or new API, reducing code and complexity.
 */
static int dtv_property_cache_sync(struct dvb_frontend *fe,
				   struct dtv_frontend_properties *c,
				   const struct dvb_frontend_parameters *p)
{
	c->frequency = p->frequency;
	c->inversion = p->inversion;

<<<<<<< HEAD
	switch (fe->ops.info.type) {
	case FE_QPSK:
=======
	switch (dvbv3_type(c->delivery_system)) {
	case DVBV3_QPSK:
		dprintk("%s() Preparing QPSK req\n", __func__);
>>>>>>> dcd6c922
		c->symbol_rate = p->u.qpsk.symbol_rate;
		c->fec_inner = p->u.qpsk.fec_inner;
		break;
	case DVBV3_QAM:
		dprintk("%s() Preparing QAM req\n", __func__);
		c->symbol_rate = p->u.qam.symbol_rate;
		c->fec_inner = p->u.qam.fec_inner;
		c->modulation = p->u.qam.modulation;
		break;
	case DVBV3_OFDM:
		dprintk("%s() Preparing OFDM req\n", __func__);
		switch (p->u.ofdm.bandwidth) {
		case BANDWIDTH_10_MHZ:
			c->bandwidth_hz = 10000000;
			break;
		case BANDWIDTH_8_MHZ:
			c->bandwidth_hz = 8000000;
			break;
		case BANDWIDTH_7_MHZ:
			c->bandwidth_hz = 7000000;
			break;
		case BANDWIDTH_6_MHZ:
			c->bandwidth_hz = 6000000;
			break;
		case BANDWIDTH_5_MHZ:
			c->bandwidth_hz = 5000000;
			break;
		case BANDWIDTH_1_712_MHZ:
			c->bandwidth_hz = 1712000;
			break;
		case BANDWIDTH_AUTO:
			c->bandwidth_hz = 0;
		}

		c->code_rate_HP = p->u.ofdm.code_rate_HP;
		c->code_rate_LP = p->u.ofdm.code_rate_LP;
		c->modulation = p->u.ofdm.constellation;
		c->transmission_mode = p->u.ofdm.transmission_mode;
		c->guard_interval = p->u.ofdm.guard_interval;
		c->hierarchy = p->u.ofdm.hierarchy_information;
		break;
	case DVBV3_ATSC:
		dprintk("%s() Preparing ATSC req\n", __func__);
		c->modulation = p->u.vsb.modulation;
		if ((c->modulation == VSB_8) || (c->modulation == VSB_16))
			c->delivery_system = SYS_ATSC;
		else
			c->delivery_system = SYS_DVBC_ANNEX_B;
		break;
	case DVBV3_UNKNOWN:
		printk(KERN_ERR
		       "%s: doesn't know how to handle a DVBv3 call to delivery system %i\n",
		       __func__, c->delivery_system);
		return -EINVAL;
	}

	return 0;
}

/* Ensure the cached values are set correctly in the frontend
 * legacy tuning structures, for the advanced tuning API.
 */
static int dtv_property_legacy_params_sync(struct dvb_frontend *fe,
					    struct dvb_frontend_parameters *p)
{
	const struct dtv_frontend_properties *c = &fe->dtv_property_cache;

	p->frequency = c->frequency;
	p->inversion = c->inversion;

	switch (dvbv3_type(c->delivery_system)) {
	case DVBV3_UNKNOWN:
		printk(KERN_ERR
		       "%s: doesn't know how to handle a DVBv3 call to delivery system %i\n",
		       __func__, c->delivery_system);
		return -EINVAL;
	case DVBV3_QPSK:
		dprintk("%s() Preparing QPSK req\n", __func__);
		p->u.qpsk.symbol_rate = c->symbol_rate;
		p->u.qpsk.fec_inner = c->fec_inner;
		break;
	case DVBV3_QAM:
		dprintk("%s() Preparing QAM req\n", __func__);
		p->u.qam.symbol_rate = c->symbol_rate;
		p->u.qam.fec_inner = c->fec_inner;
		p->u.qam.modulation = c->modulation;
		break;
	case DVBV3_OFDM:
		dprintk("%s() Preparing OFDM req\n", __func__);

		switch (c->bandwidth_hz) {
		case 10000000:
			p->u.ofdm.bandwidth = BANDWIDTH_10_MHZ;
			break;
		case 8000000:
			p->u.ofdm.bandwidth = BANDWIDTH_8_MHZ;
			break;
		case 7000000:
			p->u.ofdm.bandwidth = BANDWIDTH_7_MHZ;
			break;
		case 6000000:
			p->u.ofdm.bandwidth = BANDWIDTH_6_MHZ;
			break;
		case 5000000:
			p->u.ofdm.bandwidth = BANDWIDTH_5_MHZ;
			break;
		case 1712000:
			p->u.ofdm.bandwidth = BANDWIDTH_1_712_MHZ;
			break;
		case 0:
		default:
			p->u.ofdm.bandwidth = BANDWIDTH_AUTO;
		}
		p->u.ofdm.code_rate_HP = c->code_rate_HP;
		p->u.ofdm.code_rate_LP = c->code_rate_LP;
		p->u.ofdm.constellation = c->modulation;
		p->u.ofdm.transmission_mode = c->transmission_mode;
		p->u.ofdm.guard_interval = c->guard_interval;
		p->u.ofdm.hierarchy_information = c->hierarchy;
		break;
	case DVBV3_ATSC:
		dprintk("%s() Preparing VSB req\n", __func__);
		p->u.vsb.modulation = c->modulation;
		break;
	}
	return 0;
}

/**
 * dtv_get_frontend - calls a callback for retrieving DTV parameters
 * @fe:		struct dvb_frontend pointer
 * @c:		struct dtv_frontend_properties pointer (DVBv5 cache)
 * @p_out	struct dvb_frontend_parameters pointer (DVBv3 FE struct)
 *
 * This routine calls either the DVBv3 or DVBv5 get_frontend call.
 * If c is not null, it will update the DVBv5 cache struct pointed by it.
 * If p_out is not null, it will update the DVBv3 params pointed by it.
 */
static int dtv_get_frontend(struct dvb_frontend *fe,
			    struct dvb_frontend_parameters *p_out)
{
<<<<<<< HEAD
	const struct dtv_frontend_properties *c = &fe->dtv_property_cache;
	struct dvb_frontend_private *fepriv = fe->frontend_priv;
	struct dvb_frontend_parameters *p = &fepriv->parameters_in;

	p->frequency = c->frequency;
	p->inversion = c->inversion;

	if (c->delivery_system == SYS_DSS ||
	    c->delivery_system == SYS_DVBS ||
	    c->delivery_system == SYS_DVBS2 ||
	    c->delivery_system == SYS_ISDBS ||
	    c->delivery_system == SYS_TURBO) {
		p->u.qpsk.symbol_rate = c->symbol_rate;
		p->u.qpsk.fec_inner = c->fec_inner;
	}
=======
	int r;
>>>>>>> dcd6c922

	if (fe->ops.get_frontend) {
		r = fe->ops.get_frontend(fe);
		if (unlikely(r < 0))
			return r;
		if (p_out)
			dtv_property_legacy_params_sync(fe, p_out);
		return 0;
	}

	/* As everything is in cache, get_frontend fops are always supported */
	return 0;
}

static int dvb_frontend_ioctl_legacy(struct file *file,
			unsigned int cmd, void *parg);
static int dvb_frontend_ioctl_properties(struct file *file,
			unsigned int cmd, void *parg);

static int dtv_property_process_get(struct dvb_frontend *fe,
				    const struct dtv_frontend_properties *c,
				    struct dtv_property *tvp,
				    struct file *file)
{
	int r, ncaps;

	switch(tvp->cmd) {
	case DTV_ENUM_DELSYS:
		ncaps = 0;
		while (fe->ops.delsys[ncaps] && ncaps < MAX_DELSYS) {
			tvp->u.buffer.data[ncaps] = fe->ops.delsys[ncaps];
			ncaps++;
		}
		tvp->u.buffer.len = ncaps;
		break;
	case DTV_FREQUENCY:
		tvp->u.data = c->frequency;
		break;
	case DTV_MODULATION:
		tvp->u.data = c->modulation;
		break;
	case DTV_BANDWIDTH_HZ:
		tvp->u.data = c->bandwidth_hz;
		break;
	case DTV_INVERSION:
		tvp->u.data = c->inversion;
		break;
	case DTV_SYMBOL_RATE:
		tvp->u.data = c->symbol_rate;
		break;
	case DTV_INNER_FEC:
		tvp->u.data = c->fec_inner;
		break;
	case DTV_PILOT:
		tvp->u.data = c->pilot;
		break;
	case DTV_ROLLOFF:
		tvp->u.data = c->rolloff;
		break;
	case DTV_DELIVERY_SYSTEM:
		tvp->u.data = c->delivery_system;
		break;
	case DTV_VOLTAGE:
		tvp->u.data = c->voltage;
		break;
	case DTV_TONE:
		tvp->u.data = c->sectone;
		break;
	case DTV_API_VERSION:
		tvp->u.data = (DVB_API_VERSION << 8) | DVB_API_VERSION_MINOR;
		break;
	case DTV_CODE_RATE_HP:
		tvp->u.data = c->code_rate_HP;
		break;
	case DTV_CODE_RATE_LP:
		tvp->u.data = c->code_rate_LP;
		break;
	case DTV_GUARD_INTERVAL:
		tvp->u.data = c->guard_interval;
		break;
	case DTV_TRANSMISSION_MODE:
		tvp->u.data = c->transmission_mode;
		break;
	case DTV_HIERARCHY:
		tvp->u.data = c->hierarchy;
		break;

	/* ISDB-T Support here */
	case DTV_ISDBT_PARTIAL_RECEPTION:
		tvp->u.data = c->isdbt_partial_reception;
		break;
	case DTV_ISDBT_SOUND_BROADCASTING:
		tvp->u.data = c->isdbt_sb_mode;
		break;
	case DTV_ISDBT_SB_SUBCHANNEL_ID:
		tvp->u.data = c->isdbt_sb_subchannel;
		break;
	case DTV_ISDBT_SB_SEGMENT_IDX:
		tvp->u.data = c->isdbt_sb_segment_idx;
		break;
	case DTV_ISDBT_SB_SEGMENT_COUNT:
		tvp->u.data = c->isdbt_sb_segment_count;
		break;
	case DTV_ISDBT_LAYER_ENABLED:
		tvp->u.data = c->isdbt_layer_enabled;
		break;
	case DTV_ISDBT_LAYERA_FEC:
		tvp->u.data = c->layer[0].fec;
		break;
	case DTV_ISDBT_LAYERA_MODULATION:
		tvp->u.data = c->layer[0].modulation;
		break;
	case DTV_ISDBT_LAYERA_SEGMENT_COUNT:
		tvp->u.data = c->layer[0].segment_count;
		break;
	case DTV_ISDBT_LAYERA_TIME_INTERLEAVING:
		tvp->u.data = c->layer[0].interleaving;
		break;
	case DTV_ISDBT_LAYERB_FEC:
		tvp->u.data = c->layer[1].fec;
		break;
	case DTV_ISDBT_LAYERB_MODULATION:
		tvp->u.data = c->layer[1].modulation;
		break;
	case DTV_ISDBT_LAYERB_SEGMENT_COUNT:
		tvp->u.data = c->layer[1].segment_count;
		break;
	case DTV_ISDBT_LAYERB_TIME_INTERLEAVING:
		tvp->u.data = c->layer[1].interleaving;
		break;
	case DTV_ISDBT_LAYERC_FEC:
		tvp->u.data = c->layer[2].fec;
		break;
	case DTV_ISDBT_LAYERC_MODULATION:
		tvp->u.data = c->layer[2].modulation;
		break;
	case DTV_ISDBT_LAYERC_SEGMENT_COUNT:
		tvp->u.data = c->layer[2].segment_count;
		break;
	case DTV_ISDBT_LAYERC_TIME_INTERLEAVING:
		tvp->u.data = c->layer[2].interleaving;
		break;
	case DTV_ISDBS_TS_ID:
		tvp->u.data = c->isdbs_ts_id;
		break;
	case DTV_DVBT2_PLP_ID:
		tvp->u.data = c->dvbt2_plp_id;
		break;
	default:
		return -EINVAL;
	}

	/* Allow the frontend to override outgoing properties */
	if (fe->ops.get_property) {
		r = fe->ops.get_property(fe, tvp);
		if (r < 0)
			return r;
	}

	dtv_property_dump(tvp);

	return 0;
}

static int dtv_set_frontend(struct dvb_frontend *fe);

static bool is_dvbv3_delsys(u32 delsys)
{
	bool status;

	status = (delsys == SYS_DVBT) || (delsys == SYS_DVBC_ANNEX_A) ||
		 (delsys == SYS_DVBS) || (delsys == SYS_ATSC);

	return status;
}

static int set_delivery_system(struct dvb_frontend *fe, u32 desired_system)
{
	int ncaps, i;
	u32 delsys = SYS_UNDEFINED;
	struct dtv_frontend_properties *c = &fe->dtv_property_cache;
	enum dvbv3_emulation_type type;

	/*
	 * It was reported that some old DVBv5 applications were
	 * filling delivery_system with SYS_UNDEFINED. If this happens,
	 * assume that the application wants to use the first supported
	 * delivery system.
	 */
	if (c->delivery_system == SYS_UNDEFINED)
	        c->delivery_system = fe->ops.delsys[0];

	if (desired_system == SYS_UNDEFINED) {
		/*
		 * A DVBv3 call doesn't know what's the desired system.
		 * Also, DVBv3 applications don't know that ops.info->type
		 * could be changed, and they simply dies when it doesn't
		 * match.
		 * So, don't change the current delivery system, as it
		 * may be trying to do the wrong thing, like setting an
		 * ISDB-T frontend as DVB-T. Instead, find the closest
		 * DVBv3 system that matches the delivery system.
		 */
		if (is_dvbv3_delsys(c->delivery_system)) {
			dprintk("%s() Using delivery system to %d\n",
				__func__, c->delivery_system);
			return 0;
		}
		type = dvbv3_type(c->delivery_system);
		switch (type) {
		case DVBV3_QPSK:
			desired_system = SYS_DVBS;
			break;
		case DVBV3_QAM:
			desired_system = SYS_DVBC_ANNEX_A;
			break;
		case DVBV3_ATSC:
			desired_system = SYS_ATSC;
			break;
		case DVBV3_OFDM:
			desired_system = SYS_DVBT;
			break;
		default:
			dprintk("%s(): This frontend doesn't support DVBv3 calls\n",
				__func__);
			return -EINVAL;
		}
	} else {
		/*
		 * This is a DVBv5 call. So, it likely knows the supported
		 * delivery systems.
		 */

		/* Check if the desired delivery system is supported */
		ncaps = 0;
		while (fe->ops.delsys[ncaps] && ncaps < MAX_DELSYS) {
			if (fe->ops.delsys[ncaps] == desired_system) {
				c->delivery_system = desired_system;
				dprintk("%s() Changing delivery system to %d\n",
					__func__, desired_system);
				return 0;
			}
			ncaps++;
		}
		type = dvbv3_type(desired_system);

		/*
		 * The delivery system is not supported. See if it can be
		 * emulated.
		 * The emulation only works if the desired system is one of the
		 * DVBv3 delivery systems
		 */
		if (!is_dvbv3_delsys(desired_system)) {
			dprintk("%s() can't use a DVBv3 FE_SET_FRONTEND call on this frontend\n",
				__func__);
			return -EINVAL;
		}

		/*
		 * Get the last non-DVBv3 delivery system that has the same type
		 * of the desired system
		 */
		ncaps = 0;
		while (fe->ops.delsys[ncaps] && ncaps < MAX_DELSYS) {
			if ((dvbv3_type(fe->ops.delsys[ncaps]) == type) &&
			    !is_dvbv3_delsys(fe->ops.delsys[ncaps]))
				delsys = fe->ops.delsys[ncaps];
			ncaps++;
		}
		/* There's nothing compatible with the desired delivery system */
		if (delsys == SYS_UNDEFINED) {
			dprintk("%s() Incompatible DVBv3 FE_SET_FRONTEND call for this frontend\n",
				__func__);
			return -EINVAL;
		}
		c->delivery_system = delsys;
	}

	/*
	 * The DVBv3 or DVBv5 call is requesting a different system. So,
	 * emulation is needed.
	 *
	 * Emulate newer delivery systems like ISDBT, DVBT and DMBTH
	 * for older DVBv5 applications. The emulation will try to use
	 * the auto mode for most things, and will assume that the desired
	 * delivery system is the last one at the ops.delsys[] array
	 */
	dprintk("%s() Using delivery system %d emulated as if it were a %d\n",
		__func__, delsys, desired_system);

	/*
	 * For now, handles ISDB-T calls. More code may be needed here for the
	 * other emulated stuff
	 */
	if (type == DVBV3_OFDM) {
		if (c->delivery_system == SYS_ISDBT) {
			dprintk("%s() Using defaults for SYS_ISDBT\n",
				__func__);
			if (!c->bandwidth_hz)
				c->bandwidth_hz = 6000000;

			c->isdbt_partial_reception = 0;
			c->isdbt_sb_mode = 0;
			c->isdbt_sb_subchannel = 0;
			c->isdbt_sb_segment_idx = 0;
			c->isdbt_sb_segment_count = 0;
			c->isdbt_layer_enabled = 0;
			for (i = 0; i < 3; i++) {
				c->layer[i].fec = FEC_AUTO;
				c->layer[i].modulation = QAM_AUTO;
				c->layer[i].interleaving = 0;
				c->layer[i].segment_count = 0;
			}
		}
	}
	dprintk("change delivery system on cache to %d\n", c->delivery_system);

	return 0;
}

static int dtv_property_process_set(struct dvb_frontend *fe,
				    struct dtv_property *tvp,
				    struct file *file)
{
	int r = 0;
	struct dtv_frontend_properties *c = &fe->dtv_property_cache;

	/* Allow the frontend to validate incoming properties */
	if (fe->ops.set_property) {
		r = fe->ops.set_property(fe, tvp);
		if (r < 0)
			return r;
	}

	switch(tvp->cmd) {
	case DTV_CLEAR:
		/*
		 * Reset a cache of data specific to the frontend here. This does
		 * not effect hardware.
		 */
		dvb_frontend_clear_cache(fe);
		break;
	case DTV_TUNE:
		/* interpret the cache of data, build either a traditional frontend
		 * tunerequest so we can pass validation in the FE_SET_FRONTEND
		 * ioctl.
		 */
		c->state = tvp->cmd;
		dprintk("%s() Finalised property cache\n", __func__);

		r = dtv_set_frontend(fe);
		break;
	case DTV_FREQUENCY:
		c->frequency = tvp->u.data;
		break;
	case DTV_MODULATION:
		c->modulation = tvp->u.data;
		break;
	case DTV_BANDWIDTH_HZ:
		c->bandwidth_hz = tvp->u.data;
		break;
	case DTV_INVERSION:
		c->inversion = tvp->u.data;
		break;
	case DTV_SYMBOL_RATE:
		c->symbol_rate = tvp->u.data;
		break;
	case DTV_INNER_FEC:
		c->fec_inner = tvp->u.data;
		break;
	case DTV_PILOT:
		c->pilot = tvp->u.data;
		break;
	case DTV_ROLLOFF:
		c->rolloff = tvp->u.data;
		break;
	case DTV_DELIVERY_SYSTEM:
		r = set_delivery_system(fe, tvp->u.data);
		break;
	case DTV_VOLTAGE:
		c->voltage = tvp->u.data;
		r = dvb_frontend_ioctl_legacy(file, FE_SET_VOLTAGE,
			(void *)c->voltage);
		break;
	case DTV_TONE:
		c->sectone = tvp->u.data;
		r = dvb_frontend_ioctl_legacy(file, FE_SET_TONE,
			(void *)c->sectone);
		break;
	case DTV_CODE_RATE_HP:
		c->code_rate_HP = tvp->u.data;
		break;
	case DTV_CODE_RATE_LP:
		c->code_rate_LP = tvp->u.data;
		break;
	case DTV_GUARD_INTERVAL:
		c->guard_interval = tvp->u.data;
		break;
	case DTV_TRANSMISSION_MODE:
		c->transmission_mode = tvp->u.data;
		break;
	case DTV_HIERARCHY:
		c->hierarchy = tvp->u.data;
		break;

	/* ISDB-T Support here */
	case DTV_ISDBT_PARTIAL_RECEPTION:
		c->isdbt_partial_reception = tvp->u.data;
		break;
	case DTV_ISDBT_SOUND_BROADCASTING:
		c->isdbt_sb_mode = tvp->u.data;
		break;
	case DTV_ISDBT_SB_SUBCHANNEL_ID:
		c->isdbt_sb_subchannel = tvp->u.data;
		break;
	case DTV_ISDBT_SB_SEGMENT_IDX:
		c->isdbt_sb_segment_idx = tvp->u.data;
		break;
	case DTV_ISDBT_SB_SEGMENT_COUNT:
		c->isdbt_sb_segment_count = tvp->u.data;
		break;
	case DTV_ISDBT_LAYER_ENABLED:
		c->isdbt_layer_enabled = tvp->u.data;
		break;
	case DTV_ISDBT_LAYERA_FEC:
		c->layer[0].fec = tvp->u.data;
		break;
	case DTV_ISDBT_LAYERA_MODULATION:
		c->layer[0].modulation = tvp->u.data;
		break;
	case DTV_ISDBT_LAYERA_SEGMENT_COUNT:
		c->layer[0].segment_count = tvp->u.data;
		break;
	case DTV_ISDBT_LAYERA_TIME_INTERLEAVING:
		c->layer[0].interleaving = tvp->u.data;
		break;
	case DTV_ISDBT_LAYERB_FEC:
		c->layer[1].fec = tvp->u.data;
		break;
	case DTV_ISDBT_LAYERB_MODULATION:
		c->layer[1].modulation = tvp->u.data;
		break;
	case DTV_ISDBT_LAYERB_SEGMENT_COUNT:
		c->layer[1].segment_count = tvp->u.data;
		break;
	case DTV_ISDBT_LAYERB_TIME_INTERLEAVING:
		c->layer[1].interleaving = tvp->u.data;
		break;
	case DTV_ISDBT_LAYERC_FEC:
		c->layer[2].fec = tvp->u.data;
		break;
	case DTV_ISDBT_LAYERC_MODULATION:
		c->layer[2].modulation = tvp->u.data;
		break;
	case DTV_ISDBT_LAYERC_SEGMENT_COUNT:
		c->layer[2].segment_count = tvp->u.data;
		break;
	case DTV_ISDBT_LAYERC_TIME_INTERLEAVING:
		c->layer[2].interleaving = tvp->u.data;
		break;
	case DTV_ISDBS_TS_ID:
		c->isdbs_ts_id = tvp->u.data;
		break;
	case DTV_DVBT2_PLP_ID:
		c->dvbt2_plp_id = tvp->u.data;
		break;
	default:
		return -EINVAL;
	}

	return r;
}

static int dvb_frontend_ioctl(struct file *file,
			unsigned int cmd, void *parg)
{
	struct dvb_device *dvbdev = file->private_data;
	struct dvb_frontend *fe = dvbdev->priv;
	struct dtv_frontend_properties *c = &fe->dtv_property_cache;
	struct dvb_frontend_private *fepriv = fe->frontend_priv;
	int err = -EOPNOTSUPP;

	dprintk("%s (%d)\n", __func__, _IOC_NR(cmd));

	if (fepriv->exit != DVB_FE_NO_EXIT)
		return -ENODEV;

	if ((file->f_flags & O_ACCMODE) == O_RDONLY &&
	    (_IOC_DIR(cmd) != _IOC_READ || cmd == FE_GET_EVENT ||
	     cmd == FE_DISEQC_RECV_SLAVE_REPLY))
		return -EPERM;

	if (down_interruptible (&fepriv->sem))
		return -ERESTARTSYS;

	if ((cmd == FE_SET_PROPERTY) || (cmd == FE_GET_PROPERTY))
		err = dvb_frontend_ioctl_properties(file, cmd, parg);
	else {
		c->state = DTV_UNDEFINED;
		err = dvb_frontend_ioctl_legacy(file, cmd, parg);
	}

	up(&fepriv->sem);
	return err;
}

static int dvb_frontend_ioctl_properties(struct file *file,
			unsigned int cmd, void *parg)
{
	struct dvb_device *dvbdev = file->private_data;
	struct dvb_frontend *fe = dvbdev->priv;
	struct dvb_frontend_private *fepriv = fe->frontend_priv;
	struct dtv_frontend_properties *c = &fe->dtv_property_cache;
	int err = 0;

	struct dtv_properties *tvps = NULL;
	struct dtv_property *tvp = NULL;
	int i;

	dprintk("%s\n", __func__);

	if(cmd == FE_SET_PROPERTY) {
		tvps = (struct dtv_properties __user *)parg;

		dprintk("%s() properties.num = %d\n", __func__, tvps->num);
		dprintk("%s() properties.props = %p\n", __func__, tvps->props);

		/* Put an arbitrary limit on the number of messages that can
		 * be sent at once */
		if ((tvps->num == 0) || (tvps->num > DTV_IOCTL_MAX_MSGS))
			return -EINVAL;

		tvp = kmalloc(tvps->num * sizeof(struct dtv_property), GFP_KERNEL);
		if (!tvp) {
			err = -ENOMEM;
			goto out;
		}

		if (copy_from_user(tvp, tvps->props, tvps->num * sizeof(struct dtv_property))) {
			err = -EFAULT;
			goto out;
		}

		for (i = 0; i < tvps->num; i++) {
			err = dtv_property_process_set(fe, tvp + i, file);
			if (err < 0)
				goto out;
			(tvp + i)->result = err;
		}

		if (c->state == DTV_TUNE)
			dprintk("%s() Property cache is full, tuning\n", __func__);

	} else
	if(cmd == FE_GET_PROPERTY) {
		tvps = (struct dtv_properties __user *)parg;

		dprintk("%s() properties.num = %d\n", __func__, tvps->num);
		dprintk("%s() properties.props = %p\n", __func__, tvps->props);

		/* Put an arbitrary limit on the number of messages that can
		 * be sent at once */
		if ((tvps->num == 0) || (tvps->num > DTV_IOCTL_MAX_MSGS))
			return -EINVAL;

		tvp = kmalloc(tvps->num * sizeof(struct dtv_property), GFP_KERNEL);
		if (!tvp) {
			err = -ENOMEM;
			goto out;
		}

		if (copy_from_user(tvp, tvps->props, tvps->num * sizeof(struct dtv_property))) {
			err = -EFAULT;
			goto out;
		}

		/*
		 * Fills the cache out struct with the cache contents, plus
		 * the data retrieved from get_frontend, if the frontend
		 * is not idle. Otherwise, returns the cached content
		 */
		if (fepriv->state != FESTATE_IDLE) {
			err = dtv_get_frontend(fe, NULL);
			if (err < 0)
				goto out;
		}
		for (i = 0; i < tvps->num; i++) {
			err = dtv_property_process_get(fe, c, tvp + i, file);
			if (err < 0)
				goto out;
			(tvp + i)->result = err;
		}

		if (copy_to_user(tvps->props, tvp, tvps->num * sizeof(struct dtv_property))) {
			err = -EFAULT;
			goto out;
		}

	} else
		err = -EOPNOTSUPP;

out:
	kfree(tvp);
	return err;
}

static int dtv_set_frontend(struct dvb_frontend *fe)
{
	struct dvb_frontend_private *fepriv = fe->frontend_priv;
	struct dtv_frontend_properties *c = &fe->dtv_property_cache;
	struct dvb_frontend_tune_settings fetunesettings;
	u32 rolloff = 0;

	if (dvb_frontend_check_parameters(fe) < 0)
		return -EINVAL;

	/*
	 * Be sure that the bandwidth will be filled for all
	 * non-satellite systems, as tuners need to know what
	 * low pass/Nyquist half filter should be applied, in
	 * order to avoid inter-channel noise.
	 *
	 * ISDB-T and DVB-T/T2 already sets bandwidth.
	 * ATSC and DVB-C don't set, so, the core should fill it.
	 *
	 * On DVB-C Annex A and C, the bandwidth is a function of
	 * the roll-off and symbol rate. Annex B defines different
	 * roll-off factors depending on the modulation. Fortunately,
	 * Annex B is only used with 6MHz, so there's no need to
	 * calculate it.
	 *
	 * While not officially supported, a side effect of handling it at
	 * the cache level is that a program could retrieve the bandwidth
	 * via DTV_BANDWIDTH_HZ, which may be useful for test programs.
	 */
	switch (c->delivery_system) {
	case SYS_ATSC:
	case SYS_DVBC_ANNEX_B:
		c->bandwidth_hz = 6000000;
		break;
	case SYS_DVBC_ANNEX_A:
		rolloff = 115;
		break;
	case SYS_DVBC_ANNEX_C:
		rolloff = 113;
		break;
	default:
		break;
	}
	if (rolloff)
		c->bandwidth_hz = (c->symbol_rate * rolloff) / 100;

	/* force auto frequency inversion if requested */
	if (dvb_force_auto_inversion)
		c->inversion = INVERSION_AUTO;

	/*
	 * without hierarchical coding code_rate_LP is irrelevant,
	 * so we tolerate the otherwise invalid FEC_NONE setting
	 */
	if (c->hierarchy == HIERARCHY_NONE && c->code_rate_LP == FEC_NONE)
		c->code_rate_LP = FEC_AUTO;

	/* get frontend-specific tuning settings */
	memset(&fetunesettings, 0, sizeof(struct dvb_frontend_tune_settings));
	if (fe->ops.get_tune_settings && (fe->ops.get_tune_settings(fe, &fetunesettings) == 0)) {
		fepriv->min_delay = (fetunesettings.min_delay_ms * HZ) / 1000;
		fepriv->max_drift = fetunesettings.max_drift;
		fepriv->step_size = fetunesettings.step_size;
	} else {
		/* default values */
		switch (c->delivery_system) {
		case SYS_DVBC_ANNEX_A:
		case SYS_DVBC_ANNEX_C:
			fepriv->min_delay = HZ / 20;
			fepriv->step_size = c->symbol_rate / 16000;
			fepriv->max_drift = c->symbol_rate / 2000;
			break;
		case SYS_DVBT:
		case SYS_DVBT2:
		case SYS_ISDBT:
		case SYS_DMBTH:
			fepriv->min_delay = HZ / 20;
			fepriv->step_size = fe->ops.info.frequency_stepsize * 2;
			fepriv->max_drift = (fe->ops.info.frequency_stepsize * 2) + 1;
			break;
		default:
			/*
			 * FIXME: This sounds wrong! if freqency_stepsize is
			 * defined by the frontend, why not use it???
			 */
			fepriv->min_delay = HZ / 20;
			fepriv->step_size = 0; /* no zigzag */
			fepriv->max_drift = 0;
			break;
		}
	}
	if (dvb_override_tune_delay > 0)
		fepriv->min_delay = (dvb_override_tune_delay * HZ) / 1000;

	fepriv->state = FESTATE_RETUNE;

	/* Request the search algorithm to search */
	fepriv->algo_status |= DVBFE_ALGO_SEARCH_AGAIN;

	dvb_frontend_clear_events(fe);
	dvb_frontend_add_event(fe, 0);
	dvb_frontend_wakeup(fe);
	fepriv->status = 0;

	return 0;
}


static int dvb_frontend_ioctl_legacy(struct file *file,
			unsigned int cmd, void *parg)
{
	struct dvb_device *dvbdev = file->private_data;
	struct dvb_frontend *fe = dvbdev->priv;
	struct dvb_frontend_private *fepriv = fe->frontend_priv;
	struct dtv_frontend_properties *c = &fe->dtv_property_cache;
	int cb_err, err = -EOPNOTSUPP;

	if (fe->dvb->fe_ioctl_override) {
		cb_err = fe->dvb->fe_ioctl_override(fe, cmd, parg,
						    DVB_FE_IOCTL_PRE);
		if (cb_err < 0)
			return cb_err;
		if (cb_err > 0)
			return 0;
		/* fe_ioctl_override returning 0 allows
		 * dvb-core to continue handling the ioctl */
	}

	switch (cmd) {
	case FE_GET_INFO: {
		struct dvb_frontend_info* info = parg;

		memcpy(info, &fe->ops.info, sizeof(struct dvb_frontend_info));
		dvb_frontend_get_frequency_limits(fe, &info->frequency_min, &info->frequency_max);

		/*
		 * Associate the 4 delivery systems supported by DVBv3
		 * API with their DVBv5 counterpart. For the other standards,
		 * use the closest type, assuming that it would hopefully
		 * work with a DVBv3 application.
		 * It should be noticed that, on multi-frontend devices with
		 * different types (terrestrial and cable, for example),
		 * a pure DVBv3 application won't be able to use all delivery
		 * systems. Yet, changing the DVBv5 cache to the other delivery
		 * system should be enough for making it work.
		 */
		switch (dvbv3_type(c->delivery_system)) {
		case DVBV3_QPSK:
			info->type = FE_QPSK;
			break;
		case DVBV3_ATSC:
			info->type = FE_ATSC;
			break;
		case DVBV3_QAM:
			info->type = FE_QAM;
			break;
		case DVBV3_OFDM:
			info->type = FE_OFDM;
			break;
		default:
			printk(KERN_ERR
			       "%s: doesn't know how to handle a DVBv3 call to delivery system %i\n",
			       __func__, c->delivery_system);
			fe->ops.info.type = FE_OFDM;
		}
		dprintk("current delivery system on cache: %d, V3 type: %d\n",
			c->delivery_system, fe->ops.info.type);

		/* Force the CAN_INVERSION_AUTO bit on. If the frontend doesn't
		 * do it, it is done for it. */
		info->caps |= FE_CAN_INVERSION_AUTO;
		err = 0;
		break;
	}

	case FE_READ_STATUS: {
		fe_status_t* status = parg;

		/* if retune was requested but hasn't occurred yet, prevent
		 * that user get signal state from previous tuning */
		if (fepriv->state == FESTATE_RETUNE ||
		    fepriv->state == FESTATE_ERROR) {
			err=0;
			*status = 0;
			break;
		}

		if (fe->ops.read_status)
			err = fe->ops.read_status(fe, status);
		break;
	}
	case FE_READ_BER:
		if (fe->ops.read_ber)
			err = fe->ops.read_ber(fe, (__u32*) parg);
		break;

	case FE_READ_SIGNAL_STRENGTH:
		if (fe->ops.read_signal_strength)
			err = fe->ops.read_signal_strength(fe, (__u16*) parg);
		break;

	case FE_READ_SNR:
		if (fe->ops.read_snr)
			err = fe->ops.read_snr(fe, (__u16*) parg);
		break;

	case FE_READ_UNCORRECTED_BLOCKS:
		if (fe->ops.read_ucblocks)
			err = fe->ops.read_ucblocks(fe, (__u32*) parg);
		break;


	case FE_DISEQC_RESET_OVERLOAD:
		if (fe->ops.diseqc_reset_overload) {
			err = fe->ops.diseqc_reset_overload(fe);
			fepriv->state = FESTATE_DISEQC;
			fepriv->status = 0;
		}
		break;

	case FE_DISEQC_SEND_MASTER_CMD:
		if (fe->ops.diseqc_send_master_cmd) {
			err = fe->ops.diseqc_send_master_cmd(fe, (struct dvb_diseqc_master_cmd*) parg);
			fepriv->state = FESTATE_DISEQC;
			fepriv->status = 0;
		}
		break;

	case FE_DISEQC_SEND_BURST:
		if (fe->ops.diseqc_send_burst) {
			err = fe->ops.diseqc_send_burst(fe, (fe_sec_mini_cmd_t) parg);
			fepriv->state = FESTATE_DISEQC;
			fepriv->status = 0;
		}
		break;

	case FE_SET_TONE:
		if (fe->ops.set_tone) {
			err = fe->ops.set_tone(fe, (fe_sec_tone_mode_t) parg);
			fepriv->tone = (fe_sec_tone_mode_t) parg;
			fepriv->state = FESTATE_DISEQC;
			fepriv->status = 0;
		}
		break;

	case FE_SET_VOLTAGE:
		if (fe->ops.set_voltage) {
			err = fe->ops.set_voltage(fe, (fe_sec_voltage_t) parg);
			fepriv->voltage = (fe_sec_voltage_t) parg;
			fepriv->state = FESTATE_DISEQC;
			fepriv->status = 0;
		}
		break;

	case FE_DISHNETWORK_SEND_LEGACY_CMD:
		if (fe->ops.dishnetwork_send_legacy_command) {
			err = fe->ops.dishnetwork_send_legacy_command(fe, (unsigned long) parg);
			fepriv->state = FESTATE_DISEQC;
			fepriv->status = 0;
		} else if (fe->ops.set_voltage) {
			/*
			 * NOTE: This is a fallback condition.  Some frontends
			 * (stv0299 for instance) take longer than 8msec to
			 * respond to a set_voltage command.  Those switches
			 * need custom routines to switch properly.  For all
			 * other frontends, the following should work ok.
			 * Dish network legacy switches (as used by Dish500)
			 * are controlled by sending 9-bit command words
			 * spaced 8msec apart.
			 * the actual command word is switch/port dependent
			 * so it is up to the userspace application to send
			 * the right command.
			 * The command must always start with a '0' after
			 * initialization, so parg is 8 bits and does not
			 * include the initialization or start bit
			 */
			unsigned long swcmd = ((unsigned long) parg) << 1;
			struct timeval nexttime;
			struct timeval tv[10];
			int i;
			u8 last = 1;
			if (dvb_frontend_debug)
				printk("%s switch command: 0x%04lx\n", __func__, swcmd);
			do_gettimeofday(&nexttime);
			if (dvb_frontend_debug)
				memcpy(&tv[0], &nexttime, sizeof(struct timeval));
			/* before sending a command, initialize by sending
			 * a 32ms 18V to the switch
			 */
			fe->ops.set_voltage(fe, SEC_VOLTAGE_18);
			dvb_frontend_sleep_until(&nexttime, 32000);

			for (i = 0; i < 9; i++) {
				if (dvb_frontend_debug)
					do_gettimeofday(&tv[i + 1]);
				if ((swcmd & 0x01) != last) {
					/* set voltage to (last ? 13V : 18V) */
					fe->ops.set_voltage(fe, (last) ? SEC_VOLTAGE_13 : SEC_VOLTAGE_18);
					last = (last) ? 0 : 1;
				}
				swcmd = swcmd >> 1;
				if (i != 8)
					dvb_frontend_sleep_until(&nexttime, 8000);
			}
			if (dvb_frontend_debug) {
				printk("%s(%d): switch delay (should be 32k followed by all 8k\n",
					__func__, fe->dvb->num);
				for (i = 1; i < 10; i++)
					printk("%d: %d\n", i, timeval_usec_diff(tv[i-1] , tv[i]));
			}
			err = 0;
			fepriv->state = FESTATE_DISEQC;
			fepriv->status = 0;
		}
		break;

	case FE_DISEQC_RECV_SLAVE_REPLY:
		if (fe->ops.diseqc_recv_slave_reply)
			err = fe->ops.diseqc_recv_slave_reply(fe, (struct dvb_diseqc_slave_reply*) parg);
		break;

	case FE_ENABLE_HIGH_LNB_VOLTAGE:
		if (fe->ops.enable_high_lnb_voltage)
			err = fe->ops.enable_high_lnb_voltage(fe, (long) parg);
		break;

<<<<<<< HEAD
	case FE_SET_FRONTEND: {
		struct dtv_frontend_properties *c = &fe->dtv_property_cache;
		struct dvb_frontend_tune_settings fetunesettings;

		if (c->state == DTV_TUNE) {
			if (dvb_frontend_check_parameters(fe, &fepriv->parameters_in) < 0) {
				err = -EINVAL;
				break;
			}
		} else {
			if (dvb_frontend_check_parameters(fe, parg) < 0) {
				err = -EINVAL;
				break;
			}

			memcpy (&fepriv->parameters_in, parg,
				sizeof (struct dvb_frontend_parameters));
			dtv_property_cache_init(fe, c);
			dtv_property_cache_sync(fe, c, &fepriv->parameters_in);
		}

		/*
		 * Initialize output parameters to match the values given by
		 * the user. FE_SET_FRONTEND triggers an initial frontend event
		 * with status = 0, which copies output parameters to userspace.
		 */
		fepriv->parameters_out = fepriv->parameters_in;

		memset(&fetunesettings, 0, sizeof(struct dvb_frontend_tune_settings));
		memcpy(&fetunesettings.parameters, parg,
		       sizeof (struct dvb_frontend_parameters));

		/* force auto frequency inversion if requested */
		if (dvb_force_auto_inversion) {
			fepriv->parameters_in.inversion = INVERSION_AUTO;
			fetunesettings.parameters.inversion = INVERSION_AUTO;
		}
		if (fe->ops.info.type == FE_OFDM) {
			/* without hierarchical coding code_rate_LP is irrelevant,
			 * so we tolerate the otherwise invalid FEC_NONE setting */
			if (fepriv->parameters_in.u.ofdm.hierarchy_information == HIERARCHY_NONE &&
			    fepriv->parameters_in.u.ofdm.code_rate_LP == FEC_NONE)
				fepriv->parameters_in.u.ofdm.code_rate_LP = FEC_AUTO;
		}

		/* get frontend-specific tuning settings */
		if (fe->ops.get_tune_settings && (fe->ops.get_tune_settings(fe, &fetunesettings) == 0)) {
			fepriv->min_delay = (fetunesettings.min_delay_ms * HZ) / 1000;
			fepriv->max_drift = fetunesettings.max_drift;
			fepriv->step_size = fetunesettings.step_size;
		} else {
			/* default values */
			switch(fe->ops.info.type) {
			case FE_QPSK:
				fepriv->min_delay = HZ/20;
				fepriv->step_size = fepriv->parameters_in.u.qpsk.symbol_rate / 16000;
				fepriv->max_drift = fepriv->parameters_in.u.qpsk.symbol_rate / 2000;
				break;

			case FE_QAM:
				fepriv->min_delay = HZ/20;
				fepriv->step_size = 0; /* no zigzag */
				fepriv->max_drift = 0;
				break;

			case FE_OFDM:
				fepriv->min_delay = HZ/20;
				fepriv->step_size = fe->ops.info.frequency_stepsize * 2;
				fepriv->max_drift = (fe->ops.info.frequency_stepsize * 2) + 1;
				break;
			case FE_ATSC:
				fepriv->min_delay = HZ/20;
				fepriv->step_size = 0;
				fepriv->max_drift = 0;
				break;
			}
		}
		if (dvb_override_tune_delay > 0)
			fepriv->min_delay = (dvb_override_tune_delay * HZ) / 1000;

		fepriv->state = FESTATE_RETUNE;

		/* Request the search algorithm to search */
		fepriv->algo_status |= DVBFE_ALGO_SEARCH_AGAIN;

		dvb_frontend_clear_events(fe);
		dvb_frontend_add_event(fe, 0);
		dvb_frontend_wakeup(fe);
		fepriv->status = 0;
		err = 0;
=======
	case FE_SET_FRONTEND:
		err = set_delivery_system(fe, SYS_UNDEFINED);
		if (err)
			break;

		err = dtv_property_cache_sync(fe, c, parg);
		if (err)
			break;
		err = dtv_set_frontend(fe);
>>>>>>> dcd6c922
		break;
	case FE_GET_EVENT:
		err = dvb_frontend_get_event (fe, parg, file->f_flags);
		break;

	case FE_GET_FRONTEND:
		err = dtv_get_frontend(fe, parg);
		break;

	case FE_SET_FRONTEND_TUNE_MODE:
		fepriv->tune_mode_flags = (unsigned long) parg;
		err = 0;
		break;
	};

	if (fe->dvb->fe_ioctl_override) {
		cb_err = fe->dvb->fe_ioctl_override(fe, cmd, parg,
						    DVB_FE_IOCTL_POST);
		if (cb_err < 0)
			return cb_err;
	}

	return err;
}


static unsigned int dvb_frontend_poll(struct file *file, struct poll_table_struct *wait)
{
	struct dvb_device *dvbdev = file->private_data;
	struct dvb_frontend *fe = dvbdev->priv;
	struct dvb_frontend_private *fepriv = fe->frontend_priv;

	dprintk ("%s\n", __func__);

	poll_wait (file, &fepriv->events.wait_queue, wait);

	if (fepriv->events.eventw != fepriv->events.eventr)
		return (POLLIN | POLLRDNORM | POLLPRI);

	return 0;
}

static int dvb_frontend_open(struct inode *inode, struct file *file)
{
	struct dvb_device *dvbdev = file->private_data;
	struct dvb_frontend *fe = dvbdev->priv;
	struct dvb_frontend_private *fepriv = fe->frontend_priv;
	struct dvb_adapter *adapter = fe->dvb;
	int ret;

	dprintk ("%s\n", __func__);
	if (fepriv->exit == DVB_FE_DEVICE_REMOVED)
		return -ENODEV;

	if (adapter->mfe_shared) {
		mutex_lock (&adapter->mfe_lock);

		if (adapter->mfe_dvbdev == NULL)
			adapter->mfe_dvbdev = dvbdev;

		else if (adapter->mfe_dvbdev != dvbdev) {
			struct dvb_device
				*mfedev = adapter->mfe_dvbdev;
			struct dvb_frontend
				*mfe = mfedev->priv;
			struct dvb_frontend_private
				*mfepriv = mfe->frontend_priv;
			int mferetry = (dvb_mfe_wait_time << 1);

			mutex_unlock (&adapter->mfe_lock);
			while (mferetry-- && (mfedev->users != -1 ||
					mfepriv->thread != NULL)) {
				if(msleep_interruptible(500)) {
					if(signal_pending(current))
						return -EINTR;
				}
			}

			mutex_lock (&adapter->mfe_lock);
			if(adapter->mfe_dvbdev != dvbdev) {
				mfedev = adapter->mfe_dvbdev;
				mfe = mfedev->priv;
				mfepriv = mfe->frontend_priv;
				if (mfedev->users != -1 ||
						mfepriv->thread != NULL) {
					mutex_unlock (&adapter->mfe_lock);
					return -EBUSY;
				}
				adapter->mfe_dvbdev = dvbdev;
			}
		}
	}

	if (dvbdev->users == -1 && fe->ops.ts_bus_ctrl) {
		if ((ret = fe->ops.ts_bus_ctrl(fe, 1)) < 0)
			goto err0;

		/* If we took control of the bus, we need to force
		   reinitialization.  This is because many ts_bus_ctrl()
		   functions strobe the RESET pin on the demod, and if the
		   frontend thread already exists then the dvb_init() routine
		   won't get called (which is what usually does initial
		   register configuration). */
		fepriv->reinitialise = 1;
	}

	if ((ret = dvb_generic_open (inode, file)) < 0)
		goto err1;

	if ((file->f_flags & O_ACCMODE) != O_RDONLY) {
		/* normal tune mode when opened R/W */
		fepriv->tune_mode_flags &= ~FE_TUNE_MODE_ONESHOT;
		fepriv->tone = -1;
		fepriv->voltage = -1;

		ret = dvb_frontend_start (fe);
		if (ret)
			goto err2;

		/*  empty event queue */
		fepriv->events.eventr = fepriv->events.eventw = 0;
	}

	if (adapter->mfe_shared)
		mutex_unlock (&adapter->mfe_lock);
	return ret;

err2:
	dvb_generic_release(inode, file);
err1:
	if (dvbdev->users == -1 && fe->ops.ts_bus_ctrl)
		fe->ops.ts_bus_ctrl(fe, 0);
err0:
	if (adapter->mfe_shared)
		mutex_unlock (&adapter->mfe_lock);
	return ret;
}

static int dvb_frontend_release(struct inode *inode, struct file *file)
{
	struct dvb_device *dvbdev = file->private_data;
	struct dvb_frontend *fe = dvbdev->priv;
	struct dvb_frontend_private *fepriv = fe->frontend_priv;
	int ret;

	dprintk ("%s\n", __func__);

	if ((file->f_flags & O_ACCMODE) != O_RDONLY) {
		fepriv->release_jiffies = jiffies;
		mb();
	}

	ret = dvb_generic_release (inode, file);

	if (dvbdev->users == -1) {
		wake_up(&fepriv->wait_queue);
		if (fepriv->exit != DVB_FE_NO_EXIT) {
			fops_put(file->f_op);
			file->f_op = NULL;
			wake_up(&dvbdev->wait_queue);
		}
		if (fe->ops.ts_bus_ctrl)
			fe->ops.ts_bus_ctrl(fe, 0);
	}

	return ret;
}

static const struct file_operations dvb_frontend_fops = {
	.owner		= THIS_MODULE,
	.unlocked_ioctl	= dvb_generic_ioctl,
	.poll		= dvb_frontend_poll,
	.open		= dvb_frontend_open,
	.release	= dvb_frontend_release,
	.llseek		= noop_llseek,
};

int dvb_register_frontend(struct dvb_adapter* dvb,
			  struct dvb_frontend* fe)
{
	struct dvb_frontend_private *fepriv;
	static const struct dvb_device dvbdev_template = {
		.users = ~0,
		.writers = 1,
		.readers = (~0)-1,
		.fops = &dvb_frontend_fops,
		.kernel_ioctl = dvb_frontend_ioctl
	};

	dprintk ("%s\n", __func__);

	if (mutex_lock_interruptible(&frontend_mutex))
		return -ERESTARTSYS;

	fe->frontend_priv = kzalloc(sizeof(struct dvb_frontend_private), GFP_KERNEL);
	if (fe->frontend_priv == NULL) {
		mutex_unlock(&frontend_mutex);
		return -ENOMEM;
	}
	fepriv = fe->frontend_priv;

	sema_init(&fepriv->sem, 1);
	init_waitqueue_head (&fepriv->wait_queue);
	init_waitqueue_head (&fepriv->events.wait_queue);
	mutex_init(&fepriv->events.mtx);
	fe->dvb = dvb;
	fepriv->inversion = INVERSION_OFF;

	printk ("DVB: registering adapter %i frontend %i (%s)...\n",
		fe->dvb->num,
		fe->id,
		fe->ops.info.name);

	dvb_register_device (fe->dvb, &fepriv->dvbdev, &dvbdev_template,
			     fe, DVB_DEVICE_FRONTEND);

	/*
	 * Initialize the cache to the proper values according with the
	 * first supported delivery system (ops->delsys[0])
	 */

        fe->dtv_property_cache.delivery_system = fe->ops.delsys[0];
	dvb_frontend_clear_cache(fe);

	mutex_unlock(&frontend_mutex);
	return 0;
}
EXPORT_SYMBOL(dvb_register_frontend);

int dvb_unregister_frontend(struct dvb_frontend* fe)
{
	struct dvb_frontend_private *fepriv = fe->frontend_priv;
	dprintk ("%s\n", __func__);

	mutex_lock(&frontend_mutex);
	dvb_frontend_stop (fe);
	mutex_unlock(&frontend_mutex);

	if (fepriv->dvbdev->users < -1)
		wait_event(fepriv->dvbdev->wait_queue,
				fepriv->dvbdev->users==-1);

	mutex_lock(&frontend_mutex);
	dvb_unregister_device (fepriv->dvbdev);

	/* fe is invalid now */
	kfree(fepriv);
	mutex_unlock(&frontend_mutex);
	return 0;
}
EXPORT_SYMBOL(dvb_unregister_frontend);

#ifdef CONFIG_MEDIA_ATTACH
void dvb_frontend_detach(struct dvb_frontend* fe)
{
	void *ptr;

	if (fe->ops.release_sec) {
		fe->ops.release_sec(fe);
		symbol_put_addr(fe->ops.release_sec);
	}
	if (fe->ops.tuner_ops.release) {
		fe->ops.tuner_ops.release(fe);
		symbol_put_addr(fe->ops.tuner_ops.release);
	}
	if (fe->ops.analog_ops.release) {
		fe->ops.analog_ops.release(fe);
		symbol_put_addr(fe->ops.analog_ops.release);
	}
	ptr = (void*)fe->ops.release;
	if (ptr) {
		fe->ops.release(fe);
		symbol_put_addr(ptr);
	}
}
#else
void dvb_frontend_detach(struct dvb_frontend* fe)
{
	if (fe->ops.release_sec)
		fe->ops.release_sec(fe);
	if (fe->ops.tuner_ops.release)
		fe->ops.tuner_ops.release(fe);
	if (fe->ops.analog_ops.release)
		fe->ops.analog_ops.release(fe);
	if (fe->ops.release)
		fe->ops.release(fe);
}
#endif
EXPORT_SYMBOL(dvb_frontend_detach);<|MERGE_RESOLUTION|>--- conflicted
+++ resolved
@@ -207,13 +207,8 @@
 
 	dprintk ("%s\n", __func__);
 
-<<<<<<< HEAD
-	if ((status & FE_HAS_LOCK) && fe->ops.get_frontend)
-		fe->ops.get_frontend(fe, &fepriv->parameters_out);
-=======
 	if ((status & FE_HAS_LOCK) && has_get_frontend(fe))
 		dtv_get_frontend(fe, &fepriv->parameters_out);
->>>>>>> dcd6c922
 
 	mutex_lock(&events->mtx);
 
@@ -1063,42 +1058,6 @@
 		dprintk("%s() tvp.u.data = 0x%08x\n", __func__, tvp->u.data);
 }
 
-<<<<<<< HEAD
-static int is_legacy_delivery_system(fe_delivery_system_t s)
-{
-	if((s == SYS_UNDEFINED) || (s == SYS_DVBC_ANNEX_AC) ||
-	   (s == SYS_DVBC_ANNEX_B) || (s == SYS_DVBT) || (s == SYS_DVBS) ||
-	   (s == SYS_ATSC))
-		return 1;
-
-	return 0;
-}
-
-/* Initialize the cache with some default values derived from the
- * legacy frontend_info structure.
- */
-static void dtv_property_cache_init(struct dvb_frontend *fe,
-				    struct dtv_frontend_properties *c)
-{
-	switch (fe->ops.info.type) {
-	case FE_QPSK:
-		c->modulation = QPSK;   /* implied for DVB-S in legacy API */
-		c->rolloff = ROLLOFF_35;/* implied for DVB-S */
-		c->delivery_system = SYS_DVBS;
-		break;
-	case FE_QAM:
-		c->delivery_system = SYS_DVBC_ANNEX_AC;
-		break;
-	case FE_OFDM:
-		c->delivery_system = SYS_DVBT;
-		break;
-	case FE_ATSC:
-		break;
-	}
-}
-
-=======
->>>>>>> dcd6c922
 /* Synchronise the legacy tuning parameters into the cache, so that demodulator
  * drivers can use a single set_frontend tuning function, regardless of whether
  * it's being used for the legacy or new API, reducing code and complexity.
@@ -1110,14 +1069,9 @@
 	c->frequency = p->frequency;
 	c->inversion = p->inversion;
 
-<<<<<<< HEAD
-	switch (fe->ops.info.type) {
-	case FE_QPSK:
-=======
 	switch (dvbv3_type(c->delivery_system)) {
 	case DVBV3_QPSK:
 		dprintk("%s() Preparing QPSK req\n", __func__);
->>>>>>> dcd6c922
 		c->symbol_rate = p->u.qpsk.symbol_rate;
 		c->fec_inner = p->u.qpsk.fec_inner;
 		break;
@@ -1259,25 +1213,7 @@
 static int dtv_get_frontend(struct dvb_frontend *fe,
 			    struct dvb_frontend_parameters *p_out)
 {
-<<<<<<< HEAD
-	const struct dtv_frontend_properties *c = &fe->dtv_property_cache;
-	struct dvb_frontend_private *fepriv = fe->frontend_priv;
-	struct dvb_frontend_parameters *p = &fepriv->parameters_in;
-
-	p->frequency = c->frequency;
-	p->inversion = c->inversion;
-
-	if (c->delivery_system == SYS_DSS ||
-	    c->delivery_system == SYS_DVBS ||
-	    c->delivery_system == SYS_DVBS2 ||
-	    c->delivery_system == SYS_ISDBS ||
-	    c->delivery_system == SYS_TURBO) {
-		p->u.qpsk.symbol_rate = c->symbol_rate;
-		p->u.qpsk.fec_inner = c->fec_inner;
-	}
-=======
 	int r;
->>>>>>> dcd6c922
 
 	if (fe->ops.get_frontend) {
 		r = fe->ops.get_frontend(fe);
@@ -2210,98 +2146,6 @@
 			err = fe->ops.enable_high_lnb_voltage(fe, (long) parg);
 		break;
 
-<<<<<<< HEAD
-	case FE_SET_FRONTEND: {
-		struct dtv_frontend_properties *c = &fe->dtv_property_cache;
-		struct dvb_frontend_tune_settings fetunesettings;
-
-		if (c->state == DTV_TUNE) {
-			if (dvb_frontend_check_parameters(fe, &fepriv->parameters_in) < 0) {
-				err = -EINVAL;
-				break;
-			}
-		} else {
-			if (dvb_frontend_check_parameters(fe, parg) < 0) {
-				err = -EINVAL;
-				break;
-			}
-
-			memcpy (&fepriv->parameters_in, parg,
-				sizeof (struct dvb_frontend_parameters));
-			dtv_property_cache_init(fe, c);
-			dtv_property_cache_sync(fe, c, &fepriv->parameters_in);
-		}
-
-		/*
-		 * Initialize output parameters to match the values given by
-		 * the user. FE_SET_FRONTEND triggers an initial frontend event
-		 * with status = 0, which copies output parameters to userspace.
-		 */
-		fepriv->parameters_out = fepriv->parameters_in;
-
-		memset(&fetunesettings, 0, sizeof(struct dvb_frontend_tune_settings));
-		memcpy(&fetunesettings.parameters, parg,
-		       sizeof (struct dvb_frontend_parameters));
-
-		/* force auto frequency inversion if requested */
-		if (dvb_force_auto_inversion) {
-			fepriv->parameters_in.inversion = INVERSION_AUTO;
-			fetunesettings.parameters.inversion = INVERSION_AUTO;
-		}
-		if (fe->ops.info.type == FE_OFDM) {
-			/* without hierarchical coding code_rate_LP is irrelevant,
-			 * so we tolerate the otherwise invalid FEC_NONE setting */
-			if (fepriv->parameters_in.u.ofdm.hierarchy_information == HIERARCHY_NONE &&
-			    fepriv->parameters_in.u.ofdm.code_rate_LP == FEC_NONE)
-				fepriv->parameters_in.u.ofdm.code_rate_LP = FEC_AUTO;
-		}
-
-		/* get frontend-specific tuning settings */
-		if (fe->ops.get_tune_settings && (fe->ops.get_tune_settings(fe, &fetunesettings) == 0)) {
-			fepriv->min_delay = (fetunesettings.min_delay_ms * HZ) / 1000;
-			fepriv->max_drift = fetunesettings.max_drift;
-			fepriv->step_size = fetunesettings.step_size;
-		} else {
-			/* default values */
-			switch(fe->ops.info.type) {
-			case FE_QPSK:
-				fepriv->min_delay = HZ/20;
-				fepriv->step_size = fepriv->parameters_in.u.qpsk.symbol_rate / 16000;
-				fepriv->max_drift = fepriv->parameters_in.u.qpsk.symbol_rate / 2000;
-				break;
-
-			case FE_QAM:
-				fepriv->min_delay = HZ/20;
-				fepriv->step_size = 0; /* no zigzag */
-				fepriv->max_drift = 0;
-				break;
-
-			case FE_OFDM:
-				fepriv->min_delay = HZ/20;
-				fepriv->step_size = fe->ops.info.frequency_stepsize * 2;
-				fepriv->max_drift = (fe->ops.info.frequency_stepsize * 2) + 1;
-				break;
-			case FE_ATSC:
-				fepriv->min_delay = HZ/20;
-				fepriv->step_size = 0;
-				fepriv->max_drift = 0;
-				break;
-			}
-		}
-		if (dvb_override_tune_delay > 0)
-			fepriv->min_delay = (dvb_override_tune_delay * HZ) / 1000;
-
-		fepriv->state = FESTATE_RETUNE;
-
-		/* Request the search algorithm to search */
-		fepriv->algo_status |= DVBFE_ALGO_SEARCH_AGAIN;
-
-		dvb_frontend_clear_events(fe);
-		dvb_frontend_add_event(fe, 0);
-		dvb_frontend_wakeup(fe);
-		fepriv->status = 0;
-		err = 0;
-=======
 	case FE_SET_FRONTEND:
 		err = set_delivery_system(fe, SYS_UNDEFINED);
 		if (err)
@@ -2311,7 +2155,6 @@
 		if (err)
 			break;
 		err = dtv_set_frontend(fe);
->>>>>>> dcd6c922
 		break;
 	case FE_GET_EVENT:
 		err = dvb_frontend_get_event (fe, parg, file->f_flags);
