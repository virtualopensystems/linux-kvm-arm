--- conflicted
+++ resolved
@@ -99,11 +99,7 @@
 
 static unsigned int cardtype_c = 1;
 static unsigned int tuner_c = 1;
-<<<<<<< HEAD
-static bool radio_c = 1;
-=======
 static int radio_c = 1;
->>>>>>> e816b57a
 static unsigned int i2c_clock_period_c = 1;
 static char pal[] = "---";
 static char secam[] = "--";
