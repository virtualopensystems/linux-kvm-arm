/*
 * wm8775 - driver version 0.0.1
 *
 * Copyright (C) 2004 Ulf Eklund <ivtv at eklund.to>
 *
 * Based on saa7115 driver
 *
 * Copyright (C) 2005 Hans Verkuil <hverkuil@xs4all.nl>
 * - Cleanup
 * - V4L2 API update
 * - sound fixes
 *
 * This program is free software; you can redistribute it and/or modify
 * it under the terms of the GNU General Public License as published by
 * the Free Software Foundation; either version 2 of the License, or
 * (at your option) any later version.
 *
 * This program is distributed in the hope that it will be useful,
 * but WITHOUT ANY WARRANTY; without even the implied warranty of
 * MERCHANTABILITY or FITNESS FOR A PARTICULAR PURPOSE.  See the
 * GNU General Public License for more details.
 *
 * You should have received a copy of the GNU General Public License
 * along with this program; if not, write to the Free Software
 * Foundation, Inc., 675 Mass Ave, Cambridge, MA 02139, USA.
 */

#include <linux/module.h>
#include <linux/types.h>
#include <linux/slab.h>
#include <linux/ioctl.h>
#include <asm/uaccess.h>
#include <linux/i2c.h>
#include <linux/videodev2.h>
#include <media/v4l2-device.h>
#include <media/v4l2-chip-ident.h>
#include <media/v4l2-ctrls.h>
<<<<<<< HEAD
#include <media/wm8775.h>
=======
>>>>>>> 3cbea436

MODULE_DESCRIPTION("wm8775 driver");
MODULE_AUTHOR("Ulf Eklund, Hans Verkuil");
MODULE_LICENSE("GPL");



/* ----------------------------------------------------------------------- */

enum {
	R7 = 7, R11 = 11,
	R12, R13, R14, R15, R16, R17, R18, R19, R20, R21, R23 = 23,
	TOT_REGS
};

#define ALC_HOLD 0x85 /* R17: use zero cross detection, ALC hold time 42.6 ms */
#define ALC_EN 0x100  /* R17: ALC enable */

struct wm8775_state {
	struct v4l2_subdev sd;
	struct v4l2_ctrl_handler hdl;
	struct v4l2_ctrl *mute;
<<<<<<< HEAD
	struct v4l2_ctrl *vol;
	struct v4l2_ctrl *bal;
	struct v4l2_ctrl *loud;
=======
>>>>>>> 3cbea436
	u8 input;		/* Last selected input (0-0xf) */
};

static inline struct wm8775_state *to_state(struct v4l2_subdev *sd)
{
	return container_of(sd, struct wm8775_state, sd);
}

static inline struct v4l2_subdev *to_sd(struct v4l2_ctrl *ctrl)
{
	return &container_of(ctrl->handler, struct wm8775_state, hdl)->sd;
}

static int wm8775_write(struct v4l2_subdev *sd, int reg, u16 val)
{
	struct i2c_client *client = v4l2_get_subdevdata(sd);
	int i;

	if (reg < 0 || reg >= TOT_REGS) {
		v4l2_err(sd, "Invalid register R%d\n", reg);
		return -1;
	}

	for (i = 0; i < 3; i++)
		if (i2c_smbus_write_byte_data(client,
				(reg << 1) | (val >> 8), val & 0xff) == 0)
			return 0;
	v4l2_err(sd, "I2C: cannot write %03x to register R%d\n", val, reg);
	return -1;
}

static void wm8775_set_audio(struct v4l2_subdev *sd, int quietly)
{
	struct wm8775_state *state = to_state(sd);
	u8 vol_l, vol_r;
	int muted = 0 != state->mute->val;
	u16 volume = (u16)state->vol->val;
	u16 balance = (u16)state->bal->val;

	/* normalize ( 65535 to 0 -> 255 to 0 (+24dB to -103dB) ) */
	vol_l = (min(65536 - balance, 32768) * volume) >> 23;
	vol_r = (min(balance, (u16)32768) * volume) >> 23;

	/* Mute */
	if (muted || quietly)
		wm8775_write(sd, R21, 0x0c0 | state->input);

	wm8775_write(sd, R14, vol_l | 0x100); /* 0x100= Left channel ADC zero cross enable */
	wm8775_write(sd, R15, vol_r | 0x100); /* 0x100= Right channel ADC zero cross enable */

	/* Un-mute */
	if (!muted)
		wm8775_write(sd, R21, state->input);
}

static int wm8775_s_routing(struct v4l2_subdev *sd,
			    u32 input, u32 output, u32 config)
{
	struct wm8775_state *state = to_state(sd);

	/* There are 4 inputs and one output. Zero or more inputs
	   are multiplexed together to the output. Hence there are
	   16 combinations.
	   If only one input is active (the normal case) then the
	   input values 1, 2, 4 or 8 should be used. */
	if (input > 15) {
		v4l2_err(sd, "Invalid input %d.\n", input);
		return -EINVAL;
	}
	state->input = input;
	if (!v4l2_ctrl_g_ctrl(state->mute))
		return 0;
<<<<<<< HEAD
	if (!v4l2_ctrl_g_ctrl(state->vol))
		return 0;
	if (!v4l2_ctrl_g_ctrl(state->bal))
		return 0;
	wm8775_set_audio(sd, 1);
=======
	wm8775_write(sd, R21, 0x0c0);
	wm8775_write(sd, R14, 0x1d4);
	wm8775_write(sd, R15, 0x1d4);
	wm8775_write(sd, R21, 0x100 + state->input);
>>>>>>> 3cbea436
	return 0;
}

static int wm8775_s_ctrl(struct v4l2_ctrl *ctrl)
{
	struct v4l2_subdev *sd = to_sd(ctrl);
<<<<<<< HEAD

	switch (ctrl->id) {
	case V4L2_CID_AUDIO_MUTE:
	case V4L2_CID_AUDIO_VOLUME:
	case V4L2_CID_AUDIO_BALANCE:
		wm8775_set_audio(sd, 0);
		return 0;
	case V4L2_CID_AUDIO_LOUDNESS:
		wm8775_write(sd, R17, (ctrl->val ? ALC_EN : 0) | ALC_HOLD);
=======
	struct wm8775_state *state = to_state(sd);

	switch (ctrl->id) {
	case V4L2_CID_AUDIO_MUTE:
		wm8775_write(sd, R21, 0x0c0);
		wm8775_write(sd, R14, 0x1d4);
		wm8775_write(sd, R15, 0x1d4);
		if (!ctrl->val)
			wm8775_write(sd, R21, 0x100 + state->input);
>>>>>>> 3cbea436
		return 0;
	}
	return -EINVAL;
}

static int wm8775_g_chip_ident(struct v4l2_subdev *sd, struct v4l2_dbg_chip_ident *chip)
{
	struct i2c_client *client = v4l2_get_subdevdata(sd);

	return v4l2_chip_ident_i2c_client(client, chip, V4L2_IDENT_WM8775, 0);
}

static int wm8775_log_status(struct v4l2_subdev *sd)
{
	struct wm8775_state *state = to_state(sd);

	v4l2_info(sd, "Input: %d\n", state->input);
	v4l2_ctrl_handler_log_status(&state->hdl, sd->name);
	return 0;
}

static int wm8775_s_frequency(struct v4l2_subdev *sd, struct v4l2_frequency *freq)
{
	wm8775_set_audio(sd, 0);
	return 0;
}

/* ----------------------------------------------------------------------- */

static const struct v4l2_ctrl_ops wm8775_ctrl_ops = {
	.s_ctrl = wm8775_s_ctrl,
};

static const struct v4l2_subdev_core_ops wm8775_core_ops = {
	.log_status = wm8775_log_status,
	.g_chip_ident = wm8775_g_chip_ident,
	.g_ext_ctrls = v4l2_subdev_g_ext_ctrls,
	.try_ext_ctrls = v4l2_subdev_try_ext_ctrls,
	.s_ext_ctrls = v4l2_subdev_s_ext_ctrls,
	.g_ctrl = v4l2_subdev_g_ctrl,
	.s_ctrl = v4l2_subdev_s_ctrl,
	.queryctrl = v4l2_subdev_queryctrl,
	.querymenu = v4l2_subdev_querymenu,
};

static const struct v4l2_subdev_tuner_ops wm8775_tuner_ops = {
	.s_frequency = wm8775_s_frequency,
};

static const struct v4l2_subdev_audio_ops wm8775_audio_ops = {
	.s_routing = wm8775_s_routing,
};

static const struct v4l2_subdev_ops wm8775_ops = {
	.core = &wm8775_core_ops,
	.tuner = &wm8775_tuner_ops,
	.audio = &wm8775_audio_ops,
};

/* ----------------------------------------------------------------------- */

/* i2c implementation */

/*
 * Generic i2c probe
 * concerning the addresses: i2c wants 7 bit (without the r/w bit), so '>>1'
 */

static int wm8775_probe(struct i2c_client *client,
			const struct i2c_device_id *id)
{
	struct wm8775_state *state;
	struct v4l2_subdev *sd;
	int err;

	/* Check if the adapter supports the needed features */
	if (!i2c_check_functionality(client->adapter, I2C_FUNC_SMBUS_BYTE_DATA))
		return -EIO;

	v4l_info(client, "chip found @ 0x%02x (%s)\n",
			client->addr << 1, client->adapter->name);

	state = kzalloc(sizeof(struct wm8775_state), GFP_KERNEL);
	if (state == NULL)
		return -ENOMEM;
	sd = &state->sd;
	v4l2_i2c_subdev_init(sd, client, &wm8775_ops);
	sd->grp_id = WM8775_GID; /* subdev group id */
	state->input = 2;

<<<<<<< HEAD
	v4l2_ctrl_handler_init(&state->hdl, 4);
	state->mute = v4l2_ctrl_new_std(&state->hdl, &wm8775_ctrl_ops,
			V4L2_CID_AUDIO_MUTE, 0, 1, 1, 0);
	state->vol = v4l2_ctrl_new_std(&state->hdl, &wm8775_ctrl_ops,
			V4L2_CID_AUDIO_VOLUME, 0, 65535, (65535+99)/100, 0xCF00); /* 0dB*/
	state->bal = v4l2_ctrl_new_std(&state->hdl, &wm8775_ctrl_ops,
			V4L2_CID_AUDIO_BALANCE, 0, 65535, (65535+99)/100, 32768);
	state->loud = v4l2_ctrl_new_std(&state->hdl, &wm8775_ctrl_ops,
			V4L2_CID_AUDIO_LOUDNESS, 0, 1, 1, 1);
	sd->ctrl_handler = &state->hdl;
	err = state->hdl.error;
	if (err) {
=======
	v4l2_ctrl_handler_init(&state->hdl, 1);
	state->mute = v4l2_ctrl_new_std(&state->hdl, &wm8775_ctrl_ops,
			V4L2_CID_AUDIO_MUTE, 0, 1, 1, 0);
	sd->ctrl_handler = &state->hdl;
	if (state->hdl.error) {
		int err = state->hdl.error;

>>>>>>> 3cbea436
		v4l2_ctrl_handler_free(&state->hdl);
		kfree(state);
		return err;
	}

	/* Initialize wm8775 */

	/* RESET */
	wm8775_write(sd, R23, 0x000);
	/* Disable zero cross detect timeout */
	wm8775_write(sd, R7, 0x000);
	/* HPF enable, I2S mode, 24-bit */
	wm8775_write(sd, R11, 0x022);
	/* Master mode, clock ratio 256fs */
	wm8775_write(sd, R12, 0x102);
	/* Powered up */
	wm8775_write(sd, R13, 0x000);
	/* ALC stereo, ALC target level -5dB FS, ALC max gain +8dB */
	wm8775_write(sd, R16, 0x1bb);
	/* Set ALC mode and hold time */
	wm8775_write(sd, R17, (state->loud->val ? ALC_EN : 0) | ALC_HOLD);
	/* ALC gain ramp up delay 34 s, ALC gain ramp down delay 33 ms */
	wm8775_write(sd, R18, 0x0a2);
	/* Enable noise gate, threshold -72dBfs */
	wm8775_write(sd, R19, 0x005);
	/* Transient window 4ms, ALC min gain -5dB  */
	wm8775_write(sd, R20, 0x0fb);

	wm8775_set_audio(sd, 1);      /* set volume/mute/mux */

	return 0;
}

static int wm8775_remove(struct i2c_client *client)
{
	struct v4l2_subdev *sd = i2c_get_clientdata(client);
	struct wm8775_state *state = to_state(sd);

	v4l2_device_unregister_subdev(sd);
	v4l2_ctrl_handler_free(&state->hdl);
	kfree(state);
	return 0;
}

static const struct i2c_device_id wm8775_id[] = {
	{ "wm8775", 0 },
	{ }
};
MODULE_DEVICE_TABLE(i2c, wm8775_id);

static struct i2c_driver wm8775_driver = {
	.driver = {
		.owner	= THIS_MODULE,
		.name	= "wm8775",
	},
	.probe		= wm8775_probe,
	.remove		= wm8775_remove,
	.id_table	= wm8775_id,
};

static __init int init_wm8775(void)
{
	return i2c_add_driver(&wm8775_driver);
}

static __exit void exit_wm8775(void)
{
	i2c_del_driver(&wm8775_driver);
}

module_init(init_wm8775);
module_exit(exit_wm8775);<|MERGE_RESOLUTION|>--- conflicted
+++ resolved
@@ -35,10 +35,6 @@
 #include <media/v4l2-device.h>
 #include <media/v4l2-chip-ident.h>
 #include <media/v4l2-ctrls.h>
-<<<<<<< HEAD
-#include <media/wm8775.h>
-=======
->>>>>>> 3cbea436
 
 MODULE_DESCRIPTION("wm8775 driver");
 MODULE_AUTHOR("Ulf Eklund, Hans Verkuil");
@@ -54,19 +50,10 @@
 	TOT_REGS
 };
 
-#define ALC_HOLD 0x85 /* R17: use zero cross detection, ALC hold time 42.6 ms */
-#define ALC_EN 0x100  /* R17: ALC enable */
-
 struct wm8775_state {
 	struct v4l2_subdev sd;
 	struct v4l2_ctrl_handler hdl;
 	struct v4l2_ctrl *mute;
-<<<<<<< HEAD
-	struct v4l2_ctrl *vol;
-	struct v4l2_ctrl *bal;
-	struct v4l2_ctrl *loud;
-=======
->>>>>>> 3cbea436
 	u8 input;		/* Last selected input (0-0xf) */
 };
 
@@ -96,30 +83,6 @@
 			return 0;
 	v4l2_err(sd, "I2C: cannot write %03x to register R%d\n", val, reg);
 	return -1;
-}
-
-static void wm8775_set_audio(struct v4l2_subdev *sd, int quietly)
-{
-	struct wm8775_state *state = to_state(sd);
-	u8 vol_l, vol_r;
-	int muted = 0 != state->mute->val;
-	u16 volume = (u16)state->vol->val;
-	u16 balance = (u16)state->bal->val;
-
-	/* normalize ( 65535 to 0 -> 255 to 0 (+24dB to -103dB) ) */
-	vol_l = (min(65536 - balance, 32768) * volume) >> 23;
-	vol_r = (min(balance, (u16)32768) * volume) >> 23;
-
-	/* Mute */
-	if (muted || quietly)
-		wm8775_write(sd, R21, 0x0c0 | state->input);
-
-	wm8775_write(sd, R14, vol_l | 0x100); /* 0x100= Left channel ADC zero cross enable */
-	wm8775_write(sd, R15, vol_r | 0x100); /* 0x100= Right channel ADC zero cross enable */
-
-	/* Un-mute */
-	if (!muted)
-		wm8775_write(sd, R21, state->input);
 }
 
 static int wm8775_s_routing(struct v4l2_subdev *sd,
@@ -139,35 +102,16 @@
 	state->input = input;
 	if (!v4l2_ctrl_g_ctrl(state->mute))
 		return 0;
-<<<<<<< HEAD
-	if (!v4l2_ctrl_g_ctrl(state->vol))
-		return 0;
-	if (!v4l2_ctrl_g_ctrl(state->bal))
-		return 0;
-	wm8775_set_audio(sd, 1);
-=======
 	wm8775_write(sd, R21, 0x0c0);
 	wm8775_write(sd, R14, 0x1d4);
 	wm8775_write(sd, R15, 0x1d4);
 	wm8775_write(sd, R21, 0x100 + state->input);
->>>>>>> 3cbea436
 	return 0;
 }
 
 static int wm8775_s_ctrl(struct v4l2_ctrl *ctrl)
 {
 	struct v4l2_subdev *sd = to_sd(ctrl);
-<<<<<<< HEAD
-
-	switch (ctrl->id) {
-	case V4L2_CID_AUDIO_MUTE:
-	case V4L2_CID_AUDIO_VOLUME:
-	case V4L2_CID_AUDIO_BALANCE:
-		wm8775_set_audio(sd, 0);
-		return 0;
-	case V4L2_CID_AUDIO_LOUDNESS:
-		wm8775_write(sd, R17, (ctrl->val ? ALC_EN : 0) | ALC_HOLD);
-=======
 	struct wm8775_state *state = to_state(sd);
 
 	switch (ctrl->id) {
@@ -177,7 +121,6 @@
 		wm8775_write(sd, R15, 0x1d4);
 		if (!ctrl->val)
 			wm8775_write(sd, R21, 0x100 + state->input);
->>>>>>> 3cbea436
 		return 0;
 	}
 	return -EINVAL;
@@ -201,7 +144,16 @@
 
 static int wm8775_s_frequency(struct v4l2_subdev *sd, struct v4l2_frequency *freq)
 {
-	wm8775_set_audio(sd, 0);
+	struct wm8775_state *state = to_state(sd);
+
+	/* If I remove this, then it can happen that I have no
+	   sound the first time I tune from static to a valid channel.
+	   It's difficult to reproduce and is almost certainly related
+	   to the zero cross detect circuit. */
+	wm8775_write(sd, R21, 0x0c0);
+	wm8775_write(sd, R14, 0x1d4);
+	wm8775_write(sd, R15, 0x1d4);
+	wm8775_write(sd, R21, 0x100 + state->input);
 	return 0;
 }
 
@@ -251,7 +203,6 @@
 {
 	struct wm8775_state *state;
 	struct v4l2_subdev *sd;
-	int err;
 
 	/* Check if the adapter supports the needed features */
 	if (!i2c_check_functionality(client->adapter, I2C_FUNC_SMBUS_BYTE_DATA))
@@ -265,23 +216,8 @@
 		return -ENOMEM;
 	sd = &state->sd;
 	v4l2_i2c_subdev_init(sd, client, &wm8775_ops);
-	sd->grp_id = WM8775_GID; /* subdev group id */
 	state->input = 2;
 
-<<<<<<< HEAD
-	v4l2_ctrl_handler_init(&state->hdl, 4);
-	state->mute = v4l2_ctrl_new_std(&state->hdl, &wm8775_ctrl_ops,
-			V4L2_CID_AUDIO_MUTE, 0, 1, 1, 0);
-	state->vol = v4l2_ctrl_new_std(&state->hdl, &wm8775_ctrl_ops,
-			V4L2_CID_AUDIO_VOLUME, 0, 65535, (65535+99)/100, 0xCF00); /* 0dB*/
-	state->bal = v4l2_ctrl_new_std(&state->hdl, &wm8775_ctrl_ops,
-			V4L2_CID_AUDIO_BALANCE, 0, 65535, (65535+99)/100, 32768);
-	state->loud = v4l2_ctrl_new_std(&state->hdl, &wm8775_ctrl_ops,
-			V4L2_CID_AUDIO_LOUDNESS, 0, 1, 1, 1);
-	sd->ctrl_handler = &state->hdl;
-	err = state->hdl.error;
-	if (err) {
-=======
 	v4l2_ctrl_handler_init(&state->hdl, 1);
 	state->mute = v4l2_ctrl_new_std(&state->hdl, &wm8775_ctrl_ops,
 			V4L2_CID_AUDIO_MUTE, 0, 1, 1, 0);
@@ -289,7 +225,6 @@
 	if (state->hdl.error) {
 		int err = state->hdl.error;
 
->>>>>>> 3cbea436
 		v4l2_ctrl_handler_free(&state->hdl);
 		kfree(state);
 		return err;
@@ -301,25 +236,29 @@
 	wm8775_write(sd, R23, 0x000);
 	/* Disable zero cross detect timeout */
 	wm8775_write(sd, R7, 0x000);
-	/* HPF enable, I2S mode, 24-bit */
-	wm8775_write(sd, R11, 0x022);
+	/* Left justified, 24-bit mode */
+	wm8775_write(sd, R11, 0x021);
 	/* Master mode, clock ratio 256fs */
 	wm8775_write(sd, R12, 0x102);
 	/* Powered up */
 	wm8775_write(sd, R13, 0x000);
-	/* ALC stereo, ALC target level -5dB FS, ALC max gain +8dB */
-	wm8775_write(sd, R16, 0x1bb);
-	/* Set ALC mode and hold time */
-	wm8775_write(sd, R17, (state->loud->val ? ALC_EN : 0) | ALC_HOLD);
+	/* ADC gain +2.5dB, enable zero cross */
+	wm8775_write(sd, R14, 0x1d4);
+	/* ADC gain +2.5dB, enable zero cross */
+	wm8775_write(sd, R15, 0x1d4);
+	/* ALC Stereo, ALC target level -1dB FS max gain +8dB */
+	wm8775_write(sd, R16, 0x1bf);
+	/* Enable gain control, use zero cross detection,
+	   ALC hold time 42.6 ms */
+	wm8775_write(sd, R17, 0x185);
 	/* ALC gain ramp up delay 34 s, ALC gain ramp down delay 33 ms */
 	wm8775_write(sd, R18, 0x0a2);
 	/* Enable noise gate, threshold -72dBfs */
 	wm8775_write(sd, R19, 0x005);
-	/* Transient window 4ms, ALC min gain -5dB  */
-	wm8775_write(sd, R20, 0x0fb);
-
-	wm8775_set_audio(sd, 1);      /* set volume/mute/mux */
-
+	/* Transient window 4ms, lower PGA gain limit -1dB */
+	wm8775_write(sd, R20, 0x07a);
+	/* LRBOTH = 1, use input 2. */
+	wm8775_write(sd, R21, 0x102);
 	return 0;
 }
 
