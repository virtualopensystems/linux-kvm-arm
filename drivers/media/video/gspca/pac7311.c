--- conflicted
+++ resolved
@@ -418,11 +418,7 @@
 	struct v4l2_ctrl_handler *hdl = &gspca_dev->ctrl_handler;
 
 	gspca_dev->vdev.ctrl_handler = hdl;
-<<<<<<< HEAD
-	v4l2_ctrl_handler_init(hdl, 4);
-=======
 	v4l2_ctrl_handler_init(hdl, 5);
->>>>>>> bd0a521e
 
 	sd->contrast = v4l2_ctrl_new_std(hdl, &sd_ctrl_ops,
 					V4L2_CID_CONTRAST, 0, 15, 1, 7);
