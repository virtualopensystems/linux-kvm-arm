--- conflicted
+++ resolved
@@ -462,20 +462,6 @@
 
 	set_audclk_freq(client, state->audclk_freq);
 
-<<<<<<< HEAD
-	if (state->aud_input != CX25840_AUDIO_SERIAL) {
-		/* When the microcontroller detects the
-		 * audio format, it will unmute the lines */
-		cx25840_and_or(client, 0x803, ~0x10, 0x10);
-	}
-
-	/* deassert soft reset */
-	cx25840_and_or(client, 0x810, ~0x1, 0x00);
-
-	/* Ensure the controller is running when we exit */
-	if (is_cx2388x(state) || is_cx231xx(state))
-		cx25840_and_or(client, 0x803, ~0x10, 0x10);
-=======
 	if (!is_cx2583x(state)) {
 		if (state->aud_input != CX25840_AUDIO_SERIAL) {
 			/* When the microcontroller detects the
@@ -490,7 +476,6 @@
 		if (is_cx2388x(state) || is_cx231xx(state))
 			cx25840_and_or(client, 0x803, ~0x10, 0x10);
 	}
->>>>>>> 45f53cc9
 }
 
 static void set_volume(struct i2c_client *client, int volume)
