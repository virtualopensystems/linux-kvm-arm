--- conflicted
+++ resolved
@@ -2011,7 +2011,6 @@
 	sd->ctrl_handler = &state->hdl;
 	if (state->hdl.error) {
 		int err = state->hdl.error;
-<<<<<<< HEAD
 
 		v4l2_ctrl_handler_free(&state->hdl);
 		kfree(state);
@@ -2020,16 +2019,6 @@
 	v4l2_ctrl_cluster(2, &state->volume);
 	v4l2_ctrl_handler_setup(&state->hdl);
 
-=======
-
-		v4l2_ctrl_handler_free(&state->hdl);
-		kfree(state);
-		return err;
-	}
-	v4l2_ctrl_cluster(2, &state->volume);
-	v4l2_ctrl_handler_setup(&state->hdl);
-
->>>>>>> 45f53cc9
 	cx25840_ir_probe(sd);
 	return 0;
 }
