#
# Makefile for the video capture/playback device drivers.
#

tuner-objs	:=	tuner-core.o

msp3400-objs	:=	msp3400-driver.o msp3400-kthreads.o

stkwebcam-objs	:=	stk-webcam.o stk-sensor.o

omap2cam-objs	:=	omap24xxcam.o omap24xxcam-dma.o

videodev-objs	:=	v4l2-dev.o v4l2-ioctl.o v4l2-device.o v4l2-fh.o \
			v4l2-event.o v4l2-ctrls.o v4l2-subdev.o
ifeq ($(CONFIG_COMPAT),y)
  videodev-objs += v4l2-compat-ioctl32.o
endif

# V4L2 core modules

obj-$(CONFIG_VIDEO_DEV) += videodev.o v4l2-int-device.o
obj-$(CONFIG_VIDEO_V4L2_COMMON) += v4l2-common.o

# Helper modules

obj-$(CONFIG_VIDEO_APTINA_PLL) += aptina-pll.o

# All i2c modules must come first:

obj-$(CONFIG_VIDEO_TUNER) += tuner.o
obj-$(CONFIG_VIDEO_TVAUDIO) += tvaudio.o
obj-$(CONFIG_VIDEO_TDA7432) += tda7432.o
obj-$(CONFIG_VIDEO_SAA6588) += saa6588.o
obj-$(CONFIG_VIDEO_TDA9840) += tda9840.o
obj-$(CONFIG_VIDEO_TEA6415C) += tea6415c.o
obj-$(CONFIG_VIDEO_TEA6420) += tea6420.o
obj-$(CONFIG_VIDEO_SAA7110) += saa7110.o
obj-$(CONFIG_VIDEO_SAA711X) += saa7115.o
obj-$(CONFIG_VIDEO_SAA717X) += saa717x.o
obj-$(CONFIG_VIDEO_SAA7127) += saa7127.o
obj-$(CONFIG_VIDEO_SAA7185) += saa7185.o
obj-$(CONFIG_VIDEO_SAA7191) += saa7191.o
obj-$(CONFIG_VIDEO_ADV7170) += adv7170.o
obj-$(CONFIG_VIDEO_ADV7175) += adv7175.o
obj-$(CONFIG_VIDEO_ADV7180) += adv7180.o
obj-$(CONFIG_VIDEO_ADV7183) += adv7183.o
obj-$(CONFIG_VIDEO_ADV7343) += adv7343.o
obj-$(CONFIG_VIDEO_VPX3220) += vpx3220.o
obj-$(CONFIG_VIDEO_VS6624)  += vs6624.o
obj-$(CONFIG_VIDEO_BT819) += bt819.o
obj-$(CONFIG_VIDEO_BT856) += bt856.o
obj-$(CONFIG_VIDEO_BT866) += bt866.o
obj-$(CONFIG_VIDEO_KS0127) += ks0127.o
obj-$(CONFIG_VIDEO_THS7303) += ths7303.o
obj-$(CONFIG_VIDEO_VINO) += indycam.o
obj-$(CONFIG_VIDEO_TVP5150) += tvp5150.o
obj-$(CONFIG_VIDEO_TVP514X) += tvp514x.o
obj-$(CONFIG_VIDEO_TVP7002) += tvp7002.o
obj-$(CONFIG_VIDEO_MSP3400) += msp3400.o
obj-$(CONFIG_VIDEO_CS5345) += cs5345.o
obj-$(CONFIG_VIDEO_CS53L32A) += cs53l32a.o
obj-$(CONFIG_VIDEO_M52790) += m52790.o
obj-$(CONFIG_VIDEO_TLV320AIC23B) += tlv320aic23b.o
obj-$(CONFIG_VIDEO_WM8775) += wm8775.o
obj-$(CONFIG_VIDEO_WM8739) += wm8739.o
obj-$(CONFIG_VIDEO_VP27SMPX) += vp27smpx.o
obj-$(CONFIG_VIDEO_CX25840) += cx25840/
obj-$(CONFIG_VIDEO_UPD64031A) += upd64031a.o
obj-$(CONFIG_VIDEO_UPD64083) += upd64083.o
obj-$(CONFIG_VIDEO_OV7670) 	+= ov7670.o
obj-$(CONFIG_VIDEO_TCM825X) += tcm825x.o
obj-$(CONFIG_VIDEO_TVEEPROM) += tveeprom.o
obj-$(CONFIG_VIDEO_MT9M032) += mt9m032.o
obj-$(CONFIG_VIDEO_MT9P031) += mt9p031.o
obj-$(CONFIG_VIDEO_MT9T001) += mt9t001.o
obj-$(CONFIG_VIDEO_MT9V011) += mt9v011.o
obj-$(CONFIG_VIDEO_MT9V032) += mt9v032.o
obj-$(CONFIG_VIDEO_SR030PC30)	+= sr030pc30.o
obj-$(CONFIG_VIDEO_NOON010PC30)	+= noon010pc30.o
obj-$(CONFIG_VIDEO_M5MOLS)	+= m5mols/
obj-$(CONFIG_VIDEO_S5K6AA)	+= s5k6aa.o
obj-$(CONFIG_VIDEO_ADP1653)	+= adp1653.o
obj-$(CONFIG_VIDEO_AS3645A)	+= as3645a.o

obj-$(CONFIG_SOC_CAMERA_IMX074)		+= imx074.o
obj-$(CONFIG_SOC_CAMERA_MT9M001)	+= mt9m001.o
obj-$(CONFIG_SOC_CAMERA_MT9M111)	+= mt9m111.o
obj-$(CONFIG_SOC_CAMERA_MT9T031)	+= mt9t031.o
obj-$(CONFIG_SOC_CAMERA_MT9T112)	+= mt9t112.o
obj-$(CONFIG_SOC_CAMERA_MT9V022)	+= mt9v022.o
obj-$(CONFIG_SOC_CAMERA_OV2640)		+= ov2640.o
obj-$(CONFIG_SOC_CAMERA_OV5642)		+= ov5642.o
obj-$(CONFIG_SOC_CAMERA_OV6650)		+= ov6650.o
obj-$(CONFIG_SOC_CAMERA_OV772X)		+= ov772x.o
obj-$(CONFIG_SOC_CAMERA_OV9640)		+= ov9640.o
obj-$(CONFIG_SOC_CAMERA_OV9740)		+= ov9740.o
obj-$(CONFIG_SOC_CAMERA_RJ54N1)		+= rj54n1cb0c.o
obj-$(CONFIG_SOC_CAMERA_TW9910)		+= tw9910.o

# And now the v4l2 drivers:

obj-$(CONFIG_VIDEO_BT848) += bt8xx/
obj-$(CONFIG_VIDEO_ZORAN) += zoran/
obj-$(CONFIG_VIDEO_CQCAM) += c-qcam.o
obj-$(CONFIG_VIDEO_BWQCAM) += bw-qcam.o
obj-$(CONFIG_VIDEO_W9966) += w9966.o
obj-$(CONFIG_VIDEO_PMS) += pms.o
obj-$(CONFIG_VIDEO_VINO) += vino.o
obj-$(CONFIG_VIDEO_MEYE) += meye.o
obj-$(CONFIG_VIDEO_SAA7134) += saa7134/
obj-$(CONFIG_VIDEO_CX88) += cx88/
obj-$(CONFIG_VIDEO_EM28XX) += em28xx/
obj-$(CONFIG_VIDEO_TLG2300) += tlg2300/
obj-$(CONFIG_VIDEO_CX231XX) += cx231xx/
obj-$(CONFIG_VIDEO_CX25821) += cx25821/
obj-$(CONFIG_VIDEO_USBVISION) += usbvision/
obj-$(CONFIG_VIDEO_PVRUSB2) += pvrusb2/
obj-$(CONFIG_VIDEO_CPIA2) += cpia2/
obj-$(CONFIG_VIDEO_TM6000) += tm6000/
obj-$(CONFIG_VIDEO_MXB) += mxb.o
obj-$(CONFIG_VIDEO_HEXIUM_ORION) += hexium_orion.o
obj-$(CONFIG_VIDEO_HEXIUM_GEMINI) += hexium_gemini.o
obj-$(CONFIG_VIDEO_TIMBERDALE)	+= timblogiw.o

obj-$(CONFIG_VIDEOBUF_GEN) += videobuf-core.o
obj-$(CONFIG_VIDEOBUF_DMA_SG) += videobuf-dma-sg.o
obj-$(CONFIG_VIDEOBUF_DMA_CONTIG) += videobuf-dma-contig.o
obj-$(CONFIG_VIDEOBUF_VMALLOC) += videobuf-vmalloc.o
obj-$(CONFIG_VIDEOBUF_DVB) += videobuf-dvb.o
obj-$(CONFIG_VIDEO_BTCX)  += btcx-risc.o

obj-$(CONFIG_VIDEOBUF2_CORE)		+= videobuf2-core.o
obj-$(CONFIG_VIDEOBUF2_MEMOPS)		+= videobuf2-memops.o
obj-$(CONFIG_VIDEOBUF2_VMALLOC)		+= videobuf2-vmalloc.o
obj-$(CONFIG_VIDEOBUF2_DMA_CONTIG)	+= videobuf2-dma-contig.o
obj-$(CONFIG_VIDEOBUF2_DMA_SG)		+= videobuf2-dma-sg.o

obj-$(CONFIG_V4L2_MEM2MEM_DEV) += v4l2-mem2mem.o

obj-$(CONFIG_VIDEO_M32R_AR_M64278) += arv.o

obj-$(CONFIG_VIDEO_CX2341X) += cx2341x.o

obj-$(CONFIG_VIDEO_CAFE_CCIC) += marvell-ccic/
obj-$(CONFIG_VIDEO_MMP_CAMERA) += marvell-ccic/

obj-$(CONFIG_VIDEO_VIA_CAMERA) += via-camera.o

obj-$(CONFIG_VIDEO_OMAP3)	+= omap3isp/

obj-$(CONFIG_USB_ZR364XX)       += zr364xx.o
obj-$(CONFIG_USB_STKWEBCAM)     += stkwebcam.o

obj-$(CONFIG_USB_SN9C102)       += sn9c102/
obj-$(CONFIG_USB_ET61X251)      += et61x251/
obj-$(CONFIG_USB_PWC)           += pwc/
obj-$(CONFIG_USB_GSPCA)         += gspca/

obj-$(CONFIG_VIDEO_HDPVR)	+= hdpvr/

obj-$(CONFIG_USB_S2255)		+= s2255drv.o

obj-$(CONFIG_VIDEO_IVTV) += ivtv/
obj-$(CONFIG_VIDEO_CX18) += cx18/

obj-$(CONFIG_VIDEO_VIU) += fsl-viu.o
obj-$(CONFIG_VIDEO_VIVI) += vivi.o
obj-$(CONFIG_VIDEO_MEM2MEM_TESTDEV) += mem2mem_testdev.o
obj-$(CONFIG_VIDEO_CX23885) += cx23885/

obj-$(CONFIG_VIDEO_AK881X)		+= ak881x.o

obj-$(CONFIG_VIDEO_OMAP2)		+= omap2cam.o
obj-$(CONFIG_SOC_CAMERA)		+= soc_camera.o soc_mediabus.o
obj-$(CONFIG_SOC_CAMERA_PLATFORM)	+= soc_camera_platform.o
# soc-camera host drivers have to be linked after camera drivers
obj-$(CONFIG_VIDEO_MX1)			+= mx1_camera.o
obj-$(CONFIG_VIDEO_MX2)			+= mx2_camera.o
obj-$(CONFIG_VIDEO_MX3)			+= mx3_camera.o
obj-$(CONFIG_VIDEO_PXA27x)		+= pxa_camera.o
obj-$(CONFIG_VIDEO_SH_MOBILE_CSI2)	+= sh_mobile_csi2.o
obj-$(CONFIG_VIDEO_SH_MOBILE_CEU)	+= sh_mobile_ceu_camera.o
obj-$(CONFIG_VIDEO_OMAP1)		+= omap1_camera.o
obj-$(CONFIG_VIDEO_ATMEL_ISI)		+= atmel-isi.o

obj-$(CONFIG_VIDEO_MX2_EMMAPRP)		+= mx2_emmaprp.o

obj-$(CONFIG_VIDEO_SAMSUNG_S5P_FIMC) 	+= s5p-fimc/
obj-$(CONFIG_VIDEO_SAMSUNG_S5P_JPEG)	+= s5p-jpeg/
obj-$(CONFIG_VIDEO_SAMSUNG_S5P_MFC)	+= s5p-mfc/
obj-$(CONFIG_VIDEO_SAMSUNG_S5P_TV)	+= s5p-tv/

obj-$(CONFIG_VIDEO_SAMSUNG_S5P_G2D)	+= s5p-g2d/

<<<<<<< HEAD
=======
obj-$(CONFIG_BLACKFIN)                  += blackfin/

>>>>>>> e816b57a
obj-$(CONFIG_ARCH_DAVINCI)		+= davinci/

obj-$(CONFIG_VIDEO_SH_VOU)		+= sh_vou.o

obj-$(CONFIG_VIDEO_AU0828) += au0828/

obj-$(CONFIG_USB_VIDEO_CLASS)	+= uvc/
obj-$(CONFIG_VIDEO_SAA7164)     += saa7164/

obj-$(CONFIG_VIDEO_IR_I2C)  += ir-kbd-i2c.o

obj-y	+= davinci/

obj-$(CONFIG_ARCH_OMAP)	+= omap/

ccflags-y += -I$(srctree)/drivers/media/dvb/dvb-core
ccflags-y += -I$(srctree)/drivers/media/dvb/frontends
ccflags-y += -I$(srctree)/drivers/media/common/tuners<|MERGE_RESOLUTION|>--- conflicted
+++ resolved
@@ -192,11 +192,8 @@
 
 obj-$(CONFIG_VIDEO_SAMSUNG_S5P_G2D)	+= s5p-g2d/
 
-<<<<<<< HEAD
-=======
 obj-$(CONFIG_BLACKFIN)                  += blackfin/
 
->>>>>>> e816b57a
 obj-$(CONFIG_ARCH_DAVINCI)		+= davinci/
 
 obj-$(CONFIG_VIDEO_SH_VOU)		+= sh_vou.o
