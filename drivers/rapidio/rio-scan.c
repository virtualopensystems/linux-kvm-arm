--- conflicted
+++ resolved
@@ -55,15 +55,9 @@
 };
 
 
-<<<<<<< HEAD
-/*
- * rio_destid_alloc - Allocate next available destID for given network
- * net: RIO network
-=======
 /**
  * rio_destid_alloc - Allocate next available destID for given network
  * @net: RIO network
->>>>>>> ddffeb8c
  *
  * Returns next available device destination ID for the specified RIO network.
  * Marks allocated ID as one in use.
@@ -75,20 +69,9 @@
 	struct rio_id_table *idtab = &net->destid_table;
 
 	spin_lock(&idtab->lock);
-<<<<<<< HEAD
-	destid = find_next_zero_bit(idtab->table, idtab->max, idtab->next);
-	if (destid >= idtab->max)
-		destid = find_first_zero_bit(idtab->table, idtab->max);
+	destid = find_first_zero_bit(idtab->table, idtab->max);
 
 	if (destid < idtab->max) {
-		idtab->next = destid + 1;
-		if (idtab->next >= idtab->max)
-			idtab->next = 0;
-=======
-	destid = find_first_zero_bit(idtab->table, idtab->max);
-
-	if (destid < idtab->max) {
->>>>>>> ddffeb8c
 		set_bit(destid, idtab->table);
 		destid += idtab->start;
 	} else
@@ -98,17 +81,10 @@
 	return (u16)destid;
 }
 
-<<<<<<< HEAD
-/*
- * rio_destid_reserve - Reserve the specivied destID
- * net: RIO network
- * destid: destID to reserve
-=======
 /**
  * rio_destid_reserve - Reserve the specivied destID
  * @net: RIO network
  * @destid: destID to reserve
->>>>>>> ddffeb8c
  *
  * Tries to reserve the specified destID.
  * Returns 0 if successfull.
@@ -125,17 +101,10 @@
 	return oldbit;
 }
 
-<<<<<<< HEAD
-/*
- * rio_destid_free - free a previously allocated destID
- * net: RIO network
- * destid: destID to free
-=======
 /**
  * rio_destid_free - free a previously allocated destID
  * @net: RIO network
  * @destid: destID to free
->>>>>>> ddffeb8c
  *
  * Makes the specified destID available for use.
  */
@@ -149,15 +118,9 @@
 	spin_unlock(&idtab->lock);
 }
 
-<<<<<<< HEAD
-/*
- * rio_destid_first - return first destID in use
- * net: RIO network
-=======
 /**
  * rio_destid_first - return first destID in use
  * @net: RIO network
->>>>>>> ddffeb8c
  */
 static u16 rio_destid_first(struct rio_net *net)
 {
@@ -174,17 +137,10 @@
 	return (u16)destid;
 }
 
-<<<<<<< HEAD
-/*
- * rio_destid_next - return next destID in use
- * net: RIO network
- * from: destination ID from which search shall continue
-=======
 /**
  * rio_destid_next - return next destID in use
  * @net: RIO network
  * @from: destination ID from which search shall continue
->>>>>>> ddffeb8c
  */
 static u16 rio_destid_next(struct rio_net *net, u16 from)
 {
@@ -1202,13 +1158,8 @@
 
 	net = kzalloc(sizeof(struct rio_net), GFP_KERNEL);
 	if (net && do_enum) {
-<<<<<<< HEAD
-		net->destid_table.table = kzalloc(
-			BITS_TO_LONGS(RIO_MAX_ROUTE_ENTRIES(port->sys_size)) *
-=======
 		net->destid_table.table = kcalloc(
 			BITS_TO_LONGS(RIO_MAX_ROUTE_ENTRIES(port->sys_size)),
->>>>>>> ddffeb8c
 			sizeof(long),
 			GFP_KERNEL);
 
@@ -1218,10 +1169,6 @@
 			net = NULL;
 		} else {
 			net->destid_table.start = start;
-<<<<<<< HEAD
-			net->destid_table.next = 0;
-=======
->>>>>>> ddffeb8c
 			net->destid_table.max =
 					RIO_MAX_ROUTE_ENTRIES(port->sys_size);
 			spin_lock_init(&net->destid_table.lock);
@@ -1438,11 +1385,7 @@
 		while (time_before(jiffies, to_end)) {
 			if (rio_enum_complete(mport))
 				goto enum_done;
-<<<<<<< HEAD
-			schedule_timeout_uninterruptible(msecs_to_jiffies(10));
-=======
 			msleep(10);
->>>>>>> ddffeb8c
 		}
 
 		pr_debug("RIO: discovery timeout on mport %d %s\n",
