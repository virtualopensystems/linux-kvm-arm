--- conflicted
+++ resolved
@@ -24,10 +24,7 @@
 #include <linux/init.h>
 #include <linux/dma-mapping.h>
 #include <linux/pm_runtime.h>
-<<<<<<< HEAD
-=======
 #include <linux/firmware.h>
->>>>>>> 3cbea436
 
 #include <asm/system.h>
 #include <asm/io.h>
@@ -557,11 +554,8 @@
 	struct mii_if_info mii;
 	struct rtl8169_counters counters;
 	u32 saved_wolopts;
-<<<<<<< HEAD
-=======
 
 	const struct firmware *fw;
->>>>>>> 3cbea436
 };
 
 MODULE_AUTHOR("Realtek and the Linux r8169 crew <netdev@vger.kernel.org>");
@@ -715,8 +709,6 @@
 	 */
 	udelay(20);
 
-<<<<<<< HEAD
-=======
 	return value;
 }
 
@@ -792,7 +784,6 @@
 
 	r8168dp_2_mdio_stop(ioaddr);
 
->>>>>>> 3cbea436
 	return value;
 }
 
@@ -979,33 +970,19 @@
 	spin_lock_irqsave(&tp->lock, flags);
 	if (tp->link_ok(ioaddr)) {
 		/* This is to cancel a scheduled suspend if there's one. */
-<<<<<<< HEAD
-		pm_request_resume(&tp->pci_dev->dev);
-=======
 		if (pm)
 			pm_request_resume(&tp->pci_dev->dev);
->>>>>>> 3cbea436
 		netif_carrier_on(dev);
 		netif_info(tp, ifup, dev, "link up\n");
 	} else {
 		netif_carrier_off(dev);
 		netif_info(tp, ifdown, dev, "link down\n");
-<<<<<<< HEAD
-		pm_schedule_suspend(&tp->pci_dev->dev, 100);
-=======
 		if (pm)
 			pm_schedule_suspend(&tp->pci_dev->dev, 100);
->>>>>>> 3cbea436
 	}
 	spin_unlock_irqrestore(&tp->lock, flags);
 }
 
-<<<<<<< HEAD
-#define WAKE_ANY (WAKE_PHY | WAKE_MAGIC | WAKE_UCAST | WAKE_BCAST | WAKE_MCAST)
-
-static u32 __rtl8169_get_wol(struct rtl8169_private *tp)
-{
-=======
 static void rtl8169_check_link_status(struct net_device *dev,
 				      struct rtl8169_private *tp,
 				      void __iomem *ioaddr)
@@ -1017,7 +994,6 @@
 
 static u32 __rtl8169_get_wol(struct rtl8169_private *tp)
 {
->>>>>>> 3cbea436
 	void __iomem *ioaddr = tp->mmio_addr;
 	u8 options;
 	u32 wolopts = 0;
@@ -3202,11 +3178,6 @@
 		   rtl_chip_info[tp->chipset].name,
 		   dev->base_addr, dev->dev_addr,
 		   (u32)(RTL_R32(TxConfig) & 0x9cf0f8ff), dev->irq);
-<<<<<<< HEAD
-
-	rtl8169_init_phy(dev, tp);
-=======
->>>>>>> 3cbea436
 
 	if ((tp->mac_version == RTL_GIGA_MAC_VER_27) ||
 	    (tp->mac_version == RTL_GIGA_MAC_VER_28)) {
@@ -3318,11 +3289,7 @@
 	tp->saved_wolopts = 0;
 	pm_runtime_put_noidle(&pdev->dev);
 
-<<<<<<< HEAD
-	rtl8169_check_link_status(dev, tp, tp->mmio_addr);
-=======
 	rtl8169_check_link_status(dev, tp, ioaddr);
->>>>>>> 3cbea436
 out:
 	return retval;
 
@@ -4452,11 +4419,8 @@
 
 	/* The infamous DAC f*ckup only happens at boot time */
 	if ((tp->cp_cmd & PCIDAC) && !tp->dirty_rx && !tp->cur_rx) {
-<<<<<<< HEAD
-=======
 		void __iomem *ioaddr = tp->mmio_addr;
 
->>>>>>> 3cbea436
 		netif_info(tp, intr, dev, "disabling PCI DAC\n");
 		tp->cp_cmd &= ~PCIDAC;
 		RTL_W16(CPlusCmd, tp->cp_cmd);
@@ -4921,16 +4885,12 @@
 
 static void __rtl8169_resume(struct net_device *dev)
 {
-<<<<<<< HEAD
+	struct rtl8169_private *tp = netdev_priv(dev);
+
 	netif_device_attach(dev);
-=======
-	struct rtl8169_private *tp = netdev_priv(dev);
-
-	netif_device_attach(dev);
 
 	rtl_pll_power_up(tp);
 
->>>>>>> 3cbea436
 	rtl8169_schedule_work(dev, rtl8169_reset_task);
 }
 
@@ -4994,15 +4954,7 @@
 	struct net_device *dev = pci_get_drvdata(pdev);
 	struct rtl8169_private *tp = netdev_priv(dev);
 
-<<<<<<< HEAD
-	if (!tp->TxDescArray)
-		return 0;
-
-	rtl8169_check_link_status(dev, tp, tp->mmio_addr);
-	return -EBUSY;
-=======
 	return tp->TxDescArray ? -EBUSY : 0;
->>>>>>> 3cbea436
 }
 
 static const struct dev_pm_ops rtl8169_pm_ops = {
