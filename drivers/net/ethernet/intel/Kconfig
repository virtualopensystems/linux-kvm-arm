#
# Intel network device configuration
#

config NET_VENDOR_INTEL
	bool "Intel devices"
	default y
	depends on PCI || PCI_MSI || ISA || ISA_DMA_API || ARM || \
		   ARCH_ACORN || MCA || MCA_LEGACY || SNI_RM || SUN3 || \
		   GSC || BVME6000 || MVME16x || \
		   (ARM && ARCH_IXP4XX && IXP4XX_NPE && IXP4XX_QMGR) || \
		   EXPERIMENTAL
	---help---
	  If you have a network (Ethernet) card belonging to this class, say Y
	  and read the Ethernet-HOWTO, available from
	  <http://www.tldp.org/docs.html#howto>.

	  Note that the answer to this question doesn't directly affect the
	  kernel: saying N will just cause the configurator to skip all
	  the questions about Intel cards. If you say Y, you will be asked for
	  your specific card in the following questions.

if NET_VENDOR_INTEL

config E100
	tristate "Intel(R) PRO/100+ support"
	depends on PCI
	select NET_CORE
	select MII
	---help---
	  This driver supports Intel(R) PRO/100 family of adapters.
	  To verify that your adapter is supported, find the board ID number
	  on the adapter. Look for a label that has a barcode and a number
	  in the format 123456-001 (six digits hyphen three digits).

	  Use the above information and the Adapter & Driver ID Guide at:

	  <http://support.intel.com/support/network/adapter/pro100/21397.htm>

	  to identify the adapter.

	  For the latest Intel PRO/100 network driver for Linux, see:

	  <http://www.intel.com/p/en_US/support/highlights/network/pro100plus>

	  More specific information on configuring the driver is in
	  <file:Documentation/networking/e100.txt>.

	  To compile this driver as a module, choose M here. The module
	  will be called e100.

config E1000
	tristate "Intel(R) PRO/1000 Gigabit Ethernet support"
	depends on PCI
	---help---
	  This driver supports Intel(R) PRO/1000 gigabit ethernet family of
	  adapters.  For more information on how to identify your adapter, go
	  to the Adapter & Driver ID Guide at:

	  <http://support.intel.com/support/network/adapter/pro100/21397.htm>

	  For general information and support, go to the Intel support
	  website at:

	  <http://support.intel.com>

	  More specific information on configuring the driver is in
	  <file:Documentation/networking/e1000.txt>.

	  To compile this driver as a module, choose M here. The module
	  will be called e1000.

config E1000E
	tristate "Intel(R) PRO/1000 PCI-Express Gigabit Ethernet support"
	depends on PCI && (!SPARC32 || BROKEN)
	select CRC32
	---help---
	  This driver supports the PCI-Express Intel(R) PRO/1000 gigabit
	  ethernet family of adapters. For PCI or PCI-X e1000 adapters,
	  use the regular e1000 driver For more information on how to
	  identify your adapter, go to the Adapter & Driver ID Guide at:

	  <http://support.intel.com/support/network/adapter/pro100/21397.htm>

	  For general information and support, go to the Intel support
	  website at:

	  <http://support.intel.com>

	  To compile this driver as a module, choose M here. The module
	  will be called e1000e.

config IGB
	tristate "Intel(R) 82575/82576 PCI-Express Gigabit Ethernet support"
	depends on PCI
	---help---
	  This driver supports Intel(R) 82575/82576 gigabit ethernet family of
	  adapters.  For more information on how to identify your adapter, go
	  to the Adapter & Driver ID Guide at:

	  <http://support.intel.com/support/network/adapter/pro100/21397.htm>

	  For general information and support, go to the Intel support
	  website at:

	  <http://support.intel.com>

	  More specific information on configuring the driver is in
	  <file:Documentation/networking/e1000.txt>.

	  To compile this driver as a module, choose M here. The module
	  will be called igb.

config IGB_DCA
	bool "Direct Cache Access (DCA) Support"
	default y
	depends on IGB && DCA && !(IGB=y && DCA=m)
	---help---
	  Say Y here if you want to use Direct Cache Access (DCA) in the
	  driver.  DCA is a method for warming the CPU cache before data
	  is used, with the intent of lessening the impact of cache misses.

config IGB_PTP
	bool "PTP Hardware Clock (PHC)"
<<<<<<< HEAD
	default y
	depends on IGB && PTP_1588_CLOCK
=======
	default n
	depends on IGB && EXPERIMENTAL
	select PPS
	select PTP_1588_CLOCK
>>>>>>> bd0a521e
	---help---
	  Say Y here if you want to use PTP Hardware Clock (PHC) in the
	  driver.  Only the basic clock operations have been implemented.

	  Every timestamp and clock read operations must consult the
	  overflow counter to form a correct time value.

config IGBVF
	tristate "Intel(R) 82576 Virtual Function Ethernet support"
	depends on PCI
	---help---
	  This driver supports Intel(R) 82576 virtual functions.  For more
	  information on how to identify your adapter, go to the Adapter &
	  Driver ID Guide at:

	  <http://support.intel.com/support/network/adapter/pro100/21397.htm>

	  For general information and support, go to the Intel support
	  website at:

	  <http://support.intel.com>

	  More specific information on configuring the driver is in
	  <file:Documentation/networking/e1000.txt>.

	  To compile this driver as a module, choose M here. The module
	  will be called igbvf.

config IXGB
	tristate "Intel(R) PRO/10GbE support"
	depends on PCI
	---help---
	  This driver supports Intel(R) PRO/10GbE family of adapters for
	  PCI-X type cards. For PCI-E type cards, use the "ixgbe" driver
	  instead. For more information on how to identify your adapter, go
	  to the Adapter & Driver ID Guide at:

	  <http://support.intel.com/support/network/adapter/pro100/21397.htm>

	  For general information and support, go to the Intel support
	  website at:

	  <http://support.intel.com>

	  More specific information on configuring the driver is in
	  <file:Documentation/networking/ixgb.txt>.

	  To compile this driver as a module, choose M here. The module
	  will be called ixgb.

config IXGBE
	tristate "Intel(R) 10GbE PCI Express adapters support"
	depends on PCI && INET
	select MDIO
	---help---
	  This driver supports Intel(R) 10GbE PCI Express family of
	  adapters.  For more information on how to identify your adapter, go
	  to the Adapter & Driver ID Guide at:

	  <http://support.intel.com/support/network/adapter/pro100/21397.htm>

	  For general information and support, go to the Intel support
	  website at:

	  <http://support.intel.com>

	  To compile this driver as a module, choose M here. The module
	  will be called ixgbe.

config IXGBE_HWMON
	bool "Intel(R) 10GbE PCI Express adapters HWMON support"
	default y
	depends on IXGBE && HWMON && !(IXGBE=y && HWMON=m)
	---help---
	  Say Y if you want to expose the thermal sensor data on some of
	  our cards, via a hwmon sysfs interface.

config IXGBE_DCA
	bool "Direct Cache Access (DCA) Support"
	default y
	depends on IXGBE && DCA && !(IXGBE=y && DCA=m)
	---help---
	  Say Y here if you want to use Direct Cache Access (DCA) in the
	  driver.  DCA is a method for warming the CPU cache before data
	  is used, with the intent of lessening the impact of cache misses.

config IXGBE_DCB
	bool "Data Center Bridging (DCB) Support"
	default n
	depends on IXGBE && DCB
	---help---
	  Say Y here if you want to use Data Center Bridging (DCB) in the
	  driver.

	  If unsure, say N.

config IXGBE_PTP
	bool "PTP Clock Support"
	default n
<<<<<<< HEAD
	depends on IXGBE && PTP_1588_CLOCK
=======
	depends on IXGBE && EXPERIMENTAL
	select PPS
	select PTP_1588_CLOCK
>>>>>>> bd0a521e
	---help---
	  Say Y here if you want support for 1588 Timestamping with a
	  PHC device, using the PTP 1588 Clock support. This is
	  required to enable timestamping support for the device.

	  If unsure, say N.

config IXGBEVF
	tristate "Intel(R) 82599 Virtual Function Ethernet support"
	depends on PCI_MSI
	---help---
	  This driver supports Intel(R) 82599 virtual functions.  For more
	  information on how to identify your adapter, go to the Adapter &
	  Driver ID Guide at:

	  <http://support.intel.com/support/network/sb/CS-008441.htm>

	  For general information and support, go to the Intel support
	  website at:

	  <http://support.intel.com>

	  More specific information on configuring the driver is in
	  <file:Documentation/networking/ixgbevf.txt>.

	  To compile this driver as a module, choose M here. The module
	  will be called ixgbevf.  MSI-X interrupt support is required
	  for this driver to work correctly.

endif # NET_VENDOR_INTEL<|MERGE_RESOLUTION|>--- conflicted
+++ resolved
@@ -122,15 +122,10 @@
 
 config IGB_PTP
 	bool "PTP Hardware Clock (PHC)"
-<<<<<<< HEAD
-	default y
-	depends on IGB && PTP_1588_CLOCK
-=======
 	default n
 	depends on IGB && EXPERIMENTAL
 	select PPS
 	select PTP_1588_CLOCK
->>>>>>> bd0a521e
 	---help---
 	  Say Y here if you want to use PTP Hardware Clock (PHC) in the
 	  driver.  Only the basic clock operations have been implemented.
@@ -230,13 +225,9 @@
 config IXGBE_PTP
 	bool "PTP Clock Support"
 	default n
-<<<<<<< HEAD
-	depends on IXGBE && PTP_1588_CLOCK
-=======
 	depends on IXGBE && EXPERIMENTAL
 	select PPS
 	select PTP_1588_CLOCK
->>>>>>> bd0a521e
 	---help---
 	  Say Y here if you want support for 1588 Timestamping with a
 	  PHC device, using the PTP 1588 Clock support. This is
