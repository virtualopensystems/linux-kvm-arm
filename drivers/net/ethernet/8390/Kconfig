#
# 8390 device configuration
#

config NET_VENDOR_8390
	bool "National Semi-conductor 8390 devices"
	default y
<<<<<<< HEAD
	depends on NET_VENDOR_NATSEMI && (AMIGA_PCMCIA || PCI || SUPERH || \
		   ISA || EISA || MAC || M32R || MACH_TX49XX || \
		   H8300 || ARM || MIPS || ZORRO || PCMCIA || \
		   EXPERIMENTAL)
=======
	depends on NET_VENDOR_NATSEMI
>>>>>>> dddaa921
	---help---
	  If you have a network (Ethernet) card belonging to this class, say Y
	  and read the Ethernet-HOWTO, available from
	  <http://www.tldp.org/docs.html#howto>.

	  Note that the answer to this question doesn't directly affect the
	  kernel: saying N will just cause the configurator to skip all
	  the questions about Western Digital cards. If you say Y, you will be
	  asked for your specific card in the following questions.

if NET_VENDOR_8390

config EL2
	tristate "3c503 \"EtherLink II\" support"
	depends on ISA
	select CRC32
	---help---
	  If you have a network (Ethernet) card of this type, say Y and read
	  the Ethernet-HOWTO, available from
	  <http://www.tldp.org/docs.html#howto>.

	  To compile this driver as a module, choose M here. The module
	  will be called 3c503.

config AC3200
	tristate "Ansel Communications EISA 3200 support"
	depends on PCI && (ISA || EISA)
	select CRC32
	---help---
	  If you have a network (Ethernet) card of this type, say Y and read
	  the Ethernet-HOWTO, available from
	  <http://www.tldp.org/docs.html#howto>.

	  To compile this driver as a module, choose M here. The module
	  will be called ac3200.

config PCMCIA_AXNET
	tristate "Asix AX88190 PCMCIA support"
	depends on PCMCIA
	---help---
	  Say Y here if you intend to attach an Asix AX88190-based PCMCIA
	  (PC-card) Fast Ethernet card to your computer.  These cards are
	  nearly NE2000 compatible but need a separate driver due to a few
	  misfeatures.

	  To compile this driver as a module, choose M here: the module will be
	  called axnet_cs.  If unsure, say N.

config AX88796
	tristate "ASIX AX88796 NE2000 clone support"
	depends on (ARM || MIPS || SUPERH)
	select CRC32
	select PHYLIB
	select MDIO_BITBANG
	---help---
	  AX88796 driver, using platform bus to provide
	  chip detection and resources

config AX88796_93CX6
	bool "ASIX AX88796 external 93CX6 eeprom support"
	depends on AX88796
	select EEPROM_93CX6
	---help---
	  Select this if your platform comes with an external 93CX6 eeprom.

config E2100
	tristate "Cabletron E21xx support"
	depends on ISA
	select CRC32
	---help---
	  If you have a network (Ethernet) card of this type, say Y and read
	  the Ethernet-HOWTO, available from
	  <http://www.tldp.org/docs.html#howto>.

	  To compile this driver as a module, choose M here. The module
	  will be called e2100.

config ES3210
	tristate "Racal-Interlan EISA ES3210 support"
	depends on PCI && EISA
	select CRC32
	---help---
	  If you have a network (Ethernet) card of this type, say Y and read
	  the Ethernet-HOWTO, available from
	  <http://www.tldp.org/docs.html#howto>.

	  To compile this driver as a module, choose M here. The module
	  will be called es3210.

config HPLAN_PLUS
	tristate "HP PCLAN+ (27247B and 27252A) support"
	depends on ISA
	select CRC32
	---help---
	  If you have a network (Ethernet) card of this type, say Y and read
	  the Ethernet-HOWTO, available from
	  <http://www.tldp.org/docs.html#howto>.

	  To compile this driver as a module, choose M here. The module
	  will be called hp-plus.

config HPLAN
	tristate "HP PCLAN (27245 and other 27xxx series) support"
	depends on ISA
	select CRC32
	---help---
	  If you have a network (Ethernet) card of this type, say Y and read
	  the Ethernet-HOWTO, available from
	  <http://www.tldp.org/docs.html#howto>.

	  To compile this driver as a module, choose M here. The module
	  will be called hp.

config HYDRA
	tristate "Hydra support"
	depends on ZORRO
	select CRC32
	---help---
	  If you have a Hydra Ethernet adapter, say Y. Otherwise, say N.

	  To compile this driver as a module, choose M here: the module
	  will be called hydra.

config ARM_ETHERH
	tristate "I-cubed EtherH/ANT EtherM support"
	depends on ARM && ARCH_ACORN
	select CRC32
	---help---
	  If you have an Acorn system with one of these network cards, you
	  should say Y to this option if you wish to use it with Linux.

config LNE390
	tristate "Mylex EISA LNE390A/B support"
	depends on PCI && EISA
	select CRC32
	---help---
	  If you have a network (Ethernet) card of this type, say Y and read
	  the Ethernet-HOWTO, available from
	  <http://www.tldp.org/docs.html#howto>.

	  To compile this driver as a module, choose M here. The module
	  will be called lne390.

config MAC8390
	bool "Macintosh NS 8390 based ethernet cards"
	depends on MAC
	select CRC32
	---help---
	  If you want to include a driver to support Nubus or LC-PDS
	  Ethernet cards using an NS8390 chipset or its equivalent, say Y
	  and read the Ethernet-HOWTO, available from
	  <http://www.tldp.org/docs.html#howto>.

config MCF8390
	tristate "ColdFire NS8390 based Ethernet support"
	depends on COLDFIRE
	select CRC32
	---help---
	  This driver is for Ethernet devices using an NS8390-compatible
	  chipset on many common ColdFire CPU based boards. Many of the older
	  Freescale dev boards use this, and some other common boards like
	  some SnapGear routers do as well.

	  If you have one of these boards and want to use the network interface
	  on them then choose Y. To compile this driver as a module, choose M
	  here, the module will be called mcf8390.

config NE2000
	tristate "NE2000/NE1000 support"
	depends on (ISA || (Q40 && m) || M32R || MACH_TX49XX)
	select CRC32
	---help---
	  If you have a network (Ethernet) card of this type, say Y and read
	  the Ethernet-HOWTO, available from
	  <http://www.tldp.org/docs.html#howto>.  Many Ethernet cards
	  without a specific driver are compatible with NE2000.

	  If you have a PCI NE2000 card however, say N here and Y to "PCI
	  NE2000 and clone support" under "EISA, VLB, PCI and on board
	  controllers" below.

	  To compile this driver as a module, choose M here. The module
	  will be called ne.

config NE2K_PCI
	tristate "PCI NE2000 and clones support (see help)"
	depends on PCI
	select CRC32
	---help---
	  This driver is for NE2000 compatible PCI cards. It will not work
	  with ISA NE2000 cards (they have their own driver, "NE2000/NE1000
	  support" below). If you have a PCI NE2000 network (Ethernet) card,
	  say Y and read the Ethernet-HOWTO, available from
	  <http://www.tldp.org/docs.html#howto>.

	  This driver also works for the following NE2000 clone cards:
	  RealTek RTL-8029  Winbond 89C940  Compex RL2000  KTI ET32P2
	  NetVin NV5000SC   Via 86C926      SureCom NE34   Winbond
	  Holtek HT80232    Holtek HT80229

	  To compile this driver as a module, choose M here. The module
	  will be called ne2k-pci.

config APNE
	tristate "PCMCIA NE2000 support"
	depends on AMIGA_PCMCIA
	select CRC32
	---help---
	  If you have a PCMCIA NE2000 compatible adapter, say Y.  Otherwise,
	  say N.

	  To compile this driver as a module, choose M here: the module
	  will be called apne.

config NE3210
	tristate "Novell/Eagle/Microdyne NE3210 EISA support"
	depends on PCI && EISA
	select CRC32
	---help---
	  If you have a network (Ethernet) card of this type, say Y and read
	  the Ethernet-HOWTO, available from
	  <http://www.tldp.org/docs.html#howto>.  Note that this driver
	  will NOT WORK for NE3200 cards as they are completely different.

	  To compile this driver as a module, choose M here. The module
	  will be called ne3210.

config PCMCIA_PCNET
	tristate "NE2000 compatible PCMCIA support"
	depends on PCMCIA
	select CRC32
	---help---
	  Say Y here if you intend to attach an NE2000 compatible PCMCIA
	  (PC-card) Ethernet or Fast Ethernet card to your computer.

	  To compile this driver as a module, choose M here: the module will be
	  called pcnet_cs.  If unsure, say N.

config NE_H8300
	tristate "NE2000 compatible support for H8/300"
	depends on H8300
	---help---
	  Say Y here if you want to use the NE2000 compatible
	  controller on the Renesas H8/300 processor.

config STNIC
	tristate "National DP83902AV  support"
	depends on SUPERH
	select CRC32
	---help---
	  Support for cards based on the National Semiconductor DP83902AV
	  ST-NIC Serial Network Interface Controller for Twisted Pair.  This
	  is a 10Mbit/sec Ethernet controller.  Product overview and specs at
	  <http://www.national.com/pf/DP/DP83902A.html>.

	  If unsure, say N.

config ULTRA
	tristate "SMC Ultra support"
	depends on ISA
	select CRC32
	---help---
	  If you have a network (Ethernet) card of this type, say Y and read
	  the Ethernet-HOWTO, available from
	  <http://www.tldp.org/docs.html#howto>.

	  Important: There have been many reports that, with some motherboards
	  mixing an SMC Ultra and an Adaptec AHA154x SCSI card (or compatible,
	  such as some BusLogic models) causes corruption problems with many
	  operating systems. The Linux smc-ultra driver has a work-around for
	  this but keep it in mind if you have such a SCSI card and have
	  problems.

	  To compile this driver as a module, choose M here. The module
	  will be called smc-ultra.

config ULTRA32
	tristate "SMC Ultra32 EISA support"
	depends on EISA
	select CRC32
	---help---
	  If you have a network (Ethernet) card of this type, say Y and read
	  the Ethernet-HOWTO, available from
	  <http://www.tldp.org/docs.html#howto>.

	  To compile this driver as a module, choose M here. The module
	  will be called smc-ultra32.

config WD80x3
	tristate "WD80*3 support"
	depends on ISA
	select CRC32
	---help---
	  If you have a network (Ethernet) card of this type, say Y and read
	  the Ethernet-HOWTO, available from
	  <http://www.tldp.org/docs.html#howto>.

	  To compile this driver as a module, choose M here. The module
	  will be called wd.

config ZORRO8390
	tristate "Zorro NS8390-based Ethernet support"
	depends on ZORRO
	select CRC32
	---help---
	  This driver is for Zorro Ethernet cards using an NS8390-compatible
	  chipset, like the Village Tronic Ariadne II and the Individual
	  Computers X-Surf Ethernet cards. If you have such a card, say Y.
	  Otherwise, say N.

	  To compile this driver as a module, choose M here: the module
	  will be called zorro8390.

endif # NET_VENDOR_8390<|MERGE_RESOLUTION|>--- conflicted
+++ resolved
@@ -5,14 +5,7 @@
 config NET_VENDOR_8390
 	bool "National Semi-conductor 8390 devices"
 	default y
-<<<<<<< HEAD
-	depends on NET_VENDOR_NATSEMI && (AMIGA_PCMCIA || PCI || SUPERH || \
-		   ISA || EISA || MAC || M32R || MACH_TX49XX || \
-		   H8300 || ARM || MIPS || ZORRO || PCMCIA || \
-		   EXPERIMENTAL)
-=======
 	depends on NET_VENDOR_NATSEMI
->>>>>>> dddaa921
 	---help---
 	  If you have a network (Ethernet) card belonging to this class, say Y
 	  and read the Ethernet-HOWTO, available from
