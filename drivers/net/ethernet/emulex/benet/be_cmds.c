/*
 * Copyright (C) 2005 - 2011 Emulex
 * All rights reserved.
 *
 * This program is free software; you can redistribute it and/or
 * modify it under the terms of the GNU General Public License version 2
 * as published by the Free Software Foundation.  The full GNU General
 * Public License is included in this distribution in the file called COPYING.
 *
 * Contact Information:
 * linux-drivers@emulex.com
 *
 * Emulex
 * 3333 Susan Street
 * Costa Mesa, CA 92626
 */

#include <linux/module.h>
#include "be.h"
#include "be_cmds.h"

/* Must be a power of 2 or else MODULO will BUG_ON */
static int be_get_temp_freq = 64;

static inline void *embedded_payload(struct be_mcc_wrb *wrb)
{
	return wrb->payload.embedded_payload;
}

static void be_mcc_notify(struct be_adapter *adapter)
{
	struct be_queue_info *mccq = &adapter->mcc_obj.q;
	u32 val = 0;

	if (be_error(adapter))
		return;

	val |= mccq->id & DB_MCCQ_RING_ID_MASK;
	val |= 1 << DB_MCCQ_NUM_POSTED_SHIFT;

	wmb();
	iowrite32(val, adapter->db + DB_MCCQ_OFFSET);
}

/* To check if valid bit is set, check the entire word as we don't know
 * the endianness of the data (old entry is host endian while a new entry is
 * little endian) */
static inline bool be_mcc_compl_is_new(struct be_mcc_compl *compl)
{
	if (compl->flags != 0) {
		compl->flags = le32_to_cpu(compl->flags);
		BUG_ON((compl->flags & CQE_FLAGS_VALID_MASK) == 0);
		return true;
	} else {
		return false;
	}
}

/* Need to reset the entire word that houses the valid bit */
static inline void be_mcc_compl_use(struct be_mcc_compl *compl)
{
	compl->flags = 0;
}

static struct be_cmd_resp_hdr *be_decode_resp_hdr(u32 tag0, u32 tag1)
{
	unsigned long addr;

	addr = tag1;
	addr = ((addr << 16) << 16) | tag0;
	return (void *)addr;
}

static int be_mcc_compl_process(struct be_adapter *adapter,
				struct be_mcc_compl *compl)
{
	u16 compl_status, extd_status;
	struct be_cmd_resp_hdr *resp_hdr;
	u8 opcode = 0, subsystem = 0;

	/* Just swap the status to host endian; mcc tag is opaquely copied
	 * from mcc_wrb */
	be_dws_le_to_cpu(compl, 4);

	compl_status = (compl->status >> CQE_STATUS_COMPL_SHIFT) &
				CQE_STATUS_COMPL_MASK;

	resp_hdr = be_decode_resp_hdr(compl->tag0, compl->tag1);

	if (resp_hdr) {
		opcode = resp_hdr->opcode;
		subsystem = resp_hdr->subsystem;
	}

	if (((opcode == OPCODE_COMMON_WRITE_FLASHROM) ||
	     (opcode == OPCODE_COMMON_WRITE_OBJECT)) &&
	    (subsystem == CMD_SUBSYSTEM_COMMON)) {
		adapter->flash_status = compl_status;
		complete(&adapter->flash_compl);
	}

	if (compl_status == MCC_STATUS_SUCCESS) {
		if (((opcode == OPCODE_ETH_GET_STATISTICS) ||
		     (opcode == OPCODE_ETH_GET_PPORT_STATS)) &&
		    (subsystem == CMD_SUBSYSTEM_ETH)) {
			be_parse_stats(adapter);
			adapter->stats_cmd_sent = false;
		}
		if (opcode == OPCODE_COMMON_GET_CNTL_ADDITIONAL_ATTRIBUTES &&
		    subsystem == CMD_SUBSYSTEM_COMMON) {
			struct be_cmd_resp_get_cntl_addnl_attribs *resp =
				(void *)resp_hdr;
			adapter->drv_stats.be_on_die_temperature =
				resp->on_die_temperature;
		}
	} else {
		if (opcode == OPCODE_COMMON_GET_CNTL_ADDITIONAL_ATTRIBUTES)
			be_get_temp_freq = 0;

		if (compl_status == MCC_STATUS_NOT_SUPPORTED ||
			compl_status == MCC_STATUS_ILLEGAL_REQUEST)
			goto done;

		if (compl_status == MCC_STATUS_UNAUTHORIZED_REQUEST) {
<<<<<<< HEAD
			dev_warn(&adapter->pdev->dev, "This domain(VM) is not "
				"permitted to execute this cmd (opcode %d)\n",
				opcode);
		} else {
			extd_status = (compl->status >> CQE_STATUS_EXTD_SHIFT) &
					CQE_STATUS_EXTD_MASK;
			dev_err(&adapter->pdev->dev, "Cmd (opcode %d) failed:"
				"status %d, extd-status %d\n",
				opcode, compl_status, extd_status);
=======
			dev_warn(&adapter->pdev->dev,
				 "opcode %d-%d is not permitted\n",
				 opcode, subsystem);
		} else {
			extd_status = (compl->status >> CQE_STATUS_EXTD_SHIFT) &
					CQE_STATUS_EXTD_MASK;
			dev_err(&adapter->pdev->dev,
				"opcode %d-%d failed:status %d-%d\n",
				opcode, subsystem, compl_status, extd_status);
>>>>>>> bd0a521e
		}
	}
done:
	return compl_status;
}

/* Link state evt is a string of bytes; no need for endian swapping */
static void be_async_link_state_process(struct be_adapter *adapter,
		struct be_async_event_link_state *evt)
{
	/* When link status changes, link speed must be re-queried from FW */
	adapter->phy.link_speed = -1;

	/* For the initial link status do not rely on the ASYNC event as
	 * it may not be received in some cases.
	 */
	if (adapter->flags & BE_FLAGS_LINK_STATUS_INIT)
		be_link_status_update(adapter, evt->port_link_status);
}

/* Grp5 CoS Priority evt */
static void be_async_grp5_cos_priority_process(struct be_adapter *adapter,
		struct be_async_event_grp5_cos_priority *evt)
{
	if (evt->valid) {
		adapter->vlan_prio_bmap = evt->available_priority_bmap;
		adapter->recommended_prio &= ~VLAN_PRIO_MASK;
		adapter->recommended_prio =
			evt->reco_default_priority << VLAN_PRIO_SHIFT;
	}
}

/* Grp5 QOS Speed evt */
static void be_async_grp5_qos_speed_process(struct be_adapter *adapter,
		struct be_async_event_grp5_qos_link_speed *evt)
{
	if (evt->physical_port == adapter->port_num) {
		/* qos_link_speed is in units of 10 Mbps */
		adapter->phy.link_speed = evt->qos_link_speed * 10;
	}
}

/*Grp5 PVID evt*/
static void be_async_grp5_pvid_state_process(struct be_adapter *adapter,
		struct be_async_event_grp5_pvid_state *evt)
{
	if (evt->enabled)
		adapter->pvid = le16_to_cpu(evt->tag) & VLAN_VID_MASK;
	else
		adapter->pvid = 0;
}

static void be_async_grp5_evt_process(struct be_adapter *adapter,
		u32 trailer, struct be_mcc_compl *evt)
{
	u8 event_type = 0;

	event_type = (trailer >> ASYNC_TRAILER_EVENT_TYPE_SHIFT) &
		ASYNC_TRAILER_EVENT_TYPE_MASK;

	switch (event_type) {
	case ASYNC_EVENT_COS_PRIORITY:
		be_async_grp5_cos_priority_process(adapter,
		(struct be_async_event_grp5_cos_priority *)evt);
	break;
	case ASYNC_EVENT_QOS_SPEED:
		be_async_grp5_qos_speed_process(adapter,
		(struct be_async_event_grp5_qos_link_speed *)evt);
	break;
	case ASYNC_EVENT_PVID_STATE:
		be_async_grp5_pvid_state_process(adapter,
		(struct be_async_event_grp5_pvid_state *)evt);
	break;
	default:
		dev_warn(&adapter->pdev->dev, "Unknown grp5 event!\n");
		break;
	}
}

static inline bool is_link_state_evt(u32 trailer)
{
	return ((trailer >> ASYNC_TRAILER_EVENT_CODE_SHIFT) &
		ASYNC_TRAILER_EVENT_CODE_MASK) ==
				ASYNC_EVENT_CODE_LINK_STATE;
}

static inline bool is_grp5_evt(u32 trailer)
{
	return (((trailer >> ASYNC_TRAILER_EVENT_CODE_SHIFT) &
		ASYNC_TRAILER_EVENT_CODE_MASK) ==
				ASYNC_EVENT_CODE_GRP_5);
}

static struct be_mcc_compl *be_mcc_compl_get(struct be_adapter *adapter)
{
	struct be_queue_info *mcc_cq = &adapter->mcc_obj.cq;
	struct be_mcc_compl *compl = queue_tail_node(mcc_cq);

	if (be_mcc_compl_is_new(compl)) {
		queue_tail_inc(mcc_cq);
		return compl;
	}
	return NULL;
}

void be_async_mcc_enable(struct be_adapter *adapter)
{
	spin_lock_bh(&adapter->mcc_cq_lock);

	be_cq_notify(adapter, adapter->mcc_obj.cq.id, true, 0);
	adapter->mcc_obj.rearm_cq = true;

	spin_unlock_bh(&adapter->mcc_cq_lock);
}

void be_async_mcc_disable(struct be_adapter *adapter)
{
	adapter->mcc_obj.rearm_cq = false;
}

int be_process_mcc(struct be_adapter *adapter)
{
	struct be_mcc_compl *compl;
	int num = 0, status = 0;
	struct be_mcc_obj *mcc_obj = &adapter->mcc_obj;

	spin_lock_bh(&adapter->mcc_cq_lock);
	while ((compl = be_mcc_compl_get(adapter))) {
		if (compl->flags & CQE_FLAGS_ASYNC_MASK) {
			/* Interpret flags as an async trailer */
			if (is_link_state_evt(compl->flags))
				be_async_link_state_process(adapter,
				(struct be_async_event_link_state *) compl);
			else if (is_grp5_evt(compl->flags))
				be_async_grp5_evt_process(adapter,
				compl->flags, compl);
		} else if (compl->flags & CQE_FLAGS_COMPLETED_MASK) {
				status = be_mcc_compl_process(adapter, compl);
				atomic_dec(&mcc_obj->q.used);
		}
		be_mcc_compl_use(compl);
		num++;
	}

	if (num)
		be_cq_notify(adapter, mcc_obj->cq.id, mcc_obj->rearm_cq, num);

	spin_unlock_bh(&adapter->mcc_cq_lock);
	return status;
}

/* Wait till no more pending mcc requests are present */
static int be_mcc_wait_compl(struct be_adapter *adapter)
{
#define mcc_timeout		120000 /* 12s timeout */
	int i, status = 0;
	struct be_mcc_obj *mcc_obj = &adapter->mcc_obj;

	for (i = 0; i < mcc_timeout; i++) {
		if (be_error(adapter))
			return -EIO;

		status = be_process_mcc(adapter);

		if (atomic_read(&mcc_obj->q.used) == 0)
			break;
		udelay(100);
	}
	if (i == mcc_timeout) {
		dev_err(&adapter->pdev->dev, "FW not responding\n");
		adapter->fw_timeout = true;
		return -EIO;
	}
	return status;
}

/* Notify MCC requests and wait for completion */
static int be_mcc_notify_wait(struct be_adapter *adapter)
{
	int status;
	struct be_mcc_wrb *wrb;
	struct be_mcc_obj *mcc_obj = &adapter->mcc_obj;
	u16 index = mcc_obj->q.head;
	struct be_cmd_resp_hdr *resp;

	index_dec(&index, mcc_obj->q.len);
	wrb = queue_index_node(&mcc_obj->q, index);

	resp = be_decode_resp_hdr(wrb->tag0, wrb->tag1);

	be_mcc_notify(adapter);

	status = be_mcc_wait_compl(adapter);
	if (status == -EIO)
		goto out;

	status = resp->status;
out:
	return status;
}

static int be_mbox_db_ready_wait(struct be_adapter *adapter, void __iomem *db)
{
	int msecs = 0;
	u32 ready;

	do {
		if (be_error(adapter))
			return -EIO;

		ready = ioread32(db);
		if (ready == 0xffffffff)
			return -1;

		ready &= MPU_MAILBOX_DB_RDY_MASK;
		if (ready)
			break;

		if (msecs > 4000) {
			dev_err(&adapter->pdev->dev, "FW not responding\n");
			adapter->fw_timeout = true;
			be_detect_dump_ue(adapter);
			return -1;
		}

		msleep(1);
		msecs++;
	} while (true);

	return 0;
}

/*
 * Insert the mailbox address into the doorbell in two steps
 * Polls on the mbox doorbell till a command completion (or a timeout) occurs
 */
static int be_mbox_notify_wait(struct be_adapter *adapter)
{
	int status;
	u32 val = 0;
	void __iomem *db = adapter->db + MPU_MAILBOX_DB_OFFSET;
	struct be_dma_mem *mbox_mem = &adapter->mbox_mem;
	struct be_mcc_mailbox *mbox = mbox_mem->va;
	struct be_mcc_compl *compl = &mbox->compl;

	/* wait for ready to be set */
	status = be_mbox_db_ready_wait(adapter, db);
	if (status != 0)
		return status;

	val |= MPU_MAILBOX_DB_HI_MASK;
	/* at bits 2 - 31 place mbox dma addr msb bits 34 - 63 */
	val |= (upper_32_bits(mbox_mem->dma) >> 2) << 2;
	iowrite32(val, db);

	/* wait for ready to be set */
	status = be_mbox_db_ready_wait(adapter, db);
	if (status != 0)
		return status;

	val = 0;
	/* at bits 2 - 31 place mbox dma addr lsb bits 4 - 33 */
	val |= (u32)(mbox_mem->dma >> 4) << 2;
	iowrite32(val, db);

	status = be_mbox_db_ready_wait(adapter, db);
	if (status != 0)
		return status;

	/* A cq entry has been made now */
	if (be_mcc_compl_is_new(compl)) {
		status = be_mcc_compl_process(adapter, &mbox->compl);
		be_mcc_compl_use(compl);
		if (status)
			return status;
	} else {
		dev_err(&adapter->pdev->dev, "invalid mailbox completion\n");
		return -1;
	}
	return 0;
}

static int be_POST_stage_get(struct be_adapter *adapter, u16 *stage)
{
	u32 sem;

	if (lancer_chip(adapter))
		sem  = ioread32(adapter->db + MPU_EP_SEMAPHORE_IF_TYPE2_OFFSET);
	else
		sem  = ioread32(adapter->csr + MPU_EP_SEMAPHORE_OFFSET);

	*stage = sem & EP_SEMAPHORE_POST_STAGE_MASK;
	if ((sem >> EP_SEMAPHORE_POST_ERR_SHIFT) & EP_SEMAPHORE_POST_ERR_MASK)
		return -1;
	else
		return 0;
}

int be_cmd_POST(struct be_adapter *adapter)
{
	u16 stage;
	int status, timeout = 0;
	struct device *dev = &adapter->pdev->dev;

	do {
		status = be_POST_stage_get(adapter, &stage);
		if (status) {
			dev_err(dev, "POST error; stage=0x%x\n", stage);
			return -1;
		} else if (stage != POST_STAGE_ARMFW_RDY) {
			if (msleep_interruptible(2000)) {
				dev_err(dev, "Waiting for POST aborted\n");
				return -EINTR;
			}
			timeout += 2;
		} else {
			return 0;
		}
	} while (timeout < 60);

	dev_err(dev, "POST timeout; stage=0x%x\n", stage);
	return -1;
}


static inline struct be_sge *nonembedded_sgl(struct be_mcc_wrb *wrb)
{
	return &wrb->payload.sgl[0];
}


/* Don't touch the hdr after it's prepared */
/* mem will be NULL for embedded commands */
static void be_wrb_cmd_hdr_prepare(struct be_cmd_req_hdr *req_hdr,
				u8 subsystem, u8 opcode, int cmd_len,
				struct be_mcc_wrb *wrb, struct be_dma_mem *mem)
{
	struct be_sge *sge;
	unsigned long addr = (unsigned long)req_hdr;
	u64 req_addr = addr;

	req_hdr->opcode = opcode;
	req_hdr->subsystem = subsystem;
	req_hdr->request_length = cpu_to_le32(cmd_len - sizeof(*req_hdr));
	req_hdr->version = 0;

	wrb->tag0 = req_addr & 0xFFFFFFFF;
	wrb->tag1 = upper_32_bits(req_addr);

	wrb->payload_length = cmd_len;
	if (mem) {
		wrb->embedded |= (1 & MCC_WRB_SGE_CNT_MASK) <<
			MCC_WRB_SGE_CNT_SHIFT;
		sge = nonembedded_sgl(wrb);
		sge->pa_hi = cpu_to_le32(upper_32_bits(mem->dma));
		sge->pa_lo = cpu_to_le32(mem->dma & 0xFFFFFFFF);
		sge->len = cpu_to_le32(mem->size);
	} else
		wrb->embedded |= MCC_WRB_EMBEDDED_MASK;
	be_dws_cpu_to_le(wrb, 8);
}

static void be_cmd_page_addrs_prepare(struct phys_addr *pages, u32 max_pages,
			struct be_dma_mem *mem)
{
	int i, buf_pages = min(PAGES_4K_SPANNED(mem->va, mem->size), max_pages);
	u64 dma = (u64)mem->dma;

	for (i = 0; i < buf_pages; i++) {
		pages[i].lo = cpu_to_le32(dma & 0xFFFFFFFF);
		pages[i].hi = cpu_to_le32(upper_32_bits(dma));
		dma += PAGE_SIZE_4K;
	}
}

/* Converts interrupt delay in microseconds to multiplier value */
static u32 eq_delay_to_mult(u32 usec_delay)
{
#define MAX_INTR_RATE			651042
	const u32 round = 10;
	u32 multiplier;

	if (usec_delay == 0)
		multiplier = 0;
	else {
		u32 interrupt_rate = 1000000 / usec_delay;
		/* Max delay, corresponding to the lowest interrupt rate */
		if (interrupt_rate == 0)
			multiplier = 1023;
		else {
			multiplier = (MAX_INTR_RATE - interrupt_rate) * round;
			multiplier /= interrupt_rate;
			/* Round the multiplier to the closest value.*/
			multiplier = (multiplier + round/2) / round;
			multiplier = min(multiplier, (u32)1023);
		}
	}
	return multiplier;
}

static inline struct be_mcc_wrb *wrb_from_mbox(struct be_adapter *adapter)
{
	struct be_dma_mem *mbox_mem = &adapter->mbox_mem;
	struct be_mcc_wrb *wrb
		= &((struct be_mcc_mailbox *)(mbox_mem->va))->wrb;
	memset(wrb, 0, sizeof(*wrb));
	return wrb;
}

static struct be_mcc_wrb *wrb_from_mccq(struct be_adapter *adapter)
{
	struct be_queue_info *mccq = &adapter->mcc_obj.q;
	struct be_mcc_wrb *wrb;

	if (atomic_read(&mccq->used) >= mccq->len) {
		dev_err(&adapter->pdev->dev, "Out of MCCQ wrbs\n");
		return NULL;
	}

	wrb = queue_head_node(mccq);
	queue_head_inc(mccq);
	atomic_inc(&mccq->used);
	memset(wrb, 0, sizeof(*wrb));
	return wrb;
}

/* Tell fw we're about to start firing cmds by writing a
 * special pattern across the wrb hdr; uses mbox
 */
int be_cmd_fw_init(struct be_adapter *adapter)
{
	u8 *wrb;
	int status;

	if (mutex_lock_interruptible(&adapter->mbox_lock))
		return -1;

	wrb = (u8 *)wrb_from_mbox(adapter);
	*wrb++ = 0xFF;
	*wrb++ = 0x12;
	*wrb++ = 0x34;
	*wrb++ = 0xFF;
	*wrb++ = 0xFF;
	*wrb++ = 0x56;
	*wrb++ = 0x78;
	*wrb = 0xFF;

	status = be_mbox_notify_wait(adapter);

	mutex_unlock(&adapter->mbox_lock);
	return status;
}

/* Tell fw we're done with firing cmds by writing a
 * special pattern across the wrb hdr; uses mbox
 */
int be_cmd_fw_clean(struct be_adapter *adapter)
{
	u8 *wrb;
	int status;

	if (mutex_lock_interruptible(&adapter->mbox_lock))
		return -1;

	wrb = (u8 *)wrb_from_mbox(adapter);
	*wrb++ = 0xFF;
	*wrb++ = 0xAA;
	*wrb++ = 0xBB;
	*wrb++ = 0xFF;
	*wrb++ = 0xFF;
	*wrb++ = 0xCC;
	*wrb++ = 0xDD;
	*wrb = 0xFF;

	status = be_mbox_notify_wait(adapter);

	mutex_unlock(&adapter->mbox_lock);
	return status;
}
int be_cmd_eq_create(struct be_adapter *adapter,
		struct be_queue_info *eq, int eq_delay)
{
	struct be_mcc_wrb *wrb;
	struct be_cmd_req_eq_create *req;
	struct be_dma_mem *q_mem = &eq->dma_mem;
	int status;

	if (mutex_lock_interruptible(&adapter->mbox_lock))
		return -1;

	wrb = wrb_from_mbox(adapter);
	req = embedded_payload(wrb);

	be_wrb_cmd_hdr_prepare(&req->hdr, CMD_SUBSYSTEM_COMMON,
		OPCODE_COMMON_EQ_CREATE, sizeof(*req), wrb, NULL);

	req->num_pages =  cpu_to_le16(PAGES_4K_SPANNED(q_mem->va, q_mem->size));

	AMAP_SET_BITS(struct amap_eq_context, valid, req->context, 1);
	/* 4byte eqe*/
	AMAP_SET_BITS(struct amap_eq_context, size, req->context, 0);
	AMAP_SET_BITS(struct amap_eq_context, count, req->context,
			__ilog2_u32(eq->len/256));
	AMAP_SET_BITS(struct amap_eq_context, delaymult, req->context,
			eq_delay_to_mult(eq_delay));
	be_dws_cpu_to_le(req->context, sizeof(req->context));

	be_cmd_page_addrs_prepare(req->pages, ARRAY_SIZE(req->pages), q_mem);

	status = be_mbox_notify_wait(adapter);
	if (!status) {
		struct be_cmd_resp_eq_create *resp = embedded_payload(wrb);
		eq->id = le16_to_cpu(resp->eq_id);
		eq->created = true;
	}

	mutex_unlock(&adapter->mbox_lock);
	return status;
}

/* Use MCC */
int be_cmd_mac_addr_query(struct be_adapter *adapter, u8 *mac_addr,
			u8 type, bool permanent, u32 if_handle, u32 pmac_id)
{
	struct be_mcc_wrb *wrb;
	struct be_cmd_req_mac_query *req;
	int status;

	spin_lock_bh(&adapter->mcc_lock);

	wrb = wrb_from_mccq(adapter);
	if (!wrb) {
		status = -EBUSY;
		goto err;
	}
	req = embedded_payload(wrb);

	be_wrb_cmd_hdr_prepare(&req->hdr, CMD_SUBSYSTEM_COMMON,
		OPCODE_COMMON_NTWK_MAC_QUERY, sizeof(*req), wrb, NULL);
	req->type = type;
	if (permanent) {
		req->permanent = 1;
	} else {
		req->if_id = cpu_to_le16((u16) if_handle);
		req->pmac_id = cpu_to_le32(pmac_id);
		req->permanent = 0;
	}

	status = be_mcc_notify_wait(adapter);
	if (!status) {
		struct be_cmd_resp_mac_query *resp = embedded_payload(wrb);
		memcpy(mac_addr, resp->mac.addr, ETH_ALEN);
	}

err:
	spin_unlock_bh(&adapter->mcc_lock);
	return status;
}

/* Uses synchronous MCCQ */
int be_cmd_pmac_add(struct be_adapter *adapter, u8 *mac_addr,
		u32 if_id, u32 *pmac_id, u32 domain)
{
	struct be_mcc_wrb *wrb;
	struct be_cmd_req_pmac_add *req;
	int status;

	spin_lock_bh(&adapter->mcc_lock);

	wrb = wrb_from_mccq(adapter);
	if (!wrb) {
		status = -EBUSY;
		goto err;
	}
	req = embedded_payload(wrb);

	be_wrb_cmd_hdr_prepare(&req->hdr, CMD_SUBSYSTEM_COMMON,
		OPCODE_COMMON_NTWK_PMAC_ADD, sizeof(*req), wrb, NULL);

	req->hdr.domain = domain;
	req->if_id = cpu_to_le32(if_id);
	memcpy(req->mac_address, mac_addr, ETH_ALEN);

	status = be_mcc_notify_wait(adapter);
	if (!status) {
		struct be_cmd_resp_pmac_add *resp = embedded_payload(wrb);
		*pmac_id = le32_to_cpu(resp->pmac_id);
	}

err:
	spin_unlock_bh(&adapter->mcc_lock);

	 if (status == MCC_STATUS_UNAUTHORIZED_REQUEST)
		status = -EPERM;

	return status;
}

/* Uses synchronous MCCQ */
int be_cmd_pmac_del(struct be_adapter *adapter, u32 if_id, int pmac_id, u32 dom)
{
	struct be_mcc_wrb *wrb;
	struct be_cmd_req_pmac_del *req;
	int status;

	if (pmac_id == -1)
		return 0;

	spin_lock_bh(&adapter->mcc_lock);

	wrb = wrb_from_mccq(adapter);
	if (!wrb) {
		status = -EBUSY;
		goto err;
	}
	req = embedded_payload(wrb);

	be_wrb_cmd_hdr_prepare(&req->hdr, CMD_SUBSYSTEM_COMMON,
		OPCODE_COMMON_NTWK_PMAC_DEL, sizeof(*req), wrb, NULL);

	req->hdr.domain = dom;
	req->if_id = cpu_to_le32(if_id);
	req->pmac_id = cpu_to_le32(pmac_id);

	status = be_mcc_notify_wait(adapter);

err:
	spin_unlock_bh(&adapter->mcc_lock);
	return status;
}

/* Uses Mbox */
int be_cmd_cq_create(struct be_adapter *adapter, struct be_queue_info *cq,
		struct be_queue_info *eq, bool no_delay, int coalesce_wm)
{
	struct be_mcc_wrb *wrb;
	struct be_cmd_req_cq_create *req;
	struct be_dma_mem *q_mem = &cq->dma_mem;
	void *ctxt;
	int status;

	if (mutex_lock_interruptible(&adapter->mbox_lock))
		return -1;

	wrb = wrb_from_mbox(adapter);
	req = embedded_payload(wrb);
	ctxt = &req->context;

	be_wrb_cmd_hdr_prepare(&req->hdr, CMD_SUBSYSTEM_COMMON,
		OPCODE_COMMON_CQ_CREATE, sizeof(*req), wrb, NULL);

	req->num_pages =  cpu_to_le16(PAGES_4K_SPANNED(q_mem->va, q_mem->size));
	if (lancer_chip(adapter)) {
		req->hdr.version = 2;
		req->page_size = 1; /* 1 for 4K */
		AMAP_SET_BITS(struct amap_cq_context_lancer, nodelay, ctxt,
								no_delay);
		AMAP_SET_BITS(struct amap_cq_context_lancer, count, ctxt,
						__ilog2_u32(cq->len/256));
		AMAP_SET_BITS(struct amap_cq_context_lancer, valid, ctxt, 1);
		AMAP_SET_BITS(struct amap_cq_context_lancer, eventable,
								ctxt, 1);
		AMAP_SET_BITS(struct amap_cq_context_lancer, eqid,
								ctxt, eq->id);
	} else {
		AMAP_SET_BITS(struct amap_cq_context_be, coalescwm, ctxt,
								coalesce_wm);
		AMAP_SET_BITS(struct amap_cq_context_be, nodelay,
								ctxt, no_delay);
		AMAP_SET_BITS(struct amap_cq_context_be, count, ctxt,
						__ilog2_u32(cq->len/256));
		AMAP_SET_BITS(struct amap_cq_context_be, valid, ctxt, 1);
		AMAP_SET_BITS(struct amap_cq_context_be, eventable, ctxt, 1);
		AMAP_SET_BITS(struct amap_cq_context_be, eqid, ctxt, eq->id);
	}

	be_dws_cpu_to_le(ctxt, sizeof(req->context));

	be_cmd_page_addrs_prepare(req->pages, ARRAY_SIZE(req->pages), q_mem);

	status = be_mbox_notify_wait(adapter);
	if (!status) {
		struct be_cmd_resp_cq_create *resp = embedded_payload(wrb);
		cq->id = le16_to_cpu(resp->cq_id);
		cq->created = true;
	}

	mutex_unlock(&adapter->mbox_lock);

	return status;
}

static u32 be_encoded_q_len(int q_len)
{
	u32 len_encoded = fls(q_len); /* log2(len) + 1 */
	if (len_encoded == 16)
		len_encoded = 0;
	return len_encoded;
}

int be_cmd_mccq_ext_create(struct be_adapter *adapter,
			struct be_queue_info *mccq,
			struct be_queue_info *cq)
{
	struct be_mcc_wrb *wrb;
	struct be_cmd_req_mcc_ext_create *req;
	struct be_dma_mem *q_mem = &mccq->dma_mem;
	void *ctxt;
	int status;

	if (mutex_lock_interruptible(&adapter->mbox_lock))
		return -1;

	wrb = wrb_from_mbox(adapter);
	req = embedded_payload(wrb);
	ctxt = &req->context;

	be_wrb_cmd_hdr_prepare(&req->hdr, CMD_SUBSYSTEM_COMMON,
			OPCODE_COMMON_MCC_CREATE_EXT, sizeof(*req), wrb, NULL);

	req->num_pages = cpu_to_le16(PAGES_4K_SPANNED(q_mem->va, q_mem->size));
	if (lancer_chip(adapter)) {
		req->hdr.version = 1;
		req->cq_id = cpu_to_le16(cq->id);

		AMAP_SET_BITS(struct amap_mcc_context_lancer, ring_size, ctxt,
						be_encoded_q_len(mccq->len));
		AMAP_SET_BITS(struct amap_mcc_context_lancer, valid, ctxt, 1);
		AMAP_SET_BITS(struct amap_mcc_context_lancer, async_cq_id,
								ctxt, cq->id);
		AMAP_SET_BITS(struct amap_mcc_context_lancer, async_cq_valid,
								 ctxt, 1);

	} else {
		AMAP_SET_BITS(struct amap_mcc_context_be, valid, ctxt, 1);
		AMAP_SET_BITS(struct amap_mcc_context_be, ring_size, ctxt,
						be_encoded_q_len(mccq->len));
		AMAP_SET_BITS(struct amap_mcc_context_be, cq_id, ctxt, cq->id);
	}

	/* Subscribe to Link State and Group 5 Events(bits 1 and 5 set) */
	req->async_event_bitmap[0] = cpu_to_le32(0x00000022);
	be_dws_cpu_to_le(ctxt, sizeof(req->context));

	be_cmd_page_addrs_prepare(req->pages, ARRAY_SIZE(req->pages), q_mem);

	status = be_mbox_notify_wait(adapter);
	if (!status) {
		struct be_cmd_resp_mcc_create *resp = embedded_payload(wrb);
		mccq->id = le16_to_cpu(resp->id);
		mccq->created = true;
	}
	mutex_unlock(&adapter->mbox_lock);

	return status;
}

int be_cmd_mccq_org_create(struct be_adapter *adapter,
			struct be_queue_info *mccq,
			struct be_queue_info *cq)
{
	struct be_mcc_wrb *wrb;
	struct be_cmd_req_mcc_create *req;
	struct be_dma_mem *q_mem = &mccq->dma_mem;
	void *ctxt;
	int status;

	if (mutex_lock_interruptible(&adapter->mbox_lock))
		return -1;

	wrb = wrb_from_mbox(adapter);
	req = embedded_payload(wrb);
	ctxt = &req->context;

	be_wrb_cmd_hdr_prepare(&req->hdr, CMD_SUBSYSTEM_COMMON,
			OPCODE_COMMON_MCC_CREATE, sizeof(*req), wrb, NULL);

	req->num_pages = cpu_to_le16(PAGES_4K_SPANNED(q_mem->va, q_mem->size));

	AMAP_SET_BITS(struct amap_mcc_context_be, valid, ctxt, 1);
	AMAP_SET_BITS(struct amap_mcc_context_be, ring_size, ctxt,
			be_encoded_q_len(mccq->len));
	AMAP_SET_BITS(struct amap_mcc_context_be, cq_id, ctxt, cq->id);

	be_dws_cpu_to_le(ctxt, sizeof(req->context));

	be_cmd_page_addrs_prepare(req->pages, ARRAY_SIZE(req->pages), q_mem);

	status = be_mbox_notify_wait(adapter);
	if (!status) {
		struct be_cmd_resp_mcc_create *resp = embedded_payload(wrb);
		mccq->id = le16_to_cpu(resp->id);
		mccq->created = true;
	}

	mutex_unlock(&adapter->mbox_lock);
	return status;
}

int be_cmd_mccq_create(struct be_adapter *adapter,
			struct be_queue_info *mccq,
			struct be_queue_info *cq)
{
	int status;

	status = be_cmd_mccq_ext_create(adapter, mccq, cq);
	if (status && !lancer_chip(adapter)) {
		dev_warn(&adapter->pdev->dev, "Upgrade to F/W ver 2.102.235.0 "
			"or newer to avoid conflicting priorities between NIC "
			"and FCoE traffic");
		status = be_cmd_mccq_org_create(adapter, mccq, cq);
	}
	return status;
}

int be_cmd_txq_create(struct be_adapter *adapter,
			struct be_queue_info *txq,
			struct be_queue_info *cq)
{
	struct be_mcc_wrb *wrb;
	struct be_cmd_req_eth_tx_create *req;
	struct be_dma_mem *q_mem = &txq->dma_mem;
	void *ctxt;
	int status;

	spin_lock_bh(&adapter->mcc_lock);

	wrb = wrb_from_mccq(adapter);
	if (!wrb) {
		status = -EBUSY;
		goto err;
	}

	req = embedded_payload(wrb);
	ctxt = &req->context;

	be_wrb_cmd_hdr_prepare(&req->hdr, CMD_SUBSYSTEM_ETH,
		OPCODE_ETH_TX_CREATE, sizeof(*req), wrb, NULL);

	if (lancer_chip(adapter)) {
		req->hdr.version = 1;
		AMAP_SET_BITS(struct amap_tx_context, if_id, ctxt,
					adapter->if_handle);
	}

	req->num_pages = PAGES_4K_SPANNED(q_mem->va, q_mem->size);
	req->ulp_num = BE_ULP1_NUM;
	req->type = BE_ETH_TX_RING_TYPE_STANDARD;

	AMAP_SET_BITS(struct amap_tx_context, tx_ring_size, ctxt,
		be_encoded_q_len(txq->len));
	AMAP_SET_BITS(struct amap_tx_context, ctx_valid, ctxt, 1);
	AMAP_SET_BITS(struct amap_tx_context, cq_id_send, ctxt, cq->id);

	be_dws_cpu_to_le(ctxt, sizeof(req->context));

	be_cmd_page_addrs_prepare(req->pages, ARRAY_SIZE(req->pages), q_mem);

	status = be_mcc_notify_wait(adapter);
	if (!status) {
		struct be_cmd_resp_eth_tx_create *resp = embedded_payload(wrb);
		txq->id = le16_to_cpu(resp->cid);
		txq->created = true;
	}

err:
	spin_unlock_bh(&adapter->mcc_lock);

	return status;
}

/* Uses MCC */
int be_cmd_rxq_create(struct be_adapter *adapter,
		struct be_queue_info *rxq, u16 cq_id, u16 frag_size,
		u32 if_id, u32 rss, u8 *rss_id)
{
	struct be_mcc_wrb *wrb;
	struct be_cmd_req_eth_rx_create *req;
	struct be_dma_mem *q_mem = &rxq->dma_mem;
	int status;

	spin_lock_bh(&adapter->mcc_lock);

	wrb = wrb_from_mccq(adapter);
	if (!wrb) {
		status = -EBUSY;
		goto err;
	}
	req = embedded_payload(wrb);

	be_wrb_cmd_hdr_prepare(&req->hdr, CMD_SUBSYSTEM_ETH,
				OPCODE_ETH_RX_CREATE, sizeof(*req), wrb, NULL);

	req->cq_id = cpu_to_le16(cq_id);
	req->frag_size = fls(frag_size) - 1;
	req->num_pages = 2;
	be_cmd_page_addrs_prepare(req->pages, ARRAY_SIZE(req->pages), q_mem);
	req->interface_id = cpu_to_le32(if_id);
	req->max_frame_size = cpu_to_le16(BE_MAX_JUMBO_FRAME_SIZE);
	req->rss_queue = cpu_to_le32(rss);

	status = be_mcc_notify_wait(adapter);
	if (!status) {
		struct be_cmd_resp_eth_rx_create *resp = embedded_payload(wrb);
		rxq->id = le16_to_cpu(resp->id);
		rxq->created = true;
		*rss_id = resp->rss_id;
	}

err:
	spin_unlock_bh(&adapter->mcc_lock);
	return status;
}

/* Generic destroyer function for all types of queues
 * Uses Mbox
 */
int be_cmd_q_destroy(struct be_adapter *adapter, struct be_queue_info *q,
		int queue_type)
{
	struct be_mcc_wrb *wrb;
	struct be_cmd_req_q_destroy *req;
	u8 subsys = 0, opcode = 0;
	int status;

	if (mutex_lock_interruptible(&adapter->mbox_lock))
		return -1;

	wrb = wrb_from_mbox(adapter);
	req = embedded_payload(wrb);

	switch (queue_type) {
	case QTYPE_EQ:
		subsys = CMD_SUBSYSTEM_COMMON;
		opcode = OPCODE_COMMON_EQ_DESTROY;
		break;
	case QTYPE_CQ:
		subsys = CMD_SUBSYSTEM_COMMON;
		opcode = OPCODE_COMMON_CQ_DESTROY;
		break;
	case QTYPE_TXQ:
		subsys = CMD_SUBSYSTEM_ETH;
		opcode = OPCODE_ETH_TX_DESTROY;
		break;
	case QTYPE_RXQ:
		subsys = CMD_SUBSYSTEM_ETH;
		opcode = OPCODE_ETH_RX_DESTROY;
		break;
	case QTYPE_MCCQ:
		subsys = CMD_SUBSYSTEM_COMMON;
		opcode = OPCODE_COMMON_MCC_DESTROY;
		break;
	default:
		BUG();
	}

	be_wrb_cmd_hdr_prepare(&req->hdr, subsys, opcode, sizeof(*req), wrb,
				NULL);
	req->id = cpu_to_le16(q->id);

	status = be_mbox_notify_wait(adapter);
	if (!status)
		q->created = false;

	mutex_unlock(&adapter->mbox_lock);
	return status;
}

/* Uses MCC */
int be_cmd_rxq_destroy(struct be_adapter *adapter, struct be_queue_info *q)
{
	struct be_mcc_wrb *wrb;
	struct be_cmd_req_q_destroy *req;
	int status;

	spin_lock_bh(&adapter->mcc_lock);

	wrb = wrb_from_mccq(adapter);
	if (!wrb) {
		status = -EBUSY;
		goto err;
	}
	req = embedded_payload(wrb);

	be_wrb_cmd_hdr_prepare(&req->hdr, CMD_SUBSYSTEM_ETH,
			OPCODE_ETH_RX_DESTROY, sizeof(*req), wrb, NULL);
	req->id = cpu_to_le16(q->id);

	status = be_mcc_notify_wait(adapter);
	if (!status)
		q->created = false;

err:
	spin_unlock_bh(&adapter->mcc_lock);
	return status;
}

/* Create an rx filtering policy configuration on an i/f
 * Uses MCCQ
 */
int be_cmd_if_create(struct be_adapter *adapter, u32 cap_flags, u32 en_flags,
		u8 *mac, u32 *if_handle, u32 *pmac_id, u32 domain)
{
	struct be_mcc_wrb *wrb;
	struct be_cmd_req_if_create *req;
	int status;

	spin_lock_bh(&adapter->mcc_lock);

	wrb = wrb_from_mccq(adapter);
	if (!wrb) {
		status = -EBUSY;
		goto err;
	}
	req = embedded_payload(wrb);

	be_wrb_cmd_hdr_prepare(&req->hdr, CMD_SUBSYSTEM_COMMON,
		OPCODE_COMMON_NTWK_INTERFACE_CREATE, sizeof(*req), wrb, NULL);
	req->hdr.domain = domain;
	req->capability_flags = cpu_to_le32(cap_flags);
	req->enable_flags = cpu_to_le32(en_flags);
	if (mac)
		memcpy(req->mac_addr, mac, ETH_ALEN);
	else
		req->pmac_invalid = true;

	status = be_mcc_notify_wait(adapter);
	if (!status) {
		struct be_cmd_resp_if_create *resp = embedded_payload(wrb);
		*if_handle = le32_to_cpu(resp->interface_id);
		if (mac)
			*pmac_id = le32_to_cpu(resp->pmac_id);
	}

err:
	spin_unlock_bh(&adapter->mcc_lock);
	return status;
}

/* Uses MCCQ */
int be_cmd_if_destroy(struct be_adapter *adapter, int interface_id, u32 domain)
{
	struct be_mcc_wrb *wrb;
	struct be_cmd_req_if_destroy *req;
	int status;

	if (interface_id == -1)
		return 0;

	spin_lock_bh(&adapter->mcc_lock);

	wrb = wrb_from_mccq(adapter);
	if (!wrb) {
		status = -EBUSY;
		goto err;
	}
	req = embedded_payload(wrb);

	be_wrb_cmd_hdr_prepare(&req->hdr, CMD_SUBSYSTEM_COMMON,
		OPCODE_COMMON_NTWK_INTERFACE_DESTROY, sizeof(*req), wrb, NULL);
	req->hdr.domain = domain;
	req->interface_id = cpu_to_le32(interface_id);

	status = be_mcc_notify_wait(adapter);
err:
	spin_unlock_bh(&adapter->mcc_lock);
	return status;
}

/* Get stats is a non embedded command: the request is not embedded inside
 * WRB but is a separate dma memory block
 * Uses asynchronous MCC
 */
int be_cmd_get_stats(struct be_adapter *adapter, struct be_dma_mem *nonemb_cmd)
{
	struct be_mcc_wrb *wrb;
	struct be_cmd_req_hdr *hdr;
	int status = 0;

	if (MODULO(adapter->work_counter, be_get_temp_freq) == 0)
		be_cmd_get_die_temperature(adapter);

	spin_lock_bh(&adapter->mcc_lock);

	wrb = wrb_from_mccq(adapter);
	if (!wrb) {
		status = -EBUSY;
		goto err;
	}
	hdr = nonemb_cmd->va;

	be_wrb_cmd_hdr_prepare(hdr, CMD_SUBSYSTEM_ETH,
		OPCODE_ETH_GET_STATISTICS, nonemb_cmd->size, wrb, nonemb_cmd);

	if (adapter->generation == BE_GEN3)
		hdr->version = 1;

	be_mcc_notify(adapter);
	adapter->stats_cmd_sent = true;

err:
	spin_unlock_bh(&adapter->mcc_lock);
	return status;
}

/* Lancer Stats */
int lancer_cmd_get_pport_stats(struct be_adapter *adapter,
				struct be_dma_mem *nonemb_cmd)
{

	struct be_mcc_wrb *wrb;
	struct lancer_cmd_req_pport_stats *req;
	int status = 0;

	spin_lock_bh(&adapter->mcc_lock);

	wrb = wrb_from_mccq(adapter);
	if (!wrb) {
		status = -EBUSY;
		goto err;
	}
	req = nonemb_cmd->va;

	be_wrb_cmd_hdr_prepare(&req->hdr, CMD_SUBSYSTEM_ETH,
			OPCODE_ETH_GET_PPORT_STATS, nonemb_cmd->size, wrb,
			nonemb_cmd);

	req->cmd_params.params.pport_num = cpu_to_le16(adapter->hba_port_num);
	req->cmd_params.params.reset_stats = 0;

	be_mcc_notify(adapter);
	adapter->stats_cmd_sent = true;

err:
	spin_unlock_bh(&adapter->mcc_lock);
	return status;
}

/* Uses synchronous mcc */
int be_cmd_link_status_query(struct be_adapter *adapter, u8 *mac_speed,
			     u16 *link_speed, u8 *link_status, u32 dom)
{
	struct be_mcc_wrb *wrb;
	struct be_cmd_req_link_status *req;
	int status;

	spin_lock_bh(&adapter->mcc_lock);

	if (link_status)
		*link_status = LINK_DOWN;

	wrb = wrb_from_mccq(adapter);
	if (!wrb) {
		status = -EBUSY;
		goto err;
	}
	req = embedded_payload(wrb);

	be_wrb_cmd_hdr_prepare(&req->hdr, CMD_SUBSYSTEM_COMMON,
		OPCODE_COMMON_NTWK_LINK_STATUS_QUERY, sizeof(*req), wrb, NULL);

	if (adapter->generation == BE_GEN3 || lancer_chip(adapter))
		req->hdr.version = 1;

	req->hdr.domain = dom;

	status = be_mcc_notify_wait(adapter);
	if (!status) {
		struct be_cmd_resp_link_status *resp = embedded_payload(wrb);
		if (resp->mac_speed != PHY_LINK_SPEED_ZERO) {
			if (link_speed)
				*link_speed = le16_to_cpu(resp->link_speed);
			if (mac_speed)
				*mac_speed = resp->mac_speed;
		}
		if (link_status)
			*link_status = resp->logical_link_status;
	}

err:
	spin_unlock_bh(&adapter->mcc_lock);
	return status;
}

/* Uses synchronous mcc */
int be_cmd_get_die_temperature(struct be_adapter *adapter)
{
	struct be_mcc_wrb *wrb;
	struct be_cmd_req_get_cntl_addnl_attribs *req;
	int status;

	spin_lock_bh(&adapter->mcc_lock);

	wrb = wrb_from_mccq(adapter);
	if (!wrb) {
		status = -EBUSY;
		goto err;
	}
	req = embedded_payload(wrb);

	be_wrb_cmd_hdr_prepare(&req->hdr, CMD_SUBSYSTEM_COMMON,
		OPCODE_COMMON_GET_CNTL_ADDITIONAL_ATTRIBUTES, sizeof(*req),
		wrb, NULL);

	be_mcc_notify(adapter);

err:
	spin_unlock_bh(&adapter->mcc_lock);
	return status;
}

/* Uses synchronous mcc */
int be_cmd_get_reg_len(struct be_adapter *adapter, u32 *log_size)
{
	struct be_mcc_wrb *wrb;
	struct be_cmd_req_get_fat *req;
	int status;

	spin_lock_bh(&adapter->mcc_lock);

	wrb = wrb_from_mccq(adapter);
	if (!wrb) {
		status = -EBUSY;
		goto err;
	}
	req = embedded_payload(wrb);

	be_wrb_cmd_hdr_prepare(&req->hdr, CMD_SUBSYSTEM_COMMON,
		OPCODE_COMMON_MANAGE_FAT, sizeof(*req), wrb, NULL);
	req->fat_operation = cpu_to_le32(QUERY_FAT);
	status = be_mcc_notify_wait(adapter);
	if (!status) {
		struct be_cmd_resp_get_fat *resp = embedded_payload(wrb);
		if (log_size && resp->log_size)
			*log_size = le32_to_cpu(resp->log_size) -
					sizeof(u32);
	}
err:
	spin_unlock_bh(&adapter->mcc_lock);
	return status;
}

void be_cmd_get_regs(struct be_adapter *adapter, u32 buf_len, void *buf)
{
	struct be_dma_mem get_fat_cmd;
	struct be_mcc_wrb *wrb;
	struct be_cmd_req_get_fat *req;
	u32 offset = 0, total_size, buf_size,
				log_offset = sizeof(u32), payload_len;
	int status;

	if (buf_len == 0)
		return;

	total_size = buf_len;

	get_fat_cmd.size = sizeof(struct be_cmd_req_get_fat) + 60*1024;
	get_fat_cmd.va = pci_alloc_consistent(adapter->pdev,
			get_fat_cmd.size,
			&get_fat_cmd.dma);
	if (!get_fat_cmd.va) {
		status = -ENOMEM;
		dev_err(&adapter->pdev->dev,
		"Memory allocation failure while retrieving FAT data\n");
		return;
	}

	spin_lock_bh(&adapter->mcc_lock);

	while (total_size) {
		buf_size = min(total_size, (u32)60*1024);
		total_size -= buf_size;

		wrb = wrb_from_mccq(adapter);
		if (!wrb) {
			status = -EBUSY;
			goto err;
		}
		req = get_fat_cmd.va;

		payload_len = sizeof(struct be_cmd_req_get_fat) + buf_size;
		be_wrb_cmd_hdr_prepare(&req->hdr, CMD_SUBSYSTEM_COMMON,
				OPCODE_COMMON_MANAGE_FAT, payload_len, wrb,
				&get_fat_cmd);

		req->fat_operation = cpu_to_le32(RETRIEVE_FAT);
		req->read_log_offset = cpu_to_le32(log_offset);
		req->read_log_length = cpu_to_le32(buf_size);
		req->data_buffer_size = cpu_to_le32(buf_size);

		status = be_mcc_notify_wait(adapter);
		if (!status) {
			struct be_cmd_resp_get_fat *resp = get_fat_cmd.va;
			memcpy(buf + offset,
				resp->data_buffer,
				le32_to_cpu(resp->read_log_length));
		} else {
			dev_err(&adapter->pdev->dev, "FAT Table Retrieve error\n");
			goto err;
		}
		offset += buf_size;
		log_offset += buf_size;
	}
err:
	pci_free_consistent(adapter->pdev, get_fat_cmd.size,
			get_fat_cmd.va,
			get_fat_cmd.dma);
	spin_unlock_bh(&adapter->mcc_lock);
}

/* Uses synchronous mcc */
int be_cmd_get_fw_ver(struct be_adapter *adapter, char *fw_ver,
			char *fw_on_flash)
{
	struct be_mcc_wrb *wrb;
	struct be_cmd_req_get_fw_version *req;
	int status;

	spin_lock_bh(&adapter->mcc_lock);

	wrb = wrb_from_mccq(adapter);
	if (!wrb) {
		status = -EBUSY;
		goto err;
	}

	req = embedded_payload(wrb);

	be_wrb_cmd_hdr_prepare(&req->hdr, CMD_SUBSYSTEM_COMMON,
		OPCODE_COMMON_GET_FW_VERSION, sizeof(*req), wrb, NULL);
	status = be_mcc_notify_wait(adapter);
	if (!status) {
		struct be_cmd_resp_get_fw_version *resp = embedded_payload(wrb);
		strcpy(fw_ver, resp->firmware_version_string);
		if (fw_on_flash)
			strcpy(fw_on_flash, resp->fw_on_flash_version_string);
	}
err:
	spin_unlock_bh(&adapter->mcc_lock);
	return status;
}

/* set the EQ delay interval of an EQ to specified value
 * Uses async mcc
 */
int be_cmd_modify_eqd(struct be_adapter *adapter, u32 eq_id, u32 eqd)
{
	struct be_mcc_wrb *wrb;
	struct be_cmd_req_modify_eq_delay *req;
	int status = 0;

	spin_lock_bh(&adapter->mcc_lock);

	wrb = wrb_from_mccq(adapter);
	if (!wrb) {
		status = -EBUSY;
		goto err;
	}
	req = embedded_payload(wrb);

	be_wrb_cmd_hdr_prepare(&req->hdr, CMD_SUBSYSTEM_COMMON,
		OPCODE_COMMON_MODIFY_EQ_DELAY, sizeof(*req), wrb, NULL);

	req->num_eq = cpu_to_le32(1);
	req->delay[0].eq_id = cpu_to_le32(eq_id);
	req->delay[0].phase = 0;
	req->delay[0].delay_multiplier = cpu_to_le32(eqd);

	be_mcc_notify(adapter);

err:
	spin_unlock_bh(&adapter->mcc_lock);
	return status;
}

/* Uses sycnhronous mcc */
int be_cmd_vlan_config(struct be_adapter *adapter, u32 if_id, u16 *vtag_array,
			u32 num, bool untagged, bool promiscuous)
{
	struct be_mcc_wrb *wrb;
	struct be_cmd_req_vlan_config *req;
	int status;

	spin_lock_bh(&adapter->mcc_lock);

	wrb = wrb_from_mccq(adapter);
	if (!wrb) {
		status = -EBUSY;
		goto err;
	}
	req = embedded_payload(wrb);

	be_wrb_cmd_hdr_prepare(&req->hdr, CMD_SUBSYSTEM_COMMON,
		OPCODE_COMMON_NTWK_VLAN_CONFIG, sizeof(*req), wrb, NULL);

	req->interface_id = if_id;
	req->promiscuous = promiscuous;
	req->untagged = untagged;
	req->num_vlan = num;
	if (!promiscuous) {
		memcpy(req->normal_vlan, vtag_array,
			req->num_vlan * sizeof(vtag_array[0]));
	}

	status = be_mcc_notify_wait(adapter);

err:
	spin_unlock_bh(&adapter->mcc_lock);
	return status;
}

int be_cmd_rx_filter(struct be_adapter *adapter, u32 flags, u32 value)
{
	struct be_mcc_wrb *wrb;
	struct be_dma_mem *mem = &adapter->rx_filter;
	struct be_cmd_req_rx_filter *req = mem->va;
	int status;

	spin_lock_bh(&adapter->mcc_lock);

	wrb = wrb_from_mccq(adapter);
	if (!wrb) {
		status = -EBUSY;
		goto err;
	}
	memset(req, 0, sizeof(*req));
	be_wrb_cmd_hdr_prepare(&req->hdr, CMD_SUBSYSTEM_COMMON,
				OPCODE_COMMON_NTWK_RX_FILTER, sizeof(*req),
				wrb, mem);

	req->if_id = cpu_to_le32(adapter->if_handle);
	if (flags & IFF_PROMISC) {
		req->if_flags_mask = cpu_to_le32(BE_IF_FLAGS_PROMISCUOUS |
					BE_IF_FLAGS_VLAN_PROMISCUOUS);
		if (value == ON)
			req->if_flags = cpu_to_le32(BE_IF_FLAGS_PROMISCUOUS |
						BE_IF_FLAGS_VLAN_PROMISCUOUS);
	} else if (flags & IFF_ALLMULTI) {
		req->if_flags_mask = req->if_flags =
				cpu_to_le32(BE_IF_FLAGS_MCAST_PROMISCUOUS);
	} else {
		struct netdev_hw_addr *ha;
		int i = 0;

		req->if_flags_mask = req->if_flags =
				cpu_to_le32(BE_IF_FLAGS_MULTICAST);

		/* Reset mcast promisc mode if already set by setting mask
		 * and not setting flags field
		 */
		req->if_flags_mask |=
				cpu_to_le32(BE_IF_FLAGS_MCAST_PROMISCUOUS);

		req->mcast_num = cpu_to_le32(netdev_mc_count(adapter->netdev));
		netdev_for_each_mc_addr(ha, adapter->netdev)
			memcpy(req->mcast_mac[i++].byte, ha->addr, ETH_ALEN);
	}

	status = be_mcc_notify_wait(adapter);
err:
	spin_unlock_bh(&adapter->mcc_lock);
	return status;
}

/* Uses synchrounous mcc */
int be_cmd_set_flow_control(struct be_adapter *adapter, u32 tx_fc, u32 rx_fc)
{
	struct be_mcc_wrb *wrb;
	struct be_cmd_req_set_flow_control *req;
	int status;

	spin_lock_bh(&adapter->mcc_lock);

	wrb = wrb_from_mccq(adapter);
	if (!wrb) {
		status = -EBUSY;
		goto err;
	}
	req = embedded_payload(wrb);

	be_wrb_cmd_hdr_prepare(&req->hdr, CMD_SUBSYSTEM_COMMON,
		OPCODE_COMMON_SET_FLOW_CONTROL, sizeof(*req), wrb, NULL);

	req->tx_flow_control = cpu_to_le16((u16)tx_fc);
	req->rx_flow_control = cpu_to_le16((u16)rx_fc);

	status = be_mcc_notify_wait(adapter);

err:
	spin_unlock_bh(&adapter->mcc_lock);
	return status;
}

/* Uses sycn mcc */
int be_cmd_get_flow_control(struct be_adapter *adapter, u32 *tx_fc, u32 *rx_fc)
{
	struct be_mcc_wrb *wrb;
	struct be_cmd_req_get_flow_control *req;
	int status;

	spin_lock_bh(&adapter->mcc_lock);

	wrb = wrb_from_mccq(adapter);
	if (!wrb) {
		status = -EBUSY;
		goto err;
	}
	req = embedded_payload(wrb);

	be_wrb_cmd_hdr_prepare(&req->hdr, CMD_SUBSYSTEM_COMMON,
		OPCODE_COMMON_GET_FLOW_CONTROL, sizeof(*req), wrb, NULL);

	status = be_mcc_notify_wait(adapter);
	if (!status) {
		struct be_cmd_resp_get_flow_control *resp =
						embedded_payload(wrb);
		*tx_fc = le16_to_cpu(resp->tx_flow_control);
		*rx_fc = le16_to_cpu(resp->rx_flow_control);
	}

err:
	spin_unlock_bh(&adapter->mcc_lock);
	return status;
}

/* Uses mbox */
int be_cmd_query_fw_cfg(struct be_adapter *adapter, u32 *port_num,
		u32 *mode, u32 *caps)
{
	struct be_mcc_wrb *wrb;
	struct be_cmd_req_query_fw_cfg *req;
	int status;

	if (mutex_lock_interruptible(&adapter->mbox_lock))
		return -1;

	wrb = wrb_from_mbox(adapter);
	req = embedded_payload(wrb);

	be_wrb_cmd_hdr_prepare(&req->hdr, CMD_SUBSYSTEM_COMMON,
		OPCODE_COMMON_QUERY_FIRMWARE_CONFIG, sizeof(*req), wrb, NULL);

	status = be_mbox_notify_wait(adapter);
	if (!status) {
		struct be_cmd_resp_query_fw_cfg *resp = embedded_payload(wrb);
		*port_num = le32_to_cpu(resp->phys_port);
		*mode = le32_to_cpu(resp->function_mode);
		*caps = le32_to_cpu(resp->function_caps);
	}

	mutex_unlock(&adapter->mbox_lock);
	return status;
}

/* Uses mbox */
int be_cmd_reset_function(struct be_adapter *adapter)
{
	struct be_mcc_wrb *wrb;
	struct be_cmd_req_hdr *req;
	int status;

	if (mutex_lock_interruptible(&adapter->mbox_lock))
		return -1;

	wrb = wrb_from_mbox(adapter);
	req = embedded_payload(wrb);

	be_wrb_cmd_hdr_prepare(req, CMD_SUBSYSTEM_COMMON,
		OPCODE_COMMON_FUNCTION_RESET, sizeof(*req), wrb, NULL);

	status = be_mbox_notify_wait(adapter);

	mutex_unlock(&adapter->mbox_lock);
	return status;
}

int be_cmd_rss_config(struct be_adapter *adapter, u8 *rsstable, u16 table_size)
{
	struct be_mcc_wrb *wrb;
	struct be_cmd_req_rss_config *req;
	u32 myhash[10] = {0x15d43fa5, 0x2534685a, 0x5f87693a, 0x5668494e,
			0x33cf6a53, 0x383334c6, 0x76ac4257, 0x59b242b2,
			0x3ea83c02, 0x4a110304};
	int status;

	if (mutex_lock_interruptible(&adapter->mbox_lock))
		return -1;

	wrb = wrb_from_mbox(adapter);
	req = embedded_payload(wrb);

	be_wrb_cmd_hdr_prepare(&req->hdr, CMD_SUBSYSTEM_ETH,
		OPCODE_ETH_RSS_CONFIG, sizeof(*req), wrb, NULL);

	req->if_id = cpu_to_le32(adapter->if_handle);
	req->enable_rss = cpu_to_le16(RSS_ENABLE_TCP_IPV4 | RSS_ENABLE_IPV4 |
				      RSS_ENABLE_TCP_IPV6 | RSS_ENABLE_IPV6);
	req->cpu_table_size_log2 = cpu_to_le16(fls(table_size) - 1);
	memcpy(req->cpu_table, rsstable, table_size);
	memcpy(req->hash, myhash, sizeof(myhash));
	be_dws_cpu_to_le(req->hash, sizeof(req->hash));

	status = be_mbox_notify_wait(adapter);

	mutex_unlock(&adapter->mbox_lock);
	return status;
}

/* Uses sync mcc */
int be_cmd_set_beacon_state(struct be_adapter *adapter, u8 port_num,
			u8 bcn, u8 sts, u8 state)
{
	struct be_mcc_wrb *wrb;
	struct be_cmd_req_enable_disable_beacon *req;
	int status;

	spin_lock_bh(&adapter->mcc_lock);

	wrb = wrb_from_mccq(adapter);
	if (!wrb) {
		status = -EBUSY;
		goto err;
	}
	req = embedded_payload(wrb);

	be_wrb_cmd_hdr_prepare(&req->hdr, CMD_SUBSYSTEM_COMMON,
		OPCODE_COMMON_ENABLE_DISABLE_BEACON, sizeof(*req), wrb, NULL);

	req->port_num = port_num;
	req->beacon_state = state;
	req->beacon_duration = bcn;
	req->status_duration = sts;

	status = be_mcc_notify_wait(adapter);

err:
	spin_unlock_bh(&adapter->mcc_lock);
	return status;
}

/* Uses sync mcc */
int be_cmd_get_beacon_state(struct be_adapter *adapter, u8 port_num, u32 *state)
{
	struct be_mcc_wrb *wrb;
	struct be_cmd_req_get_beacon_state *req;
	int status;

	spin_lock_bh(&adapter->mcc_lock);

	wrb = wrb_from_mccq(adapter);
	if (!wrb) {
		status = -EBUSY;
		goto err;
	}
	req = embedded_payload(wrb);

	be_wrb_cmd_hdr_prepare(&req->hdr, CMD_SUBSYSTEM_COMMON,
		OPCODE_COMMON_GET_BEACON_STATE, sizeof(*req), wrb, NULL);

	req->port_num = port_num;

	status = be_mcc_notify_wait(adapter);
	if (!status) {
		struct be_cmd_resp_get_beacon_state *resp =
						embedded_payload(wrb);
		*state = resp->beacon_state;
	}

err:
	spin_unlock_bh(&adapter->mcc_lock);
	return status;
}

int lancer_cmd_write_object(struct be_adapter *adapter, struct be_dma_mem *cmd,
			u32 data_size, u32 data_offset, const char *obj_name,
			u32 *data_written, u8 *addn_status)
{
	struct be_mcc_wrb *wrb;
	struct lancer_cmd_req_write_object *req;
	struct lancer_cmd_resp_write_object *resp;
	void *ctxt = NULL;
	int status;

	spin_lock_bh(&adapter->mcc_lock);
	adapter->flash_status = 0;

	wrb = wrb_from_mccq(adapter);
	if (!wrb) {
		status = -EBUSY;
		goto err_unlock;
	}

	req = embedded_payload(wrb);

	be_wrb_cmd_hdr_prepare(&req->hdr, CMD_SUBSYSTEM_COMMON,
				OPCODE_COMMON_WRITE_OBJECT,
				sizeof(struct lancer_cmd_req_write_object), wrb,
				NULL);

	ctxt = &req->context;
	AMAP_SET_BITS(struct amap_lancer_write_obj_context,
			write_length, ctxt, data_size);

	if (data_size == 0)
		AMAP_SET_BITS(struct amap_lancer_write_obj_context,
				eof, ctxt, 1);
	else
		AMAP_SET_BITS(struct amap_lancer_write_obj_context,
				eof, ctxt, 0);

	be_dws_cpu_to_le(ctxt, sizeof(req->context));
	req->write_offset = cpu_to_le32(data_offset);
	strcpy(req->object_name, obj_name);
	req->descriptor_count = cpu_to_le32(1);
	req->buf_len = cpu_to_le32(data_size);
	req->addr_low = cpu_to_le32((cmd->dma +
				sizeof(struct lancer_cmd_req_write_object))
				& 0xFFFFFFFF);
	req->addr_high = cpu_to_le32(upper_32_bits(cmd->dma +
				sizeof(struct lancer_cmd_req_write_object)));

	be_mcc_notify(adapter);
	spin_unlock_bh(&adapter->mcc_lock);

	if (!wait_for_completion_timeout(&adapter->flash_compl,
					 msecs_to_jiffies(30000)))
		status = -1;
	else
		status = adapter->flash_status;

	resp = embedded_payload(wrb);
	if (!status)
		*data_written = le32_to_cpu(resp->actual_write_len);
	else
		*addn_status = resp->additional_status;

	return status;

err_unlock:
	spin_unlock_bh(&adapter->mcc_lock);
	return status;
}

int lancer_cmd_read_object(struct be_adapter *adapter, struct be_dma_mem *cmd,
		u32 data_size, u32 data_offset, const char *obj_name,
		u32 *data_read, u32 *eof, u8 *addn_status)
{
	struct be_mcc_wrb *wrb;
	struct lancer_cmd_req_read_object *req;
	struct lancer_cmd_resp_read_object *resp;
	int status;

	spin_lock_bh(&adapter->mcc_lock);

	wrb = wrb_from_mccq(adapter);
	if (!wrb) {
		status = -EBUSY;
		goto err_unlock;
	}

	req = embedded_payload(wrb);

	be_wrb_cmd_hdr_prepare(&req->hdr, CMD_SUBSYSTEM_COMMON,
			OPCODE_COMMON_READ_OBJECT,
			sizeof(struct lancer_cmd_req_read_object), wrb,
			NULL);

	req->desired_read_len = cpu_to_le32(data_size);
	req->read_offset = cpu_to_le32(data_offset);
	strcpy(req->object_name, obj_name);
	req->descriptor_count = cpu_to_le32(1);
	req->buf_len = cpu_to_le32(data_size);
	req->addr_low = cpu_to_le32((cmd->dma & 0xFFFFFFFF));
	req->addr_high = cpu_to_le32(upper_32_bits(cmd->dma));

	status = be_mcc_notify_wait(adapter);

	resp = embedded_payload(wrb);
	if (!status) {
		*data_read = le32_to_cpu(resp->actual_read_len);
		*eof = le32_to_cpu(resp->eof);
	} else {
		*addn_status = resp->additional_status;
	}

err_unlock:
	spin_unlock_bh(&adapter->mcc_lock);
	return status;
}

int be_cmd_write_flashrom(struct be_adapter *adapter, struct be_dma_mem *cmd,
			u32 flash_type, u32 flash_opcode, u32 buf_size)
{
	struct be_mcc_wrb *wrb;
	struct be_cmd_write_flashrom *req;
	int status;

	spin_lock_bh(&adapter->mcc_lock);
	adapter->flash_status = 0;

	wrb = wrb_from_mccq(adapter);
	if (!wrb) {
		status = -EBUSY;
		goto err_unlock;
	}
	req = cmd->va;

	be_wrb_cmd_hdr_prepare(&req->hdr, CMD_SUBSYSTEM_COMMON,
		OPCODE_COMMON_WRITE_FLASHROM, cmd->size, wrb, cmd);

	req->params.op_type = cpu_to_le32(flash_type);
	req->params.op_code = cpu_to_le32(flash_opcode);
	req->params.data_buf_size = cpu_to_le32(buf_size);

	be_mcc_notify(adapter);
	spin_unlock_bh(&adapter->mcc_lock);

	if (!wait_for_completion_timeout(&adapter->flash_compl,
			msecs_to_jiffies(40000)))
		status = -1;
	else
		status = adapter->flash_status;

	return status;

err_unlock:
	spin_unlock_bh(&adapter->mcc_lock);
	return status;
}

int be_cmd_get_flash_crc(struct be_adapter *adapter, u8 *flashed_crc,
			 int offset)
{
	struct be_mcc_wrb *wrb;
	struct be_cmd_write_flashrom *req;
	int status;

	spin_lock_bh(&adapter->mcc_lock);

	wrb = wrb_from_mccq(adapter);
	if (!wrb) {
		status = -EBUSY;
		goto err;
	}
	req = embedded_payload(wrb);

	be_wrb_cmd_hdr_prepare(&req->hdr, CMD_SUBSYSTEM_COMMON,
		OPCODE_COMMON_READ_FLASHROM, sizeof(*req)+4, wrb, NULL);

	req->params.op_type = cpu_to_le32(OPTYPE_REDBOOT);
	req->params.op_code = cpu_to_le32(FLASHROM_OPER_REPORT);
	req->params.offset = cpu_to_le32(offset);
	req->params.data_buf_size = cpu_to_le32(0x4);

	status = be_mcc_notify_wait(adapter);
	if (!status)
		memcpy(flashed_crc, req->params.data_buf, 4);

err:
	spin_unlock_bh(&adapter->mcc_lock);
	return status;
}

int be_cmd_enable_magic_wol(struct be_adapter *adapter, u8 *mac,
				struct be_dma_mem *nonemb_cmd)
{
	struct be_mcc_wrb *wrb;
	struct be_cmd_req_acpi_wol_magic_config *req;
	int status;

	spin_lock_bh(&adapter->mcc_lock);

	wrb = wrb_from_mccq(adapter);
	if (!wrb) {
		status = -EBUSY;
		goto err;
	}
	req = nonemb_cmd->va;

	be_wrb_cmd_hdr_prepare(&req->hdr, CMD_SUBSYSTEM_ETH,
		OPCODE_ETH_ACPI_WOL_MAGIC_CONFIG, sizeof(*req), wrb,
		nonemb_cmd);
	memcpy(req->magic_mac, mac, ETH_ALEN);

	status = be_mcc_notify_wait(adapter);

err:
	spin_unlock_bh(&adapter->mcc_lock);
	return status;
}

int be_cmd_set_loopback(struct be_adapter *adapter, u8 port_num,
			u8 loopback_type, u8 enable)
{
	struct be_mcc_wrb *wrb;
	struct be_cmd_req_set_lmode *req;
	int status;

	spin_lock_bh(&adapter->mcc_lock);

	wrb = wrb_from_mccq(adapter);
	if (!wrb) {
		status = -EBUSY;
		goto err;
	}

	req = embedded_payload(wrb);

	be_wrb_cmd_hdr_prepare(&req->hdr, CMD_SUBSYSTEM_LOWLEVEL,
			OPCODE_LOWLEVEL_SET_LOOPBACK_MODE, sizeof(*req), wrb,
			NULL);

	req->src_port = port_num;
	req->dest_port = port_num;
	req->loopback_type = loopback_type;
	req->loopback_state = enable;

	status = be_mcc_notify_wait(adapter);
err:
	spin_unlock_bh(&adapter->mcc_lock);
	return status;
}

int be_cmd_loopback_test(struct be_adapter *adapter, u32 port_num,
		u32 loopback_type, u32 pkt_size, u32 num_pkts, u64 pattern)
{
	struct be_mcc_wrb *wrb;
	struct be_cmd_req_loopback_test *req;
	int status;

	spin_lock_bh(&adapter->mcc_lock);

	wrb = wrb_from_mccq(adapter);
	if (!wrb) {
		status = -EBUSY;
		goto err;
	}

	req = embedded_payload(wrb);

	be_wrb_cmd_hdr_prepare(&req->hdr, CMD_SUBSYSTEM_LOWLEVEL,
			OPCODE_LOWLEVEL_LOOPBACK_TEST, sizeof(*req), wrb, NULL);
	req->hdr.timeout = cpu_to_le32(4);

	req->pattern = cpu_to_le64(pattern);
	req->src_port = cpu_to_le32(port_num);
	req->dest_port = cpu_to_le32(port_num);
	req->pkt_size = cpu_to_le32(pkt_size);
	req->num_pkts = cpu_to_le32(num_pkts);
	req->loopback_type = cpu_to_le32(loopback_type);

	status = be_mcc_notify_wait(adapter);
	if (!status) {
		struct be_cmd_resp_loopback_test *resp = embedded_payload(wrb);
		status = le32_to_cpu(resp->status);
	}

err:
	spin_unlock_bh(&adapter->mcc_lock);
	return status;
}

int be_cmd_ddr_dma_test(struct be_adapter *adapter, u64 pattern,
				u32 byte_cnt, struct be_dma_mem *cmd)
{
	struct be_mcc_wrb *wrb;
	struct be_cmd_req_ddrdma_test *req;
	int status;
	int i, j = 0;

	spin_lock_bh(&adapter->mcc_lock);

	wrb = wrb_from_mccq(adapter);
	if (!wrb) {
		status = -EBUSY;
		goto err;
	}
	req = cmd->va;
	be_wrb_cmd_hdr_prepare(&req->hdr, CMD_SUBSYSTEM_LOWLEVEL,
			OPCODE_LOWLEVEL_HOST_DDR_DMA, cmd->size, wrb, cmd);

	req->pattern = cpu_to_le64(pattern);
	req->byte_count = cpu_to_le32(byte_cnt);
	for (i = 0; i < byte_cnt; i++) {
		req->snd_buff[i] = (u8)(pattern >> (j*8));
		j++;
		if (j > 7)
			j = 0;
	}

	status = be_mcc_notify_wait(adapter);

	if (!status) {
		struct be_cmd_resp_ddrdma_test *resp;
		resp = cmd->va;
		if ((memcmp(resp->rcv_buff, req->snd_buff, byte_cnt) != 0) ||
				resp->snd_err) {
			status = -1;
		}
	}

err:
	spin_unlock_bh(&adapter->mcc_lock);
	return status;
}

int be_cmd_get_seeprom_data(struct be_adapter *adapter,
				struct be_dma_mem *nonemb_cmd)
{
	struct be_mcc_wrb *wrb;
	struct be_cmd_req_seeprom_read *req;
	struct be_sge *sge;
	int status;

	spin_lock_bh(&adapter->mcc_lock);

	wrb = wrb_from_mccq(adapter);
	if (!wrb) {
		status = -EBUSY;
		goto err;
	}
	req = nonemb_cmd->va;
	sge = nonembedded_sgl(wrb);

	be_wrb_cmd_hdr_prepare(&req->hdr, CMD_SUBSYSTEM_COMMON,
			OPCODE_COMMON_SEEPROM_READ, sizeof(*req), wrb,
			nonemb_cmd);

	status = be_mcc_notify_wait(adapter);

err:
	spin_unlock_bh(&adapter->mcc_lock);
	return status;
}

int be_cmd_get_phy_info(struct be_adapter *adapter)
{
	struct be_mcc_wrb *wrb;
	struct be_cmd_req_get_phy_info *req;
	struct be_dma_mem cmd;
	int status;

	spin_lock_bh(&adapter->mcc_lock);

	wrb = wrb_from_mccq(adapter);
	if (!wrb) {
		status = -EBUSY;
		goto err;
	}
	cmd.size = sizeof(struct be_cmd_req_get_phy_info);
	cmd.va = pci_alloc_consistent(adapter->pdev, cmd.size,
					&cmd.dma);
	if (!cmd.va) {
		dev_err(&adapter->pdev->dev, "Memory alloc failure\n");
		status = -ENOMEM;
		goto err;
	}

	req = cmd.va;

	be_wrb_cmd_hdr_prepare(&req->hdr, CMD_SUBSYSTEM_COMMON,
			OPCODE_COMMON_GET_PHY_DETAILS, sizeof(*req),
			wrb, &cmd);

	status = be_mcc_notify_wait(adapter);
	if (!status) {
		struct be_phy_info *resp_phy_info =
				cmd.va + sizeof(struct be_cmd_req_hdr);
		adapter->phy.phy_type = le16_to_cpu(resp_phy_info->phy_type);
		adapter->phy.interface_type =
			le16_to_cpu(resp_phy_info->interface_type);
		adapter->phy.auto_speeds_supported =
			le16_to_cpu(resp_phy_info->auto_speeds_supported);
		adapter->phy.fixed_speeds_supported =
			le16_to_cpu(resp_phy_info->fixed_speeds_supported);
		adapter->phy.misc_params =
			le32_to_cpu(resp_phy_info->misc_params);
	}
	pci_free_consistent(adapter->pdev, cmd.size,
				cmd.va, cmd.dma);
err:
	spin_unlock_bh(&adapter->mcc_lock);
	return status;
}

int be_cmd_set_qos(struct be_adapter *adapter, u32 bps, u32 domain)
{
	struct be_mcc_wrb *wrb;
	struct be_cmd_req_set_qos *req;
	int status;

	spin_lock_bh(&adapter->mcc_lock);

	wrb = wrb_from_mccq(adapter);
	if (!wrb) {
		status = -EBUSY;
		goto err;
	}

	req = embedded_payload(wrb);

	be_wrb_cmd_hdr_prepare(&req->hdr, CMD_SUBSYSTEM_COMMON,
			OPCODE_COMMON_SET_QOS, sizeof(*req), wrb, NULL);

	req->hdr.domain = domain;
	req->valid_bits = cpu_to_le32(BE_QOS_BITS_NIC);
	req->max_bps_nic = cpu_to_le32(bps);

	status = be_mcc_notify_wait(adapter);

err:
	spin_unlock_bh(&adapter->mcc_lock);
	return status;
}

int be_cmd_get_cntl_attributes(struct be_adapter *adapter)
{
	struct be_mcc_wrb *wrb;
	struct be_cmd_req_cntl_attribs *req;
	struct be_cmd_resp_cntl_attribs *resp;
	int status;
	int payload_len = max(sizeof(*req), sizeof(*resp));
	struct mgmt_controller_attrib *attribs;
	struct be_dma_mem attribs_cmd;

	memset(&attribs_cmd, 0, sizeof(struct be_dma_mem));
	attribs_cmd.size = sizeof(struct be_cmd_resp_cntl_attribs);
	attribs_cmd.va = pci_alloc_consistent(adapter->pdev, attribs_cmd.size,
						&attribs_cmd.dma);
	if (!attribs_cmd.va) {
		dev_err(&adapter->pdev->dev,
				"Memory allocation failure\n");
		return -ENOMEM;
	}

	if (mutex_lock_interruptible(&adapter->mbox_lock))
		return -1;

	wrb = wrb_from_mbox(adapter);
	if (!wrb) {
		status = -EBUSY;
		goto err;
	}
	req = attribs_cmd.va;

	be_wrb_cmd_hdr_prepare(&req->hdr, CMD_SUBSYSTEM_COMMON,
			 OPCODE_COMMON_GET_CNTL_ATTRIBUTES, payload_len, wrb,
			&attribs_cmd);

	status = be_mbox_notify_wait(adapter);
	if (!status) {
		attribs = attribs_cmd.va + sizeof(struct be_cmd_resp_hdr);
		adapter->hba_port_num = attribs->hba_attribs.phy_port;
	}

err:
	mutex_unlock(&adapter->mbox_lock);
	pci_free_consistent(adapter->pdev, attribs_cmd.size, attribs_cmd.va,
					attribs_cmd.dma);
	return status;
}

/* Uses mbox */
int be_cmd_req_native_mode(struct be_adapter *adapter)
{
	struct be_mcc_wrb *wrb;
	struct be_cmd_req_set_func_cap *req;
	int status;

	if (mutex_lock_interruptible(&adapter->mbox_lock))
		return -1;

	wrb = wrb_from_mbox(adapter);
	if (!wrb) {
		status = -EBUSY;
		goto err;
	}

	req = embedded_payload(wrb);

	be_wrb_cmd_hdr_prepare(&req->hdr, CMD_SUBSYSTEM_COMMON,
		OPCODE_COMMON_SET_DRIVER_FUNCTION_CAP, sizeof(*req), wrb, NULL);

	req->valid_cap_flags = cpu_to_le32(CAPABILITY_SW_TIMESTAMPS |
				CAPABILITY_BE3_NATIVE_ERX_API);
	req->cap_flags = cpu_to_le32(CAPABILITY_BE3_NATIVE_ERX_API);

	status = be_mbox_notify_wait(adapter);
	if (!status) {
		struct be_cmd_resp_set_func_cap *resp = embedded_payload(wrb);
		adapter->be3_native = le32_to_cpu(resp->cap_flags) &
					CAPABILITY_BE3_NATIVE_ERX_API;
	}
err:
	mutex_unlock(&adapter->mbox_lock);
	return status;
}

/* Uses synchronous MCCQ */
int be_cmd_get_mac_from_list(struct be_adapter *adapter, u32 domain,
			bool *pmac_id_active, u32 *pmac_id, u8 *mac)
{
	struct be_mcc_wrb *wrb;
	struct be_cmd_req_get_mac_list *req;
	int status;
	int mac_count;
	struct be_dma_mem get_mac_list_cmd;
	int i;

	memset(&get_mac_list_cmd, 0, sizeof(struct be_dma_mem));
	get_mac_list_cmd.size = sizeof(struct be_cmd_resp_get_mac_list);
	get_mac_list_cmd.va = pci_alloc_consistent(adapter->pdev,
			get_mac_list_cmd.size,
			&get_mac_list_cmd.dma);

	if (!get_mac_list_cmd.va) {
		dev_err(&adapter->pdev->dev,
				"Memory allocation failure during GET_MAC_LIST\n");
		return -ENOMEM;
	}

	spin_lock_bh(&adapter->mcc_lock);

	wrb = wrb_from_mccq(adapter);
	if (!wrb) {
		status = -EBUSY;
		goto out;
	}

	req = get_mac_list_cmd.va;

	be_wrb_cmd_hdr_prepare(&req->hdr, CMD_SUBSYSTEM_COMMON,
				OPCODE_COMMON_GET_MAC_LIST, sizeof(*req),
				wrb, &get_mac_list_cmd);

	req->hdr.domain = domain;
	req->mac_type = MAC_ADDRESS_TYPE_NETWORK;
	req->perm_override = 1;

	status = be_mcc_notify_wait(adapter);
	if (!status) {
		struct be_cmd_resp_get_mac_list *resp =
						get_mac_list_cmd.va;
		mac_count = resp->true_mac_count + resp->pseudo_mac_count;
		/* Mac list returned could contain one or more active mac_ids
		 * or one or more pseudo permanant mac addresses. If an active
		 * mac_id is present, return first active mac_id found
		 */
		for (i = 0; i < mac_count; i++) {
			struct get_list_macaddr *mac_entry;
			u16 mac_addr_size;
			u32 mac_id;

			mac_entry = &resp->macaddr_list[i];
			mac_addr_size = le16_to_cpu(mac_entry->mac_addr_size);
			/* mac_id is a 32 bit value and mac_addr size
			 * is 6 bytes
			 */
			if (mac_addr_size == sizeof(u32)) {
				*pmac_id_active = true;
				mac_id = mac_entry->mac_addr_id.s_mac_id.mac_id;
				*pmac_id = le32_to_cpu(mac_id);
				goto out;
			}
		}
		/* If no active mac_id found, return first pseudo mac addr */
		*pmac_id_active = false;
		memcpy(mac, resp->macaddr_list[0].mac_addr_id.macaddr,
								ETH_ALEN);
	}

out:
	spin_unlock_bh(&adapter->mcc_lock);
	pci_free_consistent(adapter->pdev, get_mac_list_cmd.size,
			get_mac_list_cmd.va, get_mac_list_cmd.dma);
	return status;
}

/* Uses synchronous MCCQ */
int be_cmd_set_mac_list(struct be_adapter *adapter, u8 *mac_array,
			u8 mac_count, u32 domain)
{
	struct be_mcc_wrb *wrb;
	struct be_cmd_req_set_mac_list *req;
	int status;
	struct be_dma_mem cmd;

	memset(&cmd, 0, sizeof(struct be_dma_mem));
	cmd.size = sizeof(struct be_cmd_req_set_mac_list);
	cmd.va = dma_alloc_coherent(&adapter->pdev->dev, cmd.size,
			&cmd.dma, GFP_KERNEL);
	if (!cmd.va) {
		dev_err(&adapter->pdev->dev, "Memory alloc failure\n");
		return -ENOMEM;
	}

	spin_lock_bh(&adapter->mcc_lock);

	wrb = wrb_from_mccq(adapter);
	if (!wrb) {
		status = -EBUSY;
		goto err;
	}

	req = cmd.va;
	be_wrb_cmd_hdr_prepare(&req->hdr, CMD_SUBSYSTEM_COMMON,
				OPCODE_COMMON_SET_MAC_LIST, sizeof(*req),
				wrb, &cmd);

	req->hdr.domain = domain;
	req->mac_count = mac_count;
	if (mac_count)
		memcpy(req->mac, mac_array, ETH_ALEN*mac_count);

	status = be_mcc_notify_wait(adapter);

err:
	dma_free_coherent(&adapter->pdev->dev, cmd.size,
				cmd.va, cmd.dma);
	spin_unlock_bh(&adapter->mcc_lock);
	return status;
}

int be_cmd_set_hsw_config(struct be_adapter *adapter, u16 pvid,
			u32 domain, u16 intf_id)
{
	struct be_mcc_wrb *wrb;
	struct be_cmd_req_set_hsw_config *req;
	void *ctxt;
	int status;

	spin_lock_bh(&adapter->mcc_lock);

	wrb = wrb_from_mccq(adapter);
	if (!wrb) {
		status = -EBUSY;
		goto err;
	}

	req = embedded_payload(wrb);
	ctxt = &req->context;

	be_wrb_cmd_hdr_prepare(&req->hdr, CMD_SUBSYSTEM_COMMON,
			OPCODE_COMMON_SET_HSW_CONFIG, sizeof(*req), wrb, NULL);

	req->hdr.domain = domain;
	AMAP_SET_BITS(struct amap_set_hsw_context, interface_id, ctxt, intf_id);
	if (pvid) {
		AMAP_SET_BITS(struct amap_set_hsw_context, pvid_valid, ctxt, 1);
		AMAP_SET_BITS(struct amap_set_hsw_context, pvid, ctxt, pvid);
	}

	be_dws_cpu_to_le(req->context, sizeof(req->context));
	status = be_mcc_notify_wait(adapter);

err:
	spin_unlock_bh(&adapter->mcc_lock);
	return status;
}

/* Get Hyper switch config */
int be_cmd_get_hsw_config(struct be_adapter *adapter, u16 *pvid,
			u32 domain, u16 intf_id)
{
	struct be_mcc_wrb *wrb;
	struct be_cmd_req_get_hsw_config *req;
	void *ctxt;
	int status;
	u16 vid;

	spin_lock_bh(&adapter->mcc_lock);

	wrb = wrb_from_mccq(adapter);
	if (!wrb) {
		status = -EBUSY;
		goto err;
	}

	req = embedded_payload(wrb);
	ctxt = &req->context;

	be_wrb_cmd_hdr_prepare(&req->hdr, CMD_SUBSYSTEM_COMMON,
			OPCODE_COMMON_GET_HSW_CONFIG, sizeof(*req), wrb, NULL);

	req->hdr.domain = domain;
	AMAP_SET_BITS(struct amap_get_hsw_req_context, interface_id, ctxt,
								intf_id);
	AMAP_SET_BITS(struct amap_get_hsw_req_context, pvid_valid, ctxt, 1);
	be_dws_cpu_to_le(req->context, sizeof(req->context));

	status = be_mcc_notify_wait(adapter);
	if (!status) {
		struct be_cmd_resp_get_hsw_config *resp =
						embedded_payload(wrb);
		be_dws_le_to_cpu(&resp->context,
						sizeof(resp->context));
		vid = AMAP_GET_BITS(struct amap_get_hsw_resp_context,
							pvid, &resp->context);
		*pvid = le16_to_cpu(vid);
	}

err:
	spin_unlock_bh(&adapter->mcc_lock);
	return status;
}

int be_cmd_get_acpi_wol_cap(struct be_adapter *adapter)
{
	struct be_mcc_wrb *wrb;
	struct be_cmd_req_acpi_wol_magic_config_v1 *req;
	int status;
	int payload_len = sizeof(*req);
	struct be_dma_mem cmd;

	memset(&cmd, 0, sizeof(struct be_dma_mem));
	cmd.size = sizeof(struct be_cmd_resp_acpi_wol_magic_config_v1);
	cmd.va = pci_alloc_consistent(adapter->pdev, cmd.size,
					       &cmd.dma);
	if (!cmd.va) {
		dev_err(&adapter->pdev->dev,
				"Memory allocation failure\n");
		return -ENOMEM;
	}

	if (mutex_lock_interruptible(&adapter->mbox_lock))
		return -1;

	wrb = wrb_from_mbox(adapter);
	if (!wrb) {
		status = -EBUSY;
		goto err;
	}

	req = cmd.va;

	be_wrb_cmd_hdr_prepare(&req->hdr, CMD_SUBSYSTEM_ETH,
			       OPCODE_ETH_ACPI_WOL_MAGIC_CONFIG,
			       payload_len, wrb, &cmd);

	req->hdr.version = 1;
	req->query_options = BE_GET_WOL_CAP;

	status = be_mbox_notify_wait(adapter);
	if (!status) {
		struct be_cmd_resp_acpi_wol_magic_config_v1 *resp;
		resp = (struct be_cmd_resp_acpi_wol_magic_config_v1 *) cmd.va;

		/* the command could succeed misleadingly on old f/w
		 * which is not aware of the V1 version. fake an error. */
		if (resp->hdr.response_length < payload_len) {
			status = -1;
			goto err;
		}
		adapter->wol_cap = resp->wol_settings;
	}
err:
	mutex_unlock(&adapter->mbox_lock);
	pci_free_consistent(adapter->pdev, cmd.size, cmd.va, cmd.dma);
	return status;

}
int be_cmd_get_ext_fat_capabilites(struct be_adapter *adapter,
				   struct be_dma_mem *cmd)
{
	struct be_mcc_wrb *wrb;
	struct be_cmd_req_get_ext_fat_caps *req;
	int status;

	if (mutex_lock_interruptible(&adapter->mbox_lock))
		return -1;

	wrb = wrb_from_mbox(adapter);
	if (!wrb) {
		status = -EBUSY;
		goto err;
	}

	req = cmd->va;
	be_wrb_cmd_hdr_prepare(&req->hdr, CMD_SUBSYSTEM_COMMON,
			       OPCODE_COMMON_GET_EXT_FAT_CAPABILITES,
			       cmd->size, wrb, cmd);
	req->parameter_type = cpu_to_le32(1);

	status = be_mbox_notify_wait(adapter);
err:
	mutex_unlock(&adapter->mbox_lock);
	return status;
}

int be_cmd_set_ext_fat_capabilites(struct be_adapter *adapter,
				   struct be_dma_mem *cmd,
				   struct be_fat_conf_params *configs)
{
	struct be_mcc_wrb *wrb;
	struct be_cmd_req_set_ext_fat_caps *req;
	int status;

	spin_lock_bh(&adapter->mcc_lock);

	wrb = wrb_from_mccq(adapter);
	if (!wrb) {
		status = -EBUSY;
		goto err;
	}

	req = cmd->va;
	memcpy(&req->set_params, configs, sizeof(struct be_fat_conf_params));
	be_wrb_cmd_hdr_prepare(&req->hdr, CMD_SUBSYSTEM_COMMON,
			       OPCODE_COMMON_SET_EXT_FAT_CAPABILITES,
			       cmd->size, wrb, cmd);

	status = be_mcc_notify_wait(adapter);
err:
	spin_unlock_bh(&adapter->mcc_lock);
	return status;
}

int be_roce_mcc_cmd(void *netdev_handle, void *wrb_payload,
			int wrb_payload_size, u16 *cmd_status, u16 *ext_status)
{
	struct be_adapter *adapter = netdev_priv(netdev_handle);
	struct be_mcc_wrb *wrb;
	struct be_cmd_req_hdr *hdr = (struct be_cmd_req_hdr *) wrb_payload;
	struct be_cmd_req_hdr *req;
	struct be_cmd_resp_hdr *resp;
	int status;

	spin_lock_bh(&adapter->mcc_lock);

	wrb = wrb_from_mccq(adapter);
	if (!wrb) {
		status = -EBUSY;
		goto err;
	}
	req = embedded_payload(wrb);
	resp = embedded_payload(wrb);

	be_wrb_cmd_hdr_prepare(req, hdr->subsystem,
			       hdr->opcode, wrb_payload_size, wrb, NULL);
	memcpy(req, wrb_payload, wrb_payload_size);
	be_dws_cpu_to_le(req, wrb_payload_size);

	status = be_mcc_notify_wait(adapter);
	if (cmd_status)
		*cmd_status = (status & 0xffff);
	if (ext_status)
		*ext_status = 0;
	memcpy(wrb_payload, resp, sizeof(*resp) + resp->response_length);
	be_dws_le_to_cpu(wrb_payload, sizeof(*resp) + resp->response_length);
err:
	spin_unlock_bh(&adapter->mcc_lock);
	return status;
}
EXPORT_SYMBOL(be_roce_mcc_cmd);<|MERGE_RESOLUTION|>--- conflicted
+++ resolved
@@ -122,17 +122,6 @@
 			goto done;
 
 		if (compl_status == MCC_STATUS_UNAUTHORIZED_REQUEST) {
-<<<<<<< HEAD
-			dev_warn(&adapter->pdev->dev, "This domain(VM) is not "
-				"permitted to execute this cmd (opcode %d)\n",
-				opcode);
-		} else {
-			extd_status = (compl->status >> CQE_STATUS_EXTD_SHIFT) &
-					CQE_STATUS_EXTD_MASK;
-			dev_err(&adapter->pdev->dev, "Cmd (opcode %d) failed:"
-				"status %d, extd-status %d\n",
-				opcode, compl_status, extd_status);
-=======
 			dev_warn(&adapter->pdev->dev,
 				 "opcode %d-%d is not permitted\n",
 				 opcode, subsystem);
@@ -142,7 +131,6 @@
 			dev_err(&adapter->pdev->dev,
 				"opcode %d-%d failed:status %d-%d\n",
 				opcode, subsystem, compl_status, extd_status);
->>>>>>> bd0a521e
 		}
 	}
 done:
