/******************************************************************************
* This software may be used and distributed according to the terms of
* the GNU General Public License (GPL), incorporated herein by reference.
* Drivers based on or derived from this code fall under the GPL and must
* retain the authorship, copyright and license notice.  This file is not
* a complete program and may only be used when the entire operating
* system is licensed under the GPL.
* See the file COPYING in this distribution for more information.
*
* vxge-main.c: Driver for Exar Corp's X3100 Series 10GbE PCIe I/O
*              Virtualized Server Adapter.
* Copyright(c) 2002-2010 Exar Corp.
*
* The module loadable parameters that are supported by the driver and a brief
* explanation of all the variables:
* vlan_tag_strip:
*	Strip VLAN Tag enable/disable. Instructs the device to remove
*	the VLAN tag from all received tagged frames that are not
*	replicated at the internal L2 switch.
*		0 - Do not strip the VLAN tag.
*		1 - Strip the VLAN tag.
*
* addr_learn_en:
*	Enable learning the mac address of the guest OS interface in
*	a virtualization environment.
*		0 - DISABLE
*		1 - ENABLE
*
* max_config_port:
*	Maximum number of port to be supported.
*		MIN -1 and MAX - 2
*
* max_config_vpath:
*	This configures the maximum no of VPATH configures for each
* 	device function.
*		MIN - 1 and MAX - 17
*
* max_config_dev:
*	This configures maximum no of Device function to be enabled.
*		MIN - 1 and MAX - 17
*
******************************************************************************/

#define pr_fmt(fmt) KBUILD_MODNAME ": " fmt

#include <linux/if_vlan.h>
#include <linux/pci.h>
#include <linux/slab.h>
#include <linux/tcp.h>
#include <net/ip.h>
#include <linux/netdevice.h>
#include <linux/etherdevice.h>
#include <linux/firmware.h>
#include <linux/net_tstamp.h>
#include "vxge-main.h"
#include "vxge-reg.h"

MODULE_LICENSE("Dual BSD/GPL");
MODULE_DESCRIPTION("Neterion's X3100 Series 10GbE PCIe I/O"
	"Virtualized Server Adapter");

static DEFINE_PCI_DEVICE_TABLE(vxge_id_table) = {
	{PCI_VENDOR_ID_S2IO, PCI_DEVICE_ID_TITAN_WIN, PCI_ANY_ID,
	PCI_ANY_ID},
	{PCI_VENDOR_ID_S2IO, PCI_DEVICE_ID_TITAN_UNI, PCI_ANY_ID,
	PCI_ANY_ID},
	{0}
};

MODULE_DEVICE_TABLE(pci, vxge_id_table);

VXGE_MODULE_PARAM_INT(vlan_tag_strip, VXGE_HW_VPATH_RPA_STRIP_VLAN_TAG_ENABLE);
VXGE_MODULE_PARAM_INT(addr_learn_en, VXGE_HW_MAC_ADDR_LEARN_DEFAULT);
VXGE_MODULE_PARAM_INT(max_config_port, VXGE_MAX_CONFIG_PORT);
VXGE_MODULE_PARAM_INT(max_config_vpath, VXGE_USE_DEFAULT);
VXGE_MODULE_PARAM_INT(max_mac_vpath, VXGE_MAX_MAC_ADDR_COUNT);
VXGE_MODULE_PARAM_INT(max_config_dev, VXGE_MAX_CONFIG_DEV);

static u16 vpath_selector[VXGE_HW_MAX_VIRTUAL_PATHS] =
		{0, 1, 3, 3, 7, 7, 7, 7, 15, 15, 15, 15, 15, 15, 15, 15, 31};
static unsigned int bw_percentage[VXGE_HW_MAX_VIRTUAL_PATHS] =
	{[0 ...(VXGE_HW_MAX_VIRTUAL_PATHS - 1)] = 0xFF};
module_param_array(bw_percentage, uint, NULL, 0);

static struct vxge_drv_config *driver_config;

static enum vxge_hw_status vxge_add_mac_addr(struct vxgedev *vdev,
					     struct macInfo *mac);
static enum vxge_hw_status vxge_del_mac_addr(struct vxgedev *vdev,
					     struct macInfo *mac);
static int vxge_mac_list_add(struct vxge_vpath *vpath, struct macInfo *mac);
static int vxge_mac_list_del(struct vxge_vpath *vpath, struct macInfo *mac);
static enum vxge_hw_status vxge_restore_vpath_vid_table(struct vxge_vpath *vpath);
static enum vxge_hw_status vxge_restore_vpath_mac_addr(struct vxge_vpath *vpath);
static enum vxge_hw_status vxge_reset_all_vpaths(struct vxgedev *vdev);

static inline int is_vxge_card_up(struct vxgedev *vdev)
{
	return test_bit(__VXGE_STATE_CARD_UP, &vdev->state);
}

static inline void VXGE_COMPLETE_VPATH_TX(struct vxge_fifo *fifo)
{
	struct sk_buff **skb_ptr = NULL;
	struct sk_buff **temp;
#define NR_SKB_COMPLETED 128
	struct sk_buff *completed[NR_SKB_COMPLETED];
	int more;

	do {
		more = 0;
		skb_ptr = completed;

		if (__netif_tx_trylock(fifo->txq)) {
			vxge_hw_vpath_poll_tx(fifo->handle, &skb_ptr,
						NR_SKB_COMPLETED, &more);
			__netif_tx_unlock(fifo->txq);
		}

		/* free SKBs */
		for (temp = completed; temp != skb_ptr; temp++)
			dev_kfree_skb_irq(*temp);
	} while (more);
}

static inline void VXGE_COMPLETE_ALL_TX(struct vxgedev *vdev)
{
	int i;

	/* Complete all transmits */
	for (i = 0; i < vdev->no_of_vpath; i++)
		VXGE_COMPLETE_VPATH_TX(&vdev->vpaths[i].fifo);
}

static inline void VXGE_COMPLETE_ALL_RX(struct vxgedev *vdev)
{
	int i;
	struct vxge_ring *ring;

	/* Complete all receives*/
	for (i = 0; i < vdev->no_of_vpath; i++) {
		ring = &vdev->vpaths[i].ring;
		vxge_hw_vpath_poll_rx(ring->handle);
	}
}

/*
 * vxge_callback_link_up
 *
 * This function is called during interrupt context to notify link up state
 * change.
 */
<<<<<<< HEAD
static void
vxge_callback_link_up(struct __vxge_hw_device *hldev)
=======
static void vxge_callback_link_up(struct __vxge_hw_device *hldev)
>>>>>>> 3cbea436
{
	struct net_device *dev = hldev->ndev;
	struct vxgedev *vdev = netdev_priv(dev);

	vxge_debug_entryexit(VXGE_TRACE, "%s: %s:%d",
		vdev->ndev->name, __func__, __LINE__);
	netdev_notice(vdev->ndev, "Link Up\n");
	vdev->stats.link_up++;

	netif_carrier_on(vdev->ndev);
	netif_tx_wake_all_queues(vdev->ndev);

	vxge_debug_entryexit(VXGE_TRACE,
		"%s: %s:%d Exiting...", vdev->ndev->name, __func__, __LINE__);
}

/*
 * vxge_callback_link_down
 *
 * This function is called during interrupt context to notify link down state
 * change.
 */
<<<<<<< HEAD
static void
vxge_callback_link_down(struct __vxge_hw_device *hldev)
=======
static void vxge_callback_link_down(struct __vxge_hw_device *hldev)
>>>>>>> 3cbea436
{
	struct net_device *dev = hldev->ndev;
	struct vxgedev *vdev = netdev_priv(dev);

	vxge_debug_entryexit(VXGE_TRACE,
		"%s: %s:%d", vdev->ndev->name, __func__, __LINE__);
	netdev_notice(vdev->ndev, "Link Down\n");

	vdev->stats.link_down++;
	netif_carrier_off(vdev->ndev);
	netif_tx_stop_all_queues(vdev->ndev);

	vxge_debug_entryexit(VXGE_TRACE,
		"%s: %s:%d Exiting...", vdev->ndev->name, __func__, __LINE__);
}

/*
 * vxge_rx_alloc
 *
 * Allocate SKB.
 */
static struct sk_buff *
vxge_rx_alloc(void *dtrh, struct vxge_ring *ring, const int skb_size)
{
	struct net_device    *dev;
	struct sk_buff       *skb;
	struct vxge_rx_priv *rx_priv;

	dev = ring->ndev;
	vxge_debug_entryexit(VXGE_TRACE, "%s: %s:%d",
		ring->ndev->name, __func__, __LINE__);

	rx_priv = vxge_hw_ring_rxd_private_get(dtrh);

	/* try to allocate skb first. this one may fail */
	skb = netdev_alloc_skb(dev, skb_size +
	VXGE_HW_HEADER_ETHERNET_II_802_3_ALIGN);
	if (skb == NULL) {
		vxge_debug_mem(VXGE_ERR,
			"%s: out of memory to allocate SKB", dev->name);
		ring->stats.skb_alloc_fail++;
		return NULL;
	}

	vxge_debug_mem(VXGE_TRACE,
		"%s: %s:%d  Skb : 0x%p", ring->ndev->name,
		__func__, __LINE__, skb);

	skb_reserve(skb, VXGE_HW_HEADER_ETHERNET_II_802_3_ALIGN);

	rx_priv->skb = skb;
	rx_priv->skb_data = NULL;
	rx_priv->data_size = skb_size;
	vxge_debug_entryexit(VXGE_TRACE,
		"%s: %s:%d Exiting...", ring->ndev->name, __func__, __LINE__);

	return skb;
}

/*
 * vxge_rx_map
 */
static int vxge_rx_map(void *dtrh, struct vxge_ring *ring)
{
	struct vxge_rx_priv *rx_priv;
	dma_addr_t dma_addr;

	vxge_debug_entryexit(VXGE_TRACE, "%s: %s:%d",
		ring->ndev->name, __func__, __LINE__);
	rx_priv = vxge_hw_ring_rxd_private_get(dtrh);

	rx_priv->skb_data = rx_priv->skb->data;
	dma_addr = pci_map_single(ring->pdev, rx_priv->skb_data,
				rx_priv->data_size, PCI_DMA_FROMDEVICE);

	if (unlikely(pci_dma_mapping_error(ring->pdev, dma_addr))) {
		ring->stats.pci_map_fail++;
		return -EIO;
	}
	vxge_debug_mem(VXGE_TRACE,
		"%s: %s:%d  1 buffer mode dma_addr = 0x%llx",
		ring->ndev->name, __func__, __LINE__,
		(unsigned long long)dma_addr);
	vxge_hw_ring_rxd_1b_set(dtrh, dma_addr, rx_priv->data_size);

	rx_priv->data_dma = dma_addr;
	vxge_debug_entryexit(VXGE_TRACE,
		"%s: %s:%d Exiting...", ring->ndev->name, __func__, __LINE__);

	return 0;
}

/*
 * vxge_rx_initial_replenish
 * Allocation of RxD as an initial replenish procedure.
 */
static enum vxge_hw_status
vxge_rx_initial_replenish(void *dtrh, void *userdata)
{
	struct vxge_ring *ring = (struct vxge_ring *)userdata;
	struct vxge_rx_priv *rx_priv;

	vxge_debug_entryexit(VXGE_TRACE, "%s: %s:%d",
		ring->ndev->name, __func__, __LINE__);
	if (vxge_rx_alloc(dtrh, ring,
			  VXGE_LL_MAX_FRAME_SIZE(ring->ndev)) == NULL)
		return VXGE_HW_FAIL;

	if (vxge_rx_map(dtrh, ring)) {
		rx_priv = vxge_hw_ring_rxd_private_get(dtrh);
		dev_kfree_skb(rx_priv->skb);

		return VXGE_HW_FAIL;
	}
	vxge_debug_entryexit(VXGE_TRACE,
		"%s: %s:%d Exiting...", ring->ndev->name, __func__, __LINE__);

	return VXGE_HW_OK;
}

static inline void
vxge_rx_complete(struct vxge_ring *ring, struct sk_buff *skb, u16 vlan,
		 int pkt_length, struct vxge_hw_ring_rxd_info *ext_info)
{

	vxge_debug_entryexit(VXGE_TRACE, "%s: %s:%d",
			ring->ndev->name, __func__, __LINE__);
	skb_record_rx_queue(skb, ring->driver_id);
	skb->protocol = eth_type_trans(skb, ring->ndev);

	ring->stats.rx_frms++;
	ring->stats.rx_bytes += pkt_length;

	if (skb->pkt_type == PACKET_MULTICAST)
		ring->stats.rx_mcast++;

	vxge_debug_rx(VXGE_TRACE,
		"%s: %s:%d  skb protocol = %d",
		ring->ndev->name, __func__, __LINE__, skb->protocol);

	if (ring->gro_enable) {
		if (ring->vlgrp && ext_info->vlan &&
			(ring->vlan_tag_strip ==
				VXGE_HW_VPATH_RPA_STRIP_VLAN_TAG_ENABLE))
			vlan_gro_receive(ring->napi_p, ring->vlgrp,
					ext_info->vlan, skb);
		else
			napi_gro_receive(ring->napi_p, skb);
	} else {
		if (ring->vlgrp && vlan &&
			(ring->vlan_tag_strip ==
				VXGE_HW_VPATH_RPA_STRIP_VLAN_TAG_ENABLE))
			vlan_hwaccel_receive_skb(skb, ring->vlgrp, vlan);
		else
			netif_receive_skb(skb);
	}
	vxge_debug_entryexit(VXGE_TRACE,
		"%s: %s:%d Exiting...", ring->ndev->name, __func__, __LINE__);
}

static inline void vxge_re_pre_post(void *dtr, struct vxge_ring *ring,
				    struct vxge_rx_priv *rx_priv)
{
	pci_dma_sync_single_for_device(ring->pdev,
		rx_priv->data_dma, rx_priv->data_size, PCI_DMA_FROMDEVICE);

	vxge_hw_ring_rxd_1b_set(dtr, rx_priv->data_dma, rx_priv->data_size);
	vxge_hw_ring_rxd_pre_post(ring->handle, dtr);
}

static inline void vxge_post(int *dtr_cnt, void **first_dtr,
			     void *post_dtr, struct __vxge_hw_ring *ringh)
{
	int dtr_count = *dtr_cnt;
	if ((*dtr_cnt % VXGE_HW_RXSYNC_FREQ_CNT) == 0) {
		if (*first_dtr)
			vxge_hw_ring_rxd_post_post_wmb(ringh, *first_dtr);
		*first_dtr = post_dtr;
	} else
		vxge_hw_ring_rxd_post_post(ringh, post_dtr);
	dtr_count++;
	*dtr_cnt = dtr_count;
}

/*
 * vxge_rx_1b_compl
 *
 * If the interrupt is because of a received frame or if the receive ring
 * contains fresh as yet un-processed frames, this function is called.
 */
static enum vxge_hw_status
vxge_rx_1b_compl(struct __vxge_hw_ring *ringh, void *dtr,
		 u8 t_code, void *userdata)
{
	struct vxge_ring *ring = (struct vxge_ring *)userdata;
	struct net_device *dev = ring->ndev;
	unsigned int dma_sizes;
	void *first_dtr = NULL;
	int dtr_cnt = 0;
	int data_size;
	dma_addr_t data_dma;
	int pkt_length;
	struct sk_buff *skb;
	struct vxge_rx_priv *rx_priv;
	struct vxge_hw_ring_rxd_info ext_info;
	vxge_debug_entryexit(VXGE_TRACE, "%s: %s:%d",
		ring->ndev->name, __func__, __LINE__);
	ring->pkts_processed = 0;

	vxge_hw_ring_replenish(ringh);

	do {
		prefetch((char *)dtr + L1_CACHE_BYTES);
		rx_priv = vxge_hw_ring_rxd_private_get(dtr);
		skb = rx_priv->skb;
		data_size = rx_priv->data_size;
		data_dma = rx_priv->data_dma;
		prefetch(rx_priv->skb_data);

		vxge_debug_rx(VXGE_TRACE,
			"%s: %s:%d  skb = 0x%p",
			ring->ndev->name, __func__, __LINE__, skb);

		vxge_hw_ring_rxd_1b_get(ringh, dtr, &dma_sizes);
		pkt_length = dma_sizes;

		pkt_length -= ETH_FCS_LEN;

		vxge_debug_rx(VXGE_TRACE,
			"%s: %s:%d  Packet Length = %d",
			ring->ndev->name, __func__, __LINE__, pkt_length);

		vxge_hw_ring_rxd_1b_info_get(ringh, dtr, &ext_info);

		/* check skb validity */
		vxge_assert(skb);

		prefetch((char *)skb + L1_CACHE_BYTES);
		if (unlikely(t_code)) {
			if (vxge_hw_ring_handle_tcode(ringh, dtr, t_code) !=
				VXGE_HW_OK) {

				ring->stats.rx_errors++;
				vxge_debug_rx(VXGE_TRACE,
					"%s: %s :%d Rx T_code is %d",
					ring->ndev->name, __func__,
					__LINE__, t_code);

				/* If the t_code is not supported and if the
				 * t_code is other than 0x5 (unparseable packet
				 * such as unknown UPV6 header), Drop it !!!
				 */
				vxge_re_pre_post(dtr, ring, rx_priv);

				vxge_post(&dtr_cnt, &first_dtr, dtr, ringh);
				ring->stats.rx_dropped++;
				continue;
			}
		}

		if (pkt_length > VXGE_LL_RX_COPY_THRESHOLD) {
			if (vxge_rx_alloc(dtr, ring, data_size) != NULL) {
				if (!vxge_rx_map(dtr, ring)) {
					skb_put(skb, pkt_length);

					pci_unmap_single(ring->pdev, data_dma,
						data_size, PCI_DMA_FROMDEVICE);

					vxge_hw_ring_rxd_pre_post(ringh, dtr);
					vxge_post(&dtr_cnt, &first_dtr, dtr,
						ringh);
				} else {
					dev_kfree_skb(rx_priv->skb);
					rx_priv->skb = skb;
					rx_priv->data_size = data_size;
					vxge_re_pre_post(dtr, ring, rx_priv);

					vxge_post(&dtr_cnt, &first_dtr, dtr,
						ringh);
					ring->stats.rx_dropped++;
					break;
				}
			} else {
				vxge_re_pre_post(dtr, ring, rx_priv);

				vxge_post(&dtr_cnt, &first_dtr, dtr, ringh);
				ring->stats.rx_dropped++;
				break;
			}
		} else {
			struct sk_buff *skb_up;

			skb_up = netdev_alloc_skb(dev, pkt_length +
				VXGE_HW_HEADER_ETHERNET_II_802_3_ALIGN);
			if (skb_up != NULL) {
				skb_reserve(skb_up,
				    VXGE_HW_HEADER_ETHERNET_II_802_3_ALIGN);

				pci_dma_sync_single_for_cpu(ring->pdev,
					data_dma, data_size,
					PCI_DMA_FROMDEVICE);

				vxge_debug_mem(VXGE_TRACE,
					"%s: %s:%d  skb_up = %p",
					ring->ndev->name, __func__,
					__LINE__, skb);
				memcpy(skb_up->data, skb->data, pkt_length);

				vxge_re_pre_post(dtr, ring, rx_priv);

				vxge_post(&dtr_cnt, &first_dtr, dtr,
					ringh);
				/* will netif_rx small SKB instead */
				skb = skb_up;
				skb_put(skb, pkt_length);
			} else {
				vxge_re_pre_post(dtr, ring, rx_priv);

				vxge_post(&dtr_cnt, &first_dtr, dtr, ringh);
				vxge_debug_rx(VXGE_ERR,
					"%s: vxge_rx_1b_compl: out of "
					"memory", dev->name);
				ring->stats.skb_alloc_fail++;
				break;
			}
		}

		if ((ext_info.proto & VXGE_HW_FRAME_PROTO_TCP_OR_UDP) &&
		    !(ext_info.proto & VXGE_HW_FRAME_PROTO_IP_FRAG) &&
		    ring->rx_csum && /* Offload Rx side CSUM */
		    ext_info.l3_cksum == VXGE_HW_L3_CKSUM_OK &&
		    ext_info.l4_cksum == VXGE_HW_L4_CKSUM_OK)
			skb->ip_summed = CHECKSUM_UNNECESSARY;
		else
			skb_checksum_none_assert(skb);
<<<<<<< HEAD
=======


		if (ring->rx_hwts) {
			struct skb_shared_hwtstamps *skb_hwts;
			u32 ns = *(u32 *)(skb->head + pkt_length);

			skb_hwts = skb_hwtstamps(skb);
			skb_hwts->hwtstamp = ns_to_ktime(ns);
			skb_hwts->syststamp.tv64 = 0;
		}

		/* rth_hash_type and rth_it_hit are non-zero regardless of
		 * whether rss is enabled.  Only the rth_value is zero/non-zero
		 * if rss is disabled/enabled, so key off of that.
		 */
		if (ext_info.rth_value)
			skb->rxhash = ext_info.rth_value;
>>>>>>> 3cbea436

		vxge_rx_complete(ring, skb, ext_info.vlan,
			pkt_length, &ext_info);

		ring->budget--;
		ring->pkts_processed++;
		if (!ring->budget)
			break;

	} while (vxge_hw_ring_rxd_next_completed(ringh, &dtr,
		&t_code) == VXGE_HW_OK);

	if (first_dtr)
		vxge_hw_ring_rxd_post_post_wmb(ringh, first_dtr);

	vxge_debug_entryexit(VXGE_TRACE,
				"%s:%d  Exiting...",
				__func__, __LINE__);
	return VXGE_HW_OK;
}

/*
 * vxge_xmit_compl
 *
 * If an interrupt was raised to indicate DMA complete of the Tx packet,
 * this function is called. It identifies the last TxD whose buffer was
 * freed and frees all skbs whose data have already DMA'ed into the NICs
 * internal memory.
 */
static enum vxge_hw_status
vxge_xmit_compl(struct __vxge_hw_fifo *fifo_hw, void *dtr,
		enum vxge_hw_fifo_tcode t_code, void *userdata,
		struct sk_buff ***skb_ptr, int nr_skb, int *more)
{
	struct vxge_fifo *fifo = (struct vxge_fifo *)userdata;
	struct sk_buff *skb, **done_skb = *skb_ptr;
	int pkt_cnt = 0;

	vxge_debug_entryexit(VXGE_TRACE,
		"%s:%d Entered....", __func__, __LINE__);

	do {
		int frg_cnt;
		skb_frag_t *frag;
		int i = 0, j;
		struct vxge_tx_priv *txd_priv =
			vxge_hw_fifo_txdl_private_get(dtr);

		skb = txd_priv->skb;
		frg_cnt = skb_shinfo(skb)->nr_frags;
		frag = &skb_shinfo(skb)->frags[0];

		vxge_debug_tx(VXGE_TRACE,
				"%s: %s:%d fifo_hw = %p dtr = %p "
				"tcode = 0x%x", fifo->ndev->name, __func__,
				__LINE__, fifo_hw, dtr, t_code);
		/* check skb validity */
		vxge_assert(skb);
		vxge_debug_tx(VXGE_TRACE,
			"%s: %s:%d skb = %p itxd_priv = %p frg_cnt = %d",
			fifo->ndev->name, __func__, __LINE__,
			skb, txd_priv, frg_cnt);
		if (unlikely(t_code)) {
			fifo->stats.tx_errors++;
			vxge_debug_tx(VXGE_ERR,
				"%s: tx: dtr %p completed due to "
				"error t_code %01x", fifo->ndev->name,
				dtr, t_code);
			vxge_hw_fifo_handle_tcode(fifo_hw, dtr, t_code);
		}

		/*  for unfragmented skb */
		pci_unmap_single(fifo->pdev, txd_priv->dma_buffers[i++],
				skb_headlen(skb), PCI_DMA_TODEVICE);

		for (j = 0; j < frg_cnt; j++) {
			pci_unmap_page(fifo->pdev,
					txd_priv->dma_buffers[i++],
					frag->size, PCI_DMA_TODEVICE);
			frag += 1;
		}

		vxge_hw_fifo_txdl_free(fifo_hw, dtr);

		/* Updating the statistics block */
		fifo->stats.tx_frms++;
		fifo->stats.tx_bytes += skb->len;

		*done_skb++ = skb;

		if (--nr_skb <= 0) {
			*more = 1;
			break;
		}

		pkt_cnt++;
		if (pkt_cnt > fifo->indicate_max_pkts)
			break;

	} while (vxge_hw_fifo_txdl_next_completed(fifo_hw,
				&dtr, &t_code) == VXGE_HW_OK);

	*skb_ptr = done_skb;
	if (netif_tx_queue_stopped(fifo->txq))
		netif_tx_wake_queue(fifo->txq);

	vxge_debug_entryexit(VXGE_TRACE,
				"%s: %s:%d  Exiting...",
				fifo->ndev->name, __func__, __LINE__);
	return VXGE_HW_OK;
}

/* select a vpath to transmit the packet */
static u32 vxge_get_vpath_no(struct vxgedev *vdev, struct sk_buff *skb)
{
	u16 queue_len, counter = 0;
	if (skb->protocol == htons(ETH_P_IP)) {
		struct iphdr *ip;
		struct tcphdr *th;

		ip = ip_hdr(skb);

		if ((ip->frag_off & htons(IP_OFFSET|IP_MF)) == 0) {
			th = (struct tcphdr *)(((unsigned char *)ip) +
					ip->ihl*4);

			queue_len = vdev->no_of_vpath;
			counter = (ntohs(th->source) +
				ntohs(th->dest)) &
				vdev->vpath_selector[queue_len - 1];
			if (counter >= queue_len)
				counter = queue_len - 1;
		}
	}
	return counter;
}

static enum vxge_hw_status vxge_search_mac_addr_in_list(
	struct vxge_vpath *vpath, u64 del_mac)
{
	struct list_head *entry, *next;
	list_for_each_safe(entry, next, &vpath->mac_addr_list) {
		if (((struct vxge_mac_addrs *)entry)->macaddr == del_mac)
			return TRUE;
	}
	return FALSE;
}

static int vxge_mac_list_add(struct vxge_vpath *vpath, struct macInfo *mac)
{
	struct vxge_mac_addrs *new_mac_entry;
	u8 *mac_address = NULL;

	if (vpath->mac_addr_cnt >= VXGE_MAX_LEARN_MAC_ADDR_CNT)
		return TRUE;

	new_mac_entry = kzalloc(sizeof(struct vxge_mac_addrs), GFP_ATOMIC);
	if (!new_mac_entry) {
		vxge_debug_mem(VXGE_ERR,
			"%s: memory allocation failed",
			VXGE_DRIVER_NAME);
		return FALSE;
	}

	list_add(&new_mac_entry->item, &vpath->mac_addr_list);

	/* Copy the new mac address to the list */
	mac_address = (u8 *)&new_mac_entry->macaddr;
	memcpy(mac_address, mac->macaddr, ETH_ALEN);

	new_mac_entry->state = mac->state;
	vpath->mac_addr_cnt++;

	/* Is this a multicast address */
	if (0x01 & mac->macaddr[0])
		vpath->mcast_addr_cnt++;

	return TRUE;
}

/* Add a mac address to DA table */
static enum vxge_hw_status
vxge_add_mac_addr(struct vxgedev *vdev, struct macInfo *mac)
{
	enum vxge_hw_status status = VXGE_HW_OK;
	struct vxge_vpath *vpath;
	enum vxge_hw_vpath_mac_addr_add_mode duplicate_mode;

	if (0x01 & mac->macaddr[0]) /* multicast address */
		duplicate_mode = VXGE_HW_VPATH_MAC_ADDR_ADD_DUPLICATE;
	else
		duplicate_mode = VXGE_HW_VPATH_MAC_ADDR_REPLACE_DUPLICATE;

	vpath = &vdev->vpaths[mac->vpath_no];
	status = vxge_hw_vpath_mac_addr_add(vpath->handle, mac->macaddr,
						mac->macmask, duplicate_mode);
	if (status != VXGE_HW_OK) {
		vxge_debug_init(VXGE_ERR,
			"DA config add entry failed for vpath:%d",
			vpath->device_id);
	} else
		if (FALSE == vxge_mac_list_add(vpath, mac))
			status = -EPERM;

	return status;
}

static int vxge_learn_mac(struct vxgedev *vdev, u8 *mac_header)
{
	struct macInfo mac_info;
	u8 *mac_address = NULL;
	u64 mac_addr = 0, vpath_vector = 0;
	int vpath_idx = 0;
	enum vxge_hw_status status = VXGE_HW_OK;
	struct vxge_vpath *vpath = NULL;
	struct __vxge_hw_device *hldev;

	hldev = pci_get_drvdata(vdev->pdev);

	mac_address = (u8 *)&mac_addr;
	memcpy(mac_address, mac_header, ETH_ALEN);

	/* Is this mac address already in the list? */
	for (vpath_idx = 0; vpath_idx < vdev->no_of_vpath; vpath_idx++) {
		vpath = &vdev->vpaths[vpath_idx];
		if (vxge_search_mac_addr_in_list(vpath, mac_addr))
			return vpath_idx;
	}

	memset(&mac_info, 0, sizeof(struct macInfo));
	memcpy(mac_info.macaddr, mac_header, ETH_ALEN);

	/* Any vpath has room to add mac address to its da table? */
	for (vpath_idx = 0; vpath_idx < vdev->no_of_vpath; vpath_idx++) {
		vpath = &vdev->vpaths[vpath_idx];
		if (vpath->mac_addr_cnt < vpath->max_mac_addr_cnt) {
			/* Add this mac address to this vpath */
			mac_info.vpath_no = vpath_idx;
			mac_info.state = VXGE_LL_MAC_ADDR_IN_DA_TABLE;
			status = vxge_add_mac_addr(vdev, &mac_info);
			if (status != VXGE_HW_OK)
				return -EPERM;
			return vpath_idx;
		}
	}

	mac_info.state = VXGE_LL_MAC_ADDR_IN_LIST;
	vpath_idx = 0;
	mac_info.vpath_no = vpath_idx;
	/* Is the first vpath already selected as catch-basin ? */
	vpath = &vdev->vpaths[vpath_idx];
	if (vpath->mac_addr_cnt > vpath->max_mac_addr_cnt) {
		/* Add this mac address to this vpath */
		if (FALSE == vxge_mac_list_add(vpath, &mac_info))
			return -EPERM;
		return vpath_idx;
	}

	/* Select first vpath as catch-basin */
	vpath_vector = vxge_mBIT(vpath->device_id);
	status = vxge_hw_mgmt_reg_write(vpath->vdev->devh,
				vxge_hw_mgmt_reg_type_mrpcim,
				0,
				(ulong)offsetof(
					struct vxge_hw_mrpcim_reg,
					rts_mgr_cbasin_cfg),
				vpath_vector);
	if (status != VXGE_HW_OK) {
		vxge_debug_tx(VXGE_ERR,
			"%s: Unable to set the vpath-%d in catch-basin mode",
			VXGE_DRIVER_NAME, vpath->device_id);
		return -EPERM;
	}

	if (FALSE == vxge_mac_list_add(vpath, &mac_info))
		return -EPERM;

	return vpath_idx;
}

/**
 * vxge_xmit
 * @skb : the socket buffer containing the Tx data.
 * @dev : device pointer.
 *
 * This function is the Tx entry point of the driver. Neterion NIC supports
 * certain protocol assist features on Tx side, namely  CSO, S/G, LSO.
*/
static netdev_tx_t
vxge_xmit(struct sk_buff *skb, struct net_device *dev)
{
	struct vxge_fifo *fifo = NULL;
	void *dtr_priv;
	void *dtr = NULL;
	struct vxgedev *vdev = NULL;
	enum vxge_hw_status status;
	int frg_cnt, first_frg_len;
	skb_frag_t *frag;
	int i = 0, j = 0, avail;
	u64 dma_pointer;
	struct vxge_tx_priv *txdl_priv = NULL;
	struct __vxge_hw_fifo *fifo_hw;
	int offload_type;
	int vpath_no = 0;

	vxge_debug_entryexit(VXGE_TRACE, "%s: %s:%d",
			dev->name, __func__, __LINE__);

	/* A buffer with no data will be dropped */
	if (unlikely(skb->len <= 0)) {
		vxge_debug_tx(VXGE_ERR,
			"%s: Buffer has no data..", dev->name);
		dev_kfree_skb(skb);
		return NETDEV_TX_OK;
	}

	vdev = netdev_priv(dev);

	if (unlikely(!is_vxge_card_up(vdev))) {
		vxge_debug_tx(VXGE_ERR,
			"%s: vdev not initialized", dev->name);
		dev_kfree_skb(skb);
		return NETDEV_TX_OK;
	}

	if (vdev->config.addr_learn_en) {
		vpath_no = vxge_learn_mac(vdev, skb->data + ETH_ALEN);
		if (vpath_no == -EPERM) {
			vxge_debug_tx(VXGE_ERR,
				"%s: Failed to store the mac address",
				dev->name);
			dev_kfree_skb(skb);
			return NETDEV_TX_OK;
		}
	}

	if (vdev->config.tx_steering_type == TX_MULTIQ_STEERING)
		vpath_no = skb_get_queue_mapping(skb);
	else if (vdev->config.tx_steering_type == TX_PORT_STEERING)
		vpath_no = vxge_get_vpath_no(vdev, skb);

	vxge_debug_tx(VXGE_TRACE, "%s: vpath_no= %d", dev->name, vpath_no);

	if (vpath_no >= vdev->no_of_vpath)
		vpath_no = 0;

	fifo = &vdev->vpaths[vpath_no].fifo;
	fifo_hw = fifo->handle;

	if (netif_tx_queue_stopped(fifo->txq))
		return NETDEV_TX_BUSY;

	avail = vxge_hw_fifo_free_txdl_count_get(fifo_hw);
	if (avail == 0) {
		vxge_debug_tx(VXGE_ERR,
			"%s: No free TXDs available", dev->name);
		fifo->stats.txd_not_free++;
		goto _exit0;
	}

	/* Last TXD?  Stop tx queue to avoid dropping packets.  TX
	 * completion will resume the queue.
	 */
	if (avail == 1)
		netif_tx_stop_queue(fifo->txq);

	status = vxge_hw_fifo_txdl_reserve(fifo_hw, &dtr, &dtr_priv);
	if (unlikely(status != VXGE_HW_OK)) {
		vxge_debug_tx(VXGE_ERR,
		   "%s: Out of descriptors .", dev->name);
		fifo->stats.txd_out_of_desc++;
		goto _exit0;
	}

	vxge_debug_tx(VXGE_TRACE,
		"%s: %s:%d fifo_hw = %p dtr = %p dtr_priv = %p",
		dev->name, __func__, __LINE__,
		fifo_hw, dtr, dtr_priv);

	if (vlan_tx_tag_present(skb)) {
		u16 vlan_tag = vlan_tx_tag_get(skb);
		vxge_hw_fifo_txdl_vlan_set(dtr, vlan_tag);
	}

	first_frg_len = skb_headlen(skb);

	dma_pointer = pci_map_single(fifo->pdev, skb->data, first_frg_len,
				PCI_DMA_TODEVICE);

	if (unlikely(pci_dma_mapping_error(fifo->pdev, dma_pointer))) {
		vxge_hw_fifo_txdl_free(fifo_hw, dtr);
		fifo->stats.pci_map_fail++;
		goto _exit0;
	}

	txdl_priv = vxge_hw_fifo_txdl_private_get(dtr);
	txdl_priv->skb = skb;
	txdl_priv->dma_buffers[j] = dma_pointer;

	frg_cnt = skb_shinfo(skb)->nr_frags;
	vxge_debug_tx(VXGE_TRACE,
			"%s: %s:%d skb = %p txdl_priv = %p "
			"frag_cnt = %d dma_pointer = 0x%llx", dev->name,
			__func__, __LINE__, skb, txdl_priv,
			frg_cnt, (unsigned long long)dma_pointer);

	vxge_hw_fifo_txdl_buffer_set(fifo_hw, dtr, j++, dma_pointer,
		first_frg_len);

	frag = &skb_shinfo(skb)->frags[0];
	for (i = 0; i < frg_cnt; i++) {
		/* ignore 0 length fragment */
		if (!frag->size)
			continue;

		dma_pointer = (u64) pci_map_page(fifo->pdev, frag->page,
				frag->page_offset, frag->size,
				PCI_DMA_TODEVICE);

		if (unlikely(pci_dma_mapping_error(fifo->pdev, dma_pointer)))
			goto _exit2;
		vxge_debug_tx(VXGE_TRACE,
			"%s: %s:%d frag = %d dma_pointer = 0x%llx",
				dev->name, __func__, __LINE__, i,
				(unsigned long long)dma_pointer);

		txdl_priv->dma_buffers[j] = dma_pointer;
		vxge_hw_fifo_txdl_buffer_set(fifo_hw, dtr, j++, dma_pointer,
					frag->size);
		frag += 1;
	}

	offload_type = vxge_offload_type(skb);

	if (offload_type & (SKB_GSO_TCPV4 | SKB_GSO_TCPV6)) {
		int mss = vxge_tcp_mss(skb);
		if (mss) {
			vxge_debug_tx(VXGE_TRACE, "%s: %s:%d mss = %d",
				dev->name, __func__, __LINE__, mss);
			vxge_hw_fifo_txdl_mss_set(dtr, mss);
		} else {
			vxge_assert(skb->len <=
				dev->mtu + VXGE_HW_MAC_HEADER_MAX_SIZE);
			vxge_assert(0);
			goto _exit1;
		}
	}

	if (skb->ip_summed == CHECKSUM_PARTIAL)
		vxge_hw_fifo_txdl_cksum_set_bits(dtr,
					VXGE_HW_FIFO_TXD_TX_CKO_IPV4_EN |
					VXGE_HW_FIFO_TXD_TX_CKO_TCP_EN |
					VXGE_HW_FIFO_TXD_TX_CKO_UDP_EN);

	vxge_hw_fifo_txdl_post(fifo_hw, dtr);

	vxge_debug_entryexit(VXGE_TRACE, "%s: %s:%d  Exiting...",
		dev->name, __func__, __LINE__);
	return NETDEV_TX_OK;

_exit2:
	vxge_debug_tx(VXGE_TRACE, "%s: pci_map_page failed", dev->name);
_exit1:
	j = 0;
	frag = &skb_shinfo(skb)->frags[0];

	pci_unmap_single(fifo->pdev, txdl_priv->dma_buffers[j++],
			skb_headlen(skb), PCI_DMA_TODEVICE);

	for (; j < i; j++) {
		pci_unmap_page(fifo->pdev, txdl_priv->dma_buffers[j],
			frag->size, PCI_DMA_TODEVICE);
		frag += 1;
	}

	vxge_hw_fifo_txdl_free(fifo_hw, dtr);
_exit0:
	netif_tx_stop_queue(fifo->txq);
	dev_kfree_skb(skb);

	return NETDEV_TX_OK;
}

/*
 * vxge_rx_term
 *
 * Function will be called by hw function to abort all outstanding receive
 * descriptors.
 */
static void
vxge_rx_term(void *dtrh, enum vxge_hw_rxd_state state, void *userdata)
{
	struct vxge_ring *ring = (struct vxge_ring *)userdata;
	struct vxge_rx_priv *rx_priv =
		vxge_hw_ring_rxd_private_get(dtrh);

	vxge_debug_entryexit(VXGE_TRACE, "%s: %s:%d",
			ring->ndev->name, __func__, __LINE__);
	if (state != VXGE_HW_RXD_STATE_POSTED)
		return;

	pci_unmap_single(ring->pdev, rx_priv->data_dma,
		rx_priv->data_size, PCI_DMA_FROMDEVICE);

	dev_kfree_skb(rx_priv->skb);
	rx_priv->skb_data = NULL;

	vxge_debug_entryexit(VXGE_TRACE,
		"%s: %s:%d  Exiting...",
		ring->ndev->name, __func__, __LINE__);
}

/*
 * vxge_tx_term
 *
 * Function will be called to abort all outstanding tx descriptors
 */
static void
vxge_tx_term(void *dtrh, enum vxge_hw_txdl_state state, void *userdata)
{
	struct vxge_fifo *fifo = (struct vxge_fifo *)userdata;
	skb_frag_t *frag;
	int i = 0, j, frg_cnt;
	struct vxge_tx_priv *txd_priv = vxge_hw_fifo_txdl_private_get(dtrh);
	struct sk_buff *skb = txd_priv->skb;

	vxge_debug_entryexit(VXGE_TRACE, "%s:%d", __func__, __LINE__);

	if (state != VXGE_HW_TXDL_STATE_POSTED)
		return;

	/* check skb validity */
	vxge_assert(skb);
	frg_cnt = skb_shinfo(skb)->nr_frags;
	frag = &skb_shinfo(skb)->frags[0];

	/*  for unfragmented skb */
	pci_unmap_single(fifo->pdev, txd_priv->dma_buffers[i++],
		skb_headlen(skb), PCI_DMA_TODEVICE);

	for (j = 0; j < frg_cnt; j++) {
		pci_unmap_page(fifo->pdev, txd_priv->dma_buffers[i++],
			       frag->size, PCI_DMA_TODEVICE);
		frag += 1;
	}

	dev_kfree_skb(skb);

	vxge_debug_entryexit(VXGE_TRACE,
		"%s:%d  Exiting...", __func__, __LINE__);
}

static int vxge_mac_list_del(struct vxge_vpath *vpath, struct macInfo *mac)
{
	struct list_head *entry, *next;
	u64 del_mac = 0;
	u8 *mac_address = (u8 *) (&del_mac);

	/* Copy the mac address to delete from the list */
	memcpy(mac_address, mac->macaddr, ETH_ALEN);

	list_for_each_safe(entry, next, &vpath->mac_addr_list) {
		if (((struct vxge_mac_addrs *)entry)->macaddr == del_mac) {
			list_del(entry);
			kfree((struct vxge_mac_addrs *)entry);
			vpath->mac_addr_cnt--;

			/* Is this a multicast address */
			if (0x01 & mac->macaddr[0])
				vpath->mcast_addr_cnt--;
			return TRUE;
		}
	}

	return FALSE;
}

/* delete a mac address from DA table */
static enum vxge_hw_status
vxge_del_mac_addr(struct vxgedev *vdev, struct macInfo *mac)
{
	enum vxge_hw_status status = VXGE_HW_OK;
	struct vxge_vpath *vpath;

	vpath = &vdev->vpaths[mac->vpath_no];
	status = vxge_hw_vpath_mac_addr_delete(vpath->handle, mac->macaddr,
						mac->macmask);
	if (status != VXGE_HW_OK) {
		vxge_debug_init(VXGE_ERR,
			"DA config delete entry failed for vpath:%d",
			vpath->device_id);
	} else
		vxge_mac_list_del(vpath, mac);
	return status;
}

/**
 * vxge_set_multicast
 * @dev: pointer to the device structure
 *
 * Entry point for multicast address enable/disable
 * This function is a driver entry point which gets called by the kernel
 * whenever multicast addresses must be enabled/disabled. This also gets
 * called to set/reset promiscuous mode. Depending on the deivce flag, we
 * determine, if multicast address must be enabled or if promiscuous mode
 * is to be disabled etc.
 */
static void vxge_set_multicast(struct net_device *dev)
{
	struct netdev_hw_addr *ha;
	struct vxgedev *vdev;
	int i, mcast_cnt = 0;
	struct __vxge_hw_device *hldev;
	struct vxge_vpath *vpath;
	enum vxge_hw_status status = VXGE_HW_OK;
	struct macInfo mac_info;
	int vpath_idx = 0;
	struct vxge_mac_addrs *mac_entry;
	struct list_head *list_head;
	struct list_head *entry, *next;
	u8 *mac_address = NULL;

	vxge_debug_entryexit(VXGE_TRACE,
		"%s:%d", __func__, __LINE__);

	vdev = netdev_priv(dev);
	hldev = (struct __vxge_hw_device  *)vdev->devh;

	if (unlikely(!is_vxge_card_up(vdev)))
		return;

	if ((dev->flags & IFF_ALLMULTI) && (!vdev->all_multi_flg)) {
		for (i = 0; i < vdev->no_of_vpath; i++) {
			vpath = &vdev->vpaths[i];
			vxge_assert(vpath->is_open);
			status = vxge_hw_vpath_mcast_enable(vpath->handle);
			if (status != VXGE_HW_OK)
				vxge_debug_init(VXGE_ERR, "failed to enable "
						"multicast, status %d", status);
			vdev->all_multi_flg = 1;
		}
	} else if (!(dev->flags & IFF_ALLMULTI) && (vdev->all_multi_flg)) {
		for (i = 0; i < vdev->no_of_vpath; i++) {
			vpath = &vdev->vpaths[i];
			vxge_assert(vpath->is_open);
			status = vxge_hw_vpath_mcast_disable(vpath->handle);
			if (status != VXGE_HW_OK)
				vxge_debug_init(VXGE_ERR, "failed to disable "
						"multicast, status %d", status);
			vdev->all_multi_flg = 0;
		}
	}


	if (!vdev->config.addr_learn_en) {
		for (i = 0; i < vdev->no_of_vpath; i++) {
			vpath = &vdev->vpaths[i];
			vxge_assert(vpath->is_open);

			if (dev->flags & IFF_PROMISC)
				status = vxge_hw_vpath_promisc_enable(
					vpath->handle);
			else
				status = vxge_hw_vpath_promisc_disable(
					vpath->handle);
			if (status != VXGE_HW_OK)
				vxge_debug_init(VXGE_ERR, "failed to %s promisc"
					", status %d", dev->flags&IFF_PROMISC ?
					"enable" : "disable", status);
		}
	}

	memset(&mac_info, 0, sizeof(struct macInfo));
	/* Update individual M_CAST address list */
	if ((!vdev->all_multi_flg) && netdev_mc_count(dev)) {
		mcast_cnt = vdev->vpaths[0].mcast_addr_cnt;
		list_head = &vdev->vpaths[0].mac_addr_list;
		if ((netdev_mc_count(dev) +
			(vdev->vpaths[0].mac_addr_cnt - mcast_cnt)) >
				vdev->vpaths[0].max_mac_addr_cnt)
			goto _set_all_mcast;

		/* Delete previous MC's */
		for (i = 0; i < mcast_cnt; i++) {
			list_for_each_safe(entry, next, list_head) {
<<<<<<< HEAD
				mac_entry = (struct vxge_mac_addrs *) entry;
=======
				mac_entry = (struct vxge_mac_addrs *)entry;
>>>>>>> 3cbea436
				/* Copy the mac address to delete */
				mac_address = (u8 *)&mac_entry->macaddr;
				memcpy(mac_info.macaddr, mac_address, ETH_ALEN);

				/* Is this a multicast address */
				if (0x01 & mac_info.macaddr[0]) {
					for (vpath_idx = 0; vpath_idx <
						vdev->no_of_vpath;
						vpath_idx++) {
						mac_info.vpath_no = vpath_idx;
						status = vxge_del_mac_addr(
								vdev,
								&mac_info);
					}
				}
			}
		}

		/* Add new ones */
		netdev_for_each_mc_addr(ha, dev) {
			memcpy(mac_info.macaddr, ha->addr, ETH_ALEN);
			for (vpath_idx = 0; vpath_idx < vdev->no_of_vpath;
					vpath_idx++) {
				mac_info.vpath_no = vpath_idx;
				mac_info.state = VXGE_LL_MAC_ADDR_IN_DA_TABLE;
				status = vxge_add_mac_addr(vdev, &mac_info);
				if (status != VXGE_HW_OK) {
					vxge_debug_init(VXGE_ERR,
						"%s:%d Setting individual"
						"multicast address failed",
						__func__, __LINE__);
					goto _set_all_mcast;
				}
			}
		}

		return;
_set_all_mcast:
		mcast_cnt = vdev->vpaths[0].mcast_addr_cnt;
		/* Delete previous MC's */
		for (i = 0; i < mcast_cnt; i++) {
			list_for_each_safe(entry, next, list_head) {
<<<<<<< HEAD
				mac_entry = (struct vxge_mac_addrs *) entry;
=======
				mac_entry = (struct vxge_mac_addrs *)entry;
>>>>>>> 3cbea436
				/* Copy the mac address to delete */
				mac_address = (u8 *)&mac_entry->macaddr;
				memcpy(mac_info.macaddr, mac_address, ETH_ALEN);

				/* Is this a multicast address */
				if (0x01 & mac_info.macaddr[0])
					break;
			}

			for (vpath_idx = 0; vpath_idx < vdev->no_of_vpath;
					vpath_idx++) {
				mac_info.vpath_no = vpath_idx;
				status = vxge_del_mac_addr(vdev, &mac_info);
			}
		}

		/* Enable all multicast */
		for (i = 0; i < vdev->no_of_vpath; i++) {
			vpath = &vdev->vpaths[i];
			vxge_assert(vpath->is_open);

			status = vxge_hw_vpath_mcast_enable(vpath->handle);
			if (status != VXGE_HW_OK) {
				vxge_debug_init(VXGE_ERR,
					"%s:%d Enabling all multicasts failed",
					 __func__, __LINE__);
			}
			vdev->all_multi_flg = 1;
		}
		dev->flags |= IFF_ALLMULTI;
	}

	vxge_debug_entryexit(VXGE_TRACE,
		"%s:%d  Exiting...", __func__, __LINE__);
}

/**
 * vxge_set_mac_addr
 * @dev: pointer to the device structure
 *
 * Update entry "0" (default MAC addr)
 */
static int vxge_set_mac_addr(struct net_device *dev, void *p)
{
	struct sockaddr *addr = p;
	struct vxgedev *vdev;
	struct __vxge_hw_device *hldev;
	enum vxge_hw_status status = VXGE_HW_OK;
	struct macInfo mac_info_new, mac_info_old;
	int vpath_idx = 0;

	vxge_debug_entryexit(VXGE_TRACE, "%s:%d", __func__, __LINE__);

	vdev = netdev_priv(dev);
	hldev = vdev->devh;

	if (!is_valid_ether_addr(addr->sa_data))
		return -EINVAL;

	memset(&mac_info_new, 0, sizeof(struct macInfo));
	memset(&mac_info_old, 0, sizeof(struct macInfo));

	vxge_debug_entryexit(VXGE_TRACE, "%s:%d  Exiting...",
		__func__, __LINE__);

	/* Get the old address */
	memcpy(mac_info_old.macaddr, dev->dev_addr, dev->addr_len);

	/* Copy the new address */
	memcpy(mac_info_new.macaddr, addr->sa_data, dev->addr_len);

	/* First delete the old mac address from all the vpaths
	as we can't specify the index while adding new mac address */
	for (vpath_idx = 0; vpath_idx < vdev->no_of_vpath; vpath_idx++) {
		struct vxge_vpath *vpath = &vdev->vpaths[vpath_idx];
		if (!vpath->is_open) {
			/* This can happen when this interface is added/removed
			to the bonding interface. Delete this station address
			from the linked list */
			vxge_mac_list_del(vpath, &mac_info_old);

			/* Add this new address to the linked list
			for later restoring */
			vxge_mac_list_add(vpath, &mac_info_new);

			continue;
		}
		/* Delete the station address */
		mac_info_old.vpath_no = vpath_idx;
		status = vxge_del_mac_addr(vdev, &mac_info_old);
	}

	if (unlikely(!is_vxge_card_up(vdev))) {
		memcpy(dev->dev_addr, addr->sa_data, dev->addr_len);
		return VXGE_HW_OK;
	}

	/* Set this mac address to all the vpaths */
	for (vpath_idx = 0; vpath_idx < vdev->no_of_vpath; vpath_idx++) {
		mac_info_new.vpath_no = vpath_idx;
		mac_info_new.state = VXGE_LL_MAC_ADDR_IN_DA_TABLE;
		status = vxge_add_mac_addr(vdev, &mac_info_new);
		if (status != VXGE_HW_OK)
			return -EINVAL;
	}

	memcpy(dev->dev_addr, addr->sa_data, dev->addr_len);

	return status;
}

/*
 * vxge_vpath_intr_enable
 * @vdev: pointer to vdev
 * @vp_id: vpath for which to enable the interrupts
 *
 * Enables the interrupts for the vpath
*/
static void vxge_vpath_intr_enable(struct vxgedev *vdev, int vp_id)
{
	struct vxge_vpath *vpath = &vdev->vpaths[vp_id];
	int msix_id = 0;
	int tim_msix_id[4] = {0, 1, 0, 0};
	int alarm_msix_id = VXGE_ALARM_MSIX_ID;

	vxge_hw_vpath_intr_enable(vpath->handle);

	if (vdev->config.intr_type == INTA)
		vxge_hw_vpath_inta_unmask_tx_rx(vpath->handle);
	else {
		vxge_hw_vpath_msix_set(vpath->handle, tim_msix_id,
			alarm_msix_id);

		msix_id = vpath->device_id * VXGE_HW_VPATH_MSIX_ACTIVE;
		vxge_hw_vpath_msix_unmask(vpath->handle, msix_id);
		vxge_hw_vpath_msix_unmask(vpath->handle, msix_id + 1);

		/* enable the alarm vector */
		msix_id = (vpath->handle->vpath->hldev->first_vp_id *
			VXGE_HW_VPATH_MSIX_ACTIVE) + alarm_msix_id;
		vxge_hw_vpath_msix_unmask(vpath->handle, msix_id);
	}
}

/*
 * vxge_vpath_intr_disable
 * @vdev: pointer to vdev
 * @vp_id: vpath for which to disable the interrupts
 *
 * Disables the interrupts for the vpath
*/
static void vxge_vpath_intr_disable(struct vxgedev *vdev, int vp_id)
{
	struct vxge_vpath *vpath = &vdev->vpaths[vp_id];
	struct __vxge_hw_device *hldev;
	int msix_id;

	hldev = pci_get_drvdata(vdev->pdev);

	vxge_hw_vpath_wait_receive_idle(hldev, vpath->device_id);

	vxge_hw_vpath_intr_disable(vpath->handle);

	if (vdev->config.intr_type == INTA)
		vxge_hw_vpath_inta_mask_tx_rx(vpath->handle);
	else {
		msix_id = vpath->device_id * VXGE_HW_VPATH_MSIX_ACTIVE;
		vxge_hw_vpath_msix_mask(vpath->handle, msix_id);
		vxge_hw_vpath_msix_mask(vpath->handle, msix_id + 1);

		/* disable the alarm vector */
		msix_id = (vpath->handle->vpath->hldev->first_vp_id *
			VXGE_HW_VPATH_MSIX_ACTIVE) + VXGE_ALARM_MSIX_ID;
		vxge_hw_vpath_msix_mask(vpath->handle, msix_id);
	}
}

/* list all mac addresses from DA table */
static enum vxge_hw_status
vxge_search_mac_addr_in_da_table(struct vxge_vpath *vpath, struct macInfo *mac)
{
	enum vxge_hw_status status = VXGE_HW_OK;
<<<<<<< HEAD
	struct vxge_vpath *vpath = &vdev->vpaths[vp_id];
	int ret = 0;

	/* check if device is down already */
	if (unlikely(!is_vxge_card_up(vdev)))
		return 0;

	/* is device reset already scheduled */
	if (test_bit(__VXGE_STATE_RESET_CARD, &vdev->state))
		return 0;

	if (vpath->handle) {
		if (vxge_hw_vpath_reset(vpath->handle) == VXGE_HW_OK) {
			if (is_vxge_card_up(vdev) &&
				vxge_hw_vpath_recover_from_reset(vpath->handle)
					!= VXGE_HW_OK) {
				vxge_debug_init(VXGE_ERR,
					"vxge_hw_vpath_recover_from_reset"
					"failed for vpath:%d", vp_id);
				return status;
			}
		} else {
			vxge_debug_init(VXGE_ERR,
				"vxge_hw_vpath_reset failed for"
				"vpath:%d", vp_id);
				return status;
		}
	} else
		return VXGE_HW_FAIL;

	vxge_restore_vpath_mac_addr(vpath);
	vxge_restore_vpath_vid_table(vpath);

	/* Enable all broadcast */
	vxge_hw_vpath_bcast_enable(vpath->handle);

	/* Enable all multicast */
	if (vdev->all_multi_flg) {
		status = vxge_hw_vpath_mcast_enable(vpath->handle);
		if (status != VXGE_HW_OK)
			vxge_debug_init(VXGE_ERR,
				"%s:%d Enabling multicast failed",
				__func__, __LINE__);
	}
=======
	unsigned char macmask[ETH_ALEN];
	unsigned char macaddr[ETH_ALEN];

	status = vxge_hw_vpath_mac_addr_get(vpath->handle,
				macaddr, macmask);
	if (status != VXGE_HW_OK) {
		vxge_debug_init(VXGE_ERR,
			"DA config list entry failed for vpath:%d",
			vpath->device_id);
		return status;
	}

	while (memcmp(mac->macaddr, macaddr, ETH_ALEN)) {
		status = vxge_hw_vpath_mac_addr_get_next(vpath->handle,
				macaddr, macmask);
		if (status != VXGE_HW_OK)
			break;
	}

	return status;
}
>>>>>>> 3cbea436

/* Store all mac addresses from the list to the DA table */
static enum vxge_hw_status vxge_restore_vpath_mac_addr(struct vxge_vpath *vpath)
{
	enum vxge_hw_status status = VXGE_HW_OK;
	struct macInfo mac_info;
	u8 *mac_address = NULL;
	struct list_head *entry, *next;

	memset(&mac_info, 0, sizeof(struct macInfo));

	if (vpath->is_open) {
		list_for_each_safe(entry, next, &vpath->mac_addr_list) {
			mac_address =
				(u8 *)&
				((struct vxge_mac_addrs *)entry)->macaddr;
			memcpy(mac_info.macaddr, mac_address, ETH_ALEN);
			((struct vxge_mac_addrs *)entry)->state =
				VXGE_LL_MAC_ADDR_IN_DA_TABLE;
			/* does this mac address already exist in da table? */
			status = vxge_search_mac_addr_in_da_table(vpath,
				&mac_info);
			if (status != VXGE_HW_OK) {
				/* Add this mac address to the DA table */
				status = vxge_hw_vpath_mac_addr_add(
					vpath->handle, mac_info.macaddr,
					mac_info.macmask,
				    VXGE_HW_VPATH_MAC_ADDR_ADD_DUPLICATE);
				if (status != VXGE_HW_OK) {
					vxge_debug_init(VXGE_ERR,
					    "DA add entry failed for vpath:%d",
					    vpath->device_id);
					((struct vxge_mac_addrs *)entry)->state
						= VXGE_LL_MAC_ADDR_IN_LIST;
				}
			}
		}
	}

	return status;
}

/* Store all vlan ids from the list to the vid table */
static enum vxge_hw_status
vxge_restore_vpath_vid_table(struct vxge_vpath *vpath)
{
	enum vxge_hw_status status = VXGE_HW_OK;
	struct vxgedev *vdev = vpath->vdev;
	u16 vid;

	if (vdev->vlgrp && vpath->is_open) {

		for (vid = 0; vid < VLAN_N_VID; vid++) {
			if (!vlan_group_get_device(vdev->vlgrp, vid))
				continue;
			/* Add these vlan to the vid table */
			status = vxge_hw_vpath_vid_add(vpath->handle, vid);
		}
	}

	return status;
}

/*
 * vxge_reset_vpath
 * @vdev: pointer to vdev
 * @vp_id: vpath to reset
 *
 * Resets the vpath
*/
static int vxge_reset_vpath(struct vxgedev *vdev, int vp_id)
{
	enum vxge_hw_status status = VXGE_HW_OK;
	struct vxge_vpath *vpath = &vdev->vpaths[vp_id];
	int ret = 0;

	/* check if device is down already */
	if (unlikely(!is_vxge_card_up(vdev)))
		return 0;

	/* is device reset already scheduled */
	if (test_bit(__VXGE_STATE_RESET_CARD, &vdev->state))
		return 0;

	if (vpath->handle) {
		if (vxge_hw_vpath_reset(vpath->handle) == VXGE_HW_OK) {
			if (is_vxge_card_up(vdev) &&
				vxge_hw_vpath_recover_from_reset(vpath->handle)
					!= VXGE_HW_OK) {
				vxge_debug_init(VXGE_ERR,
					"vxge_hw_vpath_recover_from_reset"
					"failed for vpath:%d", vp_id);
				return status;
			}
		} else {
			vxge_debug_init(VXGE_ERR,
				"vxge_hw_vpath_reset failed for"
				"vpath:%d", vp_id);
				return status;
		}
	} else
		return VXGE_HW_FAIL;

	vxge_restore_vpath_mac_addr(vpath);
	vxge_restore_vpath_vid_table(vpath);

	/* Enable all broadcast */
	vxge_hw_vpath_bcast_enable(vpath->handle);

	/* Enable all multicast */
	if (vdev->all_multi_flg) {
		status = vxge_hw_vpath_mcast_enable(vpath->handle);
		if (status != VXGE_HW_OK)
			vxge_debug_init(VXGE_ERR,
				"%s:%d Enabling multicast failed",
				__func__, __LINE__);
	}

	/* Enable the interrupts */
	vxge_vpath_intr_enable(vdev, vp_id);

	smp_wmb();

	/* Enable the flow of traffic through the vpath */
	vxge_hw_vpath_enable(vpath->handle);

	smp_wmb();
	vxge_hw_vpath_rx_doorbell_init(vpath->handle);
	vpath->ring.last_status = VXGE_HW_OK;

	/* Vpath reset done */
	clear_bit(vp_id, &vdev->vp_reset);

	/* Start the vpath queue */
	if (netif_tx_queue_stopped(vpath->fifo.txq))
		netif_tx_wake_queue(vpath->fifo.txq);

	return ret;
}

static int do_vxge_reset(struct vxgedev *vdev, int event)
{
	enum vxge_hw_status status;
	int ret = 0, vp_id, i;

	vxge_debug_entryexit(VXGE_TRACE, "%s:%d", __func__, __LINE__);

	if ((event == VXGE_LL_FULL_RESET) || (event == VXGE_LL_START_RESET)) {
		/* check if device is down already */
		if (unlikely(!is_vxge_card_up(vdev)))
			return 0;

		/* is reset already scheduled */
		if (test_and_set_bit(__VXGE_STATE_RESET_CARD, &vdev->state))
			return 0;
	}

	if (event == VXGE_LL_FULL_RESET) {
		netif_carrier_off(vdev->ndev);

		/* wait for all the vpath reset to complete */
		for (vp_id = 0; vp_id < vdev->no_of_vpath; vp_id++) {
			while (test_bit(vp_id, &vdev->vp_reset))
				msleep(50);
		}

		netif_carrier_on(vdev->ndev);

		/* if execution mode is set to debug, don't reset the adapter */
		if (unlikely(vdev->exec_mode)) {
			vxge_debug_init(VXGE_ERR,
				"%s: execution mode is debug, returning..",
				vdev->ndev->name);
			clear_bit(__VXGE_STATE_CARD_UP, &vdev->state);
			netif_tx_stop_all_queues(vdev->ndev);
			return 0;
		}
	}

	if (event == VXGE_LL_FULL_RESET) {
		vxge_hw_device_wait_receive_idle(vdev->devh);
		vxge_hw_device_intr_disable(vdev->devh);

		switch (vdev->cric_err_event) {
		case VXGE_HW_EVENT_UNKNOWN:
			netif_tx_stop_all_queues(vdev->ndev);
			vxge_debug_init(VXGE_ERR,
				"fatal: %s: Disabling device due to"
				"unknown error",
				vdev->ndev->name);
			ret = -EPERM;
			goto out;
		case VXGE_HW_EVENT_RESET_START:
			break;
		case VXGE_HW_EVENT_RESET_COMPLETE:
		case VXGE_HW_EVENT_LINK_DOWN:
		case VXGE_HW_EVENT_LINK_UP:
		case VXGE_HW_EVENT_ALARM_CLEARED:
		case VXGE_HW_EVENT_ECCERR:
		case VXGE_HW_EVENT_MRPCIM_ECCERR:
			ret = -EPERM;
			goto out;
		case VXGE_HW_EVENT_FIFO_ERR:
		case VXGE_HW_EVENT_VPATH_ERR:
			break;
		case VXGE_HW_EVENT_CRITICAL_ERR:
			netif_tx_stop_all_queues(vdev->ndev);
			vxge_debug_init(VXGE_ERR,
				"fatal: %s: Disabling device due to"
				"serious error",
				vdev->ndev->name);
			/* SOP or device reset required */
			/* This event is not currently used */
			ret = -EPERM;
			goto out;
		case VXGE_HW_EVENT_SERR:
			netif_tx_stop_all_queues(vdev->ndev);
			vxge_debug_init(VXGE_ERR,
				"fatal: %s: Disabling device due to"
				"serious error",
				vdev->ndev->name);
			ret = -EPERM;
			goto out;
		case VXGE_HW_EVENT_SRPCIM_SERR:
		case VXGE_HW_EVENT_MRPCIM_SERR:
			ret = -EPERM;
			goto out;
		case VXGE_HW_EVENT_SLOT_FREEZE:
			netif_tx_stop_all_queues(vdev->ndev);
			vxge_debug_init(VXGE_ERR,
				"fatal: %s: Disabling device due to"
				"slot freeze",
				vdev->ndev->name);
			ret = -EPERM;
			goto out;
		default:
			break;

		}
	}

	if ((event == VXGE_LL_FULL_RESET) || (event == VXGE_LL_START_RESET))
		netif_tx_stop_all_queues(vdev->ndev);

	if (event == VXGE_LL_FULL_RESET) {
		status = vxge_reset_all_vpaths(vdev);
		if (status != VXGE_HW_OK) {
			vxge_debug_init(VXGE_ERR,
				"fatal: %s: can not reset vpaths",
				vdev->ndev->name);
			ret = -EPERM;
			goto out;
		}
	}

	if (event == VXGE_LL_COMPL_RESET) {
		for (i = 0; i < vdev->no_of_vpath; i++)
			if (vdev->vpaths[i].handle) {
				if (vxge_hw_vpath_recover_from_reset(
					vdev->vpaths[i].handle)
						!= VXGE_HW_OK) {
					vxge_debug_init(VXGE_ERR,
						"vxge_hw_vpath_recover_"
						"from_reset failed for vpath: "
						"%d", i);
					ret = -EPERM;
					goto out;
				}
				} else {
					vxge_debug_init(VXGE_ERR,
					"vxge_hw_vpath_reset failed for "
						"vpath:%d", i);
					ret = -EPERM;
					goto out;
				}
	}

	if ((event == VXGE_LL_FULL_RESET) || (event == VXGE_LL_COMPL_RESET)) {
		/* Reprogram the DA table with populated mac addresses */
		for (vp_id = 0; vp_id < vdev->no_of_vpath; vp_id++) {
			vxge_restore_vpath_mac_addr(&vdev->vpaths[vp_id]);
			vxge_restore_vpath_vid_table(&vdev->vpaths[vp_id]);
		}

		/* enable vpath interrupts */
		for (i = 0; i < vdev->no_of_vpath; i++)
			vxge_vpath_intr_enable(vdev, i);

		vxge_hw_device_intr_enable(vdev->devh);

		smp_wmb();

		/* Indicate card up */
		set_bit(__VXGE_STATE_CARD_UP, &vdev->state);

		/* Get the traffic to flow through the vpaths */
		for (i = 0; i < vdev->no_of_vpath; i++) {
			vxge_hw_vpath_enable(vdev->vpaths[i].handle);
			smp_wmb();
			vxge_hw_vpath_rx_doorbell_init(vdev->vpaths[i].handle);
		}

		netif_tx_wake_all_queues(vdev->ndev);
	}

out:
	vxge_debug_entryexit(VXGE_TRACE,
		"%s:%d  Exiting...", __func__, __LINE__);

	/* Indicate reset done */
	if ((event == VXGE_LL_FULL_RESET) || (event == VXGE_LL_COMPL_RESET))
		clear_bit(__VXGE_STATE_RESET_CARD, &vdev->state);
	return ret;
}

/*
 * vxge_reset
 * @vdev: pointer to ll device
 *
 * driver may reset the chip on events of serr, eccerr, etc
 */
<<<<<<< HEAD
static int vxge_reset(struct vxgedev *vdev)
{
	return do_vxge_reset(vdev, VXGE_LL_FULL_RESET);
=======
static void vxge_reset(struct work_struct *work)
{
	struct vxgedev *vdev = container_of(work, struct vxgedev, reset_task);

	if (!netif_running(vdev->ndev))
		return;

	do_vxge_reset(vdev, VXGE_LL_FULL_RESET);
>>>>>>> 3cbea436
}

/**
 * vxge_poll - Receive handler when Receive Polling is used.
 * @dev: pointer to the device structure.
 * @budget: Number of packets budgeted to be processed in this iteration.
 *
 * This function comes into picture only if Receive side is being handled
 * through polling (called NAPI in linux). It mostly does what the normal
 * Rx interrupt handler does in terms of descriptor and packet processing
 * but not in an interrupt context. Also it will process a specified number
 * of packets at most in one iteration. This value is passed down by the
 * kernel as the function argument 'budget'.
 */
static int vxge_poll_msix(struct napi_struct *napi, int budget)
{
	struct vxge_ring *ring =
		container_of(napi, struct vxge_ring, napi);
	int budget_org = budget;
	ring->budget = budget;

	vxge_hw_vpath_poll_rx(ring->handle);

	if (ring->pkts_processed < budget_org) {
		napi_complete(napi);
		/* Re enable the Rx interrupts for the vpath */
		vxge_hw_channel_msix_unmask(
				(struct __vxge_hw_channel *)ring->handle,
				ring->rx_vector_no);
	}

	return ring->pkts_processed;
}

static int vxge_poll_inta(struct napi_struct *napi, int budget)
{
	struct vxgedev *vdev = container_of(napi, struct vxgedev, napi);
	int pkts_processed = 0;
	int i;
	int budget_org = budget;
	struct vxge_ring *ring;

	struct __vxge_hw_device *hldev = pci_get_drvdata(vdev->pdev);

	for (i = 0; i < vdev->no_of_vpath; i++) {
		ring = &vdev->vpaths[i].ring;
		ring->budget = budget;
		vxge_hw_vpath_poll_rx(ring->handle);
		pkts_processed += ring->pkts_processed;
		budget -= ring->pkts_processed;
		if (budget <= 0)
			break;
	}

	VXGE_COMPLETE_ALL_TX(vdev);

	if (pkts_processed < budget_org) {
		napi_complete(napi);
		/* Re enable the Rx interrupts for the ring */
		vxge_hw_device_unmask_all(hldev);
		vxge_hw_device_flush_io(hldev);
	}

	return pkts_processed;
}

#ifdef CONFIG_NET_POLL_CONTROLLER
/**
 * vxge_netpoll - netpoll event handler entry point
 * @dev : pointer to the device structure.
 * Description:
 *      This function will be called by upper layer to check for events on the
 * interface in situations where interrupts are disabled. It is used for
 * specific in-kernel networking tasks, such as remote consoles and kernel
 * debugging over the network (example netdump in RedHat).
 */
static void vxge_netpoll(struct net_device *dev)
{
	struct __vxge_hw_device *hldev;
	struct vxgedev *vdev;

	vdev = netdev_priv(dev);
	hldev = pci_get_drvdata(vdev->pdev);

	vxge_debug_entryexit(VXGE_TRACE, "%s:%d", __func__, __LINE__);

	if (pci_channel_offline(vdev->pdev))
		return;

	disable_irq(dev->irq);
	vxge_hw_device_clear_tx_rx(hldev);

	vxge_hw_device_clear_tx_rx(hldev);
	VXGE_COMPLETE_ALL_RX(vdev);
	VXGE_COMPLETE_ALL_TX(vdev);

	enable_irq(dev->irq);

	vxge_debug_entryexit(VXGE_TRACE,
		"%s:%d  Exiting...", __func__, __LINE__);
}
#endif

/* RTH configuration */
static enum vxge_hw_status vxge_rth_configure(struct vxgedev *vdev)
{
	enum vxge_hw_status status = VXGE_HW_OK;
	struct vxge_hw_rth_hash_types hash_types;
	u8 itable[256] = {0}; /* indirection table */
	u8 mtable[256] = {0}; /* CPU to vpath mapping  */
	int index;

	/*
	 * Filling
	 * 	- itable with bucket numbers
	 * 	- mtable with bucket-to-vpath mapping
	 */
	for (index = 0; index < (1 << vdev->config.rth_bkt_sz); index++) {
		itable[index] = index;
		mtable[index] = index % vdev->no_of_vpath;
	}

	/* set indirection table, bucket-to-vpath mapping */
	status = vxge_hw_vpath_rts_rth_itable_set(vdev->vp_handles,
						vdev->no_of_vpath,
						mtable, itable,
						vdev->config.rth_bkt_sz);
	if (status != VXGE_HW_OK) {
		vxge_debug_init(VXGE_ERR,
			"RTH indirection table configuration failed "
			"for vpath:%d", vdev->vpaths[0].device_id);
		return status;
	}

	/* Fill RTH hash types */
	hash_types.hash_type_tcpipv4_en   = vdev->config.rth_hash_type_tcpipv4;
	hash_types.hash_type_ipv4_en      = vdev->config.rth_hash_type_ipv4;
	hash_types.hash_type_tcpipv6_en   = vdev->config.rth_hash_type_tcpipv6;
	hash_types.hash_type_ipv6_en      = vdev->config.rth_hash_type_ipv6;
	hash_types.hash_type_tcpipv6ex_en =
					vdev->config.rth_hash_type_tcpipv6ex;
	hash_types.hash_type_ipv6ex_en    = vdev->config.rth_hash_type_ipv6ex;

	/*
	 * Because the itable_set() method uses the active_table field
	 * for the target virtual path the RTH config should be updated
	 * for all VPATHs. The h/w only uses the lowest numbered VPATH
	 * when steering frames.
	 */
	 for (index = 0; index < vdev->no_of_vpath; index++) {
		status = vxge_hw_vpath_rts_rth_set(
				vdev->vpaths[index].handle,
				vdev->config.rth_algorithm,
				&hash_types,
				vdev->config.rth_bkt_sz);
		 if (status != VXGE_HW_OK) {
			vxge_debug_init(VXGE_ERR,
				"RTH configuration failed for vpath:%d",
				vdev->vpaths[index].device_id);
			return status;
		 }
	 }

	return status;
}

<<<<<<< HEAD
static int vxge_mac_list_add(struct vxge_vpath *vpath, struct macInfo *mac)
{
	struct vxge_mac_addrs *new_mac_entry;
	u8 *mac_address = NULL;

	if (vpath->mac_addr_cnt >= VXGE_MAX_LEARN_MAC_ADDR_CNT)
		return TRUE;

	new_mac_entry = kzalloc(sizeof(struct vxge_mac_addrs), GFP_ATOMIC);
	if (!new_mac_entry) {
		vxge_debug_mem(VXGE_ERR,
			"%s: memory allocation failed",
			VXGE_DRIVER_NAME);
		return FALSE;
	}

	list_add(&new_mac_entry->item, &vpath->mac_addr_list);

	/* Copy the new mac address to the list */
	mac_address = (u8 *)&new_mac_entry->macaddr;
	memcpy(mac_address, mac->macaddr, ETH_ALEN);

	new_mac_entry->state = mac->state;
	vpath->mac_addr_cnt++;

	/* Is this a multicast address */
	if (0x01 & mac->macaddr[0])
		vpath->mcast_addr_cnt++;

	return TRUE;
}

/* Add a mac address to DA table */
static enum vxge_hw_status vxge_add_mac_addr(struct vxgedev *vdev,
					     struct macInfo *mac)
{
	enum vxge_hw_status status = VXGE_HW_OK;
	struct vxge_vpath *vpath;
	enum vxge_hw_vpath_mac_addr_add_mode duplicate_mode;

	if (0x01 & mac->macaddr[0]) /* multicast address */
		duplicate_mode = VXGE_HW_VPATH_MAC_ADDR_ADD_DUPLICATE;
	else
		duplicate_mode = VXGE_HW_VPATH_MAC_ADDR_REPLACE_DUPLICATE;

	vpath = &vdev->vpaths[mac->vpath_no];
	status = vxge_hw_vpath_mac_addr_add(vpath->handle, mac->macaddr,
						mac->macmask, duplicate_mode);
	if (status != VXGE_HW_OK) {
		vxge_debug_init(VXGE_ERR,
			"DA config add entry failed for vpath:%d",
			vpath->device_id);
	} else
		if (FALSE == vxge_mac_list_add(vpath, mac))
			status = -EPERM;

	return status;
}

static int vxge_mac_list_del(struct vxge_vpath *vpath, struct macInfo *mac)
{
	struct list_head *entry, *next;
	u64 del_mac = 0;
	u8 *mac_address = (u8 *) (&del_mac);

	/* Copy the mac address to delete from the list */
	memcpy(mac_address, mac->macaddr, ETH_ALEN);

	list_for_each_safe(entry, next, &vpath->mac_addr_list) {
		if (((struct vxge_mac_addrs *)entry)->macaddr == del_mac) {
			list_del(entry);
			kfree((struct vxge_mac_addrs *)entry);
			vpath->mac_addr_cnt--;

			/* Is this a multicast address */
			if (0x01 & mac->macaddr[0])
				vpath->mcast_addr_cnt--;
			return TRUE;
		}
	}

	return FALSE;
}
/* delete a mac address from DA table */
static enum vxge_hw_status vxge_del_mac_addr(struct vxgedev *vdev,
					     struct macInfo *mac)
{
	enum vxge_hw_status status = VXGE_HW_OK;
	struct vxge_vpath *vpath;

	vpath = &vdev->vpaths[mac->vpath_no];
	status = vxge_hw_vpath_mac_addr_delete(vpath->handle, mac->macaddr,
						mac->macmask);
	if (status != VXGE_HW_OK) {
		vxge_debug_init(VXGE_ERR,
			"DA config delete entry failed for vpath:%d",
			vpath->device_id);
	} else
		vxge_mac_list_del(vpath, mac);
	return status;
}

/* list all mac addresses from DA table */
enum vxge_hw_status
static vxge_search_mac_addr_in_da_table(struct vxge_vpath *vpath,
					struct macInfo *mac)
{
	enum vxge_hw_status status = VXGE_HW_OK;
	unsigned char macmask[ETH_ALEN];
	unsigned char macaddr[ETH_ALEN];

	status = vxge_hw_vpath_mac_addr_get(vpath->handle,
				macaddr, macmask);
	if (status != VXGE_HW_OK) {
		vxge_debug_init(VXGE_ERR,
			"DA config list entry failed for vpath:%d",
			vpath->device_id);
		return status;
	}

	while (memcmp(mac->macaddr, macaddr, ETH_ALEN)) {

		status = vxge_hw_vpath_mac_addr_get_next(vpath->handle,
				macaddr, macmask);
		if (status != VXGE_HW_OK)
			break;
	}

	return status;
}

/* Store all vlan ids from the list to the vid table */
static enum vxge_hw_status vxge_restore_vpath_vid_table(struct vxge_vpath *vpath)
{
	enum vxge_hw_status status = VXGE_HW_OK;
	struct vxgedev *vdev = vpath->vdev;
	u16 vid;

	if (vdev->vlgrp && vpath->is_open) {

		for (vid = 0; vid < VLAN_N_VID; vid++) {
			if (!vlan_group_get_device(vdev->vlgrp, vid))
				continue;
			/* Add these vlan to the vid table */
			status = vxge_hw_vpath_vid_add(vpath->handle, vid);
		}
	}

	return status;
}

/* Store all mac addresses from the list to the DA table */
static enum vxge_hw_status vxge_restore_vpath_mac_addr(struct vxge_vpath *vpath)
{
	enum vxge_hw_status status = VXGE_HW_OK;
	struct macInfo mac_info;
	u8 *mac_address = NULL;
	struct list_head *entry, *next;

	memset(&mac_info, 0, sizeof(struct macInfo));

	if (vpath->is_open) {

		list_for_each_safe(entry, next, &vpath->mac_addr_list) {
			mac_address =
				(u8 *)&
				((struct vxge_mac_addrs *)entry)->macaddr;
			memcpy(mac_info.macaddr, mac_address, ETH_ALEN);
			((struct vxge_mac_addrs *)entry)->state =
				VXGE_LL_MAC_ADDR_IN_DA_TABLE;
			/* does this mac address already exist in da table? */
			status = vxge_search_mac_addr_in_da_table(vpath,
				&mac_info);
			if (status != VXGE_HW_OK) {
				/* Add this mac address to the DA table */
				status = vxge_hw_vpath_mac_addr_add(
					vpath->handle, mac_info.macaddr,
					mac_info.macmask,
				    VXGE_HW_VPATH_MAC_ADDR_ADD_DUPLICATE);
				if (status != VXGE_HW_OK) {
					vxge_debug_init(VXGE_ERR,
					    "DA add entry failed for vpath:%d",
					    vpath->device_id);
					((struct vxge_mac_addrs *)entry)->state
						= VXGE_LL_MAC_ADDR_IN_LIST;
				}
			}
		}
	}

	return status;
}

=======
>>>>>>> 3cbea436
/* reset vpaths */
static enum vxge_hw_status vxge_reset_all_vpaths(struct vxgedev *vdev)
{
	enum vxge_hw_status status = VXGE_HW_OK;
	struct vxge_vpath *vpath;
	int i;

	for (i = 0; i < vdev->no_of_vpath; i++) {
		vpath = &vdev->vpaths[i];
		if (vpath->handle) {
			if (vxge_hw_vpath_reset(vpath->handle) == VXGE_HW_OK) {
				if (is_vxge_card_up(vdev) &&
					vxge_hw_vpath_recover_from_reset(
						vpath->handle) != VXGE_HW_OK) {
					vxge_debug_init(VXGE_ERR,
						"vxge_hw_vpath_recover_"
						"from_reset failed for vpath: "
						"%d", i);
					return status;
				}
			} else {
				vxge_debug_init(VXGE_ERR,
					"vxge_hw_vpath_reset failed for "
					"vpath:%d", i);
					return status;
			}
		}
	}

	return status;
}

/* close vpaths */
static void vxge_close_vpaths(struct vxgedev *vdev, int index)
{
	struct vxge_vpath *vpath;
	int i;

	for (i = index; i < vdev->no_of_vpath; i++) {
		vpath = &vdev->vpaths[i];

		if (vpath->handle && vpath->is_open) {
			vxge_hw_vpath_close(vpath->handle);
			vdev->stats.vpaths_open--;
		}
		vpath->is_open = 0;
		vpath->handle = NULL;
	}
}

/* open vpaths */
static int vxge_open_vpaths(struct vxgedev *vdev)
{
	struct vxge_hw_vpath_attr attr;
	enum vxge_hw_status status;
	struct vxge_vpath *vpath;
	u32 vp_id = 0;
	int i;

	for (i = 0; i < vdev->no_of_vpath; i++) {
		vpath = &vdev->vpaths[i];
<<<<<<< HEAD

		vxge_assert(vpath->is_configured);
=======
		vxge_assert(vpath->is_configured);

		if (!vdev->titan1) {
			struct vxge_hw_vp_config *vcfg;
			vcfg = &vdev->devh->config.vp_config[vpath->device_id];

			vcfg->rti.urange_a = RTI_T1A_RX_URANGE_A;
			vcfg->rti.urange_b = RTI_T1A_RX_URANGE_B;
			vcfg->rti.urange_c = RTI_T1A_RX_URANGE_C;
			vcfg->tti.uec_a = TTI_T1A_TX_UFC_A;
			vcfg->tti.uec_b = TTI_T1A_TX_UFC_B;
			vcfg->tti.uec_c = TTI_T1A_TX_UFC_C(vdev->mtu);
			vcfg->tti.uec_d = TTI_T1A_TX_UFC_D(vdev->mtu);
			vcfg->tti.ltimer_val = VXGE_T1A_TTI_LTIMER_VAL;
			vcfg->tti.rtimer_val = VXGE_T1A_TTI_RTIMER_VAL;
		}

>>>>>>> 3cbea436
		attr.vp_id = vpath->device_id;
		attr.fifo_attr.callback = vxge_xmit_compl;
		attr.fifo_attr.txdl_term = vxge_tx_term;
		attr.fifo_attr.per_txdl_space = sizeof(struct vxge_tx_priv);
		attr.fifo_attr.userdata = &vpath->fifo;

		attr.ring_attr.callback = vxge_rx_1b_compl;
		attr.ring_attr.rxd_init = vxge_rx_initial_replenish;
		attr.ring_attr.rxd_term = vxge_rx_term;
		attr.ring_attr.per_rxd_space = sizeof(struct vxge_rx_priv);
		attr.ring_attr.userdata = &vpath->ring;

		vpath->ring.ndev = vdev->ndev;
		vpath->ring.pdev = vdev->pdev;
<<<<<<< HEAD
=======

>>>>>>> 3cbea436
		status = vxge_hw_vpath_open(vdev->devh, &attr, &vpath->handle);
		if (status == VXGE_HW_OK) {
			vpath->fifo.handle =
			    (struct __vxge_hw_fifo *)attr.fifo_attr.userdata;
			vpath->ring.handle =
			    (struct __vxge_hw_ring *)attr.ring_attr.userdata;
			vpath->fifo.tx_steering_type =
				vdev->config.tx_steering_type;
			vpath->fifo.ndev = vdev->ndev;
			vpath->fifo.pdev = vdev->pdev;
			if (vdev->config.tx_steering_type)
				vpath->fifo.txq =
					netdev_get_tx_queue(vdev->ndev, i);
			else
				vpath->fifo.txq =
					netdev_get_tx_queue(vdev->ndev, 0);
			vpath->fifo.indicate_max_pkts =
				vdev->config.fifo_indicate_max_pkts;
			vpath->ring.rx_vector_no = 0;
			vpath->ring.rx_csum = vdev->rx_csum;
<<<<<<< HEAD
=======
			vpath->ring.rx_hwts = vdev->rx_hwts;
>>>>>>> 3cbea436
			vpath->is_open = 1;
			vdev->vp_handles[i] = vpath->handle;
			vpath->ring.gro_enable = vdev->config.gro_enable;
			vpath->ring.vlan_tag_strip = vdev->vlan_tag_strip;
			vdev->stats.vpaths_open++;
		} else {
			vdev->stats.vpath_open_fail++;
<<<<<<< HEAD
			vxge_debug_init(VXGE_ERR,
				"%s: vpath: %d failed to open "
				"with status: %d",
			    vdev->ndev->name, vpath->device_id,
				status);
=======
			vxge_debug_init(VXGE_ERR, "%s: vpath: %d failed to "
					"open with status: %d",
					vdev->ndev->name, vpath->device_id,
					status);
>>>>>>> 3cbea436
			vxge_close_vpaths(vdev, 0);
			return -EPERM;
		}

		vp_id = vpath->handle->vpath->vp_id;
		vdev->vpaths_deployed |= vxge_mBIT(vp_id);
	}

	return VXGE_HW_OK;
}

/*
 *  vxge_isr_napi
 *  @irq: the irq of the device.
 *  @dev_id: a void pointer to the hldev structure of the Titan device
 *  @ptregs: pointer to the registers pushed on the stack.
 *
 *  This function is the ISR handler of the device when napi is enabled. It
 *  identifies the reason for the interrupt and calls the relevant service
 *  routines.
 */
static irqreturn_t vxge_isr_napi(int irq, void *dev_id)
{
	struct net_device *dev;
	struct __vxge_hw_device *hldev;
	u64 reason;
	enum vxge_hw_status status;
	struct vxgedev *vdev = (struct vxgedev *)dev_id;

	vxge_debug_intr(VXGE_TRACE, "%s:%d", __func__, __LINE__);

	dev = vdev->ndev;
	hldev = pci_get_drvdata(vdev->pdev);

	if (pci_channel_offline(vdev->pdev))
		return IRQ_NONE;

	if (unlikely(!is_vxge_card_up(vdev)))
		return IRQ_HANDLED;

	status = vxge_hw_device_begin_irq(hldev, vdev->exec_mode, &reason);
	if (status == VXGE_HW_OK) {
		vxge_hw_device_mask_all(hldev);

		if (reason &
			VXGE_HW_TITAN_GENERAL_INT_STATUS_VPATH_TRAFFIC_INT(
			vdev->vpaths_deployed >>
			(64 - VXGE_HW_MAX_VIRTUAL_PATHS))) {

			vxge_hw_device_clear_tx_rx(hldev);
			napi_schedule(&vdev->napi);
			vxge_debug_intr(VXGE_TRACE,
				"%s:%d  Exiting...", __func__, __LINE__);
			return IRQ_HANDLED;
		} else
			vxge_hw_device_unmask_all(hldev);
	} else if (unlikely((status == VXGE_HW_ERR_VPATH) ||
		(status == VXGE_HW_ERR_CRITICAL) ||
		(status == VXGE_HW_ERR_FIFO))) {
		vxge_hw_device_mask_all(hldev);
		vxge_hw_device_flush_io(hldev);
		return IRQ_HANDLED;
	} else if (unlikely(status == VXGE_HW_ERR_SLOT_FREEZE))
		return IRQ_HANDLED;

	vxge_debug_intr(VXGE_TRACE, "%s:%d  Exiting...", __func__, __LINE__);
	return IRQ_NONE;
}

#ifdef CONFIG_PCI_MSI

static irqreturn_t
vxge_tx_msix_handle(int irq, void *dev_id)
{
	struct vxge_fifo *fifo = (struct vxge_fifo *)dev_id;

	VXGE_COMPLETE_VPATH_TX(fifo);

	return IRQ_HANDLED;
}

static irqreturn_t
vxge_rx_msix_napi_handle(int irq, void *dev_id)
{
	struct vxge_ring *ring = (struct vxge_ring *)dev_id;

	/* MSIX_IDX for Rx is 1 */
	vxge_hw_channel_msix_mask((struct __vxge_hw_channel *)ring->handle,
					ring->rx_vector_no);

	napi_schedule(&ring->napi);
	return IRQ_HANDLED;
}

static irqreturn_t
vxge_alarm_msix_handle(int irq, void *dev_id)
{
	int i;
	enum vxge_hw_status status;
	struct vxge_vpath *vpath = (struct vxge_vpath *)dev_id;
	struct vxgedev *vdev = vpath->vdev;
	int msix_id = (vpath->handle->vpath->vp_id *
		VXGE_HW_VPATH_MSIX_ACTIVE) + VXGE_ALARM_MSIX_ID;

	for (i = 0; i < vdev->no_of_vpath; i++) {
		vxge_hw_vpath_msix_mask(vdev->vpaths[i].handle, msix_id);

		status = vxge_hw_vpath_alarm_process(vdev->vpaths[i].handle,
			vdev->exec_mode);
		if (status == VXGE_HW_OK) {

			vxge_hw_vpath_msix_unmask(vdev->vpaths[i].handle,
					msix_id);
			continue;
		}
		vxge_debug_intr(VXGE_ERR,
			"%s: vxge_hw_vpath_alarm_process failed %x ",
			VXGE_DRIVER_NAME, status);
	}
	return IRQ_HANDLED;
}

static int vxge_alloc_msix(struct vxgedev *vdev)
{
	int j, i, ret = 0;
	int msix_intr_vect = 0, temp;
	vdev->intr_cnt = 0;

start:
	/* Tx/Rx MSIX Vectors count */
	vdev->intr_cnt = vdev->no_of_vpath * 2;

	/* Alarm MSIX Vectors count */
	vdev->intr_cnt++;

	vdev->entries = kcalloc(vdev->intr_cnt, sizeof(struct msix_entry),
				GFP_KERNEL);
	if (!vdev->entries) {
		vxge_debug_init(VXGE_ERR,
			"%s: memory allocation failed",
			VXGE_DRIVER_NAME);
		ret = -ENOMEM;
		goto alloc_entries_failed;
	}

	vdev->vxge_entries = kcalloc(vdev->intr_cnt,
				     sizeof(struct vxge_msix_entry),
				     GFP_KERNEL);
	if (!vdev->vxge_entries) {
		vxge_debug_init(VXGE_ERR, "%s: memory allocation failed",
			VXGE_DRIVER_NAME);
		ret = -ENOMEM;
		goto alloc_vxge_entries_failed;
	}

	for (i = 0, j = 0; i < vdev->no_of_vpath; i++) {

		msix_intr_vect = i * VXGE_HW_VPATH_MSIX_ACTIVE;

		/* Initialize the fifo vector */
		vdev->entries[j].entry = msix_intr_vect;
		vdev->vxge_entries[j].entry = msix_intr_vect;
		vdev->vxge_entries[j].in_use = 0;
		j++;

		/* Initialize the ring vector */
		vdev->entries[j].entry = msix_intr_vect + 1;
		vdev->vxge_entries[j].entry = msix_intr_vect + 1;
		vdev->vxge_entries[j].in_use = 0;
		j++;
	}

	/* Initialize the alarm vector */
	vdev->entries[j].entry = VXGE_ALARM_MSIX_ID;
	vdev->vxge_entries[j].entry = VXGE_ALARM_MSIX_ID;
	vdev->vxge_entries[j].in_use = 0;

	ret = pci_enable_msix(vdev->pdev, vdev->entries, vdev->intr_cnt);
	if (ret > 0) {
		vxge_debug_init(VXGE_ERR,
			"%s: MSI-X enable failed for %d vectors, ret: %d",
			VXGE_DRIVER_NAME, vdev->intr_cnt, ret);
		if ((max_config_vpath != VXGE_USE_DEFAULT) || (ret < 3)) {
			ret = -ENODEV;
			goto enable_msix_failed;
		}

		kfree(vdev->entries);
		kfree(vdev->vxge_entries);
		vdev->entries = NULL;
		vdev->vxge_entries = NULL;
		/* Try with less no of vector by reducing no of vpaths count */
		temp = (ret - 1)/2;
		vxge_close_vpaths(vdev, temp);
		vdev->no_of_vpath = temp;
		goto start;
	} else if (ret < 0) {
		ret = -ENODEV;
		goto enable_msix_failed;
	}
	return 0;

enable_msix_failed:
	kfree(vdev->vxge_entries);
alloc_vxge_entries_failed:
	kfree(vdev->entries);
alloc_entries_failed:
	return ret;
}

static int vxge_enable_msix(struct vxgedev *vdev)
{

	int i, ret = 0;
	/* 0 - Tx, 1 - Rx  */
	int tim_msix_id[4] = {0, 1, 0, 0};

	vdev->intr_cnt = 0;

	/* allocate msix vectors */
	ret = vxge_alloc_msix(vdev);
	if (!ret) {
		for (i = 0; i < vdev->no_of_vpath; i++) {
			struct vxge_vpath *vpath = &vdev->vpaths[i];

			/* If fifo or ring are not enabled, the MSIX vector for
			 * it should be set to 0.
			 */
			vpath->ring.rx_vector_no = (vpath->device_id *
						VXGE_HW_VPATH_MSIX_ACTIVE) + 1;

			vxge_hw_vpath_msix_set(vpath->handle, tim_msix_id,
					       VXGE_ALARM_MSIX_ID);
		}
	}

	return ret;
}

static void vxge_rem_msix_isr(struct vxgedev *vdev)
{
	int intr_cnt;

	for (intr_cnt = 0; intr_cnt < (vdev->no_of_vpath * 2 + 1);
		intr_cnt++) {
		if (vdev->vxge_entries[intr_cnt].in_use) {
			synchronize_irq(vdev->entries[intr_cnt].vector);
			free_irq(vdev->entries[intr_cnt].vector,
				vdev->vxge_entries[intr_cnt].arg);
			vdev->vxge_entries[intr_cnt].in_use = 0;
		}
	}

	kfree(vdev->entries);
	kfree(vdev->vxge_entries);
	vdev->entries = NULL;
	vdev->vxge_entries = NULL;

	if (vdev->config.intr_type == MSI_X)
		pci_disable_msix(vdev->pdev);
}
#endif

static void vxge_rem_isr(struct vxgedev *vdev)
{
	struct __vxge_hw_device *hldev;
	hldev = pci_get_drvdata(vdev->pdev);

#ifdef CONFIG_PCI_MSI
	if (vdev->config.intr_type == MSI_X) {
		vxge_rem_msix_isr(vdev);
	} else
#endif
	if (vdev->config.intr_type == INTA) {
			synchronize_irq(vdev->pdev->irq);
			free_irq(vdev->pdev->irq, vdev);
	}
}

static int vxge_add_isr(struct vxgedev *vdev)
{
	int ret = 0;
#ifdef CONFIG_PCI_MSI
	int vp_idx = 0, intr_idx = 0, intr_cnt = 0, msix_idx = 0, irq_req = 0;
	int pci_fun = PCI_FUNC(vdev->pdev->devfn);

	if (vdev->config.intr_type == MSI_X)
		ret = vxge_enable_msix(vdev);

	if (ret) {
		vxge_debug_init(VXGE_ERR,
			"%s: Enabling MSI-X Failed", VXGE_DRIVER_NAME);
		vxge_debug_init(VXGE_ERR,
			"%s: Defaulting to INTA", VXGE_DRIVER_NAME);
		vdev->config.intr_type = INTA;
	}

	if (vdev->config.intr_type == MSI_X) {
		for (intr_idx = 0;
		     intr_idx < (vdev->no_of_vpath *
			VXGE_HW_VPATH_MSIX_ACTIVE); intr_idx++) {

			msix_idx = intr_idx % VXGE_HW_VPATH_MSIX_ACTIVE;
			irq_req = 0;

			switch (msix_idx) {
			case 0:
				snprintf(vdev->desc[intr_cnt], VXGE_INTR_STRLEN,
				"%s:vxge:MSI-X %d - Tx - fn:%d vpath:%d",
					vdev->ndev->name,
					vdev->entries[intr_cnt].entry,
					pci_fun, vp_idx);
				ret = request_irq(
				    vdev->entries[intr_cnt].vector,
					vxge_tx_msix_handle, 0,
					vdev->desc[intr_cnt],
					&vdev->vpaths[vp_idx].fifo);
					vdev->vxge_entries[intr_cnt].arg =
						&vdev->vpaths[vp_idx].fifo;
				irq_req = 1;
				break;
			case 1:
				snprintf(vdev->desc[intr_cnt], VXGE_INTR_STRLEN,
				"%s:vxge:MSI-X %d - Rx - fn:%d vpath:%d",
					vdev->ndev->name,
					vdev->entries[intr_cnt].entry,
					pci_fun, vp_idx);
				ret = request_irq(
				    vdev->entries[intr_cnt].vector,
					vxge_rx_msix_napi_handle,
					0,
					vdev->desc[intr_cnt],
					&vdev->vpaths[vp_idx].ring);
					vdev->vxge_entries[intr_cnt].arg =
						&vdev->vpaths[vp_idx].ring;
				irq_req = 1;
				break;
			}

			if (ret) {
				vxge_debug_init(VXGE_ERR,
					"%s: MSIX - %d  Registration failed",
					vdev->ndev->name, intr_cnt);
				vxge_rem_msix_isr(vdev);
				vdev->config.intr_type = INTA;
				vxge_debug_init(VXGE_ERR,
					"%s: Defaulting to INTA"
					, vdev->ndev->name);
					goto INTA_MODE;
			}

			if (irq_req) {
				/* We requested for this msix interrupt */
				vdev->vxge_entries[intr_cnt].in_use = 1;
				msix_idx +=  vdev->vpaths[vp_idx].device_id *
					VXGE_HW_VPATH_MSIX_ACTIVE;
				vxge_hw_vpath_msix_unmask(
					vdev->vpaths[vp_idx].handle,
					msix_idx);
				intr_cnt++;
			}

			/* Point to next vpath handler */
			if (((intr_idx + 1) % VXGE_HW_VPATH_MSIX_ACTIVE == 0) &&
			    (vp_idx < (vdev->no_of_vpath - 1)))
				vp_idx++;
		}

		intr_cnt = vdev->no_of_vpath * 2;
		snprintf(vdev->desc[intr_cnt], VXGE_INTR_STRLEN,
			"%s:vxge:MSI-X %d - Alarm - fn:%d",
			vdev->ndev->name,
			vdev->entries[intr_cnt].entry,
			pci_fun);
		/* For Alarm interrupts */
		ret = request_irq(vdev->entries[intr_cnt].vector,
					vxge_alarm_msix_handle, 0,
					vdev->desc[intr_cnt],
					&vdev->vpaths[0]);
		if (ret) {
			vxge_debug_init(VXGE_ERR,
				"%s: MSIX - %d Registration failed",
				vdev->ndev->name, intr_cnt);
			vxge_rem_msix_isr(vdev);
			vdev->config.intr_type = INTA;
			vxge_debug_init(VXGE_ERR,
				"%s: Defaulting to INTA",
				vdev->ndev->name);
				goto INTA_MODE;
		}

		msix_idx = (vdev->vpaths[0].handle->vpath->vp_id *
			VXGE_HW_VPATH_MSIX_ACTIVE) + VXGE_ALARM_MSIX_ID;
		vxge_hw_vpath_msix_unmask(vdev->vpaths[vp_idx].handle,
					msix_idx);
		vdev->vxge_entries[intr_cnt].in_use = 1;
		vdev->vxge_entries[intr_cnt].arg = &vdev->vpaths[0];
	}
INTA_MODE:
#endif

	if (vdev->config.intr_type == INTA) {
		snprintf(vdev->desc[0], VXGE_INTR_STRLEN,
			"%s:vxge:INTA", vdev->ndev->name);
		vxge_hw_device_set_intr_type(vdev->devh,
			VXGE_HW_INTR_MODE_IRQLINE);
		vxge_hw_vpath_tti_ci_set(vdev->devh,
			vdev->vpaths[0].device_id);
		ret = request_irq((int) vdev->pdev->irq,
			vxge_isr_napi,
			IRQF_SHARED, vdev->desc[0], vdev);
		if (ret) {
			vxge_debug_init(VXGE_ERR,
				"%s %s-%d: ISR registration failed",
				VXGE_DRIVER_NAME, "IRQ", vdev->pdev->irq);
			return -ENODEV;
		}
		vxge_debug_init(VXGE_TRACE,
			"new %s-%d line allocated",
			"IRQ", vdev->pdev->irq);
	}

	return VXGE_HW_OK;
}

static void vxge_poll_vp_reset(unsigned long data)
{
	struct vxgedev *vdev = (struct vxgedev *)data;
	int i, j = 0;

	for (i = 0; i < vdev->no_of_vpath; i++) {
		if (test_bit(i, &vdev->vp_reset)) {
			vxge_reset_vpath(vdev, i);
			j++;
		}
	}
	if (j && (vdev->config.intr_type != MSI_X)) {
		vxge_hw_device_unmask_all(vdev->devh);
		vxge_hw_device_flush_io(vdev->devh);
	}

	mod_timer(&vdev->vp_reset_timer, jiffies + HZ / 2);
}

static void vxge_poll_vp_lockup(unsigned long data)
{
	struct vxgedev *vdev = (struct vxgedev *)data;
	enum vxge_hw_status status = VXGE_HW_OK;
	struct vxge_vpath *vpath;
	struct vxge_ring *ring;
	int i;

	for (i = 0; i < vdev->no_of_vpath; i++) {
		ring = &vdev->vpaths[i].ring;
		/* Did this vpath received any packets */
		if (ring->stats.prev_rx_frms == ring->stats.rx_frms) {
			status = vxge_hw_vpath_check_leak(ring->handle);

			/* Did it received any packets last time */
			if ((VXGE_HW_FAIL == status) &&
				(VXGE_HW_FAIL == ring->last_status)) {

				/* schedule vpath reset */
				if (!test_and_set_bit(i, &vdev->vp_reset)) {
					vpath = &vdev->vpaths[i];

					/* disable interrupts for this vpath */
					vxge_vpath_intr_disable(vdev, i);

					/* stop the queue for this vpath */
					netif_tx_stop_queue(vpath->fifo.txq);
					continue;
				}
			}
		}
		ring->stats.prev_rx_frms = ring->stats.rx_frms;
		ring->last_status = status;
	}

	/* Check every 1 milli second */
	mod_timer(&vdev->vp_lockup_timer, jiffies + HZ / 1000);
}

/**
 * vxge_open
 * @dev: pointer to the device structure.
 *
 * This function is the open entry point of the driver. It mainly calls a
 * function to allocate Rx buffers and inserts them into the buffer
 * descriptors and then enables the Rx part of the NIC.
 * Return value: '0' on success and an appropriate (-)ve integer as
 * defined in errno.h file on failure.
 */
<<<<<<< HEAD
static int
vxge_open(struct net_device *dev)
=======
static int vxge_open(struct net_device *dev)
>>>>>>> 3cbea436
{
	enum vxge_hw_status status;
	struct vxgedev *vdev;
	struct __vxge_hw_device *hldev;
	struct vxge_vpath *vpath;
	int ret = 0;
	int i;
	u64 val64, function_mode;

	vxge_debug_entryexit(VXGE_TRACE,
		"%s: %s:%d", dev->name, __func__, __LINE__);

	vdev = netdev_priv(dev);
	hldev = pci_get_drvdata(vdev->pdev);
	function_mode = vdev->config.device_hw_info.function_mode;

	/* make sure you have link off by default every time Nic is
	 * initialized */
	netif_carrier_off(dev);

	/* Open VPATHs */
	status = vxge_open_vpaths(vdev);
	if (status != VXGE_HW_OK) {
		vxge_debug_init(VXGE_ERR,
			"%s: fatal: Vpath open failed", vdev->ndev->name);
		ret = -EPERM;
		goto out0;
	}

	vdev->mtu = dev->mtu;

	status = vxge_add_isr(vdev);
	if (status != VXGE_HW_OK) {
		vxge_debug_init(VXGE_ERR,
			"%s: fatal: ISR add failed", dev->name);
		ret = -EPERM;
		goto out1;
	}

	if (vdev->config.intr_type != MSI_X) {
		netif_napi_add(dev, &vdev->napi, vxge_poll_inta,
			vdev->config.napi_weight);
		napi_enable(&vdev->napi);
		for (i = 0; i < vdev->no_of_vpath; i++) {
			vpath = &vdev->vpaths[i];
			vpath->ring.napi_p = &vdev->napi;
		}
	} else {
		for (i = 0; i < vdev->no_of_vpath; i++) {
			vpath = &vdev->vpaths[i];
			netif_napi_add(dev, &vpath->ring.napi,
			    vxge_poll_msix, vdev->config.napi_weight);
			napi_enable(&vpath->ring.napi);
			vpath->ring.napi_p = &vpath->ring.napi;
		}
	}

	/* configure RTH */
	if (vdev->config.rth_steering) {
		status = vxge_rth_configure(vdev);
		if (status != VXGE_HW_OK) {
			vxge_debug_init(VXGE_ERR,
				"%s: fatal: RTH configuration failed",
				dev->name);
			ret = -EPERM;
			goto out2;
		}
	}
	printk(KERN_INFO "%s: Receive Hashing Offload %s\n", dev->name,
	       hldev->config.rth_en ? "enabled" : "disabled");

	for (i = 0; i < vdev->no_of_vpath; i++) {
		vpath = &vdev->vpaths[i];

		/* set initial mtu before enabling the device */
		status = vxge_hw_vpath_mtu_set(vpath->handle, vdev->mtu);
		if (status != VXGE_HW_OK) {
			vxge_debug_init(VXGE_ERR,
				"%s: fatal: can not set new MTU", dev->name);
			ret = -EPERM;
			goto out2;
		}
	}

	VXGE_DEVICE_DEBUG_LEVEL_SET(VXGE_TRACE, VXGE_COMPONENT_LL, vdev);
	vxge_debug_init(vdev->level_trace,
		"%s: MTU is %d", vdev->ndev->name, vdev->mtu);
	VXGE_DEVICE_DEBUG_LEVEL_SET(VXGE_ERR, VXGE_COMPONENT_LL, vdev);

	/* Restore the DA, VID table and also multicast and promiscuous mode
	 * states
	 */
	if (vdev->all_multi_flg) {
		for (i = 0; i < vdev->no_of_vpath; i++) {
			vpath = &vdev->vpaths[i];
			vxge_restore_vpath_mac_addr(vpath);
			vxge_restore_vpath_vid_table(vpath);

			status = vxge_hw_vpath_mcast_enable(vpath->handle);
			if (status != VXGE_HW_OK)
				vxge_debug_init(VXGE_ERR,
					"%s:%d Enabling multicast failed",
					__func__, __LINE__);
		}
	}

	/* Enable vpath to sniff all unicast/multicast traffic that not
	 * addressed to them. We allow promiscous mode for PF only
	 */

	val64 = 0;
	for (i = 0; i < VXGE_HW_MAX_VIRTUAL_PATHS; i++)
		val64 |= VXGE_HW_RXMAC_AUTHORIZE_ALL_ADDR_VP(i);

	vxge_hw_mgmt_reg_write(vdev->devh,
		vxge_hw_mgmt_reg_type_mrpcim,
		0,
		(ulong)offsetof(struct vxge_hw_mrpcim_reg,
			rxmac_authorize_all_addr),
		val64);

	vxge_hw_mgmt_reg_write(vdev->devh,
		vxge_hw_mgmt_reg_type_mrpcim,
		0,
		(ulong)offsetof(struct vxge_hw_mrpcim_reg,
			rxmac_authorize_all_vid),
		val64);

	vxge_set_multicast(dev);

	/* Enabling Bcast and mcast for all vpath */
	for (i = 0; i < vdev->no_of_vpath; i++) {
		vpath = &vdev->vpaths[i];
		status = vxge_hw_vpath_bcast_enable(vpath->handle);
		if (status != VXGE_HW_OK)
			vxge_debug_init(VXGE_ERR,
				"%s : Can not enable bcast for vpath "
				"id %d", dev->name, i);
		if (vdev->config.addr_learn_en) {
			status = vxge_hw_vpath_mcast_enable(vpath->handle);
			if (status != VXGE_HW_OK)
				vxge_debug_init(VXGE_ERR,
					"%s : Can not enable mcast for vpath "
					"id %d", dev->name, i);
		}
	}

	vxge_hw_device_setpause_data(vdev->devh, 0,
		vdev->config.tx_pause_enable,
		vdev->config.rx_pause_enable);

	if (vdev->vp_reset_timer.function == NULL)
		vxge_os_timer(vdev->vp_reset_timer,
			vxge_poll_vp_reset, vdev, (HZ/2));

	/* There is no need to check for RxD leak and RxD lookup on Titan1A */
	if (vdev->titan1 && vdev->vp_lockup_timer.function == NULL)
		vxge_os_timer(vdev->vp_lockup_timer, vxge_poll_vp_lockup, vdev,
			      HZ / 2);

	set_bit(__VXGE_STATE_CARD_UP, &vdev->state);

	smp_wmb();

	if (vxge_hw_device_link_state_get(vdev->devh) == VXGE_HW_LINK_UP) {
		netif_carrier_on(vdev->ndev);
		netdev_notice(vdev->ndev, "Link Up\n");
		vdev->stats.link_up++;
	}

	vxge_hw_device_intr_enable(vdev->devh);

	smp_wmb();

	for (i = 0; i < vdev->no_of_vpath; i++) {
		vpath = &vdev->vpaths[i];

		vxge_hw_vpath_enable(vpath->handle);
		smp_wmb();
		vxge_hw_vpath_rx_doorbell_init(vpath->handle);
	}

	netif_tx_start_all_queues(vdev->ndev);
	goto out0;

out2:
	vxge_rem_isr(vdev);

	/* Disable napi */
	if (vdev->config.intr_type != MSI_X)
		napi_disable(&vdev->napi);
	else {
		for (i = 0; i < vdev->no_of_vpath; i++)
			napi_disable(&vdev->vpaths[i].ring.napi);
	}

out1:
	vxge_close_vpaths(vdev, 0);
out0:
	vxge_debug_entryexit(VXGE_TRACE,
				"%s: %s:%d  Exiting...",
				dev->name, __func__, __LINE__);
	return ret;
}

/* Loop throught the mac address list and delete all the entries */
static void vxge_free_mac_add_list(struct vxge_vpath *vpath)
{

	struct list_head *entry, *next;
	if (list_empty(&vpath->mac_addr_list))
		return;

	list_for_each_safe(entry, next, &vpath->mac_addr_list) {
		list_del(entry);
		kfree((struct vxge_mac_addrs *)entry);
	}
}

static void vxge_napi_del_all(struct vxgedev *vdev)
{
	int i;
	if (vdev->config.intr_type != MSI_X)
		netif_napi_del(&vdev->napi);
	else {
		for (i = 0; i < vdev->no_of_vpath; i++)
			netif_napi_del(&vdev->vpaths[i].ring.napi);
	}
}

static int do_vxge_close(struct net_device *dev, int do_io)
{
	enum vxge_hw_status status;
	struct vxgedev *vdev;
	struct __vxge_hw_device *hldev;
	int i;
	u64 val64, vpath_vector;
	vxge_debug_entryexit(VXGE_TRACE, "%s: %s:%d",
		dev->name, __func__, __LINE__);

	vdev = netdev_priv(dev);
	hldev = pci_get_drvdata(vdev->pdev);

	if (unlikely(!is_vxge_card_up(vdev)))
		return 0;

	/* If vxge_handle_crit_err task is executing,
	 * wait till it completes. */
	while (test_and_set_bit(__VXGE_STATE_RESET_CARD, &vdev->state))
		msleep(50);

	if (do_io) {
		/* Put the vpath back in normal mode */
		vpath_vector = vxge_mBIT(vdev->vpaths[0].device_id);
		status = vxge_hw_mgmt_reg_read(vdev->devh,
				vxge_hw_mgmt_reg_type_mrpcim,
				0,
				(ulong)offsetof(
					struct vxge_hw_mrpcim_reg,
					rts_mgr_cbasin_cfg),
				&val64);
		if (status == VXGE_HW_OK) {
			val64 &= ~vpath_vector;
			status = vxge_hw_mgmt_reg_write(vdev->devh,
					vxge_hw_mgmt_reg_type_mrpcim,
					0,
					(ulong)offsetof(
						struct vxge_hw_mrpcim_reg,
						rts_mgr_cbasin_cfg),
					val64);
		}

		/* Remove the function 0 from promiscous mode */
		vxge_hw_mgmt_reg_write(vdev->devh,
			vxge_hw_mgmt_reg_type_mrpcim,
			0,
			(ulong)offsetof(struct vxge_hw_mrpcim_reg,
				rxmac_authorize_all_addr),
			0);

		vxge_hw_mgmt_reg_write(vdev->devh,
			vxge_hw_mgmt_reg_type_mrpcim,
			0,
			(ulong)offsetof(struct vxge_hw_mrpcim_reg,
				rxmac_authorize_all_vid),
			0);

		smp_wmb();
	}

	if (vdev->titan1)
		del_timer_sync(&vdev->vp_lockup_timer);

	del_timer_sync(&vdev->vp_reset_timer);

	if (do_io)
		vxge_hw_device_wait_receive_idle(hldev);

	clear_bit(__VXGE_STATE_CARD_UP, &vdev->state);

	/* Disable napi */
	if (vdev->config.intr_type != MSI_X)
		napi_disable(&vdev->napi);
	else {
		for (i = 0; i < vdev->no_of_vpath; i++)
			napi_disable(&vdev->vpaths[i].ring.napi);
	}

	netif_carrier_off(vdev->ndev);
	netdev_notice(vdev->ndev, "Link Down\n");
	netif_tx_stop_all_queues(vdev->ndev);

	/* Note that at this point xmit() is stopped by upper layer */
	if (do_io)
		vxge_hw_device_intr_disable(vdev->devh);

	vxge_rem_isr(vdev);

	vxge_napi_del_all(vdev);

	if (do_io)
		vxge_reset_all_vpaths(vdev);

	vxge_close_vpaths(vdev, 0);

	vxge_debug_entryexit(VXGE_TRACE,
		"%s: %s:%d  Exiting...", dev->name, __func__, __LINE__);

	clear_bit(__VXGE_STATE_RESET_CARD, &vdev->state);

	return 0;
}

/**
 * vxge_close
 * @dev: device pointer.
 *
 * This is the stop entry point of the driver. It needs to undo exactly
 * whatever was done by the open entry point, thus it's usually referred to
 * as the close function.Among other things this function mainly stops the
 * Rx side of the NIC and frees all the Rx buffers in the Rx rings.
 * Return value: '0' on success and an appropriate (-)ve integer as
 * defined in errno.h file on failure.
 */
<<<<<<< HEAD
static int
vxge_close(struct net_device *dev)
=======
static int vxge_close(struct net_device *dev)
>>>>>>> 3cbea436
{
	do_vxge_close(dev, 1);
	return 0;
}

/**
 * vxge_change_mtu
 * @dev: net device pointer.
 * @new_mtu :the new MTU size for the device.
 *
 * A driver entry point to change MTU size for the device. Before changing
 * the MTU the device must be stopped.
 */
static int vxge_change_mtu(struct net_device *dev, int new_mtu)
{
	struct vxgedev *vdev = netdev_priv(dev);

	vxge_debug_entryexit(vdev->level_trace,
		"%s:%d", __func__, __LINE__);
	if ((new_mtu < VXGE_HW_MIN_MTU) || (new_mtu > VXGE_HW_MAX_MTU)) {
		vxge_debug_init(vdev->level_err,
			"%s: mtu size is invalid", dev->name);
		return -EPERM;
	}

	/* check if device is down already */
	if (unlikely(!is_vxge_card_up(vdev))) {
		/* just store new value, will use later on open() */
		dev->mtu = new_mtu;
		vxge_debug_init(vdev->level_err,
			"%s", "device is down on MTU change");
		return 0;
	}

	vxge_debug_init(vdev->level_trace,
		"trying to apply new MTU %d", new_mtu);

	if (vxge_close(dev))
		return -EIO;

	dev->mtu = new_mtu;
	vdev->mtu = new_mtu;

	if (vxge_open(dev))
		return -EIO;

	vxge_debug_init(vdev->level_trace,
		"%s: MTU changed to %d", vdev->ndev->name, new_mtu);

	vxge_debug_entryexit(vdev->level_trace,
		"%s:%d  Exiting...", __func__, __LINE__);

	return 0;
}

/**
 * vxge_get_stats64
 * @dev: pointer to the device structure
 * @stats: pointer to struct rtnl_link_stats64
 *
 */
static struct rtnl_link_stats64 *
vxge_get_stats64(struct net_device *dev, struct rtnl_link_stats64 *net_stats)
{
	struct vxgedev *vdev = netdev_priv(dev);
	int k;

	/* net_stats already zeroed by caller */
	for (k = 0; k < vdev->no_of_vpath; k++) {
		net_stats->rx_packets += vdev->vpaths[k].ring.stats.rx_frms;
		net_stats->rx_bytes += vdev->vpaths[k].ring.stats.rx_bytes;
		net_stats->rx_errors += vdev->vpaths[k].ring.stats.rx_errors;
		net_stats->multicast += vdev->vpaths[k].ring.stats.rx_mcast;
		net_stats->rx_dropped += vdev->vpaths[k].ring.stats.rx_dropped;
		net_stats->tx_packets += vdev->vpaths[k].fifo.stats.tx_frms;
		net_stats->tx_bytes += vdev->vpaths[k].fifo.stats.tx_bytes;
		net_stats->tx_errors += vdev->vpaths[k].fifo.stats.tx_errors;
	}

	return net_stats;
}

static enum vxge_hw_status vxge_timestamp_config(struct vxgedev *vdev,
						 int enable)
{
	enum vxge_hw_status status;
	u64 val64;

	/* Timestamp is passed to the driver via the FCS, therefore we
	 * must disable the FCS stripping by the adapter.  Since this is
	 * required for the driver to load (due to a hardware bug),
	 * there is no need to do anything special here.
	 */
	if (enable)
		val64 = VXGE_HW_XMAC_TIMESTAMP_EN |
			VXGE_HW_XMAC_TIMESTAMP_USE_LINK_ID(0) |
			VXGE_HW_XMAC_TIMESTAMP_INTERVAL(0);
	else
		val64 = 0;

	status = vxge_hw_mgmt_reg_write(vdev->devh,
					vxge_hw_mgmt_reg_type_mrpcim,
					0,
					offsetof(struct vxge_hw_mrpcim_reg,
						 xmac_timestamp),
					val64);
	vxge_hw_device_flush_io(vdev->devh);
	return status;
}

static int vxge_hwtstamp_ioctl(struct vxgedev *vdev, void __user *data)
{
	struct hwtstamp_config config;
	enum vxge_hw_status status;
	int i;

	if (copy_from_user(&config, data, sizeof(config)))
		return -EFAULT;

	/* reserved for future extensions */
	if (config.flags)
		return -EINVAL;

	/* Transmit HW Timestamp not supported */
	switch (config.tx_type) {
	case HWTSTAMP_TX_OFF:
		break;
	case HWTSTAMP_TX_ON:
	default:
		return -ERANGE;
	}

	switch (config.rx_filter) {
	case HWTSTAMP_FILTER_NONE:
		status = vxge_timestamp_config(vdev, 0);
		if (status != VXGE_HW_OK)
			return -EFAULT;

		vdev->rx_hwts = 0;
		config.rx_filter = HWTSTAMP_FILTER_NONE;
		break;

	case HWTSTAMP_FILTER_ALL:
	case HWTSTAMP_FILTER_SOME:
	case HWTSTAMP_FILTER_PTP_V1_L4_EVENT:
	case HWTSTAMP_FILTER_PTP_V1_L4_SYNC:
	case HWTSTAMP_FILTER_PTP_V1_L4_DELAY_REQ:
	case HWTSTAMP_FILTER_PTP_V2_L4_EVENT:
	case HWTSTAMP_FILTER_PTP_V2_L4_SYNC:
	case HWTSTAMP_FILTER_PTP_V2_L4_DELAY_REQ:
	case HWTSTAMP_FILTER_PTP_V2_L2_EVENT:
	case HWTSTAMP_FILTER_PTP_V2_L2_SYNC:
	case HWTSTAMP_FILTER_PTP_V2_L2_DELAY_REQ:
	case HWTSTAMP_FILTER_PTP_V2_EVENT:
	case HWTSTAMP_FILTER_PTP_V2_SYNC:
	case HWTSTAMP_FILTER_PTP_V2_DELAY_REQ:
		status = vxge_timestamp_config(vdev, 1);
		if (status != VXGE_HW_OK)
			return -EFAULT;

		vdev->rx_hwts = 1;
		config.rx_filter = HWTSTAMP_FILTER_ALL;
		break;

	default:
		 return -ERANGE;
	}

	for (i = 0; i < vdev->no_of_vpath; i++)
		vdev->vpaths[i].ring.rx_hwts = vdev->rx_hwts;

	if (copy_to_user(data, &config, sizeof(config)))
		return -EFAULT;

	return 0;
}

/**
 * vxge_ioctl
 * @dev: Device pointer.
 * @ifr: An IOCTL specific structure, that can contain a pointer to
 *       a proprietary structure used to pass information to the driver.
 * @cmd: This is used to distinguish between the different commands that
 *       can be passed to the IOCTL functions.
 *
 * Entry point for the Ioctl.
 */
static int vxge_ioctl(struct net_device *dev, struct ifreq *rq, int cmd)
{
	struct vxgedev *vdev = netdev_priv(dev);
	int ret;

	switch (cmd) {
	case SIOCSHWTSTAMP:
		ret = vxge_hwtstamp_ioctl(vdev, rq->ifr_data);
		if (ret)
			return ret;
		break;
	default:
		return -EOPNOTSUPP;
	}

	return 0;
}

/**
 * vxge_tx_watchdog
 * @dev: pointer to net device structure
 *
 * Watchdog for transmit side.
 * This function is triggered if the Tx Queue is stopped
 * for a pre-defined amount of time when the Interface is still up.
 */
static void vxge_tx_watchdog(struct net_device *dev)
{
	struct vxgedev *vdev;

	vxge_debug_entryexit(VXGE_TRACE, "%s:%d", __func__, __LINE__);

	vdev = netdev_priv(dev);

	vdev->cric_err_event = VXGE_HW_EVENT_RESET_START;

	schedule_work(&vdev->reset_task);
	vxge_debug_entryexit(VXGE_TRACE,
		"%s:%d  Exiting...", __func__, __LINE__);
}

/**
 * vxge_vlan_rx_register
 * @dev: net device pointer.
 * @grp: vlan group
 *
 * Vlan group registration
 */
static void
vxge_vlan_rx_register(struct net_device *dev, struct vlan_group *grp)
{
	struct vxgedev *vdev;
	struct vxge_vpath *vpath;
	int vp;
	u64 vid;
	enum vxge_hw_status status;
	int i;

	vxge_debug_entryexit(VXGE_TRACE, "%s:%d", __func__, __LINE__);

	vdev = netdev_priv(dev);

	vpath = &vdev->vpaths[0];
	if ((NULL == grp) && (vpath->is_open)) {
		/* Get the first vlan */
		status = vxge_hw_vpath_vid_get(vpath->handle, &vid);

		while (status == VXGE_HW_OK) {

			/* Delete this vlan from the vid table */
			for (vp = 0; vp < vdev->no_of_vpath; vp++) {
				vpath = &vdev->vpaths[vp];
				if (!vpath->is_open)
					continue;

				vxge_hw_vpath_vid_delete(vpath->handle, vid);
			}

			/* Get the next vlan to be deleted */
			vpath = &vdev->vpaths[0];
			status = vxge_hw_vpath_vid_get(vpath->handle, &vid);
		}
	}

	vdev->vlgrp = grp;

	for (i = 0; i < vdev->no_of_vpath; i++) {
		if (vdev->vpaths[i].is_configured)
			vdev->vpaths[i].ring.vlgrp = grp;
	}

	vxge_debug_entryexit(VXGE_TRACE,
		"%s:%d  Exiting...", __func__, __LINE__);
}

/**
 * vxge_vlan_rx_add_vid
 * @dev: net device pointer.
 * @vid: vid
 *
 * Add the vlan id to the devices vlan id table
 */
static void
vxge_vlan_rx_add_vid(struct net_device *dev, unsigned short vid)
{
	struct vxgedev *vdev;
	struct vxge_vpath *vpath;
	int vp_id;

	vdev = netdev_priv(dev);

	/* Add these vlan to the vid table */
	for (vp_id = 0; vp_id < vdev->no_of_vpath; vp_id++) {
		vpath = &vdev->vpaths[vp_id];
		if (!vpath->is_open)
			continue;
		vxge_hw_vpath_vid_add(vpath->handle, vid);
	}
}

/**
 * vxge_vlan_rx_add_vid
 * @dev: net device pointer.
 * @vid: vid
 *
 * Remove the vlan id from the device's vlan id table
 */
static void
vxge_vlan_rx_kill_vid(struct net_device *dev, unsigned short vid)
{
	struct vxgedev *vdev;
	struct vxge_vpath *vpath;
	int vp_id;

	vxge_debug_entryexit(VXGE_TRACE, "%s:%d", __func__, __LINE__);

	vdev = netdev_priv(dev);

	vlan_group_set_device(vdev->vlgrp, vid, NULL);

	/* Delete this vlan from the vid table */
	for (vp_id = 0; vp_id < vdev->no_of_vpath; vp_id++) {
		vpath = &vdev->vpaths[vp_id];
		if (!vpath->is_open)
			continue;
		vxge_hw_vpath_vid_delete(vpath->handle, vid);
	}
	vxge_debug_entryexit(VXGE_TRACE,
		"%s:%d  Exiting...", __func__, __LINE__);
}

static const struct net_device_ops vxge_netdev_ops = {
	.ndo_open               = vxge_open,
	.ndo_stop               = vxge_close,
	.ndo_get_stats64        = vxge_get_stats64,
	.ndo_start_xmit         = vxge_xmit,
	.ndo_validate_addr      = eth_validate_addr,
	.ndo_set_multicast_list = vxge_set_multicast,
	.ndo_do_ioctl           = vxge_ioctl,
	.ndo_set_mac_address    = vxge_set_mac_addr,
	.ndo_change_mtu         = vxge_change_mtu,
	.ndo_vlan_rx_register   = vxge_vlan_rx_register,
	.ndo_vlan_rx_kill_vid   = vxge_vlan_rx_kill_vid,
	.ndo_vlan_rx_add_vid	= vxge_vlan_rx_add_vid,
	.ndo_tx_timeout         = vxge_tx_watchdog,
#ifdef CONFIG_NET_POLL_CONTROLLER
	.ndo_poll_controller    = vxge_netpoll,
#endif
};

<<<<<<< HEAD
=======
static int __devinit vxge_device_revision(struct vxgedev *vdev)
{
	int ret;
	u8 revision;

	ret = pci_read_config_byte(vdev->pdev, PCI_REVISION_ID, &revision);
	if (ret)
		return -EIO;

	vdev->titan1 = (revision == VXGE_HW_TITAN1_PCI_REVISION);
	return 0;
}

>>>>>>> 3cbea436
static int __devinit vxge_device_register(struct __vxge_hw_device *hldev,
					  struct vxge_config *config,
					  int high_dma, int no_of_vpath,
					  struct vxgedev **vdev_out)
{
	struct net_device *ndev;
	enum vxge_hw_status status = VXGE_HW_OK;
	struct vxgedev *vdev;
	int ret = 0, no_of_queue = 1;
	u64 stat;

	*vdev_out = NULL;
	if (config->tx_steering_type)
		no_of_queue = no_of_vpath;

	ndev = alloc_etherdev_mq(sizeof(struct vxgedev),
			no_of_queue);
	if (ndev == NULL) {
		vxge_debug_init(
			vxge_hw_device_trace_level_get(hldev),
		"%s : device allocation failed", __func__);
		ret = -ENODEV;
		goto _out0;
	}

	vxge_debug_entryexit(
		vxge_hw_device_trace_level_get(hldev),
		"%s: %s:%d  Entering...",
		ndev->name, __func__, __LINE__);

	vdev = netdev_priv(ndev);
	memset(vdev, 0, sizeof(struct vxgedev));

	vdev->ndev = ndev;
	vdev->devh = hldev;
	vdev->pdev = hldev->pdev;
	memcpy(&vdev->config, config, sizeof(struct vxge_config));
	vdev->rx_csum = 1;	/* Enable Rx CSUM by default. */
	vdev->rx_hwts = 0;

	ret = vxge_device_revision(vdev);
	if (ret < 0)
		goto _out1;

	SET_NETDEV_DEV(ndev, &vdev->pdev->dev);

	ndev->features |= NETIF_F_HW_VLAN_TX | NETIF_F_HW_VLAN_RX |
				NETIF_F_HW_VLAN_FILTER;
	/*  Driver entry points */
	ndev->irq = vdev->pdev->irq;
	ndev->base_addr = (unsigned long) hldev->bar0;

	ndev->netdev_ops = &vxge_netdev_ops;

	ndev->watchdog_timeo = VXGE_LL_WATCH_DOG_TIMEOUT;
	INIT_WORK(&vdev->reset_task, vxge_reset);

	vxge_initialize_ethtool_ops(ndev);
<<<<<<< HEAD
=======

	if (vdev->config.rth_steering != NO_STEERING) {
		ndev->features |= NETIF_F_RXHASH;
		hldev->config.rth_en = VXGE_HW_RTH_ENABLE;
	}
>>>>>>> 3cbea436

	/* Allocate memory for vpath */
	vdev->vpaths = kzalloc((sizeof(struct vxge_vpath)) *
				no_of_vpath, GFP_KERNEL);
	if (!vdev->vpaths) {
		vxge_debug_init(VXGE_ERR,
			"%s: vpath memory allocation failed",
			vdev->ndev->name);
		ret = -ENODEV;
		goto _out1;
	}

	ndev->features |= NETIF_F_SG;

	ndev->features |= NETIF_F_IP_CSUM | NETIF_F_IPV6_CSUM;
	vxge_debug_init(vxge_hw_device_trace_level_get(hldev),
		"%s : checksuming enabled", __func__);

	if (high_dma) {
		ndev->features |= NETIF_F_HIGHDMA;
		vxge_debug_init(vxge_hw_device_trace_level_get(hldev),
			"%s : using High DMA", __func__);
	}

	ndev->features |= NETIF_F_TSO | NETIF_F_TSO6;

	if (vdev->config.gro_enable)
		ndev->features |= NETIF_F_GRO;

	if (register_netdev(ndev)) {
		vxge_debug_init(vxge_hw_device_trace_level_get(hldev),
			"%s: %s : device registration failed!",
			ndev->name, __func__);
		ret = -ENODEV;
		goto _out2;
	}

	/*  Set the factory defined MAC address initially */
	ndev->addr_len = ETH_ALEN;

	/* Make Link state as off at this point, when the Link change
	 * interrupt comes the state will be automatically changed to
	 * the right state.
	 */
	netif_carrier_off(ndev);

	vxge_debug_init(vxge_hw_device_trace_level_get(hldev),
		"%s: Ethernet device registered",
		ndev->name);

	hldev->ndev = ndev;
	*vdev_out = vdev;

	/* Resetting the Device stats */
	status = vxge_hw_mrpcim_stats_access(
				hldev,
				VXGE_HW_STATS_OP_CLEAR_ALL_STATS,
				0,
				0,
				&stat);

	if (status == VXGE_HW_ERR_PRIVILAGED_OPEARATION)
		vxge_debug_init(
			vxge_hw_device_trace_level_get(hldev),
			"%s: device stats clear returns"
			"VXGE_HW_ERR_PRIVILAGED_OPEARATION", ndev->name);

	vxge_debug_entryexit(vxge_hw_device_trace_level_get(hldev),
		"%s: %s:%d  Exiting...",
		ndev->name, __func__, __LINE__);

	return ret;
_out2:
	kfree(vdev->vpaths);
_out1:
	free_netdev(ndev);
_out0:
	return ret;
}

/*
 * vxge_device_unregister
 *
 * This function will unregister and free network device
 */
<<<<<<< HEAD
static void
vxge_device_unregister(struct __vxge_hw_device *hldev)
=======
static void vxge_device_unregister(struct __vxge_hw_device *hldev)
>>>>>>> 3cbea436
{
	struct vxgedev *vdev;
	struct net_device *dev;
	char buf[IFNAMSIZ];

	dev = hldev->ndev;
	vdev = netdev_priv(dev);

	vxge_debug_entryexit(vdev->level_trace,	"%s: %s:%d", vdev->ndev->name,
			     __func__, __LINE__);

	strncpy(buf, dev->name, IFNAMSIZ);

	flush_work_sync(&vdev->reset_task);

	/* in 2.6 will call stop() if device is up */
	unregister_netdev(dev);

	vxge_debug_init(vdev->level_trace, "%s: ethernet device unregistered",
			buf);
	vxge_debug_entryexit(vdev->level_trace,	"%s: %s:%d  Exiting...", buf,
			     __func__, __LINE__);
}

/*
 * vxge_callback_crit_err
 *
 * This function is called by the alarm handler in interrupt context.
 * Driver must analyze it based on the event type.
 */
static void
vxge_callback_crit_err(struct __vxge_hw_device *hldev,
			enum vxge_hw_event type, u64 vp_id)
{
	struct net_device *dev = hldev->ndev;
<<<<<<< HEAD
	struct vxgedev *vdev = (struct vxgedev *)netdev_priv(dev);
=======
	struct vxgedev *vdev = netdev_priv(dev);
>>>>>>> 3cbea436
	struct vxge_vpath *vpath = NULL;
	int vpath_idx;

	vxge_debug_entryexit(vdev->level_trace,
		"%s: %s:%d", vdev->ndev->name, __func__, __LINE__);

	/* Note: This event type should be used for device wide
	 * indications only - Serious errors, Slot freeze and critical errors
	 */
	vdev->cric_err_event = type;

	for (vpath_idx = 0; vpath_idx < vdev->no_of_vpath; vpath_idx++) {
		vpath = &vdev->vpaths[vpath_idx];
		if (vpath->device_id == vp_id)
			break;
	}

	if (!test_bit(__VXGE_STATE_RESET_CARD, &vdev->state)) {
		if (type == VXGE_HW_EVENT_SLOT_FREEZE) {
			vxge_debug_init(VXGE_ERR,
				"%s: Slot is frozen", vdev->ndev->name);
		} else if (type == VXGE_HW_EVENT_SERR) {
			vxge_debug_init(VXGE_ERR,
				"%s: Encountered Serious Error",
				vdev->ndev->name);
		} else if (type == VXGE_HW_EVENT_CRITICAL_ERR)
			vxge_debug_init(VXGE_ERR,
				"%s: Encountered Critical Error",
				vdev->ndev->name);
	}

	if ((type == VXGE_HW_EVENT_SERR) ||
		(type == VXGE_HW_EVENT_SLOT_FREEZE)) {
		if (unlikely(vdev->exec_mode))
			clear_bit(__VXGE_STATE_CARD_UP, &vdev->state);
	} else if (type == VXGE_HW_EVENT_CRITICAL_ERR) {
		vxge_hw_device_mask_all(hldev);
		if (unlikely(vdev->exec_mode))
			clear_bit(__VXGE_STATE_CARD_UP, &vdev->state);
	} else if ((type == VXGE_HW_EVENT_FIFO_ERR) ||
		  (type == VXGE_HW_EVENT_VPATH_ERR)) {

		if (unlikely(vdev->exec_mode))
			clear_bit(__VXGE_STATE_CARD_UP, &vdev->state);
		else {
			/* check if this vpath is already set for reset */
			if (!test_and_set_bit(vpath_idx, &vdev->vp_reset)) {

				/* disable interrupts for this vpath */
				vxge_vpath_intr_disable(vdev, vpath_idx);

				/* stop the queue for this vpath */
				netif_tx_stop_queue(vpath->fifo.txq);
			}
		}
	}

	vxge_debug_entryexit(vdev->level_trace,
		"%s: %s:%d  Exiting...",
		vdev->ndev->name, __func__, __LINE__);
}

static void verify_bandwidth(void)
{
	int i, band_width, total = 0, equal_priority = 0;

	/* 1. If user enters 0 for some fifo, give equal priority to all */
	for (i = 0; i < VXGE_HW_MAX_VIRTUAL_PATHS; i++) {
		if (bw_percentage[i] == 0) {
			equal_priority = 1;
			break;
		}
	}

	if (!equal_priority) {
		/* 2. If sum exceeds 100, give equal priority to all */
		for (i = 0; i < VXGE_HW_MAX_VIRTUAL_PATHS; i++) {
			if (bw_percentage[i] == 0xFF)
				break;

			total += bw_percentage[i];
			if (total > VXGE_HW_VPATH_BANDWIDTH_MAX) {
				equal_priority = 1;
				break;
			}
		}
	}

	if (!equal_priority) {
		/* Is all the bandwidth consumed? */
		if (total < VXGE_HW_VPATH_BANDWIDTH_MAX) {
			if (i < VXGE_HW_MAX_VIRTUAL_PATHS) {
				/* Split rest of bw equally among next VPs*/
				band_width =
				  (VXGE_HW_VPATH_BANDWIDTH_MAX  - total) /
					(VXGE_HW_MAX_VIRTUAL_PATHS - i);
				if (band_width < 2) /* min of 2% */
					equal_priority = 1;
				else {
					for (; i < VXGE_HW_MAX_VIRTUAL_PATHS;
						i++)
						bw_percentage[i] =
							band_width;
				}
			}
		} else if (i < VXGE_HW_MAX_VIRTUAL_PATHS)
			equal_priority = 1;
	}

	if (equal_priority) {
		vxge_debug_init(VXGE_ERR,
			"%s: Assigning equal bandwidth to all the vpaths",
			VXGE_DRIVER_NAME);
		bw_percentage[0] = VXGE_HW_VPATH_BANDWIDTH_MAX /
					VXGE_HW_MAX_VIRTUAL_PATHS;
		for (i = 1; i < VXGE_HW_MAX_VIRTUAL_PATHS; i++)
			bw_percentage[i] = bw_percentage[0];
	}
}

/*
 * Vpath configuration
 */
static int __devinit vxge_config_vpaths(
			struct vxge_hw_device_config *device_config,
			u64 vpath_mask, struct vxge_config *config_param)
{
	int i, no_of_vpaths = 0, default_no_vpath = 0, temp;
	u32 txdl_size, txdl_per_memblock;

	temp = driver_config->vpath_per_dev;
	if ((driver_config->vpath_per_dev == VXGE_USE_DEFAULT) &&
		(max_config_dev == VXGE_MAX_CONFIG_DEV)) {
		/* No more CPU. Return vpath number as zero.*/
		if (driver_config->g_no_cpus == -1)
			return 0;

		if (!driver_config->g_no_cpus)
			driver_config->g_no_cpus = num_online_cpus();

		driver_config->vpath_per_dev = driver_config->g_no_cpus >> 1;
		if (!driver_config->vpath_per_dev)
			driver_config->vpath_per_dev = 1;

		for (i = 0; i < VXGE_HW_MAX_VIRTUAL_PATHS; i++)
			if (!vxge_bVALn(vpath_mask, i, 1))
				continue;
			else
				default_no_vpath++;
		if (default_no_vpath < driver_config->vpath_per_dev)
			driver_config->vpath_per_dev = default_no_vpath;

		driver_config->g_no_cpus = driver_config->g_no_cpus -
				(driver_config->vpath_per_dev * 2);
		if (driver_config->g_no_cpus <= 0)
			driver_config->g_no_cpus = -1;
	}

	if (driver_config->vpath_per_dev == 1) {
		vxge_debug_ll_config(VXGE_TRACE,
			"%s: Disable tx and rx steering, "
			"as single vpath is configured", VXGE_DRIVER_NAME);
		config_param->rth_steering = NO_STEERING;
		config_param->tx_steering_type = NO_STEERING;
		device_config->rth_en = 0;
	}

	/* configure bandwidth */
	for (i = 0; i < VXGE_HW_MAX_VIRTUAL_PATHS; i++)
		device_config->vp_config[i].min_bandwidth = bw_percentage[i];

	for (i = 0; i < VXGE_HW_MAX_VIRTUAL_PATHS; i++) {
		device_config->vp_config[i].vp_id = i;
		device_config->vp_config[i].mtu = VXGE_HW_DEFAULT_MTU;
		if (no_of_vpaths < driver_config->vpath_per_dev) {
			if (!vxge_bVALn(vpath_mask, i, 1)) {
				vxge_debug_ll_config(VXGE_TRACE,
					"%s: vpath: %d is not available",
					VXGE_DRIVER_NAME, i);
				continue;
			} else {
				vxge_debug_ll_config(VXGE_TRACE,
					"%s: vpath: %d available",
					VXGE_DRIVER_NAME, i);
				no_of_vpaths++;
			}
		} else {
			vxge_debug_ll_config(VXGE_TRACE,
				"%s: vpath: %d is not configured, "
				"max_config_vpath exceeded",
				VXGE_DRIVER_NAME, i);
			break;
		}

		/* Configure Tx fifo's */
		device_config->vp_config[i].fifo.enable =
						VXGE_HW_FIFO_ENABLE;
		device_config->vp_config[i].fifo.max_frags =
				MAX_SKB_FRAGS + 1;
		device_config->vp_config[i].fifo.memblock_size =
			VXGE_HW_MIN_FIFO_MEMBLOCK_SIZE;

		txdl_size = device_config->vp_config[i].fifo.max_frags *
				sizeof(struct vxge_hw_fifo_txd);
		txdl_per_memblock = VXGE_HW_MIN_FIFO_MEMBLOCK_SIZE / txdl_size;

		device_config->vp_config[i].fifo.fifo_blocks =
			((VXGE_DEF_FIFO_LENGTH - 1) / txdl_per_memblock) + 1;

		device_config->vp_config[i].fifo.intr =
				VXGE_HW_FIFO_QUEUE_INTR_DISABLE;

		/* Configure tti properties */
		device_config->vp_config[i].tti.intr_enable =
					VXGE_HW_TIM_INTR_ENABLE;

		device_config->vp_config[i].tti.btimer_val =
			(VXGE_TTI_BTIMER_VAL * 1000) / 272;

		device_config->vp_config[i].tti.timer_ac_en =
				VXGE_HW_TIM_TIMER_AC_ENABLE;

		/* For msi-x with napi (each vector has a handler of its own) -
		 * Set CI to OFF for all vpaths
		 */
		device_config->vp_config[i].tti.timer_ci_en =
			VXGE_HW_TIM_TIMER_CI_DISABLE;

		device_config->vp_config[i].tti.timer_ri_en =
				VXGE_HW_TIM_TIMER_RI_DISABLE;

		device_config->vp_config[i].tti.util_sel =
			VXGE_HW_TIM_UTIL_SEL_LEGACY_TX_NET_UTIL;

		device_config->vp_config[i].tti.ltimer_val =
			(VXGE_TTI_LTIMER_VAL * 1000) / 272;

		device_config->vp_config[i].tti.rtimer_val =
			(VXGE_TTI_RTIMER_VAL * 1000) / 272;

		device_config->vp_config[i].tti.urange_a = TTI_TX_URANGE_A;
		device_config->vp_config[i].tti.urange_b = TTI_TX_URANGE_B;
		device_config->vp_config[i].tti.urange_c = TTI_TX_URANGE_C;
		device_config->vp_config[i].tti.uec_a = TTI_TX_UFC_A;
		device_config->vp_config[i].tti.uec_b = TTI_TX_UFC_B;
		device_config->vp_config[i].tti.uec_c = TTI_TX_UFC_C;
		device_config->vp_config[i].tti.uec_d = TTI_TX_UFC_D;

		/* Configure Rx rings */
		device_config->vp_config[i].ring.enable  =
						VXGE_HW_RING_ENABLE;

		device_config->vp_config[i].ring.ring_blocks  =
						VXGE_HW_DEF_RING_BLOCKS;

		device_config->vp_config[i].ring.buffer_mode =
			VXGE_HW_RING_RXD_BUFFER_MODE_1;

		device_config->vp_config[i].ring.rxds_limit  =
				VXGE_HW_DEF_RING_RXDS_LIMIT;

		device_config->vp_config[i].ring.scatter_mode =
					VXGE_HW_RING_SCATTER_MODE_A;

		/* Configure rti properties */
		device_config->vp_config[i].rti.intr_enable =
					VXGE_HW_TIM_INTR_ENABLE;

		device_config->vp_config[i].rti.btimer_val =
			(VXGE_RTI_BTIMER_VAL * 1000)/272;

		device_config->vp_config[i].rti.timer_ac_en =
						VXGE_HW_TIM_TIMER_AC_ENABLE;

		device_config->vp_config[i].rti.timer_ci_en =
						VXGE_HW_TIM_TIMER_CI_DISABLE;

		device_config->vp_config[i].rti.timer_ri_en =
						VXGE_HW_TIM_TIMER_RI_DISABLE;

		device_config->vp_config[i].rti.util_sel =
				VXGE_HW_TIM_UTIL_SEL_LEGACY_RX_NET_UTIL;

		device_config->vp_config[i].rti.urange_a =
						RTI_RX_URANGE_A;
		device_config->vp_config[i].rti.urange_b =
						RTI_RX_URANGE_B;
		device_config->vp_config[i].rti.urange_c =
						RTI_RX_URANGE_C;
		device_config->vp_config[i].rti.uec_a = RTI_RX_UFC_A;
		device_config->vp_config[i].rti.uec_b = RTI_RX_UFC_B;
		device_config->vp_config[i].rti.uec_c = RTI_RX_UFC_C;
		device_config->vp_config[i].rti.uec_d = RTI_RX_UFC_D;

		device_config->vp_config[i].rti.rtimer_val =
			(VXGE_RTI_RTIMER_VAL * 1000) / 272;

		device_config->vp_config[i].rti.ltimer_val =
			(VXGE_RTI_LTIMER_VAL * 1000) / 272;

		device_config->vp_config[i].rpa_strip_vlan_tag =
			vlan_tag_strip;
	}

	driver_config->vpath_per_dev = temp;
	return no_of_vpaths;
}

/* initialize device configuratrions */
static void __devinit vxge_device_config_init(
				struct vxge_hw_device_config *device_config,
				int *intr_type)
{
	/* Used for CQRQ/SRQ. */
	device_config->dma_blockpool_initial =
			VXGE_HW_INITIAL_DMA_BLOCK_POOL_SIZE;

	device_config->dma_blockpool_max =
			VXGE_HW_MAX_DMA_BLOCK_POOL_SIZE;

	if (max_mac_vpath > VXGE_MAX_MAC_ADDR_COUNT)
		max_mac_vpath = VXGE_MAX_MAC_ADDR_COUNT;

#ifndef CONFIG_PCI_MSI
	vxge_debug_init(VXGE_ERR,
		"%s: This Kernel does not support "
		"MSI-X. Defaulting to INTA", VXGE_DRIVER_NAME);
	*intr_type = INTA;
#endif

	/* Configure whether MSI-X or IRQL. */
	switch (*intr_type) {
	case INTA:
		device_config->intr_mode = VXGE_HW_INTR_MODE_IRQLINE;
		break;

	case MSI_X:
		device_config->intr_mode = VXGE_HW_INTR_MODE_MSIX;
		break;
	}

	/* Timer period between device poll */
	device_config->device_poll_millis = VXGE_TIMER_DELAY;

	/* Configure mac based steering. */
	device_config->rts_mac_en = addr_learn_en;

	/* Configure Vpaths */
	device_config->rth_it_type = VXGE_HW_RTH_IT_TYPE_MULTI_IT;

	vxge_debug_ll_config(VXGE_TRACE, "%s : Device Config Params ",
			__func__);
	vxge_debug_ll_config(VXGE_TRACE, "intr_mode : %d",
			device_config->intr_mode);
	vxge_debug_ll_config(VXGE_TRACE, "device_poll_millis : %d",
			device_config->device_poll_millis);
	vxge_debug_ll_config(VXGE_TRACE, "rth_en : %d",
			device_config->rth_en);
	vxge_debug_ll_config(VXGE_TRACE, "rth_it_type : %d",
			device_config->rth_it_type);
}

static void __devinit vxge_print_parm(struct vxgedev *vdev, u64 vpath_mask)
{
	int i;

	vxge_debug_init(VXGE_TRACE,
		"%s: %d Vpath(s) opened",
		vdev->ndev->name, vdev->no_of_vpath);

	switch (vdev->config.intr_type) {
	case INTA:
		vxge_debug_init(VXGE_TRACE,
			"%s: Interrupt type INTA", vdev->ndev->name);
		break;

	case MSI_X:
		vxge_debug_init(VXGE_TRACE,
			"%s: Interrupt type MSI-X", vdev->ndev->name);
		break;
	}

	if (vdev->config.rth_steering) {
		vxge_debug_init(VXGE_TRACE,
			"%s: RTH steering enabled for TCP_IPV4",
			vdev->ndev->name);
	} else {
		vxge_debug_init(VXGE_TRACE,
			"%s: RTH steering disabled", vdev->ndev->name);
	}

	switch (vdev->config.tx_steering_type) {
	case NO_STEERING:
		vxge_debug_init(VXGE_TRACE,
			"%s: Tx steering disabled", vdev->ndev->name);
		break;
	case TX_PRIORITY_STEERING:
		vxge_debug_init(VXGE_TRACE,
			"%s: Unsupported tx steering option",
			vdev->ndev->name);
		vxge_debug_init(VXGE_TRACE,
			"%s: Tx steering disabled", vdev->ndev->name);
		vdev->config.tx_steering_type = 0;
		break;
	case TX_VLAN_STEERING:
		vxge_debug_init(VXGE_TRACE,
			"%s: Unsupported tx steering option",
			vdev->ndev->name);
		vxge_debug_init(VXGE_TRACE,
			"%s: Tx steering disabled", vdev->ndev->name);
		vdev->config.tx_steering_type = 0;
		break;
	case TX_MULTIQ_STEERING:
		vxge_debug_init(VXGE_TRACE,
			"%s: Tx multiqueue steering enabled",
			vdev->ndev->name);
		break;
	case TX_PORT_STEERING:
		vxge_debug_init(VXGE_TRACE,
			"%s: Tx port steering enabled",
			vdev->ndev->name);
		break;
	default:
		vxge_debug_init(VXGE_ERR,
			"%s: Unsupported tx steering type",
			vdev->ndev->name);
		vxge_debug_init(VXGE_TRACE,
			"%s: Tx steering disabled", vdev->ndev->name);
		vdev->config.tx_steering_type = 0;
	}

	if (vdev->config.gro_enable) {
		vxge_debug_init(VXGE_ERR,
			"%s: Generic receive offload enabled",
			vdev->ndev->name);
	} else
		vxge_debug_init(VXGE_TRACE,
			"%s: Generic receive offload disabled",
			vdev->ndev->name);

	if (vdev->config.addr_learn_en)
		vxge_debug_init(VXGE_TRACE,
			"%s: MAC Address learning enabled", vdev->ndev->name);

	for (i = 0; i < VXGE_HW_MAX_VIRTUAL_PATHS; i++) {
		if (!vxge_bVALn(vpath_mask, i, 1))
			continue;
		vxge_debug_ll_config(VXGE_TRACE,
			"%s: MTU size - %d", vdev->ndev->name,
			((struct __vxge_hw_device  *)(vdev->devh))->
				config.vp_config[i].mtu);
		vxge_debug_init(VXGE_TRACE,
			"%s: VLAN tag stripping %s", vdev->ndev->name,
			((struct __vxge_hw_device  *)(vdev->devh))->
				config.vp_config[i].rpa_strip_vlan_tag
			? "Enabled" : "Disabled");
		vxge_debug_ll_config(VXGE_TRACE,
			"%s: Max frags : %d", vdev->ndev->name,
			((struct __vxge_hw_device  *)(vdev->devh))->
				config.vp_config[i].fifo.max_frags);
		break;
	}
}

#ifdef CONFIG_PM
/**
 * vxge_pm_suspend - vxge power management suspend entry point
 *
 */
static int vxge_pm_suspend(struct pci_dev *pdev, pm_message_t state)
{
	return -ENOSYS;
}
/**
 * vxge_pm_resume - vxge power management resume entry point
 *
 */
static int vxge_pm_resume(struct pci_dev *pdev)
{
	return -ENOSYS;
}

#endif

/**
 * vxge_io_error_detected - called when PCI error is detected
 * @pdev: Pointer to PCI device
 * @state: The current pci connection state
 *
 * This function is called after a PCI bus error affecting
 * this device has been detected.
 */
static pci_ers_result_t vxge_io_error_detected(struct pci_dev *pdev,
						pci_channel_state_t state)
{
	struct __vxge_hw_device *hldev = pci_get_drvdata(pdev);
	struct net_device *netdev = hldev->ndev;

	netif_device_detach(netdev);

	if (state == pci_channel_io_perm_failure)
		return PCI_ERS_RESULT_DISCONNECT;

	if (netif_running(netdev)) {
		/* Bring down the card, while avoiding PCI I/O */
		do_vxge_close(netdev, 0);
	}

	pci_disable_device(pdev);

	return PCI_ERS_RESULT_NEED_RESET;
}

/**
 * vxge_io_slot_reset - called after the pci bus has been reset.
 * @pdev: Pointer to PCI device
 *
 * Restart the card from scratch, as if from a cold-boot.
 * At this point, the card has exprienced a hard reset,
 * followed by fixups by BIOS, and has its config space
 * set up identically to what it was at cold boot.
 */
static pci_ers_result_t vxge_io_slot_reset(struct pci_dev *pdev)
{
	struct __vxge_hw_device *hldev = pci_get_drvdata(pdev);
	struct net_device *netdev = hldev->ndev;

	struct vxgedev *vdev = netdev_priv(netdev);

	if (pci_enable_device(pdev)) {
		netdev_err(netdev, "Cannot re-enable device after reset\n");
		return PCI_ERS_RESULT_DISCONNECT;
	}

	pci_set_master(pdev);
	do_vxge_reset(vdev, VXGE_LL_FULL_RESET);

	return PCI_ERS_RESULT_RECOVERED;
}

/**
 * vxge_io_resume - called when traffic can start flowing again.
 * @pdev: Pointer to PCI device
 *
 * This callback is called when the error recovery driver tells
 * us that its OK to resume normal operation.
 */
static void vxge_io_resume(struct pci_dev *pdev)
{
	struct __vxge_hw_device *hldev = pci_get_drvdata(pdev);
	struct net_device *netdev = hldev->ndev;

	if (netif_running(netdev)) {
		if (vxge_open(netdev)) {
			netdev_err(netdev,
				   "Can't bring device back up after reset\n");
			return;
		}
	}

	netif_device_attach(netdev);
}

static inline u32 vxge_get_num_vfs(u64 function_mode)
{
	u32 num_functions = 0;

	switch (function_mode) {
	case VXGE_HW_FUNCTION_MODE_MULTI_FUNCTION:
	case VXGE_HW_FUNCTION_MODE_SRIOV_8:
		num_functions = 8;
		break;
	case VXGE_HW_FUNCTION_MODE_SINGLE_FUNCTION:
		num_functions = 1;
		break;
	case VXGE_HW_FUNCTION_MODE_SRIOV:
	case VXGE_HW_FUNCTION_MODE_MRIOV:
	case VXGE_HW_FUNCTION_MODE_MULTI_FUNCTION_17:
		num_functions = 17;
		break;
	case VXGE_HW_FUNCTION_MODE_SRIOV_4:
		num_functions = 4;
		break;
	case VXGE_HW_FUNCTION_MODE_MULTI_FUNCTION_2:
		num_functions = 2;
		break;
	case VXGE_HW_FUNCTION_MODE_MRIOV_8:
		num_functions = 8; /* TODO */
		break;
	}
	return num_functions;
}

<<<<<<< HEAD
=======
int vxge_fw_upgrade(struct vxgedev *vdev, char *fw_name, int override)
{
	struct __vxge_hw_device *hldev = vdev->devh;
	u32 maj, min, bld, cmaj, cmin, cbld;
	enum vxge_hw_status status;
	const struct firmware *fw;
	int ret;

	ret = request_firmware(&fw, fw_name, &vdev->pdev->dev);
	if (ret) {
		vxge_debug_init(VXGE_ERR, "%s: Firmware file '%s' not found",
				VXGE_DRIVER_NAME, fw_name);
		goto out;
	}

	/* Load the new firmware onto the adapter */
	status = vxge_update_fw_image(hldev, fw->data, fw->size);
	if (status != VXGE_HW_OK) {
		vxge_debug_init(VXGE_ERR,
				"%s: FW image download to adapter failed '%s'.",
				VXGE_DRIVER_NAME, fw_name);
		ret = -EIO;
		goto out;
	}

	/* Read the version of the new firmware */
	status = vxge_hw_upgrade_read_version(hldev, &maj, &min, &bld);
	if (status != VXGE_HW_OK) {
		vxge_debug_init(VXGE_ERR,
				"%s: Upgrade read version failed '%s'.",
				VXGE_DRIVER_NAME, fw_name);
		ret = -EIO;
		goto out;
	}

	cmaj = vdev->config.device_hw_info.fw_version.major;
	cmin = vdev->config.device_hw_info.fw_version.minor;
	cbld = vdev->config.device_hw_info.fw_version.build;
	/* It's possible the version in /lib/firmware is not the latest version.
	 * If so, we could get into a loop of trying to upgrade to the latest
	 * and flashing the older version.
	 */
	if (VXGE_FW_VER(maj, min, bld) == VXGE_FW_VER(cmaj, cmin, cbld) &&
	    !override) {
		ret = -EINVAL;
		goto out;
	}

	printk(KERN_NOTICE "Upgrade to firmware version %d.%d.%d commencing\n",
	       maj, min, bld);

	/* Flash the adapter with the new firmware */
	status = vxge_hw_flash_fw(hldev);
	if (status != VXGE_HW_OK) {
		vxge_debug_init(VXGE_ERR, "%s: Upgrade commit failed '%s'.",
				VXGE_DRIVER_NAME, fw_name);
		ret = -EIO;
		goto out;
	}

	printk(KERN_NOTICE "Upgrade of firmware successful!  Adapter must be "
	       "hard reset before using, thus requiring a system reboot or a "
	       "hotplug event.\n");

out:
	release_firmware(fw);
	return ret;
}

static int vxge_probe_fw_update(struct vxgedev *vdev)
{
	u32 maj, min, bld;
	int ret, gpxe = 0;
	char *fw_name;

	maj = vdev->config.device_hw_info.fw_version.major;
	min = vdev->config.device_hw_info.fw_version.minor;
	bld = vdev->config.device_hw_info.fw_version.build;

	if (VXGE_FW_VER(maj, min, bld) == VXGE_CERT_FW_VER)
		return 0;

	/* Ignore the build number when determining if the current firmware is
	 * "too new" to load the driver
	 */
	if (VXGE_FW_VER(maj, min, 0) > VXGE_CERT_FW_VER) {
		vxge_debug_init(VXGE_ERR, "%s: Firmware newer than last known "
				"version, unable to load driver\n",
				VXGE_DRIVER_NAME);
		return -EINVAL;
	}

	/* Firmware 1.4.4 and older cannot be upgraded, and is too ancient to
	 * work with this driver.
	 */
	if (VXGE_FW_VER(maj, min, bld) <= VXGE_FW_DEAD_VER) {
		vxge_debug_init(VXGE_ERR, "%s: Firmware %d.%d.%d cannot be "
				"upgraded\n", VXGE_DRIVER_NAME, maj, min, bld);
		return -EINVAL;
	}

	/* If file not specified, determine gPXE or not */
	if (VXGE_FW_VER(maj, min, bld) >= VXGE_EPROM_FW_VER) {
		int i;
		for (i = 0; i < VXGE_HW_MAX_ROM_IMAGES; i++)
			if (vdev->devh->eprom_versions[i]) {
				gpxe = 1;
				break;
			}
	}
	if (gpxe)
		fw_name = "vxge/X3fw-pxe.ncf";
	else
		fw_name = "vxge/X3fw.ncf";

	ret = vxge_fw_upgrade(vdev, fw_name, 0);
	/* -EINVAL and -ENOENT are not fatal errors for flashing firmware on
	 * probe, so ignore them
	 */
	if (ret != -EINVAL && ret != -ENOENT)
		return -EIO;
	else
		ret = 0;

	if (VXGE_FW_VER(VXGE_CERT_FW_VER_MAJOR, VXGE_CERT_FW_VER_MINOR, 0) >
	    VXGE_FW_VER(maj, min, 0)) {
		vxge_debug_init(VXGE_ERR, "%s: Firmware %d.%d.%d is too old to"
				" be used with this driver.\n"
				"Please get the latest version from "
				"ftp://ftp.s2io.com/pub/X3100-Drivers/FIRMWARE",
				VXGE_DRIVER_NAME, maj, min, bld);
		return -EINVAL;
	}

	return ret;
}

static int __devinit is_sriov_initialized(struct pci_dev *pdev)
{
	int pos;
	u16 ctrl;

	pos = pci_find_ext_capability(pdev, PCI_EXT_CAP_ID_SRIOV);
	if (pos) {
		pci_read_config_word(pdev, pos + PCI_SRIOV_CTRL, &ctrl);
		if (ctrl & PCI_SRIOV_CTRL_VFE)
			return 1;
	}
	return 0;
}

>>>>>>> 3cbea436
/**
 * vxge_probe
 * @pdev : structure containing the PCI related information of the device.
 * @pre: List of PCI devices supported by the driver listed in vxge_id_table.
 * Description:
 * This function is called when a new PCI device gets detected and initializes
 * it.
 * Return value:
 * returns 0 on success and negative on failure.
 *
 */
static int __devinit
vxge_probe(struct pci_dev *pdev, const struct pci_device_id *pre)
{
	struct __vxge_hw_device *hldev;
	enum vxge_hw_status status;
	int ret;
	int high_dma = 0;
	u64 vpath_mask = 0;
	struct vxgedev *vdev;
	struct vxge_config *ll_config = NULL;
	struct vxge_hw_device_config *device_config = NULL;
	struct vxge_hw_device_attr attr;
	int i, j, no_of_vpath = 0, max_vpath_supported = 0;
	u8 *macaddr;
	struct vxge_mac_addrs *entry;
	static int bus = -1, device = -1;
	u32 host_type;
	u8 new_device = 0;
	enum vxge_hw_status is_privileged;
	u32 function_mode;
	u32 num_vfs = 0;

	vxge_debug_entryexit(VXGE_TRACE, "%s:%d", __func__, __LINE__);
	attr.pdev = pdev;

	/* In SRIOV-17 mode, functions of the same adapter
<<<<<<< HEAD
	 * can be deployed on different buses */
	if ((!pdev->is_virtfn) && ((bus != pdev->bus->number) ||
		(device != PCI_SLOT(pdev->devfn))))
=======
	 * can be deployed on different buses
	 */
	if (((bus != pdev->bus->number) || (device != PCI_SLOT(pdev->devfn))) &&
	    !pdev->is_virtfn)
>>>>>>> 3cbea436
		new_device = 1;

	bus = pdev->bus->number;
	device = PCI_SLOT(pdev->devfn);

	if (new_device) {
		if (driver_config->config_dev_cnt &&
		   (driver_config->config_dev_cnt !=
			driver_config->total_dev_cnt))
			vxge_debug_init(VXGE_ERR,
				"%s: Configured %d of %d devices",
				VXGE_DRIVER_NAME,
				driver_config->config_dev_cnt,
				driver_config->total_dev_cnt);
		driver_config->config_dev_cnt = 0;
		driver_config->total_dev_cnt = 0;
	}
<<<<<<< HEAD
=======

>>>>>>> 3cbea436
	/* Now making the CPU based no of vpath calculation
	 * applicable for individual functions as well.
	 */
	driver_config->g_no_cpus = 0;
	driver_config->vpath_per_dev = max_config_vpath;

	driver_config->total_dev_cnt++;
	if (++driver_config->config_dev_cnt > max_config_dev) {
		ret = 0;
		goto _exit0;
	}

	device_config = kzalloc(sizeof(struct vxge_hw_device_config),
		GFP_KERNEL);
	if (!device_config) {
		ret = -ENOMEM;
		vxge_debug_init(VXGE_ERR,
			"device_config : malloc failed %s %d",
			__FILE__, __LINE__);
		goto _exit0;
	}

<<<<<<< HEAD
	ll_config = kzalloc(sizeof(*ll_config), GFP_KERNEL);
	if (!ll_config) {
		ret = -ENOMEM;
		vxge_debug_init(VXGE_ERR,
			"ll_config : malloc failed %s %d",
=======
	ll_config = kzalloc(sizeof(struct vxge_config), GFP_KERNEL);
	if (!ll_config) {
		ret = -ENOMEM;
		vxge_debug_init(VXGE_ERR,
			"device_config : malloc failed %s %d",
>>>>>>> 3cbea436
			__FILE__, __LINE__);
		goto _exit0;
	}
	ll_config->tx_steering_type = TX_MULTIQ_STEERING;
	ll_config->intr_type = MSI_X;
	ll_config->napi_weight = NEW_NAPI_WEIGHT;
	ll_config->rth_steering = RTH_STEERING;

	/* get the default configuration parameters */
	vxge_hw_device_config_default_get(device_config);

	/* initialize configuration parameters */
	vxge_device_config_init(device_config, &ll_config->intr_type);

	ret = pci_enable_device(pdev);
	if (ret) {
		vxge_debug_init(VXGE_ERR,
			"%s : can not enable PCI device", __func__);
		goto _exit0;
	}

	if (!pci_set_dma_mask(pdev, DMA_BIT_MASK(64))) {
		vxge_debug_ll_config(VXGE_TRACE,
			"%s : using 64bit DMA", __func__);

		high_dma = 1;

		if (pci_set_consistent_dma_mask(pdev,
						DMA_BIT_MASK(64))) {
			vxge_debug_init(VXGE_ERR,
				"%s : unable to obtain 64bit DMA for "
				"consistent allocations", __func__);
			ret = -ENOMEM;
			goto _exit1;
		}
	} else if (!pci_set_dma_mask(pdev, DMA_BIT_MASK(32))) {
		vxge_debug_ll_config(VXGE_TRACE,
			"%s : using 32bit DMA", __func__);
	} else {
		ret = -ENOMEM;
		goto _exit1;
	}

	if (pci_request_region(pdev, 0, VXGE_DRIVER_NAME)) {
		vxge_debug_init(VXGE_ERR,
			"%s : request regions failed", __func__);
		ret = -ENODEV;
		goto _exit1;
	}

	pci_set_master(pdev);

	attr.bar0 = pci_ioremap_bar(pdev, 0);
	if (!attr.bar0) {
		vxge_debug_init(VXGE_ERR,
			"%s : cannot remap io memory bar0", __func__);
		ret = -ENODEV;
		goto _exit2;
	}
	vxge_debug_ll_config(VXGE_TRACE,
		"pci ioremap bar0: %p:0x%llx",
		attr.bar0,
		(unsigned long long)pci_resource_start(pdev, 0));

	status = vxge_hw_device_hw_info_get(attr.bar0,
			&ll_config->device_hw_info);
	if (status != VXGE_HW_OK) {
		vxge_debug_init(VXGE_ERR,
			"%s: Reading of hardware info failed."
			"Please try upgrading the firmware.", VXGE_DRIVER_NAME);
		ret = -EINVAL;
		goto _exit3;
	}

<<<<<<< HEAD
	if (ll_config->device_hw_info.fw_version.major !=
		VXGE_DRIVER_FW_VERSION_MAJOR) {
		vxge_debug_init(VXGE_ERR,
			"%s: Incorrect firmware version."
			"Please upgrade the firmware to version 1.x.x",
			VXGE_DRIVER_NAME);
		ret = -EINVAL;
		goto _exit3;
	}

=======
>>>>>>> 3cbea436
	vpath_mask = ll_config->device_hw_info.vpath_mask;
	if (vpath_mask == 0) {
		vxge_debug_ll_config(VXGE_TRACE,
			"%s: No vpaths available in device", VXGE_DRIVER_NAME);
		ret = -EINVAL;
		goto _exit3;
	}

	vxge_debug_ll_config(VXGE_TRACE,
		"%s:%d  Vpath mask = %llx", __func__, __LINE__,
		(unsigned long long)vpath_mask);

	function_mode = ll_config->device_hw_info.function_mode;
	host_type = ll_config->device_hw_info.host_type;
	is_privileged = __vxge_hw_device_is_privilaged(host_type,
		ll_config->device_hw_info.func_id);

	/* Check how many vpaths are available */
	for (i = 0; i < VXGE_HW_MAX_VIRTUAL_PATHS; i++) {
		if (!((vpath_mask) & vxge_mBIT(i)))
			continue;
		max_vpath_supported++;
	}

	if (new_device)
		num_vfs = vxge_get_num_vfs(function_mode) - 1;

	/* Enable SRIOV mode, if firmware has SRIOV support and if it is a PF */
<<<<<<< HEAD
	if (is_sriov(function_mode) && (max_config_dev > 1) &&
		(ll_config->intr_type != INTA) &&
		(is_privileged == VXGE_HW_OK)) {
		ret = pci_enable_sriov(pdev, ((max_config_dev - 1) < num_vfs)
			? (max_config_dev - 1) : num_vfs);
		if (ret)
			vxge_debug_ll_config(VXGE_ERR,
				"Failed in enabling SRIOV mode: %d\n", ret);
=======
	if (is_sriov(function_mode) && !is_sriov_initialized(pdev) &&
	   (ll_config->intr_type != INTA)) {
		ret = pci_enable_sriov(pdev, num_vfs);
		if (ret)
			vxge_debug_ll_config(VXGE_ERR,
				"Failed in enabling SRIOV mode: %d\n", ret);
			/* No need to fail out, as an error here is non-fatal */
>>>>>>> 3cbea436
	}

	/*
	 * Configure vpaths and get driver configured number of vpaths
	 * which is less than or equal to the maximum vpaths per function.
	 */
	no_of_vpath = vxge_config_vpaths(device_config, vpath_mask, ll_config);
	if (!no_of_vpath) {
		vxge_debug_ll_config(VXGE_ERR,
			"%s: No more vpaths to configure", VXGE_DRIVER_NAME);
		ret = 0;
		goto _exit3;
	}

	/* Setting driver callbacks */
	attr.uld_callbacks.link_up = vxge_callback_link_up;
	attr.uld_callbacks.link_down = vxge_callback_link_down;
	attr.uld_callbacks.crit_err = vxge_callback_crit_err;

	status = vxge_hw_device_initialize(&hldev, &attr, device_config);
	if (status != VXGE_HW_OK) {
		vxge_debug_init(VXGE_ERR,
			"Failed to initialize device (%d)", status);
			ret = -EINVAL;
			goto _exit3;
	}

	if (VXGE_FW_VER(ll_config->device_hw_info.fw_version.major,
			ll_config->device_hw_info.fw_version.minor,
			ll_config->device_hw_info.fw_version.build) >=
	    VXGE_EPROM_FW_VER) {
		struct eprom_image img[VXGE_HW_MAX_ROM_IMAGES];

		status = vxge_hw_vpath_eprom_img_ver_get(hldev, img);
		if (status != VXGE_HW_OK) {
			vxge_debug_init(VXGE_ERR, "%s: Reading of EPROM failed",
					VXGE_DRIVER_NAME);
			/* This is a non-fatal error, continue */
		}

		for (i = 0; i < VXGE_HW_MAX_ROM_IMAGES; i++) {
			hldev->eprom_versions[i] = img[i].version;
			if (!img[i].is_valid)
				break;
			vxge_debug_init(VXGE_TRACE, "%s: EPROM %d, version "
					"%d.%d.%d.%d\n", VXGE_DRIVER_NAME, i,
					VXGE_EPROM_IMG_MAJOR(img[i].version),
					VXGE_EPROM_IMG_MINOR(img[i].version),
					VXGE_EPROM_IMG_FIX(img[i].version),
					VXGE_EPROM_IMG_BUILD(img[i].version));
		}
	}

	/* if FCS stripping is not disabled in MAC fail driver load */
	status = vxge_hw_vpath_strip_fcs_check(hldev, vpath_mask);
	if (status != VXGE_HW_OK) {
		vxge_debug_init(VXGE_ERR, "%s: FCS stripping is enabled in MAC"
				" failing driver load", VXGE_DRIVER_NAME);
		ret = -EINVAL;
		goto _exit4;
	}

	vxge_hw_device_debug_set(hldev, VXGE_ERR, VXGE_COMPONENT_LL);

	/* set private device info */
	pci_set_drvdata(pdev, hldev);

	ll_config->gro_enable = VXGE_GRO_ALWAYS_AGGREGATE;
	ll_config->fifo_indicate_max_pkts = VXGE_FIFO_INDICATE_MAX_PKTS;
	ll_config->addr_learn_en = addr_learn_en;
	ll_config->rth_algorithm = RTH_ALG_JENKINS;
<<<<<<< HEAD
	ll_config->rth_hash_type_tcpipv4 = VXGE_HW_RING_HASH_TYPE_TCP_IPV4;
	ll_config->rth_hash_type_ipv4 = VXGE_HW_RING_HASH_TYPE_NONE;
	ll_config->rth_hash_type_tcpipv6 = VXGE_HW_RING_HASH_TYPE_NONE;
	ll_config->rth_hash_type_ipv6 = VXGE_HW_RING_HASH_TYPE_NONE;
	ll_config->rth_hash_type_tcpipv6ex = VXGE_HW_RING_HASH_TYPE_NONE;
	ll_config->rth_hash_type_ipv6ex = VXGE_HW_RING_HASH_TYPE_NONE;
=======
	ll_config->rth_hash_type_tcpipv4 = 1;
	ll_config->rth_hash_type_ipv4 = 0;
	ll_config->rth_hash_type_tcpipv6 = 0;
	ll_config->rth_hash_type_ipv6 = 0;
	ll_config->rth_hash_type_tcpipv6ex = 0;
	ll_config->rth_hash_type_ipv6ex = 0;
>>>>>>> 3cbea436
	ll_config->rth_bkt_sz = RTH_BUCKET_SIZE;
	ll_config->tx_pause_enable = VXGE_PAUSE_CTRL_ENABLE;
	ll_config->rx_pause_enable = VXGE_PAUSE_CTRL_ENABLE;

<<<<<<< HEAD
	if (vxge_device_register(hldev, ll_config, high_dma, no_of_vpath,
		&vdev)) {
=======
	ret = vxge_device_register(hldev, ll_config, high_dma, no_of_vpath,
				   &vdev);
	if (ret) {
>>>>>>> 3cbea436
		ret = -EINVAL;
		goto _exit4;
	}

	ret = vxge_probe_fw_update(vdev);
	if (ret)
		goto _exit5;

	vxge_hw_device_debug_set(hldev, VXGE_TRACE, VXGE_COMPONENT_LL);
	VXGE_COPY_DEBUG_INFO_TO_LL(vdev, vxge_hw_device_error_level_get(hldev),
		vxge_hw_device_trace_level_get(hldev));

	/* set private HW device info */
	vdev->mtu = VXGE_HW_DEFAULT_MTU;
	vdev->bar0 = attr.bar0;
	vdev->max_vpath_supported = max_vpath_supported;
	vdev->no_of_vpath = no_of_vpath;

	/* Virtual Path count */
	for (i = 0, j = 0; i < VXGE_HW_MAX_VIRTUAL_PATHS; i++) {
		if (!vxge_bVALn(vpath_mask, i, 1))
			continue;
		if (j >= vdev->no_of_vpath)
			break;

		vdev->vpaths[j].is_configured = 1;
		vdev->vpaths[j].device_id = i;
		vdev->vpaths[j].ring.driver_id = j;
		vdev->vpaths[j].vdev = vdev;
		vdev->vpaths[j].max_mac_addr_cnt = max_mac_vpath;
		memcpy((u8 *)vdev->vpaths[j].macaddr,
				ll_config->device_hw_info.mac_addrs[i],
				ETH_ALEN);

		/* Initialize the mac address list header */
		INIT_LIST_HEAD(&vdev->vpaths[j].mac_addr_list);

		vdev->vpaths[j].mac_addr_cnt = 0;
		vdev->vpaths[j].mcast_addr_cnt = 0;
		j++;
	}
	vdev->exec_mode = VXGE_EXEC_MODE_DISABLE;
	vdev->max_config_port = max_config_port;

	vdev->vlan_tag_strip = vlan_tag_strip;

	/* map the hashing selector table to the configured vpaths */
	for (i = 0; i < vdev->no_of_vpath; i++)
		vdev->vpath_selector[i] = vpath_selector[i];

	macaddr = (u8 *)vdev->vpaths[0].macaddr;

	ll_config->device_hw_info.serial_number[VXGE_HW_INFO_LEN - 1] = '\0';
	ll_config->device_hw_info.product_desc[VXGE_HW_INFO_LEN - 1] = '\0';
	ll_config->device_hw_info.part_number[VXGE_HW_INFO_LEN - 1] = '\0';

	vxge_debug_init(VXGE_TRACE, "%s: SERIAL NUMBER: %s",
		vdev->ndev->name, ll_config->device_hw_info.serial_number);

	vxge_debug_init(VXGE_TRACE, "%s: PART NUMBER: %s",
		vdev->ndev->name, ll_config->device_hw_info.part_number);

	vxge_debug_init(VXGE_TRACE, "%s: Neterion %s Server Adapter",
		vdev->ndev->name, ll_config->device_hw_info.product_desc);

	vxge_debug_init(VXGE_TRACE, "%s: MAC ADDR: %pM",
		vdev->ndev->name, macaddr);

	vxge_debug_init(VXGE_TRACE, "%s: Link Width x%d",
		vdev->ndev->name, vxge_hw_device_link_width_get(hldev));

	vxge_debug_init(VXGE_TRACE,
		"%s: Firmware version : %s Date : %s", vdev->ndev->name,
		ll_config->device_hw_info.fw_version.version,
		ll_config->device_hw_info.fw_date.date);

	if (new_device) {
		switch (ll_config->device_hw_info.function_mode) {
		case VXGE_HW_FUNCTION_MODE_SINGLE_FUNCTION:
			vxge_debug_init(VXGE_TRACE,
			"%s: Single Function Mode Enabled", vdev->ndev->name);
		break;
		case VXGE_HW_FUNCTION_MODE_MULTI_FUNCTION:
			vxge_debug_init(VXGE_TRACE,
			"%s: Multi Function Mode Enabled", vdev->ndev->name);
		break;
		case VXGE_HW_FUNCTION_MODE_SRIOV:
			vxge_debug_init(VXGE_TRACE,
			"%s: Single Root IOV Mode Enabled", vdev->ndev->name);
		break;
		case VXGE_HW_FUNCTION_MODE_MRIOV:
			vxge_debug_init(VXGE_TRACE,
			"%s: Multi Root IOV Mode Enabled", vdev->ndev->name);
		break;
		}
	}

	vxge_print_parm(vdev, vpath_mask);

	/* Store the fw version for ethttool option */
	strcpy(vdev->fw_version, ll_config->device_hw_info.fw_version.version);
	memcpy(vdev->ndev->dev_addr, (u8 *)vdev->vpaths[0].macaddr, ETH_ALEN);
	memcpy(vdev->ndev->perm_addr, vdev->ndev->dev_addr, ETH_ALEN);

	/* Copy the station mac address to the list */
	for (i = 0; i < vdev->no_of_vpath; i++) {
		entry =	kzalloc(sizeof(struct vxge_mac_addrs), GFP_KERNEL);
		if (NULL == entry) {
			vxge_debug_init(VXGE_ERR,
				"%s: mac_addr_list : memory allocation failed",
				vdev->ndev->name);
			ret = -EPERM;
			goto _exit6;
		}
		macaddr = (u8 *)&entry->macaddr;
		memcpy(macaddr, vdev->ndev->dev_addr, ETH_ALEN);
		list_add(&entry->item, &vdev->vpaths[i].mac_addr_list);
		vdev->vpaths[i].mac_addr_cnt = 1;
	}

	kfree(device_config);

	/*
	 * INTA is shared in multi-function mode. This is unlike the INTA
	 * implementation in MR mode, where each VH has its own INTA message.
	 * - INTA is masked (disabled) as long as at least one function sets
	 * its TITAN_MASK_ALL_INT.ALARM bit.
	 * - INTA is unmasked (enabled) when all enabled functions have cleared
	 * their own TITAN_MASK_ALL_INT.ALARM bit.
	 * The TITAN_MASK_ALL_INT ALARM & TRAFFIC bits are cleared on power up.
	 * Though this driver leaves the top level interrupts unmasked while
	 * leaving the required module interrupt bits masked on exit, there
	 * could be a rougue driver around that does not follow this procedure
	 * resulting in a failure to generate interrupts. The following code is
	 * present to prevent such a failure.
	 */

	if (ll_config->device_hw_info.function_mode ==
		VXGE_HW_FUNCTION_MODE_MULTI_FUNCTION)
		if (vdev->config.intr_type == INTA)
			vxge_hw_device_unmask_all(hldev);

	vxge_debug_entryexit(VXGE_TRACE, "%s: %s:%d  Exiting...",
		vdev->ndev->name, __func__, __LINE__);

	vxge_hw_device_debug_set(hldev, VXGE_ERR, VXGE_COMPONENT_LL);
	VXGE_COPY_DEBUG_INFO_TO_LL(vdev, vxge_hw_device_error_level_get(hldev),
		vxge_hw_device_trace_level_get(hldev));

	kfree(ll_config);
	return 0;

_exit6:
	for (i = 0; i < vdev->no_of_vpath; i++)
		vxge_free_mac_add_list(&vdev->vpaths[i]);
_exit5:
	vxge_device_unregister(hldev);
_exit4:
	pci_disable_sriov(pdev);
	vxge_hw_device_terminate(hldev);
_exit3:
	iounmap(attr.bar0);
_exit2:
	pci_release_region(pdev, 0);
_exit1:
	pci_disable_device(pdev);
_exit0:
	kfree(ll_config);
	kfree(device_config);
	driver_config->config_dev_cnt--;
	pci_set_drvdata(pdev, NULL);
	return ret;
}

/**
 * vxge_rem_nic - Free the PCI device
 * @pdev: structure containing the PCI related information of the device.
 * Description: This function is called by the Pci subsystem to release a
 * PCI device and free up all resource held up by the device.
 */
static void __devexit vxge_remove(struct pci_dev *pdev)
{
	struct __vxge_hw_device *hldev;
	struct vxgedev *vdev = NULL;
	struct net_device *dev;
	int i = 0;

	hldev = pci_get_drvdata(pdev);

	if (hldev == NULL)
		return;

	dev = hldev->ndev;
	vdev = netdev_priv(dev);

	vxge_debug_entryexit(vdev->level_trace,	"%s:%d", __func__, __LINE__);

	vxge_debug_init(vdev->level_trace, "%s : removing PCI device...",
			__func__);
	vxge_device_unregister(hldev);

	for (i = 0; i < vdev->no_of_vpath; i++) {
		vxge_free_mac_add_list(&vdev->vpaths[i]);
		vdev->vpaths[i].mcast_addr_cnt = 0;
		vdev->vpaths[i].mac_addr_cnt = 0;
	}

	kfree(vdev->vpaths);

	iounmap(vdev->bar0);

	/* we are safe to free it now */
	free_netdev(dev);

	vxge_debug_init(vdev->level_trace, "%s:%d Device unregistered",
			__func__, __LINE__);

	vxge_hw_device_terminate(hldev);

	pci_disable_device(pdev);
	pci_release_region(pdev, 0);
	pci_set_drvdata(pdev, NULL);
	vxge_debug_entryexit(vdev->level_trace,	"%s:%d  Exiting...", __func__,
			     __LINE__);
}

static struct pci_error_handlers vxge_err_handler = {
	.error_detected = vxge_io_error_detected,
	.slot_reset = vxge_io_slot_reset,
	.resume = vxge_io_resume,
};

static struct pci_driver vxge_driver = {
	.name = VXGE_DRIVER_NAME,
	.id_table = vxge_id_table,
	.probe = vxge_probe,
	.remove = __devexit_p(vxge_remove),
#ifdef CONFIG_PM
	.suspend = vxge_pm_suspend,
	.resume = vxge_pm_resume,
#endif
	.err_handler = &vxge_err_handler,
};

static int __init
vxge_starter(void)
{
	int ret = 0;

	pr_info("Copyright(c) 2002-2010 Exar Corp.\n");
	pr_info("Driver version: %s\n", DRV_VERSION);

	verify_bandwidth();

	driver_config = kzalloc(sizeof(struct vxge_drv_config), GFP_KERNEL);
	if (!driver_config)
		return -ENOMEM;

	ret = pci_register_driver(&vxge_driver);
	if (ret) {
		kfree(driver_config);
		goto err;
	}

	if (driver_config->config_dev_cnt &&
	   (driver_config->config_dev_cnt != driver_config->total_dev_cnt))
		vxge_debug_init(VXGE_ERR,
			"%s: Configured %d of %d devices",
			VXGE_DRIVER_NAME, driver_config->config_dev_cnt,
			driver_config->total_dev_cnt);
err:
	return ret;
}

static void __exit
vxge_closer(void)
{
	pci_unregister_driver(&vxge_driver);
	kfree(driver_config);
}
module_init(vxge_starter);
module_exit(vxge_closer);<|MERGE_RESOLUTION|>--- conflicted
+++ resolved
@@ -84,16 +84,6 @@
 
 static struct vxge_drv_config *driver_config;
 
-static enum vxge_hw_status vxge_add_mac_addr(struct vxgedev *vdev,
-					     struct macInfo *mac);
-static enum vxge_hw_status vxge_del_mac_addr(struct vxgedev *vdev,
-					     struct macInfo *mac);
-static int vxge_mac_list_add(struct vxge_vpath *vpath, struct macInfo *mac);
-static int vxge_mac_list_del(struct vxge_vpath *vpath, struct macInfo *mac);
-static enum vxge_hw_status vxge_restore_vpath_vid_table(struct vxge_vpath *vpath);
-static enum vxge_hw_status vxge_restore_vpath_mac_addr(struct vxge_vpath *vpath);
-static enum vxge_hw_status vxge_reset_all_vpaths(struct vxgedev *vdev);
-
 static inline int is_vxge_card_up(struct vxgedev *vdev)
 {
 	return test_bit(__VXGE_STATE_CARD_UP, &vdev->state);
@@ -150,12 +140,7 @@
  * This function is called during interrupt context to notify link up state
  * change.
  */
-<<<<<<< HEAD
-static void
-vxge_callback_link_up(struct __vxge_hw_device *hldev)
-=======
 static void vxge_callback_link_up(struct __vxge_hw_device *hldev)
->>>>>>> 3cbea436
 {
 	struct net_device *dev = hldev->ndev;
 	struct vxgedev *vdev = netdev_priv(dev);
@@ -178,12 +163,7 @@
  * This function is called during interrupt context to notify link down state
  * change.
  */
-<<<<<<< HEAD
-static void
-vxge_callback_link_down(struct __vxge_hw_device *hldev)
-=======
 static void vxge_callback_link_down(struct __vxge_hw_device *hldev)
->>>>>>> 3cbea436
 {
 	struct net_device *dev = hldev->ndev;
 	struct vxgedev *vdev = netdev_priv(dev);
@@ -519,8 +499,6 @@
 			skb->ip_summed = CHECKSUM_UNNECESSARY;
 		else
 			skb_checksum_none_assert(skb);
-<<<<<<< HEAD
-=======
 
 
 		if (ring->rx_hwts) {
@@ -538,7 +516,6 @@
 		 */
 		if (ext_info.rth_value)
 			skb->rxhash = ext_info.rth_value;
->>>>>>> 3cbea436
 
 		vxge_rx_complete(ring, skb, ext_info.vlan,
 			pkt_length, &ext_info);
@@ -1224,11 +1201,7 @@
 		/* Delete previous MC's */
 		for (i = 0; i < mcast_cnt; i++) {
 			list_for_each_safe(entry, next, list_head) {
-<<<<<<< HEAD
-				mac_entry = (struct vxge_mac_addrs *) entry;
-=======
 				mac_entry = (struct vxge_mac_addrs *)entry;
->>>>>>> 3cbea436
 				/* Copy the mac address to delete */
 				mac_address = (u8 *)&mac_entry->macaddr;
 				memcpy(mac_info.macaddr, mac_address, ETH_ALEN);
@@ -1271,11 +1244,7 @@
 		/* Delete previous MC's */
 		for (i = 0; i < mcast_cnt; i++) {
 			list_for_each_safe(entry, next, list_head) {
-<<<<<<< HEAD
-				mac_entry = (struct vxge_mac_addrs *) entry;
-=======
 				mac_entry = (struct vxge_mac_addrs *)entry;
->>>>>>> 3cbea436
 				/* Copy the mac address to delete */
 				mac_address = (u8 *)&mac_entry->macaddr;
 				memcpy(mac_info.macaddr, mac_address, ETH_ALEN);
@@ -1458,52 +1427,6 @@
 vxge_search_mac_addr_in_da_table(struct vxge_vpath *vpath, struct macInfo *mac)
 {
 	enum vxge_hw_status status = VXGE_HW_OK;
-<<<<<<< HEAD
-	struct vxge_vpath *vpath = &vdev->vpaths[vp_id];
-	int ret = 0;
-
-	/* check if device is down already */
-	if (unlikely(!is_vxge_card_up(vdev)))
-		return 0;
-
-	/* is device reset already scheduled */
-	if (test_bit(__VXGE_STATE_RESET_CARD, &vdev->state))
-		return 0;
-
-	if (vpath->handle) {
-		if (vxge_hw_vpath_reset(vpath->handle) == VXGE_HW_OK) {
-			if (is_vxge_card_up(vdev) &&
-				vxge_hw_vpath_recover_from_reset(vpath->handle)
-					!= VXGE_HW_OK) {
-				vxge_debug_init(VXGE_ERR,
-					"vxge_hw_vpath_recover_from_reset"
-					"failed for vpath:%d", vp_id);
-				return status;
-			}
-		} else {
-			vxge_debug_init(VXGE_ERR,
-				"vxge_hw_vpath_reset failed for"
-				"vpath:%d", vp_id);
-				return status;
-		}
-	} else
-		return VXGE_HW_FAIL;
-
-	vxge_restore_vpath_mac_addr(vpath);
-	vxge_restore_vpath_vid_table(vpath);
-
-	/* Enable all broadcast */
-	vxge_hw_vpath_bcast_enable(vpath->handle);
-
-	/* Enable all multicast */
-	if (vdev->all_multi_flg) {
-		status = vxge_hw_vpath_mcast_enable(vpath->handle);
-		if (status != VXGE_HW_OK)
-			vxge_debug_init(VXGE_ERR,
-				"%s:%d Enabling multicast failed",
-				__func__, __LINE__);
-	}
-=======
 	unsigned char macmask[ETH_ALEN];
 	unsigned char macaddr[ETH_ALEN];
 
@@ -1525,7 +1448,6 @@
 
 	return status;
 }
->>>>>>> 3cbea436
 
 /* Store all mac addresses from the list to the DA table */
 static enum vxge_hw_status vxge_restore_vpath_mac_addr(struct vxge_vpath *vpath)
@@ -1847,11 +1769,6 @@
  *
  * driver may reset the chip on events of serr, eccerr, etc
  */
-<<<<<<< HEAD
-static int vxge_reset(struct vxgedev *vdev)
-{
-	return do_vxge_reset(vdev, VXGE_LL_FULL_RESET);
-=======
 static void vxge_reset(struct work_struct *work)
 {
 	struct vxgedev *vdev = container_of(work, struct vxgedev, reset_task);
@@ -1860,7 +1777,6 @@
 		return;
 
 	do_vxge_reset(vdev, VXGE_LL_FULL_RESET);
->>>>>>> 3cbea436
 }
 
 /**
@@ -2027,204 +1943,8 @@
 	return status;
 }
 
-<<<<<<< HEAD
-static int vxge_mac_list_add(struct vxge_vpath *vpath, struct macInfo *mac)
-{
-	struct vxge_mac_addrs *new_mac_entry;
-	u8 *mac_address = NULL;
-
-	if (vpath->mac_addr_cnt >= VXGE_MAX_LEARN_MAC_ADDR_CNT)
-		return TRUE;
-
-	new_mac_entry = kzalloc(sizeof(struct vxge_mac_addrs), GFP_ATOMIC);
-	if (!new_mac_entry) {
-		vxge_debug_mem(VXGE_ERR,
-			"%s: memory allocation failed",
-			VXGE_DRIVER_NAME);
-		return FALSE;
-	}
-
-	list_add(&new_mac_entry->item, &vpath->mac_addr_list);
-
-	/* Copy the new mac address to the list */
-	mac_address = (u8 *)&new_mac_entry->macaddr;
-	memcpy(mac_address, mac->macaddr, ETH_ALEN);
-
-	new_mac_entry->state = mac->state;
-	vpath->mac_addr_cnt++;
-
-	/* Is this a multicast address */
-	if (0x01 & mac->macaddr[0])
-		vpath->mcast_addr_cnt++;
-
-	return TRUE;
-}
-
-/* Add a mac address to DA table */
-static enum vxge_hw_status vxge_add_mac_addr(struct vxgedev *vdev,
-					     struct macInfo *mac)
-{
-	enum vxge_hw_status status = VXGE_HW_OK;
-	struct vxge_vpath *vpath;
-	enum vxge_hw_vpath_mac_addr_add_mode duplicate_mode;
-
-	if (0x01 & mac->macaddr[0]) /* multicast address */
-		duplicate_mode = VXGE_HW_VPATH_MAC_ADDR_ADD_DUPLICATE;
-	else
-		duplicate_mode = VXGE_HW_VPATH_MAC_ADDR_REPLACE_DUPLICATE;
-
-	vpath = &vdev->vpaths[mac->vpath_no];
-	status = vxge_hw_vpath_mac_addr_add(vpath->handle, mac->macaddr,
-						mac->macmask, duplicate_mode);
-	if (status != VXGE_HW_OK) {
-		vxge_debug_init(VXGE_ERR,
-			"DA config add entry failed for vpath:%d",
-			vpath->device_id);
-	} else
-		if (FALSE == vxge_mac_list_add(vpath, mac))
-			status = -EPERM;
-
-	return status;
-}
-
-static int vxge_mac_list_del(struct vxge_vpath *vpath, struct macInfo *mac)
-{
-	struct list_head *entry, *next;
-	u64 del_mac = 0;
-	u8 *mac_address = (u8 *) (&del_mac);
-
-	/* Copy the mac address to delete from the list */
-	memcpy(mac_address, mac->macaddr, ETH_ALEN);
-
-	list_for_each_safe(entry, next, &vpath->mac_addr_list) {
-		if (((struct vxge_mac_addrs *)entry)->macaddr == del_mac) {
-			list_del(entry);
-			kfree((struct vxge_mac_addrs *)entry);
-			vpath->mac_addr_cnt--;
-
-			/* Is this a multicast address */
-			if (0x01 & mac->macaddr[0])
-				vpath->mcast_addr_cnt--;
-			return TRUE;
-		}
-	}
-
-	return FALSE;
-}
-/* delete a mac address from DA table */
-static enum vxge_hw_status vxge_del_mac_addr(struct vxgedev *vdev,
-					     struct macInfo *mac)
-{
-	enum vxge_hw_status status = VXGE_HW_OK;
-	struct vxge_vpath *vpath;
-
-	vpath = &vdev->vpaths[mac->vpath_no];
-	status = vxge_hw_vpath_mac_addr_delete(vpath->handle, mac->macaddr,
-						mac->macmask);
-	if (status != VXGE_HW_OK) {
-		vxge_debug_init(VXGE_ERR,
-			"DA config delete entry failed for vpath:%d",
-			vpath->device_id);
-	} else
-		vxge_mac_list_del(vpath, mac);
-	return status;
-}
-
-/* list all mac addresses from DA table */
-enum vxge_hw_status
-static vxge_search_mac_addr_in_da_table(struct vxge_vpath *vpath,
-					struct macInfo *mac)
-{
-	enum vxge_hw_status status = VXGE_HW_OK;
-	unsigned char macmask[ETH_ALEN];
-	unsigned char macaddr[ETH_ALEN];
-
-	status = vxge_hw_vpath_mac_addr_get(vpath->handle,
-				macaddr, macmask);
-	if (status != VXGE_HW_OK) {
-		vxge_debug_init(VXGE_ERR,
-			"DA config list entry failed for vpath:%d",
-			vpath->device_id);
-		return status;
-	}
-
-	while (memcmp(mac->macaddr, macaddr, ETH_ALEN)) {
-
-		status = vxge_hw_vpath_mac_addr_get_next(vpath->handle,
-				macaddr, macmask);
-		if (status != VXGE_HW_OK)
-			break;
-	}
-
-	return status;
-}
-
-/* Store all vlan ids from the list to the vid table */
-static enum vxge_hw_status vxge_restore_vpath_vid_table(struct vxge_vpath *vpath)
-{
-	enum vxge_hw_status status = VXGE_HW_OK;
-	struct vxgedev *vdev = vpath->vdev;
-	u16 vid;
-
-	if (vdev->vlgrp && vpath->is_open) {
-
-		for (vid = 0; vid < VLAN_N_VID; vid++) {
-			if (!vlan_group_get_device(vdev->vlgrp, vid))
-				continue;
-			/* Add these vlan to the vid table */
-			status = vxge_hw_vpath_vid_add(vpath->handle, vid);
-		}
-	}
-
-	return status;
-}
-
-/* Store all mac addresses from the list to the DA table */
-static enum vxge_hw_status vxge_restore_vpath_mac_addr(struct vxge_vpath *vpath)
-{
-	enum vxge_hw_status status = VXGE_HW_OK;
-	struct macInfo mac_info;
-	u8 *mac_address = NULL;
-	struct list_head *entry, *next;
-
-	memset(&mac_info, 0, sizeof(struct macInfo));
-
-	if (vpath->is_open) {
-
-		list_for_each_safe(entry, next, &vpath->mac_addr_list) {
-			mac_address =
-				(u8 *)&
-				((struct vxge_mac_addrs *)entry)->macaddr;
-			memcpy(mac_info.macaddr, mac_address, ETH_ALEN);
-			((struct vxge_mac_addrs *)entry)->state =
-				VXGE_LL_MAC_ADDR_IN_DA_TABLE;
-			/* does this mac address already exist in da table? */
-			status = vxge_search_mac_addr_in_da_table(vpath,
-				&mac_info);
-			if (status != VXGE_HW_OK) {
-				/* Add this mac address to the DA table */
-				status = vxge_hw_vpath_mac_addr_add(
-					vpath->handle, mac_info.macaddr,
-					mac_info.macmask,
-				    VXGE_HW_VPATH_MAC_ADDR_ADD_DUPLICATE);
-				if (status != VXGE_HW_OK) {
-					vxge_debug_init(VXGE_ERR,
-					    "DA add entry failed for vpath:%d",
-					    vpath->device_id);
-					((struct vxge_mac_addrs *)entry)->state
-						= VXGE_LL_MAC_ADDR_IN_LIST;
-				}
-			}
-		}
-	}
-
-	return status;
-}
-
-=======
->>>>>>> 3cbea436
 /* reset vpaths */
-static enum vxge_hw_status vxge_reset_all_vpaths(struct vxgedev *vdev)
+enum vxge_hw_status vxge_reset_all_vpaths(struct vxgedev *vdev)
 {
 	enum vxge_hw_status status = VXGE_HW_OK;
 	struct vxge_vpath *vpath;
@@ -2284,10 +2004,6 @@
 
 	for (i = 0; i < vdev->no_of_vpath; i++) {
 		vpath = &vdev->vpaths[i];
-<<<<<<< HEAD
-
-		vxge_assert(vpath->is_configured);
-=======
 		vxge_assert(vpath->is_configured);
 
 		if (!vdev->titan1) {
@@ -2305,7 +2021,6 @@
 			vcfg->tti.rtimer_val = VXGE_T1A_TTI_RTIMER_VAL;
 		}
 
->>>>>>> 3cbea436
 		attr.vp_id = vpath->device_id;
 		attr.fifo_attr.callback = vxge_xmit_compl;
 		attr.fifo_attr.txdl_term = vxge_tx_term;
@@ -2320,10 +2035,7 @@
 
 		vpath->ring.ndev = vdev->ndev;
 		vpath->ring.pdev = vdev->pdev;
-<<<<<<< HEAD
-=======
-
->>>>>>> 3cbea436
+
 		status = vxge_hw_vpath_open(vdev->devh, &attr, &vpath->handle);
 		if (status == VXGE_HW_OK) {
 			vpath->fifo.handle =
@@ -2344,10 +2056,7 @@
 				vdev->config.fifo_indicate_max_pkts;
 			vpath->ring.rx_vector_no = 0;
 			vpath->ring.rx_csum = vdev->rx_csum;
-<<<<<<< HEAD
-=======
 			vpath->ring.rx_hwts = vdev->rx_hwts;
->>>>>>> 3cbea436
 			vpath->is_open = 1;
 			vdev->vp_handles[i] = vpath->handle;
 			vpath->ring.gro_enable = vdev->config.gro_enable;
@@ -2355,18 +2064,10 @@
 			vdev->stats.vpaths_open++;
 		} else {
 			vdev->stats.vpath_open_fail++;
-<<<<<<< HEAD
-			vxge_debug_init(VXGE_ERR,
-				"%s: vpath: %d failed to open "
-				"with status: %d",
-			    vdev->ndev->name, vpath->device_id,
-				status);
-=======
 			vxge_debug_init(VXGE_ERR, "%s: vpath: %d failed to "
 					"open with status: %d",
 					vdev->ndev->name, vpath->device_id,
 					status);
->>>>>>> 3cbea436
 			vxge_close_vpaths(vdev, 0);
 			return -EPERM;
 		}
@@ -2860,12 +2561,7 @@
  * Return value: '0' on success and an appropriate (-)ve integer as
  * defined in errno.h file on failure.
  */
-<<<<<<< HEAD
-static int
-vxge_open(struct net_device *dev)
-=======
 static int vxge_open(struct net_device *dev)
->>>>>>> 3cbea436
 {
 	enum vxge_hw_status status;
 	struct vxgedev *vdev;
@@ -3210,12 +2906,7 @@
  * Return value: '0' on success and an appropriate (-)ve integer as
  * defined in errno.h file on failure.
  */
-<<<<<<< HEAD
-static int
-vxge_close(struct net_device *dev)
-=======
 static int vxge_close(struct net_device *dev)
->>>>>>> 3cbea436
 {
 	do_vxge_close(dev, 1);
 	return 0;
@@ -3573,8 +3264,6 @@
 #endif
 };
 
-<<<<<<< HEAD
-=======
 static int __devinit vxge_device_revision(struct vxgedev *vdev)
 {
 	int ret;
@@ -3588,7 +3277,6 @@
 	return 0;
 }
 
->>>>>>> 3cbea436
 static int __devinit vxge_device_register(struct __vxge_hw_device *hldev,
 					  struct vxge_config *config,
 					  int high_dma, int no_of_vpath,
@@ -3647,14 +3335,11 @@
 	INIT_WORK(&vdev->reset_task, vxge_reset);
 
 	vxge_initialize_ethtool_ops(ndev);
-<<<<<<< HEAD
-=======
 
 	if (vdev->config.rth_steering != NO_STEERING) {
 		ndev->features |= NETIF_F_RXHASH;
 		hldev->config.rth_en = VXGE_HW_RTH_ENABLE;
 	}
->>>>>>> 3cbea436
 
 	/* Allocate memory for vpath */
 	vdev->vpaths = kzalloc((sizeof(struct vxge_vpath)) *
@@ -3740,12 +3425,7 @@
  *
  * This function will unregister and free network device
  */
-<<<<<<< HEAD
-static void
-vxge_device_unregister(struct __vxge_hw_device *hldev)
-=======
 static void vxge_device_unregister(struct __vxge_hw_device *hldev)
->>>>>>> 3cbea436
 {
 	struct vxgedev *vdev;
 	struct net_device *dev;
@@ -3781,11 +3461,7 @@
 			enum vxge_hw_event type, u64 vp_id)
 {
 	struct net_device *dev = hldev->ndev;
-<<<<<<< HEAD
-	struct vxgedev *vdev = (struct vxgedev *)netdev_priv(dev);
-=======
 	struct vxgedev *vdev = netdev_priv(dev);
->>>>>>> 3cbea436
 	struct vxge_vpath *vpath = NULL;
 	int vpath_idx;
 
@@ -4379,8 +4055,6 @@
 	return num_functions;
 }
 
-<<<<<<< HEAD
-=======
 int vxge_fw_upgrade(struct vxgedev *vdev, char *fw_name, int override)
 {
 	struct __vxge_hw_device *hldev = vdev->devh;
@@ -4532,7 +4206,6 @@
 	return 0;
 }
 
->>>>>>> 3cbea436
 /**
  * vxge_probe
  * @pdev : structure containing the PCI related information of the device.
@@ -4570,16 +4243,10 @@
 	attr.pdev = pdev;
 
 	/* In SRIOV-17 mode, functions of the same adapter
-<<<<<<< HEAD
-	 * can be deployed on different buses */
-	if ((!pdev->is_virtfn) && ((bus != pdev->bus->number) ||
-		(device != PCI_SLOT(pdev->devfn))))
-=======
 	 * can be deployed on different buses
 	 */
 	if (((bus != pdev->bus->number) || (device != PCI_SLOT(pdev->devfn))) &&
 	    !pdev->is_virtfn)
->>>>>>> 3cbea436
 		new_device = 1;
 
 	bus = pdev->bus->number;
@@ -4597,10 +4264,7 @@
 		driver_config->config_dev_cnt = 0;
 		driver_config->total_dev_cnt = 0;
 	}
-<<<<<<< HEAD
-=======
-
->>>>>>> 3cbea436
+
 	/* Now making the CPU based no of vpath calculation
 	 * applicable for individual functions as well.
 	 */
@@ -4623,19 +4287,11 @@
 		goto _exit0;
 	}
 
-<<<<<<< HEAD
-	ll_config = kzalloc(sizeof(*ll_config), GFP_KERNEL);
-	if (!ll_config) {
-		ret = -ENOMEM;
-		vxge_debug_init(VXGE_ERR,
-			"ll_config : malloc failed %s %d",
-=======
 	ll_config = kzalloc(sizeof(struct vxge_config), GFP_KERNEL);
 	if (!ll_config) {
 		ret = -ENOMEM;
 		vxge_debug_init(VXGE_ERR,
 			"device_config : malloc failed %s %d",
->>>>>>> 3cbea436
 			__FILE__, __LINE__);
 		goto _exit0;
 	}
@@ -4710,19 +4366,6 @@
 		goto _exit3;
 	}
 
-<<<<<<< HEAD
-	if (ll_config->device_hw_info.fw_version.major !=
-		VXGE_DRIVER_FW_VERSION_MAJOR) {
-		vxge_debug_init(VXGE_ERR,
-			"%s: Incorrect firmware version."
-			"Please upgrade the firmware to version 1.x.x",
-			VXGE_DRIVER_NAME);
-		ret = -EINVAL;
-		goto _exit3;
-	}
-
-=======
->>>>>>> 3cbea436
 	vpath_mask = ll_config->device_hw_info.vpath_mask;
 	if (vpath_mask == 0) {
 		vxge_debug_ll_config(VXGE_TRACE,
@@ -4751,16 +4394,6 @@
 		num_vfs = vxge_get_num_vfs(function_mode) - 1;
 
 	/* Enable SRIOV mode, if firmware has SRIOV support and if it is a PF */
-<<<<<<< HEAD
-	if (is_sriov(function_mode) && (max_config_dev > 1) &&
-		(ll_config->intr_type != INTA) &&
-		(is_privileged == VXGE_HW_OK)) {
-		ret = pci_enable_sriov(pdev, ((max_config_dev - 1) < num_vfs)
-			? (max_config_dev - 1) : num_vfs);
-		if (ret)
-			vxge_debug_ll_config(VXGE_ERR,
-				"Failed in enabling SRIOV mode: %d\n", ret);
-=======
 	if (is_sriov(function_mode) && !is_sriov_initialized(pdev) &&
 	   (ll_config->intr_type != INTA)) {
 		ret = pci_enable_sriov(pdev, num_vfs);
@@ -4768,7 +4401,6 @@
 			vxge_debug_ll_config(VXGE_ERR,
 				"Failed in enabling SRIOV mode: %d\n", ret);
 			/* No need to fail out, as an error here is non-fatal */
->>>>>>> 3cbea436
 	}
 
 	/*
@@ -4840,33 +4472,19 @@
 	ll_config->fifo_indicate_max_pkts = VXGE_FIFO_INDICATE_MAX_PKTS;
 	ll_config->addr_learn_en = addr_learn_en;
 	ll_config->rth_algorithm = RTH_ALG_JENKINS;
-<<<<<<< HEAD
-	ll_config->rth_hash_type_tcpipv4 = VXGE_HW_RING_HASH_TYPE_TCP_IPV4;
-	ll_config->rth_hash_type_ipv4 = VXGE_HW_RING_HASH_TYPE_NONE;
-	ll_config->rth_hash_type_tcpipv6 = VXGE_HW_RING_HASH_TYPE_NONE;
-	ll_config->rth_hash_type_ipv6 = VXGE_HW_RING_HASH_TYPE_NONE;
-	ll_config->rth_hash_type_tcpipv6ex = VXGE_HW_RING_HASH_TYPE_NONE;
-	ll_config->rth_hash_type_ipv6ex = VXGE_HW_RING_HASH_TYPE_NONE;
-=======
 	ll_config->rth_hash_type_tcpipv4 = 1;
 	ll_config->rth_hash_type_ipv4 = 0;
 	ll_config->rth_hash_type_tcpipv6 = 0;
 	ll_config->rth_hash_type_ipv6 = 0;
 	ll_config->rth_hash_type_tcpipv6ex = 0;
 	ll_config->rth_hash_type_ipv6ex = 0;
->>>>>>> 3cbea436
 	ll_config->rth_bkt_sz = RTH_BUCKET_SIZE;
 	ll_config->tx_pause_enable = VXGE_PAUSE_CTRL_ENABLE;
 	ll_config->rx_pause_enable = VXGE_PAUSE_CTRL_ENABLE;
 
-<<<<<<< HEAD
-	if (vxge_device_register(hldev, ll_config, high_dma, no_of_vpath,
-		&vdev)) {
-=======
 	ret = vxge_device_register(hldev, ll_config, high_dma, no_of_vpath,
 				   &vdev);
 	if (ret) {
->>>>>>> 3cbea436
 		ret = -EINVAL;
 		goto _exit4;
 	}
