/*******************************************************************************

  Intel(R) 82576 Virtual Function Linux driver
  Copyright(c) 2009 Intel Corporation.

  This program is free software; you can redistribute it and/or modify it
  under the terms and conditions of the GNU General Public License,
  version 2, as published by the Free Software Foundation.

  This program is distributed in the hope it will be useful, but WITHOUT
  ANY WARRANTY; without even the implied warranty of MERCHANTABILITY or
  FITNESS FOR A PARTICULAR PURPOSE.  See the GNU General Public License for
  more details.

  You should have received a copy of the GNU General Public License along with
  this program; if not, write to the Free Software Foundation, Inc.,
  51 Franklin St - Fifth Floor, Boston, MA 02110-1301 USA.

  The full GNU General Public License is included in this distribution in
  the file called "COPYING".

  Contact Information:
  e1000-devel Mailing List <e1000-devel@lists.sourceforge.net>
  Intel Corporation, 5200 N.E. Elam Young Parkway, Hillsboro, OR 97124-6497

*******************************************************************************/

#include <linux/module.h>
#include <linux/types.h>
#include <linux/init.h>
#include <linux/pci.h>
#include <linux/vmalloc.h>
#include <linux/pagemap.h>
#include <linux/delay.h>
#include <linux/netdevice.h>
#include <linux/tcp.h>
#include <linux/ipv6.h>
#include <linux/slab.h>
#include <net/checksum.h>
#include <net/ip6_checksum.h>
#include <linux/mii.h>
#include <linux/ethtool.h>
#include <linux/if_vlan.h>

#include "igbvf.h"

#define DRV_VERSION "1.0.0-k0"
char igbvf_driver_name[] = "igbvf";
const char igbvf_driver_version[] = DRV_VERSION;
<<<<<<< HEAD
static struct pm_qos_request_list igbvf_driver_pm_qos_req;
=======
>>>>>>> 45f53cc9
static const char igbvf_driver_string[] =
				"Intel(R) Virtual Function Network Driver";
static const char igbvf_copyright[] = "Copyright (c) 2009 Intel Corporation.";

static int igbvf_poll(struct napi_struct *napi, int budget);
static void igbvf_reset(struct igbvf_adapter *);
static void igbvf_set_interrupt_capability(struct igbvf_adapter *);
static void igbvf_reset_interrupt_capability(struct igbvf_adapter *);

static struct igbvf_info igbvf_vf_info = {
	.mac                    = e1000_vfadapt,
	.flags                  = 0,
	.pba                    = 10,
	.init_ops               = e1000_init_function_pointers_vf,
};

static const struct igbvf_info *igbvf_info_tbl[] = {
	[board_vf]              = &igbvf_vf_info,
};

/**
 * igbvf_desc_unused - calculate if we have unused descriptors
 **/
static int igbvf_desc_unused(struct igbvf_ring *ring)
{
	if (ring->next_to_clean > ring->next_to_use)
		return ring->next_to_clean - ring->next_to_use - 1;

	return ring->count + ring->next_to_clean - ring->next_to_use - 1;
}

/**
 * igbvf_receive_skb - helper function to handle Rx indications
 * @adapter: board private structure
 * @status: descriptor status field as written by hardware
 * @vlan: descriptor vlan field as written by hardware (no le/be conversion)
 * @skb: pointer to sk_buff to be indicated to stack
 **/
static void igbvf_receive_skb(struct igbvf_adapter *adapter,
                              struct net_device *netdev,
                              struct sk_buff *skb,
                              u32 status, u16 vlan)
{
	if (adapter->vlgrp && (status & E1000_RXD_STAT_VP))
		vlan_hwaccel_receive_skb(skb, adapter->vlgrp,
		                         le16_to_cpu(vlan) &
		                         E1000_RXD_SPC_VLAN_MASK);
	else
		netif_receive_skb(skb);
}

static inline void igbvf_rx_checksum_adv(struct igbvf_adapter *adapter,
                                         u32 status_err, struct sk_buff *skb)
{
	skb_checksum_none_assert(skb);

	/* Ignore Checksum bit is set or checksum is disabled through ethtool */
	if ((status_err & E1000_RXD_STAT_IXSM) ||
	    (adapter->flags & IGBVF_FLAG_RX_CSUM_DISABLED))
		return;

	/* TCP/UDP checksum error bit is set */
	if (status_err &
	    (E1000_RXDEXT_STATERR_TCPE | E1000_RXDEXT_STATERR_IPE)) {
		/* let the stack verify checksum errors */
		adapter->hw_csum_err++;
		return;
	}

	/* It must be a TCP or UDP packet with a valid checksum */
	if (status_err & (E1000_RXD_STAT_TCPCS | E1000_RXD_STAT_UDPCS))
		skb->ip_summed = CHECKSUM_UNNECESSARY;

	adapter->hw_csum_good++;
}

/**
 * igbvf_alloc_rx_buffers - Replace used receive buffers; packet split
 * @rx_ring: address of ring structure to repopulate
 * @cleaned_count: number of buffers to repopulate
 **/
static void igbvf_alloc_rx_buffers(struct igbvf_ring *rx_ring,
                                   int cleaned_count)
{
	struct igbvf_adapter *adapter = rx_ring->adapter;
	struct net_device *netdev = adapter->netdev;
	struct pci_dev *pdev = adapter->pdev;
	union e1000_adv_rx_desc *rx_desc;
	struct igbvf_buffer *buffer_info;
	struct sk_buff *skb;
	unsigned int i;
	int bufsz;

	i = rx_ring->next_to_use;
	buffer_info = &rx_ring->buffer_info[i];

	if (adapter->rx_ps_hdr_size)
		bufsz = adapter->rx_ps_hdr_size;
	else
		bufsz = adapter->rx_buffer_len;

	while (cleaned_count--) {
		rx_desc = IGBVF_RX_DESC_ADV(*rx_ring, i);

		if (adapter->rx_ps_hdr_size && !buffer_info->page_dma) {
			if (!buffer_info->page) {
				buffer_info->page = alloc_page(GFP_ATOMIC);
				if (!buffer_info->page) {
					adapter->alloc_rx_buff_failed++;
					goto no_buffers;
				}
				buffer_info->page_offset = 0;
			} else {
				buffer_info->page_offset ^= PAGE_SIZE / 2;
			}
			buffer_info->page_dma =
				dma_map_page(&pdev->dev, buffer_info->page,
				             buffer_info->page_offset,
				             PAGE_SIZE / 2,
					     DMA_FROM_DEVICE);
		}

		if (!buffer_info->skb) {
			skb = netdev_alloc_skb_ip_align(netdev, bufsz);
			if (!skb) {
				adapter->alloc_rx_buff_failed++;
				goto no_buffers;
			}

			buffer_info->skb = skb;
			buffer_info->dma = dma_map_single(&pdev->dev, skb->data,
			                                  bufsz,
							  DMA_FROM_DEVICE);
		}
		/* Refresh the desc even if buffer_addrs didn't change because
		 * each write-back erases this info. */
		if (adapter->rx_ps_hdr_size) {
			rx_desc->read.pkt_addr =
			     cpu_to_le64(buffer_info->page_dma);
			rx_desc->read.hdr_addr = cpu_to_le64(buffer_info->dma);
		} else {
			rx_desc->read.pkt_addr =
			     cpu_to_le64(buffer_info->dma);
			rx_desc->read.hdr_addr = 0;
		}

		i++;
		if (i == rx_ring->count)
			i = 0;
		buffer_info = &rx_ring->buffer_info[i];
	}

no_buffers:
	if (rx_ring->next_to_use != i) {
		rx_ring->next_to_use = i;
		if (i == 0)
			i = (rx_ring->count - 1);
		else
			i--;

		/* Force memory writes to complete before letting h/w
		 * know there are new descriptors to fetch.  (Only
		 * applicable for weak-ordered memory model archs,
		 * such as IA-64). */
		wmb();
		writel(i, adapter->hw.hw_addr + rx_ring->tail);
	}
}

/**
 * igbvf_clean_rx_irq - Send received data up the network stack; legacy
 * @adapter: board private structure
 *
 * the return value indicates whether actual cleaning was done, there
 * is no guarantee that everything was cleaned
 **/
static bool igbvf_clean_rx_irq(struct igbvf_adapter *adapter,
                               int *work_done, int work_to_do)
{
	struct igbvf_ring *rx_ring = adapter->rx_ring;
	struct net_device *netdev = adapter->netdev;
	struct pci_dev *pdev = adapter->pdev;
	union e1000_adv_rx_desc *rx_desc, *next_rxd;
	struct igbvf_buffer *buffer_info, *next_buffer;
	struct sk_buff *skb;
	bool cleaned = false;
	int cleaned_count = 0;
	unsigned int total_bytes = 0, total_packets = 0;
	unsigned int i;
	u32 length, hlen, staterr;

	i = rx_ring->next_to_clean;
	rx_desc = IGBVF_RX_DESC_ADV(*rx_ring, i);
	staterr = le32_to_cpu(rx_desc->wb.upper.status_error);

	while (staterr & E1000_RXD_STAT_DD) {
		if (*work_done >= work_to_do)
			break;
		(*work_done)++;
		rmb(); /* read descriptor and rx_buffer_info after status DD */

		buffer_info = &rx_ring->buffer_info[i];

		/* HW will not DMA in data larger than the given buffer, even
		 * if it parses the (NFS, of course) header to be larger.  In
		 * that case, it fills the header buffer and spills the rest
		 * into the page.
		 */
		hlen = (le16_to_cpu(rx_desc->wb.lower.lo_dword.hs_rss.hdr_info) &
		  E1000_RXDADV_HDRBUFLEN_MASK) >> E1000_RXDADV_HDRBUFLEN_SHIFT;
		if (hlen > adapter->rx_ps_hdr_size)
			hlen = adapter->rx_ps_hdr_size;

		length = le16_to_cpu(rx_desc->wb.upper.length);
		cleaned = true;
		cleaned_count++;

		skb = buffer_info->skb;
		prefetch(skb->data - NET_IP_ALIGN);
		buffer_info->skb = NULL;
		if (!adapter->rx_ps_hdr_size) {
			dma_unmap_single(&pdev->dev, buffer_info->dma,
			                 adapter->rx_buffer_len,
					 DMA_FROM_DEVICE);
			buffer_info->dma = 0;
			skb_put(skb, length);
			goto send_up;
		}

		if (!skb_shinfo(skb)->nr_frags) {
			dma_unmap_single(&pdev->dev, buffer_info->dma,
			                 adapter->rx_ps_hdr_size,
					 DMA_FROM_DEVICE);
			skb_put(skb, hlen);
		}

		if (length) {
			dma_unmap_page(&pdev->dev, buffer_info->page_dma,
			               PAGE_SIZE / 2,
				       DMA_FROM_DEVICE);
			buffer_info->page_dma = 0;

			skb_fill_page_desc(skb, skb_shinfo(skb)->nr_frags,
			                   buffer_info->page,
			                   buffer_info->page_offset,
			                   length);

			if ((adapter->rx_buffer_len > (PAGE_SIZE / 2)) ||
			    (page_count(buffer_info->page) != 1))
				buffer_info->page = NULL;
			else
				get_page(buffer_info->page);

			skb->len += length;
			skb->data_len += length;
			skb->truesize += length;
		}
send_up:
		i++;
		if (i == rx_ring->count)
			i = 0;
		next_rxd = IGBVF_RX_DESC_ADV(*rx_ring, i);
		prefetch(next_rxd);
		next_buffer = &rx_ring->buffer_info[i];

		if (!(staterr & E1000_RXD_STAT_EOP)) {
			buffer_info->skb = next_buffer->skb;
			buffer_info->dma = next_buffer->dma;
			next_buffer->skb = skb;
			next_buffer->dma = 0;
			goto next_desc;
		}

		if (staterr & E1000_RXDEXT_ERR_FRAME_ERR_MASK) {
			dev_kfree_skb_irq(skb);
			goto next_desc;
		}

		total_bytes += skb->len;
		total_packets++;

		igbvf_rx_checksum_adv(adapter, staterr, skb);

		skb->protocol = eth_type_trans(skb, netdev);

		igbvf_receive_skb(adapter, netdev, skb, staterr,
		                  rx_desc->wb.upper.vlan);

next_desc:
		rx_desc->wb.upper.status_error = 0;

		/* return some buffers to hardware, one at a time is too slow */
		if (cleaned_count >= IGBVF_RX_BUFFER_WRITE) {
			igbvf_alloc_rx_buffers(rx_ring, cleaned_count);
			cleaned_count = 0;
		}

		/* use prefetched values */
		rx_desc = next_rxd;
		buffer_info = next_buffer;

		staterr = le32_to_cpu(rx_desc->wb.upper.status_error);
	}

	rx_ring->next_to_clean = i;
	cleaned_count = igbvf_desc_unused(rx_ring);

	if (cleaned_count)
		igbvf_alloc_rx_buffers(rx_ring, cleaned_count);

	adapter->total_rx_packets += total_packets;
	adapter->total_rx_bytes += total_bytes;
	adapter->net_stats.rx_bytes += total_bytes;
	adapter->net_stats.rx_packets += total_packets;
	return cleaned;
}

static void igbvf_put_txbuf(struct igbvf_adapter *adapter,
                            struct igbvf_buffer *buffer_info)
{
	if (buffer_info->dma) {
		if (buffer_info->mapped_as_page)
			dma_unmap_page(&adapter->pdev->dev,
				       buffer_info->dma,
				       buffer_info->length,
				       DMA_TO_DEVICE);
		else
			dma_unmap_single(&adapter->pdev->dev,
					 buffer_info->dma,
					 buffer_info->length,
					 DMA_TO_DEVICE);
		buffer_info->dma = 0;
	}
	if (buffer_info->skb) {
		dev_kfree_skb_any(buffer_info->skb);
		buffer_info->skb = NULL;
	}
	buffer_info->time_stamp = 0;
}

static void igbvf_print_tx_hang(struct igbvf_adapter *adapter)
{
	struct igbvf_ring *tx_ring = adapter->tx_ring;
	unsigned int i = tx_ring->next_to_clean;
	unsigned int eop = tx_ring->buffer_info[i].next_to_watch;
	union e1000_adv_tx_desc *eop_desc = IGBVF_TX_DESC_ADV(*tx_ring, eop);

	/* detected Tx unit hang */
	dev_err(&adapter->pdev->dev,
	        "Detected Tx Unit Hang:\n"
	        "  TDH                  <%x>\n"
	        "  TDT                  <%x>\n"
	        "  next_to_use          <%x>\n"
	        "  next_to_clean        <%x>\n"
	        "buffer_info[next_to_clean]:\n"
	        "  time_stamp           <%lx>\n"
	        "  next_to_watch        <%x>\n"
	        "  jiffies              <%lx>\n"
	        "  next_to_watch.status <%x>\n",
	        readl(adapter->hw.hw_addr + tx_ring->head),
	        readl(adapter->hw.hw_addr + tx_ring->tail),
	        tx_ring->next_to_use,
	        tx_ring->next_to_clean,
	        tx_ring->buffer_info[eop].time_stamp,
	        eop,
	        jiffies,
	        eop_desc->wb.status);
}

/**
 * igbvf_setup_tx_resources - allocate Tx resources (Descriptors)
 * @adapter: board private structure
 *
 * Return 0 on success, negative on failure
 **/
int igbvf_setup_tx_resources(struct igbvf_adapter *adapter,
                             struct igbvf_ring *tx_ring)
{
	struct pci_dev *pdev = adapter->pdev;
	int size;

	size = sizeof(struct igbvf_buffer) * tx_ring->count;
	tx_ring->buffer_info = vmalloc(size);
	if (!tx_ring->buffer_info)
		goto err;
	memset(tx_ring->buffer_info, 0, size);

	/* round up to nearest 4K */
	tx_ring->size = tx_ring->count * sizeof(union e1000_adv_tx_desc);
	tx_ring->size = ALIGN(tx_ring->size, 4096);

	tx_ring->desc = dma_alloc_coherent(&pdev->dev, tx_ring->size,
					   &tx_ring->dma, GFP_KERNEL);

	if (!tx_ring->desc)
		goto err;

	tx_ring->adapter = adapter;
	tx_ring->next_to_use = 0;
	tx_ring->next_to_clean = 0;

	return 0;
err:
	vfree(tx_ring->buffer_info);
	dev_err(&adapter->pdev->dev,
	        "Unable to allocate memory for the transmit descriptor ring\n");
	return -ENOMEM;
}

/**
 * igbvf_setup_rx_resources - allocate Rx resources (Descriptors)
 * @adapter: board private structure
 *
 * Returns 0 on success, negative on failure
 **/
int igbvf_setup_rx_resources(struct igbvf_adapter *adapter,
			     struct igbvf_ring *rx_ring)
{
	struct pci_dev *pdev = adapter->pdev;
	int size, desc_len;

	size = sizeof(struct igbvf_buffer) * rx_ring->count;
	rx_ring->buffer_info = vmalloc(size);
	if (!rx_ring->buffer_info)
		goto err;
	memset(rx_ring->buffer_info, 0, size);

	desc_len = sizeof(union e1000_adv_rx_desc);

	/* Round up to nearest 4K */
	rx_ring->size = rx_ring->count * desc_len;
	rx_ring->size = ALIGN(rx_ring->size, 4096);

	rx_ring->desc = dma_alloc_coherent(&pdev->dev, rx_ring->size,
					   &rx_ring->dma, GFP_KERNEL);

	if (!rx_ring->desc)
		goto err;

	rx_ring->next_to_clean = 0;
	rx_ring->next_to_use = 0;

	rx_ring->adapter = adapter;

	return 0;

err:
	vfree(rx_ring->buffer_info);
	rx_ring->buffer_info = NULL;
	dev_err(&adapter->pdev->dev,
	        "Unable to allocate memory for the receive descriptor ring\n");
	return -ENOMEM;
}

/**
 * igbvf_clean_tx_ring - Free Tx Buffers
 * @tx_ring: ring to be cleaned
 **/
static void igbvf_clean_tx_ring(struct igbvf_ring *tx_ring)
{
	struct igbvf_adapter *adapter = tx_ring->adapter;
	struct igbvf_buffer *buffer_info;
	unsigned long size;
	unsigned int i;

	if (!tx_ring->buffer_info)
		return;

	/* Free all the Tx ring sk_buffs */
	for (i = 0; i < tx_ring->count; i++) {
		buffer_info = &tx_ring->buffer_info[i];
		igbvf_put_txbuf(adapter, buffer_info);
	}

	size = sizeof(struct igbvf_buffer) * tx_ring->count;
	memset(tx_ring->buffer_info, 0, size);

	/* Zero out the descriptor ring */
	memset(tx_ring->desc, 0, tx_ring->size);

	tx_ring->next_to_use = 0;
	tx_ring->next_to_clean = 0;

	writel(0, adapter->hw.hw_addr + tx_ring->head);
	writel(0, adapter->hw.hw_addr + tx_ring->tail);
}

/**
 * igbvf_free_tx_resources - Free Tx Resources per Queue
 * @tx_ring: ring to free resources from
 *
 * Free all transmit software resources
 **/
void igbvf_free_tx_resources(struct igbvf_ring *tx_ring)
{
	struct pci_dev *pdev = tx_ring->adapter->pdev;

	igbvf_clean_tx_ring(tx_ring);

	vfree(tx_ring->buffer_info);
	tx_ring->buffer_info = NULL;

	dma_free_coherent(&pdev->dev, tx_ring->size, tx_ring->desc,
			  tx_ring->dma);

	tx_ring->desc = NULL;
}

/**
 * igbvf_clean_rx_ring - Free Rx Buffers per Queue
 * @adapter: board private structure
 **/
static void igbvf_clean_rx_ring(struct igbvf_ring *rx_ring)
{
	struct igbvf_adapter *adapter = rx_ring->adapter;
	struct igbvf_buffer *buffer_info;
	struct pci_dev *pdev = adapter->pdev;
	unsigned long size;
	unsigned int i;

	if (!rx_ring->buffer_info)
		return;

	/* Free all the Rx ring sk_buffs */
	for (i = 0; i < rx_ring->count; i++) {
		buffer_info = &rx_ring->buffer_info[i];
		if (buffer_info->dma) {
			if (adapter->rx_ps_hdr_size){
				dma_unmap_single(&pdev->dev, buffer_info->dma,
				                 adapter->rx_ps_hdr_size,
						 DMA_FROM_DEVICE);
			} else {
				dma_unmap_single(&pdev->dev, buffer_info->dma,
				                 adapter->rx_buffer_len,
						 DMA_FROM_DEVICE);
			}
			buffer_info->dma = 0;
		}

		if (buffer_info->skb) {
			dev_kfree_skb(buffer_info->skb);
			buffer_info->skb = NULL;
		}

		if (buffer_info->page) {
			if (buffer_info->page_dma)
				dma_unmap_page(&pdev->dev,
					       buffer_info->page_dma,
				               PAGE_SIZE / 2,
					       DMA_FROM_DEVICE);
			put_page(buffer_info->page);
			buffer_info->page = NULL;
			buffer_info->page_dma = 0;
			buffer_info->page_offset = 0;
		}
	}

	size = sizeof(struct igbvf_buffer) * rx_ring->count;
	memset(rx_ring->buffer_info, 0, size);

	/* Zero out the descriptor ring */
	memset(rx_ring->desc, 0, rx_ring->size);

	rx_ring->next_to_clean = 0;
	rx_ring->next_to_use = 0;

	writel(0, adapter->hw.hw_addr + rx_ring->head);
	writel(0, adapter->hw.hw_addr + rx_ring->tail);
}

/**
 * igbvf_free_rx_resources - Free Rx Resources
 * @rx_ring: ring to clean the resources from
 *
 * Free all receive software resources
 **/

void igbvf_free_rx_resources(struct igbvf_ring *rx_ring)
{
	struct pci_dev *pdev = rx_ring->adapter->pdev;

	igbvf_clean_rx_ring(rx_ring);

	vfree(rx_ring->buffer_info);
	rx_ring->buffer_info = NULL;

	dma_free_coherent(&pdev->dev, rx_ring->size, rx_ring->desc,
	                  rx_ring->dma);
	rx_ring->desc = NULL;
}

/**
 * igbvf_update_itr - update the dynamic ITR value based on statistics
 * @adapter: pointer to adapter
 * @itr_setting: current adapter->itr
 * @packets: the number of packets during this measurement interval
 * @bytes: the number of bytes during this measurement interval
 *
 *      Stores a new ITR value based on packets and byte
 *      counts during the last interrupt.  The advantage of per interrupt
 *      computation is faster updates and more accurate ITR for the current
 *      traffic pattern.  Constants in this function were computed
 *      based on theoretical maximum wire speed and thresholds were set based
 *      on testing data as well as attempting to minimize response time
 *      while increasing bulk throughput.  This functionality is controlled
 *      by the InterruptThrottleRate module parameter.
 **/
static unsigned int igbvf_update_itr(struct igbvf_adapter *adapter,
                                     u16 itr_setting, int packets,
                                     int bytes)
{
	unsigned int retval = itr_setting;

	if (packets == 0)
		goto update_itr_done;

	switch (itr_setting) {
	case lowest_latency:
		/* handle TSO and jumbo frames */
		if (bytes/packets > 8000)
			retval = bulk_latency;
		else if ((packets < 5) && (bytes > 512))
			retval = low_latency;
		break;
	case low_latency:  /* 50 usec aka 20000 ints/s */
		if (bytes > 10000) {
			/* this if handles the TSO accounting */
			if (bytes/packets > 8000)
				retval = bulk_latency;
			else if ((packets < 10) || ((bytes/packets) > 1200))
				retval = bulk_latency;
			else if ((packets > 35))
				retval = lowest_latency;
		} else if (bytes/packets > 2000) {
			retval = bulk_latency;
		} else if (packets <= 2 && bytes < 512) {
			retval = lowest_latency;
		}
		break;
	case bulk_latency: /* 250 usec aka 4000 ints/s */
		if (bytes > 25000) {
			if (packets > 35)
				retval = low_latency;
		} else if (bytes < 6000) {
			retval = low_latency;
		}
		break;
	}

update_itr_done:
	return retval;
}

static void igbvf_set_itr(struct igbvf_adapter *adapter)
{
	struct e1000_hw *hw = &adapter->hw;
	u16 current_itr;
	u32 new_itr = adapter->itr;

	adapter->tx_itr = igbvf_update_itr(adapter, adapter->tx_itr,
	                                   adapter->total_tx_packets,
	                                   adapter->total_tx_bytes);
	/* conservative mode (itr 3) eliminates the lowest_latency setting */
	if (adapter->itr_setting == 3 && adapter->tx_itr == lowest_latency)
		adapter->tx_itr = low_latency;

	adapter->rx_itr = igbvf_update_itr(adapter, adapter->rx_itr,
	                                   adapter->total_rx_packets,
	                                   adapter->total_rx_bytes);
	/* conservative mode (itr 3) eliminates the lowest_latency setting */
	if (adapter->itr_setting == 3 && adapter->rx_itr == lowest_latency)
		adapter->rx_itr = low_latency;

	current_itr = max(adapter->rx_itr, adapter->tx_itr);

	switch (current_itr) {
	/* counts and packets in update_itr are dependent on these numbers */
	case lowest_latency:
		new_itr = 70000;
		break;
	case low_latency:
		new_itr = 20000; /* aka hwitr = ~200 */
		break;
	case bulk_latency:
		new_itr = 4000;
		break;
	default:
		break;
	}

	if (new_itr != adapter->itr) {
		/*
		 * this attempts to bias the interrupt rate towards Bulk
		 * by adding intermediate steps when interrupt rate is
		 * increasing
		 */
		new_itr = new_itr > adapter->itr ?
		             min(adapter->itr + (new_itr >> 2), new_itr) :
		             new_itr;
		adapter->itr = new_itr;
		adapter->rx_ring->itr_val = 1952;

		if (adapter->msix_entries)
			adapter->rx_ring->set_itr = 1;
		else
			ew32(ITR, 1952);
	}
}

/**
 * igbvf_clean_tx_irq - Reclaim resources after transmit completes
 * @adapter: board private structure
 * returns true if ring is completely cleaned
 **/
static bool igbvf_clean_tx_irq(struct igbvf_ring *tx_ring)
{
	struct igbvf_adapter *adapter = tx_ring->adapter;
	struct e1000_hw *hw = &adapter->hw;
	struct net_device *netdev = adapter->netdev;
	struct igbvf_buffer *buffer_info;
	struct sk_buff *skb;
	union e1000_adv_tx_desc *tx_desc, *eop_desc;
	unsigned int total_bytes = 0, total_packets = 0;
	unsigned int i, eop, count = 0;
	bool cleaned = false;

	i = tx_ring->next_to_clean;
	eop = tx_ring->buffer_info[i].next_to_watch;
	eop_desc = IGBVF_TX_DESC_ADV(*tx_ring, eop);

	while ((eop_desc->wb.status & cpu_to_le32(E1000_TXD_STAT_DD)) &&
	       (count < tx_ring->count)) {
		rmb();	/* read buffer_info after eop_desc status */
		for (cleaned = false; !cleaned; count++) {
			tx_desc = IGBVF_TX_DESC_ADV(*tx_ring, i);
			buffer_info = &tx_ring->buffer_info[i];
			cleaned = (i == eop);
			skb = buffer_info->skb;

			if (skb) {
				unsigned int segs, bytecount;

				/* gso_segs is currently only valid for tcp */
				segs = skb_shinfo(skb)->gso_segs ?: 1;
				/* multiply data chunks by size of headers */
				bytecount = ((segs - 1) * skb_headlen(skb)) +
				            skb->len;
				total_packets += segs;
				total_bytes += bytecount;
			}

			igbvf_put_txbuf(adapter, buffer_info);
			tx_desc->wb.status = 0;

			i++;
			if (i == tx_ring->count)
				i = 0;
		}
		eop = tx_ring->buffer_info[i].next_to_watch;
		eop_desc = IGBVF_TX_DESC_ADV(*tx_ring, eop);
	}

	tx_ring->next_to_clean = i;

	if (unlikely(count &&
	             netif_carrier_ok(netdev) &&
	             igbvf_desc_unused(tx_ring) >= IGBVF_TX_QUEUE_WAKE)) {
		/* Make sure that anybody stopping the queue after this
		 * sees the new next_to_clean.
		 */
		smp_mb();
		if (netif_queue_stopped(netdev) &&
		    !(test_bit(__IGBVF_DOWN, &adapter->state))) {
			netif_wake_queue(netdev);
			++adapter->restart_queue;
		}
	}

	if (adapter->detect_tx_hung) {
		/* Detect a transmit hang in hardware, this serializes the
		 * check with the clearing of time_stamp and movement of i */
		adapter->detect_tx_hung = false;
		if (tx_ring->buffer_info[i].time_stamp &&
		    time_after(jiffies, tx_ring->buffer_info[i].time_stamp +
		               (adapter->tx_timeout_factor * HZ)) &&
		    !(er32(STATUS) & E1000_STATUS_TXOFF)) {

			tx_desc = IGBVF_TX_DESC_ADV(*tx_ring, i);
			/* detected Tx unit hang */
			igbvf_print_tx_hang(adapter);

			netif_stop_queue(netdev);
		}
	}
	adapter->net_stats.tx_bytes += total_bytes;
	adapter->net_stats.tx_packets += total_packets;
	return count < tx_ring->count;
}

static irqreturn_t igbvf_msix_other(int irq, void *data)
{
	struct net_device *netdev = data;
	struct igbvf_adapter *adapter = netdev_priv(netdev);
	struct e1000_hw *hw = &adapter->hw;

	adapter->int_counter1++;

	netif_carrier_off(netdev);
	hw->mac.get_link_status = 1;
	if (!test_bit(__IGBVF_DOWN, &adapter->state))
		mod_timer(&adapter->watchdog_timer, jiffies + 1);

	ew32(EIMS, adapter->eims_other);

	return IRQ_HANDLED;
}

static irqreturn_t igbvf_intr_msix_tx(int irq, void *data)
{
	struct net_device *netdev = data;
	struct igbvf_adapter *adapter = netdev_priv(netdev);
	struct e1000_hw *hw = &adapter->hw;
	struct igbvf_ring *tx_ring = adapter->tx_ring;


	adapter->total_tx_bytes = 0;
	adapter->total_tx_packets = 0;

	/* auto mask will automatically reenable the interrupt when we write
	 * EICS */
	if (!igbvf_clean_tx_irq(tx_ring))
		/* Ring was not completely cleaned, so fire another interrupt */
		ew32(EICS, tx_ring->eims_value);
	else
		ew32(EIMS, tx_ring->eims_value);

	return IRQ_HANDLED;
}

static irqreturn_t igbvf_intr_msix_rx(int irq, void *data)
{
	struct net_device *netdev = data;
	struct igbvf_adapter *adapter = netdev_priv(netdev);

	adapter->int_counter0++;

	/* Write the ITR value calculated at the end of the
	 * previous interrupt.
	 */
	if (adapter->rx_ring->set_itr) {
		writel(adapter->rx_ring->itr_val,
		       adapter->hw.hw_addr + adapter->rx_ring->itr_register);
		adapter->rx_ring->set_itr = 0;
	}

	if (napi_schedule_prep(&adapter->rx_ring->napi)) {
		adapter->total_rx_bytes = 0;
		adapter->total_rx_packets = 0;
		__napi_schedule(&adapter->rx_ring->napi);
	}

	return IRQ_HANDLED;
}

#define IGBVF_NO_QUEUE -1

static void igbvf_assign_vector(struct igbvf_adapter *adapter, int rx_queue,
                                int tx_queue, int msix_vector)
{
	struct e1000_hw *hw = &adapter->hw;
	u32 ivar, index;

	/* 82576 uses a table-based method for assigning vectors.
	   Each queue has a single entry in the table to which we write
	   a vector number along with a "valid" bit.  Sadly, the layout
	   of the table is somewhat counterintuitive. */
	if (rx_queue > IGBVF_NO_QUEUE) {
		index = (rx_queue >> 1);
		ivar = array_er32(IVAR0, index);
		if (rx_queue & 0x1) {
			/* vector goes into third byte of register */
			ivar = ivar & 0xFF00FFFF;
			ivar |= (msix_vector | E1000_IVAR_VALID) << 16;
		} else {
			/* vector goes into low byte of register */
			ivar = ivar & 0xFFFFFF00;
			ivar |= msix_vector | E1000_IVAR_VALID;
		}
		adapter->rx_ring[rx_queue].eims_value = 1 << msix_vector;
		array_ew32(IVAR0, index, ivar);
	}
	if (tx_queue > IGBVF_NO_QUEUE) {
		index = (tx_queue >> 1);
		ivar = array_er32(IVAR0, index);
		if (tx_queue & 0x1) {
			/* vector goes into high byte of register */
			ivar = ivar & 0x00FFFFFF;
			ivar |= (msix_vector | E1000_IVAR_VALID) << 24;
		} else {
			/* vector goes into second byte of register */
			ivar = ivar & 0xFFFF00FF;
			ivar |= (msix_vector | E1000_IVAR_VALID) << 8;
		}
		adapter->tx_ring[tx_queue].eims_value = 1 << msix_vector;
		array_ew32(IVAR0, index, ivar);
	}
}

/**
 * igbvf_configure_msix - Configure MSI-X hardware
 *
 * igbvf_configure_msix sets up the hardware to properly
 * generate MSI-X interrupts.
 **/
static void igbvf_configure_msix(struct igbvf_adapter *adapter)
{
	u32 tmp;
	struct e1000_hw *hw = &adapter->hw;
	struct igbvf_ring *tx_ring = adapter->tx_ring;
	struct igbvf_ring *rx_ring = adapter->rx_ring;
	int vector = 0;

	adapter->eims_enable_mask = 0;

	igbvf_assign_vector(adapter, IGBVF_NO_QUEUE, 0, vector++);
	adapter->eims_enable_mask |= tx_ring->eims_value;
	if (tx_ring->itr_val)
		writel(tx_ring->itr_val,
		       hw->hw_addr + tx_ring->itr_register);
	else
		writel(1952, hw->hw_addr + tx_ring->itr_register);

	igbvf_assign_vector(adapter, 0, IGBVF_NO_QUEUE, vector++);
	adapter->eims_enable_mask |= rx_ring->eims_value;
	if (rx_ring->itr_val)
		writel(rx_ring->itr_val,
		       hw->hw_addr + rx_ring->itr_register);
	else
		writel(1952, hw->hw_addr + rx_ring->itr_register);

	/* set vector for other causes, i.e. link changes */

	tmp = (vector++ | E1000_IVAR_VALID);

	ew32(IVAR_MISC, tmp);

	adapter->eims_enable_mask = (1 << (vector)) - 1;
	adapter->eims_other = 1 << (vector - 1);
	e1e_flush();
}

static void igbvf_reset_interrupt_capability(struct igbvf_adapter *adapter)
{
	if (adapter->msix_entries) {
		pci_disable_msix(adapter->pdev);
		kfree(adapter->msix_entries);
		adapter->msix_entries = NULL;
	}
}

/**
 * igbvf_set_interrupt_capability - set MSI or MSI-X if supported
 *
 * Attempt to configure interrupts using the best available
 * capabilities of the hardware and kernel.
 **/
static void igbvf_set_interrupt_capability(struct igbvf_adapter *adapter)
{
	int err = -ENOMEM;
	int i;

	/* we allocate 3 vectors, 1 for tx, 1 for rx, one for pf messages */
	adapter->msix_entries = kcalloc(3, sizeof(struct msix_entry),
	                                GFP_KERNEL);
	if (adapter->msix_entries) {
		for (i = 0; i < 3; i++)
			adapter->msix_entries[i].entry = i;

		err = pci_enable_msix(adapter->pdev,
		                      adapter->msix_entries, 3);
	}

	if (err) {
		/* MSI-X failed */
		dev_err(&adapter->pdev->dev,
		        "Failed to initialize MSI-X interrupts.\n");
		igbvf_reset_interrupt_capability(adapter);
	}
}

/**
 * igbvf_request_msix - Initialize MSI-X interrupts
 *
 * igbvf_request_msix allocates MSI-X vectors and requests interrupts from the
 * kernel.
 **/
static int igbvf_request_msix(struct igbvf_adapter *adapter)
{
	struct net_device *netdev = adapter->netdev;
	int err = 0, vector = 0;

	if (strlen(netdev->name) < (IFNAMSIZ - 5)) {
		sprintf(adapter->tx_ring->name, "%s-tx-0", netdev->name);
		sprintf(adapter->rx_ring->name, "%s-rx-0", netdev->name);
	} else {
		memcpy(adapter->tx_ring->name, netdev->name, IFNAMSIZ);
		memcpy(adapter->rx_ring->name, netdev->name, IFNAMSIZ);
	}

	err = request_irq(adapter->msix_entries[vector].vector,
	                  igbvf_intr_msix_tx, 0, adapter->tx_ring->name,
	                  netdev);
	if (err)
		goto out;

	adapter->tx_ring->itr_register = E1000_EITR(vector);
	adapter->tx_ring->itr_val = 1952;
	vector++;

	err = request_irq(adapter->msix_entries[vector].vector,
	                  igbvf_intr_msix_rx, 0, adapter->rx_ring->name,
	                  netdev);
	if (err)
		goto out;

	adapter->rx_ring->itr_register = E1000_EITR(vector);
	adapter->rx_ring->itr_val = 1952;
	vector++;

	err = request_irq(adapter->msix_entries[vector].vector,
	                  igbvf_msix_other, 0, netdev->name, netdev);
	if (err)
		goto out;

	igbvf_configure_msix(adapter);
	return 0;
out:
	return err;
}

/**
 * igbvf_alloc_queues - Allocate memory for all rings
 * @adapter: board private structure to initialize
 **/
static int __devinit igbvf_alloc_queues(struct igbvf_adapter *adapter)
{
	struct net_device *netdev = adapter->netdev;

	adapter->tx_ring = kzalloc(sizeof(struct igbvf_ring), GFP_KERNEL);
	if (!adapter->tx_ring)
		return -ENOMEM;

	adapter->rx_ring = kzalloc(sizeof(struct igbvf_ring), GFP_KERNEL);
	if (!adapter->rx_ring) {
		kfree(adapter->tx_ring);
		return -ENOMEM;
	}

	netif_napi_add(netdev, &adapter->rx_ring->napi, igbvf_poll, 64);

	return 0;
}

/**
 * igbvf_request_irq - initialize interrupts
 *
 * Attempts to configure interrupts using the best available
 * capabilities of the hardware and kernel.
 **/
static int igbvf_request_irq(struct igbvf_adapter *adapter)
{
	int err = -1;

	/* igbvf supports msi-x only */
	if (adapter->msix_entries)
		err = igbvf_request_msix(adapter);

	if (!err)
		return err;

	dev_err(&adapter->pdev->dev,
	        "Unable to allocate interrupt, Error: %d\n", err);

	return err;
}

static void igbvf_free_irq(struct igbvf_adapter *adapter)
{
	struct net_device *netdev = adapter->netdev;
	int vector;

	if (adapter->msix_entries) {
		for (vector = 0; vector < 3; vector++)
			free_irq(adapter->msix_entries[vector].vector, netdev);
	}
}

/**
 * igbvf_irq_disable - Mask off interrupt generation on the NIC
 **/
static void igbvf_irq_disable(struct igbvf_adapter *adapter)
{
	struct e1000_hw *hw = &adapter->hw;

	ew32(EIMC, ~0);

	if (adapter->msix_entries)
		ew32(EIAC, 0);
}

/**
 * igbvf_irq_enable - Enable default interrupt generation settings
 **/
static void igbvf_irq_enable(struct igbvf_adapter *adapter)
{
	struct e1000_hw *hw = &adapter->hw;

	ew32(EIAC, adapter->eims_enable_mask);
	ew32(EIAM, adapter->eims_enable_mask);
	ew32(EIMS, adapter->eims_enable_mask);
}

/**
 * igbvf_poll - NAPI Rx polling callback
 * @napi: struct associated with this polling callback
 * @budget: amount of packets driver is allowed to process this poll
 **/
static int igbvf_poll(struct napi_struct *napi, int budget)
{
	struct igbvf_ring *rx_ring = container_of(napi, struct igbvf_ring, napi);
	struct igbvf_adapter *adapter = rx_ring->adapter;
	struct e1000_hw *hw = &adapter->hw;
	int work_done = 0;

	igbvf_clean_rx_irq(adapter, &work_done, budget);

	/* If not enough Rx work done, exit the polling mode */
	if (work_done < budget) {
		napi_complete(napi);

		if (adapter->itr_setting & 3)
			igbvf_set_itr(adapter);

		if (!test_bit(__IGBVF_DOWN, &adapter->state))
			ew32(EIMS, adapter->rx_ring->eims_value);
	}

	return work_done;
}

/**
 * igbvf_set_rlpml - set receive large packet maximum length
 * @adapter: board private structure
 *
 * Configure the maximum size of packets that will be received
 */
static void igbvf_set_rlpml(struct igbvf_adapter *adapter)
{
	int max_frame_size = adapter->max_frame_size;
	struct e1000_hw *hw = &adapter->hw;

	if (adapter->vlgrp)
		max_frame_size += VLAN_TAG_SIZE;

	e1000_rlpml_set_vf(hw, max_frame_size);
}

static void igbvf_vlan_rx_add_vid(struct net_device *netdev, u16 vid)
{
	struct igbvf_adapter *adapter = netdev_priv(netdev);
	struct e1000_hw *hw = &adapter->hw;

	if (hw->mac.ops.set_vfta(hw, vid, true))
		dev_err(&adapter->pdev->dev, "Failed to add vlan id %d\n", vid);
}

static void igbvf_vlan_rx_kill_vid(struct net_device *netdev, u16 vid)
{
	struct igbvf_adapter *adapter = netdev_priv(netdev);
	struct e1000_hw *hw = &adapter->hw;

	igbvf_irq_disable(adapter);
	vlan_group_set_device(adapter->vlgrp, vid, NULL);

	if (!test_bit(__IGBVF_DOWN, &adapter->state))
		igbvf_irq_enable(adapter);

	if (hw->mac.ops.set_vfta(hw, vid, false))
		dev_err(&adapter->pdev->dev,
		        "Failed to remove vlan id %d\n", vid);
}

static void igbvf_vlan_rx_register(struct net_device *netdev,
                                   struct vlan_group *grp)
{
	struct igbvf_adapter *adapter = netdev_priv(netdev);

	adapter->vlgrp = grp;
}

static void igbvf_restore_vlan(struct igbvf_adapter *adapter)
{
	u16 vid;

	if (!adapter->vlgrp)
		return;

	for (vid = 0; vid < VLAN_N_VID; vid++) {
		if (!vlan_group_get_device(adapter->vlgrp, vid))
			continue;
		igbvf_vlan_rx_add_vid(adapter->netdev, vid);
	}

	igbvf_set_rlpml(adapter);
}

/**
 * igbvf_configure_tx - Configure Transmit Unit after Reset
 * @adapter: board private structure
 *
 * Configure the Tx unit of the MAC after a reset.
 **/
static void igbvf_configure_tx(struct igbvf_adapter *adapter)
{
	struct e1000_hw *hw = &adapter->hw;
	struct igbvf_ring *tx_ring = adapter->tx_ring;
	u64 tdba;
	u32 txdctl, dca_txctrl;

	/* disable transmits */
	txdctl = er32(TXDCTL(0));
	ew32(TXDCTL(0), txdctl & ~E1000_TXDCTL_QUEUE_ENABLE);
	msleep(10);

	/* Setup the HW Tx Head and Tail descriptor pointers */
	ew32(TDLEN(0), tx_ring->count * sizeof(union e1000_adv_tx_desc));
	tdba = tx_ring->dma;
	ew32(TDBAL(0), (tdba & DMA_BIT_MASK(32)));
	ew32(TDBAH(0), (tdba >> 32));
	ew32(TDH(0), 0);
	ew32(TDT(0), 0);
	tx_ring->head = E1000_TDH(0);
	tx_ring->tail = E1000_TDT(0);

	/* Turn off Relaxed Ordering on head write-backs.  The writebacks
	 * MUST be delivered in order or it will completely screw up
	 * our bookeeping.
	 */
	dca_txctrl = er32(DCA_TXCTRL(0));
	dca_txctrl &= ~E1000_DCA_TXCTRL_TX_WB_RO_EN;
	ew32(DCA_TXCTRL(0), dca_txctrl);

	/* enable transmits */
	txdctl |= E1000_TXDCTL_QUEUE_ENABLE;
	ew32(TXDCTL(0), txdctl);

	/* Setup Transmit Descriptor Settings for eop descriptor */
	adapter->txd_cmd = E1000_ADVTXD_DCMD_EOP | E1000_ADVTXD_DCMD_IFCS;

	/* enable Report Status bit */
	adapter->txd_cmd |= E1000_ADVTXD_DCMD_RS;
}

/**
 * igbvf_setup_srrctl - configure the receive control registers
 * @adapter: Board private structure
 **/
static void igbvf_setup_srrctl(struct igbvf_adapter *adapter)
{
	struct e1000_hw *hw = &adapter->hw;
	u32 srrctl = 0;

	srrctl &= ~(E1000_SRRCTL_DESCTYPE_MASK |
	            E1000_SRRCTL_BSIZEHDR_MASK |
	            E1000_SRRCTL_BSIZEPKT_MASK);

	/* Enable queue drop to avoid head of line blocking */
	srrctl |= E1000_SRRCTL_DROP_EN;

	/* Setup buffer sizes */
	srrctl |= ALIGN(adapter->rx_buffer_len, 1024) >>
	          E1000_SRRCTL_BSIZEPKT_SHIFT;

	if (adapter->rx_buffer_len < 2048) {
		adapter->rx_ps_hdr_size = 0;
		srrctl |= E1000_SRRCTL_DESCTYPE_ADV_ONEBUF;
	} else {
		adapter->rx_ps_hdr_size = 128;
		srrctl |= adapter->rx_ps_hdr_size <<
		          E1000_SRRCTL_BSIZEHDRSIZE_SHIFT;
		srrctl |= E1000_SRRCTL_DESCTYPE_HDR_SPLIT_ALWAYS;
	}

	ew32(SRRCTL(0), srrctl);
}

/**
 * igbvf_configure_rx - Configure Receive Unit after Reset
 * @adapter: board private structure
 *
 * Configure the Rx unit of the MAC after a reset.
 **/
static void igbvf_configure_rx(struct igbvf_adapter *adapter)
{
	struct e1000_hw *hw = &adapter->hw;
	struct igbvf_ring *rx_ring = adapter->rx_ring;
	u64 rdba;
	u32 rdlen, rxdctl;

	/* disable receives */
	rxdctl = er32(RXDCTL(0));
	ew32(RXDCTL(0), rxdctl & ~E1000_RXDCTL_QUEUE_ENABLE);
	msleep(10);

	rdlen = rx_ring->count * sizeof(union e1000_adv_rx_desc);

	/*
	 * Setup the HW Rx Head and Tail Descriptor Pointers and
	 * the Base and Length of the Rx Descriptor Ring
	 */
	rdba = rx_ring->dma;
	ew32(RDBAL(0), (rdba & DMA_BIT_MASK(32)));
	ew32(RDBAH(0), (rdba >> 32));
	ew32(RDLEN(0), rx_ring->count * sizeof(union e1000_adv_rx_desc));
	rx_ring->head = E1000_RDH(0);
	rx_ring->tail = E1000_RDT(0);
	ew32(RDH(0), 0);
	ew32(RDT(0), 0);

	rxdctl |= E1000_RXDCTL_QUEUE_ENABLE;
	rxdctl &= 0xFFF00000;
	rxdctl |= IGBVF_RX_PTHRESH;
	rxdctl |= IGBVF_RX_HTHRESH << 8;
	rxdctl |= IGBVF_RX_WTHRESH << 16;

	igbvf_set_rlpml(adapter);

	/* enable receives */
	ew32(RXDCTL(0), rxdctl);
}

/**
 * igbvf_set_multi - Multicast and Promiscuous mode set
 * @netdev: network interface device structure
 *
 * The set_multi entry point is called whenever the multicast address
 * list or the network interface flags are updated.  This routine is
 * responsible for configuring the hardware for proper multicast,
 * promiscuous mode, and all-multi behavior.
 **/
static void igbvf_set_multi(struct net_device *netdev)
{
	struct igbvf_adapter *adapter = netdev_priv(netdev);
	struct e1000_hw *hw = &adapter->hw;
	struct netdev_hw_addr *ha;
	u8  *mta_list = NULL;
	int i;

	if (!netdev_mc_empty(netdev)) {
		mta_list = kmalloc(netdev_mc_count(netdev) * 6, GFP_ATOMIC);
		if (!mta_list) {
			dev_err(&adapter->pdev->dev,
			        "failed to allocate multicast filter list\n");
			return;
		}
	}

	/* prepare a packed array of only addresses. */
	i = 0;
	netdev_for_each_mc_addr(ha, netdev)
		memcpy(mta_list + (i++ * ETH_ALEN), ha->addr, ETH_ALEN);

	hw->mac.ops.update_mc_addr_list(hw, mta_list, i, 0, 0);
	kfree(mta_list);
}

/**
 * igbvf_configure - configure the hardware for Rx and Tx
 * @adapter: private board structure
 **/
static void igbvf_configure(struct igbvf_adapter *adapter)
{
	igbvf_set_multi(adapter->netdev);

	igbvf_restore_vlan(adapter);

	igbvf_configure_tx(adapter);
	igbvf_setup_srrctl(adapter);
	igbvf_configure_rx(adapter);
	igbvf_alloc_rx_buffers(adapter->rx_ring,
	                       igbvf_desc_unused(adapter->rx_ring));
}

/* igbvf_reset - bring the hardware into a known good state
 *
 * This function boots the hardware and enables some settings that
 * require a configuration cycle of the hardware - those cannot be
 * set/changed during runtime. After reset the device needs to be
 * properly configured for Rx, Tx etc.
 */
static void igbvf_reset(struct igbvf_adapter *adapter)
{
	struct e1000_mac_info *mac = &adapter->hw.mac;
	struct net_device *netdev = adapter->netdev;
	struct e1000_hw *hw = &adapter->hw;

	/* Allow time for pending master requests to run */
	if (mac->ops.reset_hw(hw))
		dev_err(&adapter->pdev->dev, "PF still resetting\n");

	mac->ops.init_hw(hw);

	if (is_valid_ether_addr(adapter->hw.mac.addr)) {
		memcpy(netdev->dev_addr, adapter->hw.mac.addr,
		       netdev->addr_len);
		memcpy(netdev->perm_addr, adapter->hw.mac.addr,
		       netdev->addr_len);
	}

	adapter->last_reset = jiffies;
}

int igbvf_up(struct igbvf_adapter *adapter)
{
	struct e1000_hw *hw = &adapter->hw;

	/* hardware has been reset, we need to reload some things */
	igbvf_configure(adapter);

	clear_bit(__IGBVF_DOWN, &adapter->state);

	napi_enable(&adapter->rx_ring->napi);
	if (adapter->msix_entries)
		igbvf_configure_msix(adapter);

	/* Clear any pending interrupts. */
	er32(EICR);
	igbvf_irq_enable(adapter);

	/* start the watchdog */
	hw->mac.get_link_status = 1;
	mod_timer(&adapter->watchdog_timer, jiffies + 1);


	return 0;
}

void igbvf_down(struct igbvf_adapter *adapter)
{
	struct net_device *netdev = adapter->netdev;
	struct e1000_hw *hw = &adapter->hw;
	u32 rxdctl, txdctl;

	/*
	 * signal that we're down so the interrupt handler does not
	 * reschedule our watchdog timer
	 */
	set_bit(__IGBVF_DOWN, &adapter->state);

	/* disable receives in the hardware */
	rxdctl = er32(RXDCTL(0));
	ew32(RXDCTL(0), rxdctl & ~E1000_RXDCTL_QUEUE_ENABLE);

	netif_stop_queue(netdev);

	/* disable transmits in the hardware */
	txdctl = er32(TXDCTL(0));
	ew32(TXDCTL(0), txdctl & ~E1000_TXDCTL_QUEUE_ENABLE);

	/* flush both disables and wait for them to finish */
	e1e_flush();
	msleep(10);

	napi_disable(&adapter->rx_ring->napi);

	igbvf_irq_disable(adapter);

	del_timer_sync(&adapter->watchdog_timer);

	netif_carrier_off(netdev);

	/* record the stats before reset*/
	igbvf_update_stats(adapter);

	adapter->link_speed = 0;
	adapter->link_duplex = 0;

	igbvf_reset(adapter);
	igbvf_clean_tx_ring(adapter->tx_ring);
	igbvf_clean_rx_ring(adapter->rx_ring);
}

void igbvf_reinit_locked(struct igbvf_adapter *adapter)
{
	might_sleep();
	while (test_and_set_bit(__IGBVF_RESETTING, &adapter->state))
		msleep(1);
	igbvf_down(adapter);
	igbvf_up(adapter);
	clear_bit(__IGBVF_RESETTING, &adapter->state);
}

/**
 * igbvf_sw_init - Initialize general software structures (struct igbvf_adapter)
 * @adapter: board private structure to initialize
 *
 * igbvf_sw_init initializes the Adapter private data structure.
 * Fields are initialized based on PCI device information and
 * OS network device settings (MTU size).
 **/
static int __devinit igbvf_sw_init(struct igbvf_adapter *adapter)
{
	struct net_device *netdev = adapter->netdev;
	s32 rc;

	adapter->rx_buffer_len = ETH_FRAME_LEN + VLAN_HLEN + ETH_FCS_LEN;
	adapter->rx_ps_hdr_size = 0;
	adapter->max_frame_size = netdev->mtu + ETH_HLEN + ETH_FCS_LEN;
	adapter->min_frame_size = ETH_ZLEN + ETH_FCS_LEN;

	adapter->tx_int_delay = 8;
	adapter->tx_abs_int_delay = 32;
	adapter->rx_int_delay = 0;
	adapter->rx_abs_int_delay = 8;
	adapter->itr_setting = 3;
	adapter->itr = 20000;

	/* Set various function pointers */
	adapter->ei->init_ops(&adapter->hw);

	rc = adapter->hw.mac.ops.init_params(&adapter->hw);
	if (rc)
		return rc;

	rc = adapter->hw.mbx.ops.init_params(&adapter->hw);
	if (rc)
		return rc;

	igbvf_set_interrupt_capability(adapter);

	if (igbvf_alloc_queues(adapter))
		return -ENOMEM;

	spin_lock_init(&adapter->tx_queue_lock);

	/* Explicitly disable IRQ since the NIC can be in any state. */
	igbvf_irq_disable(adapter);

	spin_lock_init(&adapter->stats_lock);

	set_bit(__IGBVF_DOWN, &adapter->state);
	return 0;
}

static void igbvf_initialize_last_counter_stats(struct igbvf_adapter *adapter)
{
	struct e1000_hw *hw = &adapter->hw;

	adapter->stats.last_gprc = er32(VFGPRC);
	adapter->stats.last_gorc = er32(VFGORC);
	adapter->stats.last_gptc = er32(VFGPTC);
	adapter->stats.last_gotc = er32(VFGOTC);
	adapter->stats.last_mprc = er32(VFMPRC);
	adapter->stats.last_gotlbc = er32(VFGOTLBC);
	adapter->stats.last_gptlbc = er32(VFGPTLBC);
	adapter->stats.last_gorlbc = er32(VFGORLBC);
	adapter->stats.last_gprlbc = er32(VFGPRLBC);

	adapter->stats.base_gprc = er32(VFGPRC);
	adapter->stats.base_gorc = er32(VFGORC);
	adapter->stats.base_gptc = er32(VFGPTC);
	adapter->stats.base_gotc = er32(VFGOTC);
	adapter->stats.base_mprc = er32(VFMPRC);
	adapter->stats.base_gotlbc = er32(VFGOTLBC);
	adapter->stats.base_gptlbc = er32(VFGPTLBC);
	adapter->stats.base_gorlbc = er32(VFGORLBC);
	adapter->stats.base_gprlbc = er32(VFGPRLBC);
}

/**
 * igbvf_open - Called when a network interface is made active
 * @netdev: network interface device structure
 *
 * Returns 0 on success, negative value on failure
 *
 * The open entry point is called when a network interface is made
 * active by the system (IFF_UP).  At this point all resources needed
 * for transmit and receive operations are allocated, the interrupt
 * handler is registered with the OS, the watchdog timer is started,
 * and the stack is notified that the interface is ready.
 **/
static int igbvf_open(struct net_device *netdev)
{
	struct igbvf_adapter *adapter = netdev_priv(netdev);
	struct e1000_hw *hw = &adapter->hw;
	int err;

	/* disallow open during test */
	if (test_bit(__IGBVF_TESTING, &adapter->state))
		return -EBUSY;

	/* allocate transmit descriptors */
	err = igbvf_setup_tx_resources(adapter, adapter->tx_ring);
	if (err)
		goto err_setup_tx;

	/* allocate receive descriptors */
	err = igbvf_setup_rx_resources(adapter, adapter->rx_ring);
	if (err)
		goto err_setup_rx;

	/*
	 * before we allocate an interrupt, we must be ready to handle it.
	 * Setting DEBUG_SHIRQ in the kernel makes it fire an interrupt
	 * as soon as we call pci_request_irq, so we have to setup our
	 * clean_rx handler before we do so.
	 */
	igbvf_configure(adapter);

	err = igbvf_request_irq(adapter);
	if (err)
		goto err_req_irq;

	/* From here on the code is the same as igbvf_up() */
	clear_bit(__IGBVF_DOWN, &adapter->state);

	napi_enable(&adapter->rx_ring->napi);

	/* clear any pending interrupts */
	er32(EICR);

	igbvf_irq_enable(adapter);

	/* start the watchdog */
	hw->mac.get_link_status = 1;
	mod_timer(&adapter->watchdog_timer, jiffies + 1);

	return 0;

err_req_irq:
	igbvf_free_rx_resources(adapter->rx_ring);
err_setup_rx:
	igbvf_free_tx_resources(adapter->tx_ring);
err_setup_tx:
	igbvf_reset(adapter);

	return err;
}

/**
 * igbvf_close - Disables a network interface
 * @netdev: network interface device structure
 *
 * Returns 0, this is not allowed to fail
 *
 * The close entry point is called when an interface is de-activated
 * by the OS.  The hardware is still under the drivers control, but
 * needs to be disabled.  A global MAC reset is issued to stop the
 * hardware, and all transmit and receive resources are freed.
 **/
static int igbvf_close(struct net_device *netdev)
{
	struct igbvf_adapter *adapter = netdev_priv(netdev);

	WARN_ON(test_bit(__IGBVF_RESETTING, &adapter->state));
	igbvf_down(adapter);

	igbvf_free_irq(adapter);

	igbvf_free_tx_resources(adapter->tx_ring);
	igbvf_free_rx_resources(adapter->rx_ring);

	return 0;
}
/**
 * igbvf_set_mac - Change the Ethernet Address of the NIC
 * @netdev: network interface device structure
 * @p: pointer to an address structure
 *
 * Returns 0 on success, negative on failure
 **/
static int igbvf_set_mac(struct net_device *netdev, void *p)
{
	struct igbvf_adapter *adapter = netdev_priv(netdev);
	struct e1000_hw *hw = &adapter->hw;
	struct sockaddr *addr = p;

	if (!is_valid_ether_addr(addr->sa_data))
		return -EADDRNOTAVAIL;

	memcpy(hw->mac.addr, addr->sa_data, netdev->addr_len);

	hw->mac.ops.rar_set(hw, hw->mac.addr, 0);

	if (memcmp(addr->sa_data, hw->mac.addr, 6))
		return -EADDRNOTAVAIL;

	memcpy(netdev->dev_addr, addr->sa_data, netdev->addr_len);

	return 0;
}

#define UPDATE_VF_COUNTER(reg, name)                                    \
	{                                                               \
		u32 current_counter = er32(reg);                        \
		if (current_counter < adapter->stats.last_##name)       \
			adapter->stats.name += 0x100000000LL;           \
		adapter->stats.last_##name = current_counter;           \
		adapter->stats.name &= 0xFFFFFFFF00000000LL;            \
		adapter->stats.name |= current_counter;                 \
	}

/**
 * igbvf_update_stats - Update the board statistics counters
 * @adapter: board private structure
**/
void igbvf_update_stats(struct igbvf_adapter *adapter)
{
	struct e1000_hw *hw = &adapter->hw;
	struct pci_dev *pdev = adapter->pdev;

	/*
	 * Prevent stats update while adapter is being reset, link is down
	 * or if the pci connection is down.
	 */
	if (adapter->link_speed == 0)
		return;

	if (test_bit(__IGBVF_RESETTING, &adapter->state))
		return;

	if (pci_channel_offline(pdev))
		return;

	UPDATE_VF_COUNTER(VFGPRC, gprc);
	UPDATE_VF_COUNTER(VFGORC, gorc);
	UPDATE_VF_COUNTER(VFGPTC, gptc);
	UPDATE_VF_COUNTER(VFGOTC, gotc);
	UPDATE_VF_COUNTER(VFMPRC, mprc);
	UPDATE_VF_COUNTER(VFGOTLBC, gotlbc);
	UPDATE_VF_COUNTER(VFGPTLBC, gptlbc);
	UPDATE_VF_COUNTER(VFGORLBC, gorlbc);
	UPDATE_VF_COUNTER(VFGPRLBC, gprlbc);

	/* Fill out the OS statistics structure */
	adapter->net_stats.multicast = adapter->stats.mprc;
}

static void igbvf_print_link_info(struct igbvf_adapter *adapter)
{
	dev_info(&adapter->pdev->dev, "Link is Up %d Mbps %s\n",
	         adapter->link_speed,
	         ((adapter->link_duplex == FULL_DUPLEX) ?
	          "Full Duplex" : "Half Duplex"));
}

static bool igbvf_has_link(struct igbvf_adapter *adapter)
{
	struct e1000_hw *hw = &adapter->hw;
	s32 ret_val = E1000_SUCCESS;
	bool link_active;

	/* If interface is down, stay link down */
	if (test_bit(__IGBVF_DOWN, &adapter->state))
		return false;

	ret_val = hw->mac.ops.check_for_link(hw);
	link_active = !hw->mac.get_link_status;

	/* if check for link returns error we will need to reset */
	if (ret_val && time_after(jiffies, adapter->last_reset + (10 * HZ)))
		schedule_work(&adapter->reset_task);

	return link_active;
}

/**
 * igbvf_watchdog - Timer Call-back
 * @data: pointer to adapter cast into an unsigned long
 **/
static void igbvf_watchdog(unsigned long data)
{
	struct igbvf_adapter *adapter = (struct igbvf_adapter *) data;

	/* Do the rest outside of interrupt context */
	schedule_work(&adapter->watchdog_task);
}

static void igbvf_watchdog_task(struct work_struct *work)
{
	struct igbvf_adapter *adapter = container_of(work,
	                                             struct igbvf_adapter,
	                                             watchdog_task);
	struct net_device *netdev = adapter->netdev;
	struct e1000_mac_info *mac = &adapter->hw.mac;
	struct igbvf_ring *tx_ring = adapter->tx_ring;
	struct e1000_hw *hw = &adapter->hw;
	u32 link;
	int tx_pending = 0;

	link = igbvf_has_link(adapter);

	if (link) {
		if (!netif_carrier_ok(netdev)) {
			bool txb2b = 1;

			mac->ops.get_link_up_info(&adapter->hw,
			                          &adapter->link_speed,
			                          &adapter->link_duplex);
			igbvf_print_link_info(adapter);

			/* adjust timeout factor according to speed/duplex */
			adapter->tx_timeout_factor = 1;
			switch (adapter->link_speed) {
			case SPEED_10:
				txb2b = 0;
				adapter->tx_timeout_factor = 16;
				break;
			case SPEED_100:
				txb2b = 0;
				/* maybe add some timeout factor ? */
				break;
			}

			netif_carrier_on(netdev);
			netif_wake_queue(netdev);
		}
	} else {
		if (netif_carrier_ok(netdev)) {
			adapter->link_speed = 0;
			adapter->link_duplex = 0;
			dev_info(&adapter->pdev->dev, "Link is Down\n");
			netif_carrier_off(netdev);
			netif_stop_queue(netdev);
		}
	}

	if (netif_carrier_ok(netdev)) {
		igbvf_update_stats(adapter);
	} else {
		tx_pending = (igbvf_desc_unused(tx_ring) + 1 <
		              tx_ring->count);
		if (tx_pending) {
			/*
			 * We've lost link, so the controller stops DMA,
			 * but we've got queued Tx work that's never going
			 * to get done, so reset controller to flush Tx.
			 * (Do the reset outside of interrupt context).
			 */
			adapter->tx_timeout_count++;
			schedule_work(&adapter->reset_task);
		}
	}

	/* Cause software interrupt to ensure Rx ring is cleaned */
	ew32(EICS, adapter->rx_ring->eims_value);

	/* Force detection of hung controller every watchdog period */
	adapter->detect_tx_hung = 1;

	/* Reset the timer */
	if (!test_bit(__IGBVF_DOWN, &adapter->state))
		mod_timer(&adapter->watchdog_timer,
			  round_jiffies(jiffies + (2 * HZ)));
}

#define IGBVF_TX_FLAGS_CSUM             0x00000001
#define IGBVF_TX_FLAGS_VLAN             0x00000002
#define IGBVF_TX_FLAGS_TSO              0x00000004
#define IGBVF_TX_FLAGS_IPV4             0x00000008
#define IGBVF_TX_FLAGS_VLAN_MASK        0xffff0000
#define IGBVF_TX_FLAGS_VLAN_SHIFT       16

static int igbvf_tso(struct igbvf_adapter *adapter,
                     struct igbvf_ring *tx_ring,
                     struct sk_buff *skb, u32 tx_flags, u8 *hdr_len)
{
	struct e1000_adv_tx_context_desc *context_desc;
	unsigned int i;
	int err;
	struct igbvf_buffer *buffer_info;
	u32 info = 0, tu_cmd = 0;
	u32 mss_l4len_idx, l4len;
	*hdr_len = 0;

	if (skb_header_cloned(skb)) {
		err = pskb_expand_head(skb, 0, 0, GFP_ATOMIC);
		if (err) {
			dev_err(&adapter->pdev->dev,
			        "igbvf_tso returning an error\n");
			return err;
		}
	}

	l4len = tcp_hdrlen(skb);
	*hdr_len += l4len;

	if (skb->protocol == htons(ETH_P_IP)) {
		struct iphdr *iph = ip_hdr(skb);
		iph->tot_len = 0;
		iph->check = 0;
		tcp_hdr(skb)->check = ~csum_tcpudp_magic(iph->saddr,
		                                         iph->daddr, 0,
		                                         IPPROTO_TCP,
		                                         0);
	} else if (skb_is_gso_v6(skb)) {
		ipv6_hdr(skb)->payload_len = 0;
		tcp_hdr(skb)->check = ~csum_ipv6_magic(&ipv6_hdr(skb)->saddr,
		                                       &ipv6_hdr(skb)->daddr,
		                                       0, IPPROTO_TCP, 0);
	}

	i = tx_ring->next_to_use;

	buffer_info = &tx_ring->buffer_info[i];
	context_desc = IGBVF_TX_CTXTDESC_ADV(*tx_ring, i);
	/* VLAN MACLEN IPLEN */
	if (tx_flags & IGBVF_TX_FLAGS_VLAN)
		info |= (tx_flags & IGBVF_TX_FLAGS_VLAN_MASK);
	info |= (skb_network_offset(skb) << E1000_ADVTXD_MACLEN_SHIFT);
	*hdr_len += skb_network_offset(skb);
	info |= (skb_transport_header(skb) - skb_network_header(skb));
	*hdr_len += (skb_transport_header(skb) - skb_network_header(skb));
	context_desc->vlan_macip_lens = cpu_to_le32(info);

	/* ADV DTYP TUCMD MKRLOC/ISCSIHEDLEN */
	tu_cmd |= (E1000_TXD_CMD_DEXT | E1000_ADVTXD_DTYP_CTXT);

	if (skb->protocol == htons(ETH_P_IP))
		tu_cmd |= E1000_ADVTXD_TUCMD_IPV4;
	tu_cmd |= E1000_ADVTXD_TUCMD_L4T_TCP;

	context_desc->type_tucmd_mlhl = cpu_to_le32(tu_cmd);

	/* MSS L4LEN IDX */
	mss_l4len_idx = (skb_shinfo(skb)->gso_size << E1000_ADVTXD_MSS_SHIFT);
	mss_l4len_idx |= (l4len << E1000_ADVTXD_L4LEN_SHIFT);

	context_desc->mss_l4len_idx = cpu_to_le32(mss_l4len_idx);
	context_desc->seqnum_seed = 0;

	buffer_info->time_stamp = jiffies;
	buffer_info->next_to_watch = i;
	buffer_info->dma = 0;
	i++;
	if (i == tx_ring->count)
		i = 0;

	tx_ring->next_to_use = i;

	return true;
}

static inline bool igbvf_tx_csum(struct igbvf_adapter *adapter,
                                 struct igbvf_ring *tx_ring,
                                 struct sk_buff *skb, u32 tx_flags)
{
	struct e1000_adv_tx_context_desc *context_desc;
	unsigned int i;
	struct igbvf_buffer *buffer_info;
	u32 info = 0, tu_cmd = 0;

	if ((skb->ip_summed == CHECKSUM_PARTIAL) ||
	    (tx_flags & IGBVF_TX_FLAGS_VLAN)) {
		i = tx_ring->next_to_use;
		buffer_info = &tx_ring->buffer_info[i];
		context_desc = IGBVF_TX_CTXTDESC_ADV(*tx_ring, i);

		if (tx_flags & IGBVF_TX_FLAGS_VLAN)
			info |= (tx_flags & IGBVF_TX_FLAGS_VLAN_MASK);

		info |= (skb_network_offset(skb) << E1000_ADVTXD_MACLEN_SHIFT);
		if (skb->ip_summed == CHECKSUM_PARTIAL)
			info |= (skb_transport_header(skb) -
			         skb_network_header(skb));


		context_desc->vlan_macip_lens = cpu_to_le32(info);

		tu_cmd |= (E1000_TXD_CMD_DEXT | E1000_ADVTXD_DTYP_CTXT);

		if (skb->ip_summed == CHECKSUM_PARTIAL) {
			switch (skb->protocol) {
			case __constant_htons(ETH_P_IP):
				tu_cmd |= E1000_ADVTXD_TUCMD_IPV4;
				if (ip_hdr(skb)->protocol == IPPROTO_TCP)
					tu_cmd |= E1000_ADVTXD_TUCMD_L4T_TCP;
				break;
			case __constant_htons(ETH_P_IPV6):
				if (ipv6_hdr(skb)->nexthdr == IPPROTO_TCP)
					tu_cmd |= E1000_ADVTXD_TUCMD_L4T_TCP;
				break;
			default:
				break;
			}
		}

		context_desc->type_tucmd_mlhl = cpu_to_le32(tu_cmd);
		context_desc->seqnum_seed = 0;
		context_desc->mss_l4len_idx = 0;

		buffer_info->time_stamp = jiffies;
		buffer_info->next_to_watch = i;
		buffer_info->dma = 0;
		i++;
		if (i == tx_ring->count)
			i = 0;
		tx_ring->next_to_use = i;

		return true;
	}

	return false;
}

static int igbvf_maybe_stop_tx(struct net_device *netdev, int size)
{
	struct igbvf_adapter *adapter = netdev_priv(netdev);

	/* there is enough descriptors then we don't need to worry  */
	if (igbvf_desc_unused(adapter->tx_ring) >= size)
		return 0;

	netif_stop_queue(netdev);

	smp_mb();

	/* We need to check again just in case room has been made available */
	if (igbvf_desc_unused(adapter->tx_ring) < size)
		return -EBUSY;

	netif_wake_queue(netdev);

	++adapter->restart_queue;
	return 0;
}

#define IGBVF_MAX_TXD_PWR       16
#define IGBVF_MAX_DATA_PER_TXD  (1 << IGBVF_MAX_TXD_PWR)

static inline int igbvf_tx_map_adv(struct igbvf_adapter *adapter,
                                   struct igbvf_ring *tx_ring,
                                   struct sk_buff *skb,
                                   unsigned int first)
{
	struct igbvf_buffer *buffer_info;
	struct pci_dev *pdev = adapter->pdev;
	unsigned int len = skb_headlen(skb);
	unsigned int count = 0, i;
	unsigned int f;

	i = tx_ring->next_to_use;

	buffer_info = &tx_ring->buffer_info[i];
	BUG_ON(len >= IGBVF_MAX_DATA_PER_TXD);
	buffer_info->length = len;
	/* set time_stamp *before* dma to help avoid a possible race */
	buffer_info->time_stamp = jiffies;
	buffer_info->next_to_watch = i;
	buffer_info->mapped_as_page = false;
	buffer_info->dma = dma_map_single(&pdev->dev, skb->data, len,
					  DMA_TO_DEVICE);
	if (dma_mapping_error(&pdev->dev, buffer_info->dma))
		goto dma_error;


	for (f = 0; f < skb_shinfo(skb)->nr_frags; f++) {
		struct skb_frag_struct *frag;

		count++;
		i++;
		if (i == tx_ring->count)
			i = 0;

		frag = &skb_shinfo(skb)->frags[f];
		len = frag->size;

		buffer_info = &tx_ring->buffer_info[i];
		BUG_ON(len >= IGBVF_MAX_DATA_PER_TXD);
		buffer_info->length = len;
		buffer_info->time_stamp = jiffies;
		buffer_info->next_to_watch = i;
		buffer_info->mapped_as_page = true;
		buffer_info->dma = dma_map_page(&pdev->dev,
						frag->page,
						frag->page_offset,
						len,
						DMA_TO_DEVICE);
		if (dma_mapping_error(&pdev->dev, buffer_info->dma))
			goto dma_error;
	}

	tx_ring->buffer_info[i].skb = skb;
	tx_ring->buffer_info[first].next_to_watch = i;

	return ++count;

dma_error:
	dev_err(&pdev->dev, "TX DMA map failed\n");

	/* clear timestamp and dma mappings for failed buffer_info mapping */
	buffer_info->dma = 0;
	buffer_info->time_stamp = 0;
	buffer_info->length = 0;
	buffer_info->next_to_watch = 0;
	buffer_info->mapped_as_page = false;
	if (count)
		count--;

	/* clear timestamp and dma mappings for remaining portion of packet */
	while (count--) {
		if (i==0)
			i += tx_ring->count;
		i--;
		buffer_info = &tx_ring->buffer_info[i];
		igbvf_put_txbuf(adapter, buffer_info);
	}

	return 0;
}

static inline void igbvf_tx_queue_adv(struct igbvf_adapter *adapter,
                                      struct igbvf_ring *tx_ring,
                                      int tx_flags, int count, u32 paylen,
                                      u8 hdr_len)
{
	union e1000_adv_tx_desc *tx_desc = NULL;
	struct igbvf_buffer *buffer_info;
	u32 olinfo_status = 0, cmd_type_len;
	unsigned int i;

	cmd_type_len = (E1000_ADVTXD_DTYP_DATA | E1000_ADVTXD_DCMD_IFCS |
	                E1000_ADVTXD_DCMD_DEXT);

	if (tx_flags & IGBVF_TX_FLAGS_VLAN)
		cmd_type_len |= E1000_ADVTXD_DCMD_VLE;

	if (tx_flags & IGBVF_TX_FLAGS_TSO) {
		cmd_type_len |= E1000_ADVTXD_DCMD_TSE;

		/* insert tcp checksum */
		olinfo_status |= E1000_TXD_POPTS_TXSM << 8;

		/* insert ip checksum */
		if (tx_flags & IGBVF_TX_FLAGS_IPV4)
			olinfo_status |= E1000_TXD_POPTS_IXSM << 8;

	} else if (tx_flags & IGBVF_TX_FLAGS_CSUM) {
		olinfo_status |= E1000_TXD_POPTS_TXSM << 8;
	}

	olinfo_status |= ((paylen - hdr_len) << E1000_ADVTXD_PAYLEN_SHIFT);

	i = tx_ring->next_to_use;
	while (count--) {
		buffer_info = &tx_ring->buffer_info[i];
		tx_desc = IGBVF_TX_DESC_ADV(*tx_ring, i);
		tx_desc->read.buffer_addr = cpu_to_le64(buffer_info->dma);
		tx_desc->read.cmd_type_len =
		         cpu_to_le32(cmd_type_len | buffer_info->length);
		tx_desc->read.olinfo_status = cpu_to_le32(olinfo_status);
		i++;
		if (i == tx_ring->count)
			i = 0;
	}

	tx_desc->read.cmd_type_len |= cpu_to_le32(adapter->txd_cmd);
	/* Force memory writes to complete before letting h/w
	 * know there are new descriptors to fetch.  (Only
	 * applicable for weak-ordered memory model archs,
	 * such as IA-64). */
	wmb();

	tx_ring->next_to_use = i;
	writel(i, adapter->hw.hw_addr + tx_ring->tail);
	/* we need this if more than one processor can write to our tail
	 * at a time, it syncronizes IO on IA64/Altix systems */
	mmiowb();
}

static netdev_tx_t igbvf_xmit_frame_ring_adv(struct sk_buff *skb,
					     struct net_device *netdev,
					     struct igbvf_ring *tx_ring)
{
	struct igbvf_adapter *adapter = netdev_priv(netdev);
	unsigned int first, tx_flags = 0;
	u8 hdr_len = 0;
	int count = 0;
	int tso = 0;

	if (test_bit(__IGBVF_DOWN, &adapter->state)) {
		dev_kfree_skb_any(skb);
		return NETDEV_TX_OK;
	}

	if (skb->len <= 0) {
		dev_kfree_skb_any(skb);
		return NETDEV_TX_OK;
	}

	/*
	 * need: count + 4 desc gap to keep tail from touching
         *       + 2 desc gap to keep tail from touching head,
         *       + 1 desc for skb->data,
         *       + 1 desc for context descriptor,
	 * head, otherwise try next time
	 */
	if (igbvf_maybe_stop_tx(netdev, skb_shinfo(skb)->nr_frags + 4)) {
		/* this is a hard error */
		return NETDEV_TX_BUSY;
	}

	if (adapter->vlgrp && vlan_tx_tag_present(skb)) {
		tx_flags |= IGBVF_TX_FLAGS_VLAN;
		tx_flags |= (vlan_tx_tag_get(skb) << IGBVF_TX_FLAGS_VLAN_SHIFT);
	}

	if (skb->protocol == htons(ETH_P_IP))
		tx_flags |= IGBVF_TX_FLAGS_IPV4;

	first = tx_ring->next_to_use;

	tso = skb_is_gso(skb) ?
		igbvf_tso(adapter, tx_ring, skb, tx_flags, &hdr_len) : 0;
	if (unlikely(tso < 0)) {
		dev_kfree_skb_any(skb);
		return NETDEV_TX_OK;
	}

	if (tso)
		tx_flags |= IGBVF_TX_FLAGS_TSO;
	else if (igbvf_tx_csum(adapter, tx_ring, skb, tx_flags) &&
	         (skb->ip_summed == CHECKSUM_PARTIAL))
		tx_flags |= IGBVF_TX_FLAGS_CSUM;

	/*
	 * count reflects descriptors mapped, if 0 then mapping error
	 * has occured and we need to rewind the descriptor queue
	 */
	count = igbvf_tx_map_adv(adapter, tx_ring, skb, first);

	if (count) {
		igbvf_tx_queue_adv(adapter, tx_ring, tx_flags, count,
		                   skb->len, hdr_len);
		/* Make sure there is space in the ring for the next send. */
		igbvf_maybe_stop_tx(netdev, MAX_SKB_FRAGS + 4);
	} else {
		dev_kfree_skb_any(skb);
		tx_ring->buffer_info[first].time_stamp = 0;
		tx_ring->next_to_use = first;
	}

	return NETDEV_TX_OK;
}

static netdev_tx_t igbvf_xmit_frame(struct sk_buff *skb,
				    struct net_device *netdev)
{
	struct igbvf_adapter *adapter = netdev_priv(netdev);
	struct igbvf_ring *tx_ring;

	if (test_bit(__IGBVF_DOWN, &adapter->state)) {
		dev_kfree_skb_any(skb);
		return NETDEV_TX_OK;
	}

	tx_ring = &adapter->tx_ring[0];

	return igbvf_xmit_frame_ring_adv(skb, netdev, tx_ring);
}

/**
 * igbvf_tx_timeout - Respond to a Tx Hang
 * @netdev: network interface device structure
 **/
static void igbvf_tx_timeout(struct net_device *netdev)
{
	struct igbvf_adapter *adapter = netdev_priv(netdev);

	/* Do the reset outside of interrupt context */
	adapter->tx_timeout_count++;
	schedule_work(&adapter->reset_task);
}

static void igbvf_reset_task(struct work_struct *work)
{
	struct igbvf_adapter *adapter;
	adapter = container_of(work, struct igbvf_adapter, reset_task);

	igbvf_reinit_locked(adapter);
}

/**
 * igbvf_get_stats - Get System Network Statistics
 * @netdev: network interface device structure
 *
 * Returns the address of the device statistics structure.
 * The statistics are actually updated from the timer callback.
 **/
static struct net_device_stats *igbvf_get_stats(struct net_device *netdev)
{
	struct igbvf_adapter *adapter = netdev_priv(netdev);

	/* only return the current stats */
	return &adapter->net_stats;
}

/**
 * igbvf_change_mtu - Change the Maximum Transfer Unit
 * @netdev: network interface device structure
 * @new_mtu: new value for maximum frame size
 *
 * Returns 0 on success, negative on failure
 **/
static int igbvf_change_mtu(struct net_device *netdev, int new_mtu)
{
	struct igbvf_adapter *adapter = netdev_priv(netdev);
	int max_frame = new_mtu + ETH_HLEN + ETH_FCS_LEN;

	if ((new_mtu < 68) || (max_frame > MAX_JUMBO_FRAME_SIZE)) {
		dev_err(&adapter->pdev->dev, "Invalid MTU setting\n");
		return -EINVAL;
	}

#define MAX_STD_JUMBO_FRAME_SIZE 9234
	if (max_frame > MAX_STD_JUMBO_FRAME_SIZE) {
		dev_err(&adapter->pdev->dev, "MTU > 9216 not supported.\n");
		return -EINVAL;
	}

	while (test_and_set_bit(__IGBVF_RESETTING, &adapter->state))
		msleep(1);
	/* igbvf_down has a dependency on max_frame_size */
	adapter->max_frame_size = max_frame;
	if (netif_running(netdev))
		igbvf_down(adapter);

	/*
	 * NOTE: netdev_alloc_skb reserves 16 bytes, and typically NET_IP_ALIGN
	 * means we reserve 2 more, this pushes us to allocate from the next
	 * larger slab size.
	 * i.e. RXBUFFER_2048 --> size-4096 slab
	 * However with the new *_jumbo_rx* routines, jumbo receives will use
	 * fragmented skbs
	 */

	if (max_frame <= 1024)
		adapter->rx_buffer_len = 1024;
	else if (max_frame <= 2048)
		adapter->rx_buffer_len = 2048;
	else
#if (PAGE_SIZE / 2) > 16384
		adapter->rx_buffer_len = 16384;
#else
		adapter->rx_buffer_len = PAGE_SIZE / 2;
#endif


	/* adjust allocation if LPE protects us, and we aren't using SBP */
	if ((max_frame == ETH_FRAME_LEN + ETH_FCS_LEN) ||
	     (max_frame == ETH_FRAME_LEN + VLAN_HLEN + ETH_FCS_LEN))
		adapter->rx_buffer_len = ETH_FRAME_LEN + VLAN_HLEN +
		                         ETH_FCS_LEN;

	dev_info(&adapter->pdev->dev, "changing MTU from %d to %d\n",
	         netdev->mtu, new_mtu);
	netdev->mtu = new_mtu;

	if (netif_running(netdev))
		igbvf_up(adapter);
	else
		igbvf_reset(adapter);

	clear_bit(__IGBVF_RESETTING, &adapter->state);

	return 0;
}

static int igbvf_ioctl(struct net_device *netdev, struct ifreq *ifr, int cmd)
{
	switch (cmd) {
	default:
		return -EOPNOTSUPP;
	}
}

static int igbvf_suspend(struct pci_dev *pdev, pm_message_t state)
{
	struct net_device *netdev = pci_get_drvdata(pdev);
	struct igbvf_adapter *adapter = netdev_priv(netdev);
#ifdef CONFIG_PM
	int retval = 0;
#endif

	netif_device_detach(netdev);

	if (netif_running(netdev)) {
		WARN_ON(test_bit(__IGBVF_RESETTING, &adapter->state));
		igbvf_down(adapter);
		igbvf_free_irq(adapter);
	}

#ifdef CONFIG_PM
	retval = pci_save_state(pdev);
	if (retval)
		return retval;
#endif

	pci_disable_device(pdev);

	return 0;
}

#ifdef CONFIG_PM
static int igbvf_resume(struct pci_dev *pdev)
{
	struct net_device *netdev = pci_get_drvdata(pdev);
	struct igbvf_adapter *adapter = netdev_priv(netdev);
	u32 err;

	pci_restore_state(pdev);
	err = pci_enable_device_mem(pdev);
	if (err) {
		dev_err(&pdev->dev, "Cannot enable PCI device from suspend\n");
		return err;
	}

	pci_set_master(pdev);

	if (netif_running(netdev)) {
		err = igbvf_request_irq(adapter);
		if (err)
			return err;
	}

	igbvf_reset(adapter);

	if (netif_running(netdev))
		igbvf_up(adapter);

	netif_device_attach(netdev);

	return 0;
}
#endif

static void igbvf_shutdown(struct pci_dev *pdev)
{
	igbvf_suspend(pdev, PMSG_SUSPEND);
}

#ifdef CONFIG_NET_POLL_CONTROLLER
/*
 * Polling 'interrupt' - used by things like netconsole to send skbs
 * without having to re-enable interrupts. It's not called while
 * the interrupt routine is executing.
 */
static void igbvf_netpoll(struct net_device *netdev)
{
	struct igbvf_adapter *adapter = netdev_priv(netdev);

	disable_irq(adapter->pdev->irq);

	igbvf_clean_tx_irq(adapter->tx_ring);

	enable_irq(adapter->pdev->irq);
}
#endif

/**
 * igbvf_io_error_detected - called when PCI error is detected
 * @pdev: Pointer to PCI device
 * @state: The current pci connection state
 *
 * This function is called after a PCI bus error affecting
 * this device has been detected.
 */
static pci_ers_result_t igbvf_io_error_detected(struct pci_dev *pdev,
                                                pci_channel_state_t state)
{
	struct net_device *netdev = pci_get_drvdata(pdev);
	struct igbvf_adapter *adapter = netdev_priv(netdev);

	netif_device_detach(netdev);

	if (state == pci_channel_io_perm_failure)
		return PCI_ERS_RESULT_DISCONNECT;

	if (netif_running(netdev))
		igbvf_down(adapter);
	pci_disable_device(pdev);

	/* Request a slot slot reset. */
	return PCI_ERS_RESULT_NEED_RESET;
}

/**
 * igbvf_io_slot_reset - called after the pci bus has been reset.
 * @pdev: Pointer to PCI device
 *
 * Restart the card from scratch, as if from a cold-boot. Implementation
 * resembles the first-half of the igbvf_resume routine.
 */
static pci_ers_result_t igbvf_io_slot_reset(struct pci_dev *pdev)
{
	struct net_device *netdev = pci_get_drvdata(pdev);
	struct igbvf_adapter *adapter = netdev_priv(netdev);

	if (pci_enable_device_mem(pdev)) {
		dev_err(&pdev->dev,
			"Cannot re-enable PCI device after reset.\n");
		return PCI_ERS_RESULT_DISCONNECT;
	}
	pci_set_master(pdev);

	igbvf_reset(adapter);

	return PCI_ERS_RESULT_RECOVERED;
}

/**
 * igbvf_io_resume - called when traffic can start flowing again.
 * @pdev: Pointer to PCI device
 *
 * This callback is called when the error recovery driver tells us that
 * its OK to resume normal operation. Implementation resembles the
 * second-half of the igbvf_resume routine.
 */
static void igbvf_io_resume(struct pci_dev *pdev)
{
	struct net_device *netdev = pci_get_drvdata(pdev);
	struct igbvf_adapter *adapter = netdev_priv(netdev);

	if (netif_running(netdev)) {
		if (igbvf_up(adapter)) {
			dev_err(&pdev->dev,
				"can't bring device back up after reset\n");
			return;
		}
	}

	netif_device_attach(netdev);
}

static void igbvf_print_device_info(struct igbvf_adapter *adapter)
{
	struct e1000_hw *hw = &adapter->hw;
	struct net_device *netdev = adapter->netdev;
	struct pci_dev *pdev = adapter->pdev;

	dev_info(&pdev->dev, "Intel(R) 82576 Virtual Function\n");
	dev_info(&pdev->dev, "Address: %pM\n", netdev->dev_addr);
	dev_info(&pdev->dev, "MAC: %d\n", hw->mac.type);
}

static const struct net_device_ops igbvf_netdev_ops = {
	.ndo_open                       = igbvf_open,
	.ndo_stop                       = igbvf_close,
	.ndo_start_xmit                 = igbvf_xmit_frame,
	.ndo_get_stats                  = igbvf_get_stats,
	.ndo_set_multicast_list         = igbvf_set_multi,
	.ndo_set_mac_address            = igbvf_set_mac,
	.ndo_change_mtu                 = igbvf_change_mtu,
	.ndo_do_ioctl                   = igbvf_ioctl,
	.ndo_tx_timeout                 = igbvf_tx_timeout,
	.ndo_vlan_rx_register           = igbvf_vlan_rx_register,
	.ndo_vlan_rx_add_vid            = igbvf_vlan_rx_add_vid,
	.ndo_vlan_rx_kill_vid           = igbvf_vlan_rx_kill_vid,
#ifdef CONFIG_NET_POLL_CONTROLLER
	.ndo_poll_controller            = igbvf_netpoll,
#endif
};

/**
 * igbvf_probe - Device Initialization Routine
 * @pdev: PCI device information struct
 * @ent: entry in igbvf_pci_tbl
 *
 * Returns 0 on success, negative on failure
 *
 * igbvf_probe initializes an adapter identified by a pci_dev structure.
 * The OS initialization, configuring of the adapter private structure,
 * and a hardware reset occur.
 **/
static int __devinit igbvf_probe(struct pci_dev *pdev,
                                 const struct pci_device_id *ent)
{
	struct net_device *netdev;
	struct igbvf_adapter *adapter;
	struct e1000_hw *hw;
	const struct igbvf_info *ei = igbvf_info_tbl[ent->driver_data];

	static int cards_found;
	int err, pci_using_dac;

	err = pci_enable_device_mem(pdev);
	if (err)
		return err;

	pci_using_dac = 0;
	err = dma_set_mask(&pdev->dev, DMA_BIT_MASK(64));
	if (!err) {
		err = dma_set_coherent_mask(&pdev->dev, DMA_BIT_MASK(64));
		if (!err)
			pci_using_dac = 1;
	} else {
		err = dma_set_mask(&pdev->dev, DMA_BIT_MASK(32));
		if (err) {
			err = dma_set_coherent_mask(&pdev->dev,
						    DMA_BIT_MASK(32));
			if (err) {
				dev_err(&pdev->dev, "No usable DMA "
				        "configuration, aborting\n");
				goto err_dma;
			}
		}
	}

	err = pci_request_regions(pdev, igbvf_driver_name);
	if (err)
		goto err_pci_reg;

	pci_set_master(pdev);

	err = -ENOMEM;
	netdev = alloc_etherdev(sizeof(struct igbvf_adapter));
	if (!netdev)
		goto err_alloc_etherdev;

	SET_NETDEV_DEV(netdev, &pdev->dev);

	pci_set_drvdata(pdev, netdev);
	adapter = netdev_priv(netdev);
	hw = &adapter->hw;
	adapter->netdev = netdev;
	adapter->pdev = pdev;
	adapter->ei = ei;
	adapter->pba = ei->pba;
	adapter->flags = ei->flags;
	adapter->hw.back = adapter;
	adapter->hw.mac.type = ei->mac;
	adapter->msg_enable = (1 << NETIF_MSG_DRV | NETIF_MSG_PROBE) - 1;

	/* PCI config space info */

	hw->vendor_id = pdev->vendor;
	hw->device_id = pdev->device;
	hw->subsystem_vendor_id = pdev->subsystem_vendor;
	hw->subsystem_device_id = pdev->subsystem_device;

	pci_read_config_byte(pdev, PCI_REVISION_ID, &hw->revision_id);

	err = -EIO;
	adapter->hw.hw_addr = ioremap(pci_resource_start(pdev, 0),
	                              pci_resource_len(pdev, 0));

	if (!adapter->hw.hw_addr)
		goto err_ioremap;

	if (ei->get_variants) {
		err = ei->get_variants(adapter);
		if (err)
			goto err_ioremap;
	}

	/* setup adapter struct */
	err = igbvf_sw_init(adapter);
	if (err)
		goto err_sw_init;

	/* construct the net_device struct */
	netdev->netdev_ops = &igbvf_netdev_ops;

	igbvf_set_ethtool_ops(netdev);
	netdev->watchdog_timeo = 5 * HZ;
	strncpy(netdev->name, pci_name(pdev), sizeof(netdev->name) - 1);

	adapter->bd_number = cards_found++;

	netdev->features = NETIF_F_SG |
	                   NETIF_F_IP_CSUM |
	                   NETIF_F_HW_VLAN_TX |
	                   NETIF_F_HW_VLAN_RX |
	                   NETIF_F_HW_VLAN_FILTER;

	netdev->features |= NETIF_F_IPV6_CSUM;
	netdev->features |= NETIF_F_TSO;
	netdev->features |= NETIF_F_TSO6;

	if (pci_using_dac)
		netdev->features |= NETIF_F_HIGHDMA;

	netdev->vlan_features |= NETIF_F_TSO;
	netdev->vlan_features |= NETIF_F_TSO6;
	netdev->vlan_features |= NETIF_F_IP_CSUM;
	netdev->vlan_features |= NETIF_F_IPV6_CSUM;
	netdev->vlan_features |= NETIF_F_SG;

	/*reset the controller to put the device in a known good state */
	err = hw->mac.ops.reset_hw(hw);
	if (err) {
		dev_info(&pdev->dev,
			 "PF still in reset state, assigning new address."
			 " Is the PF interface up?\n");
		dev_hw_addr_random(adapter->netdev, hw->mac.addr);
	} else {
		err = hw->mac.ops.read_mac_addr(hw);
		if (err) {
			dev_err(&pdev->dev, "Error reading MAC address\n");
			goto err_hw_init;
		}
	}

	memcpy(netdev->dev_addr, adapter->hw.mac.addr, netdev->addr_len);
	memcpy(netdev->perm_addr, adapter->hw.mac.addr, netdev->addr_len);

	if (!is_valid_ether_addr(netdev->perm_addr)) {
		dev_err(&pdev->dev, "Invalid MAC Address: %pM\n",
		        netdev->dev_addr);
		err = -EIO;
		goto err_hw_init;
	}

	setup_timer(&adapter->watchdog_timer, &igbvf_watchdog,
	            (unsigned long) adapter);

	INIT_WORK(&adapter->reset_task, igbvf_reset_task);
	INIT_WORK(&adapter->watchdog_task, igbvf_watchdog_task);

	/* ring size defaults */
	adapter->rx_ring->count = 1024;
	adapter->tx_ring->count = 1024;

	/* reset the hardware with the new settings */
	igbvf_reset(adapter);

	strcpy(netdev->name, "eth%d");
	err = register_netdev(netdev);
	if (err)
		goto err_hw_init;

	/* tell the stack to leave us alone until igbvf_open() is called */
	netif_carrier_off(netdev);
	netif_stop_queue(netdev);

	igbvf_print_device_info(adapter);

	igbvf_initialize_last_counter_stats(adapter);

	return 0;

err_hw_init:
	kfree(adapter->tx_ring);
	kfree(adapter->rx_ring);
err_sw_init:
	igbvf_reset_interrupt_capability(adapter);
	iounmap(adapter->hw.hw_addr);
err_ioremap:
	free_netdev(netdev);
err_alloc_etherdev:
	pci_release_regions(pdev);
err_pci_reg:
err_dma:
	pci_disable_device(pdev);
	return err;
}

/**
 * igbvf_remove - Device Removal Routine
 * @pdev: PCI device information struct
 *
 * igbvf_remove is called by the PCI subsystem to alert the driver
 * that it should release a PCI device.  The could be caused by a
 * Hot-Plug event, or because the driver is going to be removed from
 * memory.
 **/
static void __devexit igbvf_remove(struct pci_dev *pdev)
{
	struct net_device *netdev = pci_get_drvdata(pdev);
	struct igbvf_adapter *adapter = netdev_priv(netdev);
	struct e1000_hw *hw = &adapter->hw;

	/*
	 * flush_scheduled work may reschedule our watchdog task, so
	 * explicitly disable watchdog tasks from being rescheduled
	 */
	set_bit(__IGBVF_DOWN, &adapter->state);
	del_timer_sync(&adapter->watchdog_timer);

	flush_scheduled_work();

	unregister_netdev(netdev);

	igbvf_reset_interrupt_capability(adapter);

	/*
	 * it is important to delete the napi struct prior to freeing the
	 * rx ring so that you do not end up with null pointer refs
	 */
	netif_napi_del(&adapter->rx_ring->napi);
	kfree(adapter->tx_ring);
	kfree(adapter->rx_ring);

	iounmap(hw->hw_addr);
	if (hw->flash_address)
		iounmap(hw->flash_address);
	pci_release_regions(pdev);

	free_netdev(netdev);

	pci_disable_device(pdev);
}

/* PCI Error Recovery (ERS) */
static struct pci_error_handlers igbvf_err_handler = {
	.error_detected = igbvf_io_error_detected,
	.slot_reset = igbvf_io_slot_reset,
	.resume = igbvf_io_resume,
};

static DEFINE_PCI_DEVICE_TABLE(igbvf_pci_tbl) = {
	{ PCI_VDEVICE(INTEL, E1000_DEV_ID_82576_VF), board_vf },
	{ } /* terminate list */
};
MODULE_DEVICE_TABLE(pci, igbvf_pci_tbl);

/* PCI Device API Driver */
static struct pci_driver igbvf_driver = {
	.name     = igbvf_driver_name,
	.id_table = igbvf_pci_tbl,
	.probe    = igbvf_probe,
	.remove   = __devexit_p(igbvf_remove),
#ifdef CONFIG_PM
	/* Power Management Hooks */
	.suspend  = igbvf_suspend,
	.resume   = igbvf_resume,
#endif
	.shutdown = igbvf_shutdown,
	.err_handler = &igbvf_err_handler
};

/**
 * igbvf_init_module - Driver Registration Routine
 *
 * igbvf_init_module is the first routine called when the driver is
 * loaded. All it does is register with the PCI subsystem.
 **/
static int __init igbvf_init_module(void)
{
	int ret;
	printk(KERN_INFO "%s - version %s\n",
	       igbvf_driver_string, igbvf_driver_version);
	printk(KERN_INFO "%s\n", igbvf_copyright);

	ret = pci_register_driver(&igbvf_driver);
<<<<<<< HEAD
	pm_qos_add_request(&igbvf_driver_pm_qos_req, PM_QOS_CPU_DMA_LATENCY,
			   PM_QOS_DEFAULT_VALUE);
=======
>>>>>>> 45f53cc9

	return ret;
}
module_init(igbvf_init_module);

/**
 * igbvf_exit_module - Driver Exit Cleanup Routine
 *
 * igbvf_exit_module is called just before the driver is removed
 * from memory.
 **/
static void __exit igbvf_exit_module(void)
{
	pci_unregister_driver(&igbvf_driver);
<<<<<<< HEAD
	pm_qos_remove_request(&igbvf_driver_pm_qos_req);
=======
>>>>>>> 45f53cc9
}
module_exit(igbvf_exit_module);


MODULE_AUTHOR("Intel Corporation, <e1000-devel@lists.sourceforge.net>");
MODULE_DESCRIPTION("Intel(R) 82576 Virtual Function Network Driver");
MODULE_LICENSE("GPL");
MODULE_VERSION(DRV_VERSION);

/* netdev.c */<|MERGE_RESOLUTION|>--- conflicted
+++ resolved
@@ -47,10 +47,6 @@
 #define DRV_VERSION "1.0.0-k0"
 char igbvf_driver_name[] = "igbvf";
 const char igbvf_driver_version[] = DRV_VERSION;
-<<<<<<< HEAD
-static struct pm_qos_request_list igbvf_driver_pm_qos_req;
-=======
->>>>>>> 45f53cc9
 static const char igbvf_driver_string[] =
 				"Intel(R) Virtual Function Network Driver";
 static const char igbvf_copyright[] = "Copyright (c) 2009 Intel Corporation.";
@@ -2906,11 +2902,6 @@
 	printk(KERN_INFO "%s\n", igbvf_copyright);
 
 	ret = pci_register_driver(&igbvf_driver);
-<<<<<<< HEAD
-	pm_qos_add_request(&igbvf_driver_pm_qos_req, PM_QOS_CPU_DMA_LATENCY,
-			   PM_QOS_DEFAULT_VALUE);
-=======
->>>>>>> 45f53cc9
 
 	return ret;
 }
@@ -2925,10 +2916,6 @@
 static void __exit igbvf_exit_module(void)
 {
 	pci_unregister_driver(&igbvf_driver);
-<<<<<<< HEAD
-	pm_qos_remove_request(&igbvf_driver_pm_qos_req);
-=======
->>>>>>> 45f53cc9
 }
 module_exit(igbvf_exit_module);
 
