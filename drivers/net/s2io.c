--- conflicted
+++ resolved
@@ -88,11 +88,7 @@
 #include "s2io.h"
 #include "s2io-regs.h"
 
-<<<<<<< HEAD
-#define DRV_VERSION "2.0.26.27"
-=======
 #define DRV_VERSION "2.0.26.28"
->>>>>>> 3cbea436
 
 /* S2io Driver name & version. */
 static const char s2io_driver_name[] = "Neterion";
