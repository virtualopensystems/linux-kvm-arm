/*******************************************************************************

  Intel 10 Gigabit PCI Express Linux driver
  Copyright(c) 1999 - 2010 Intel Corporation.

  This program is free software; you can redistribute it and/or modify it
  under the terms and conditions of the GNU General Public License,
  version 2, as published by the Free Software Foundation.

  This program is distributed in the hope it will be useful, but WITHOUT
  ANY WARRANTY; without even the implied warranty of MERCHANTABILITY or
  FITNESS FOR A PARTICULAR PURPOSE.  See the GNU General Public License for
  more details.

  You should have received a copy of the GNU General Public License along with
  this program; if not, write to the Free Software Foundation, Inc.,
  51 Franklin St - Fifth Floor, Boston, MA 02110-1301 USA.

  The full GNU General Public License is included in this distribution in
  the file called "COPYING".

  Contact Information:
  e1000-devel Mailing List <e1000-devel@lists.sourceforge.net>
  Intel Corporation, 5200 N.E. Elam Young Parkway, Hillsboro, OR 97124-6497

*******************************************************************************/

#include <linux/pci.h>
#include <linux/delay.h>
#include <linux/sched.h>

#include "ixgbe.h"
#include "ixgbe_phy.h"

#define IXGBE_82598_MAX_TX_QUEUES 32
#define IXGBE_82598_MAX_RX_QUEUES 64
#define IXGBE_82598_RAR_ENTRIES   16
#define IXGBE_82598_MC_TBL_SIZE  128
#define IXGBE_82598_VFT_TBL_SIZE 128

static s32 ixgbe_setup_copper_link_82598(struct ixgbe_hw *hw,
                                         ixgbe_link_speed speed,
                                         bool autoneg,
                                         bool autoneg_wait_to_complete);
static s32 ixgbe_read_i2c_eeprom_82598(struct ixgbe_hw *hw, u8 byte_offset,
                                       u8 *eeprom_data);

/**
 *  ixgbe_set_pcie_completion_timeout - set pci-e completion timeout
 *  @hw: pointer to the HW structure
 *
 *  The defaults for 82598 should be in the range of 50us to 50ms,
 *  however the hardware default for these parts is 500us to 1ms which is less
 *  than the 10ms recommended by the pci-e spec.  To address this we need to
 *  increase the value to either 10ms to 250ms for capability version 1 config,
 *  or 16ms to 55ms for version 2.
 **/
static void ixgbe_set_pcie_completion_timeout(struct ixgbe_hw *hw)
{
	struct ixgbe_adapter *adapter = hw->back;
	u32 gcr = IXGBE_READ_REG(hw, IXGBE_GCR);
	u16 pcie_devctl2;

	/* only take action if timeout value is defaulted to 0 */
	if (gcr & IXGBE_GCR_CMPL_TMOUT_MASK)
		goto out;

	/*
	 * if capababilities version is type 1 we can write the
	 * timeout of 10ms to 250ms through the GCR register
	 */
	if (!(gcr & IXGBE_GCR_CAP_VER2)) {
		gcr |= IXGBE_GCR_CMPL_TMOUT_10ms;
		goto out;
	}

	/*
	 * for version 2 capabilities we need to write the config space
	 * directly in order to set the completion timeout value for
	 * 16ms to 55ms
	 */
	pci_read_config_word(adapter->pdev,
	                     IXGBE_PCI_DEVICE_CONTROL2, &pcie_devctl2);
	pcie_devctl2 |= IXGBE_PCI_DEVICE_CONTROL2_16ms;
	pci_write_config_word(adapter->pdev,
	                      IXGBE_PCI_DEVICE_CONTROL2, pcie_devctl2);
out:
	/* disable completion timeout resend */
	gcr &= ~IXGBE_GCR_CMPL_TMOUT_RESEND;
	IXGBE_WRITE_REG(hw, IXGBE_GCR, gcr);
}

/**
 *  ixgbe_get_pcie_msix_count_82598 - Gets MSI-X vector count
 *  @hw: pointer to hardware structure
 *
 *  Read PCIe configuration space, and get the MSI-X vector count from
 *  the capabilities table.
 **/
static u16 ixgbe_get_pcie_msix_count_82598(struct ixgbe_hw *hw)
{
	struct ixgbe_adapter *adapter = hw->back;
	u16 msix_count;
	pci_read_config_word(adapter->pdev, IXGBE_PCIE_MSIX_82598_CAPS,
	                     &msix_count);
	msix_count &= IXGBE_PCIE_MSIX_TBL_SZ_MASK;

	/* MSI-X count is zero-based in HW, so increment to give proper value */
	msix_count++;

	return msix_count;
}

/**
 */
static s32 ixgbe_get_invariants_82598(struct ixgbe_hw *hw)
{
	struct ixgbe_mac_info *mac = &hw->mac;

	/* Call PHY identify routine to get the phy type */
	ixgbe_identify_phy_generic(hw);

	mac->mcft_size = IXGBE_82598_MC_TBL_SIZE;
	mac->vft_size = IXGBE_82598_VFT_TBL_SIZE;
	mac->num_rar_entries = IXGBE_82598_RAR_ENTRIES;
	mac->max_rx_queues = IXGBE_82598_MAX_RX_QUEUES;
	mac->max_tx_queues = IXGBE_82598_MAX_TX_QUEUES;
	mac->max_msix_vectors = ixgbe_get_pcie_msix_count_82598(hw);

	return 0;
}

/**
 *  ixgbe_init_phy_ops_82598 - PHY/SFP specific init
 *  @hw: pointer to hardware structure
 *
 *  Initialize any function pointers that were not able to be
 *  set during get_invariants because the PHY/SFP type was
 *  not known.  Perform the SFP init if necessary.
 *
 **/
static s32 ixgbe_init_phy_ops_82598(struct ixgbe_hw *hw)
{
	struct ixgbe_mac_info *mac = &hw->mac;
	struct ixgbe_phy_info *phy = &hw->phy;
	s32 ret_val = 0;
	u16 list_offset, data_offset;

	/* Identify the PHY */
	phy->ops.identify(hw);

	/* Overwrite the link function pointers if copper PHY */
	if (mac->ops.get_media_type(hw) == ixgbe_media_type_copper) {
		mac->ops.setup_link = &ixgbe_setup_copper_link_82598;
		mac->ops.get_link_capabilities =
			&ixgbe_get_copper_link_capabilities_generic;
	}

	switch (hw->phy.type) {
	case ixgbe_phy_tn:
		phy->ops.check_link = &ixgbe_check_phy_link_tnx;
		phy->ops.get_firmware_version =
		             &ixgbe_get_phy_firmware_version_tnx;
		break;
	case ixgbe_phy_nl:
		phy->ops.reset = &ixgbe_reset_phy_nl;

		/* Call SFP+ identify routine to get the SFP+ module type */
		ret_val = phy->ops.identify_sfp(hw);
		if (ret_val != 0)
			goto out;
		else if (hw->phy.sfp_type == ixgbe_sfp_type_unknown) {
			ret_val = IXGBE_ERR_SFP_NOT_SUPPORTED;
			goto out;
		}

		/* Check to see if SFP+ module is supported */
		ret_val = ixgbe_get_sfp_init_sequence_offsets(hw,
		                                            &list_offset,
		                                            &data_offset);
		if (ret_val != 0) {
			ret_val = IXGBE_ERR_SFP_NOT_SUPPORTED;
			goto out;
		}
		break;
	default:
		break;
	}

out:
	return ret_val;
}

/**
 *  ixgbe_start_hw_82598 - Prepare hardware for Tx/Rx
 *  @hw: pointer to hardware structure
 *
 *  Starts the hardware using the generic start_hw function.
 *  Then set pcie completion timeout
 **/
static s32 ixgbe_start_hw_82598(struct ixgbe_hw *hw)
{
	s32 ret_val = 0;

	ret_val = ixgbe_start_hw_generic(hw);

	/* set the completion timeout for interface */
	if (ret_val == 0)
		ixgbe_set_pcie_completion_timeout(hw);

	return ret_val;
}

/**
 *  ixgbe_get_link_capabilities_82598 - Determines link capabilities
 *  @hw: pointer to hardware structure
 *  @speed: pointer to link speed
 *  @autoneg: boolean auto-negotiation value
 *
 *  Determines the link capabilities by reading the AUTOC register.
 **/
static s32 ixgbe_get_link_capabilities_82598(struct ixgbe_hw *hw,
                                             ixgbe_link_speed *speed,
                                             bool *autoneg)
{
	s32 status = 0;
	u32 autoc = 0;

	/*
	 * Determine link capabilities based on the stored value of AUTOC,
	 * which represents EEPROM defaults.  If AUTOC value has not been
	 * stored, use the current register value.
	 */
	if (hw->mac.orig_link_settings_stored)
		autoc = hw->mac.orig_autoc;
	else
		autoc = IXGBE_READ_REG(hw, IXGBE_AUTOC);

	switch (autoc & IXGBE_AUTOC_LMS_MASK) {
	case IXGBE_AUTOC_LMS_1G_LINK_NO_AN:
		*speed = IXGBE_LINK_SPEED_1GB_FULL;
		*autoneg = false;
		break;

	case IXGBE_AUTOC_LMS_10G_LINK_NO_AN:
		*speed = IXGBE_LINK_SPEED_10GB_FULL;
		*autoneg = false;
		break;

	case IXGBE_AUTOC_LMS_1G_AN:
		*speed = IXGBE_LINK_SPEED_1GB_FULL;
		*autoneg = true;
		break;

	case IXGBE_AUTOC_LMS_KX4_AN:
	case IXGBE_AUTOC_LMS_KX4_AN_1G_AN:
		*speed = IXGBE_LINK_SPEED_UNKNOWN;
		if (autoc & IXGBE_AUTOC_KX4_SUPP)
			*speed |= IXGBE_LINK_SPEED_10GB_FULL;
		if (autoc & IXGBE_AUTOC_KX_SUPP)
			*speed |= IXGBE_LINK_SPEED_1GB_FULL;
		*autoneg = true;
		break;

	default:
		status = IXGBE_ERR_LINK_SETUP;
		break;
	}

	return status;
}

/**
 *  ixgbe_get_media_type_82598 - Determines media type
 *  @hw: pointer to hardware structure
 *
 *  Returns the media type (fiber, copper, backplane)
 **/
static enum ixgbe_media_type ixgbe_get_media_type_82598(struct ixgbe_hw *hw)
{
	enum ixgbe_media_type media_type;

	/* Media type for I82598 is based on device ID */
	switch (hw->device_id) {
	case IXGBE_DEV_ID_82598:
	case IXGBE_DEV_ID_82598_BX:
		media_type = ixgbe_media_type_backplane;
		break;
	case IXGBE_DEV_ID_82598AF_DUAL_PORT:
	case IXGBE_DEV_ID_82598AF_SINGLE_PORT:
	case IXGBE_DEV_ID_82598_DA_DUAL_PORT:
	case IXGBE_DEV_ID_82598_SR_DUAL_PORT_EM:
	case IXGBE_DEV_ID_82598EB_XF_LR:
	case IXGBE_DEV_ID_82598EB_SFP_LOM:
		media_type = ixgbe_media_type_fiber;
		break;
	case IXGBE_DEV_ID_82598EB_CX4:
	case IXGBE_DEV_ID_82598_CX4_DUAL_PORT:
		media_type = ixgbe_media_type_cx4;
		break;
	case IXGBE_DEV_ID_82598AT:
	case IXGBE_DEV_ID_82598AT2:
		media_type = ixgbe_media_type_copper;
		break;
	default:
		media_type = ixgbe_media_type_unknown;
		break;
	}

	return media_type;
}

/**
 *  ixgbe_fc_enable_82598 - Enable flow control
 *  @hw: pointer to hardware structure
 *  @packetbuf_num: packet buffer number (0-7)
 *
 *  Enable flow control according to the current settings.
 **/
static s32 ixgbe_fc_enable_82598(struct ixgbe_hw *hw, s32 packetbuf_num)
{
	s32 ret_val = 0;
	u32 fctrl_reg;
	u32 rmcs_reg;
	u32 reg;
<<<<<<< HEAD
=======
	u32 rx_pba_size;
>>>>>>> 3cbea436
	u32 link_speed = 0;
	bool link_up;

#ifdef CONFIG_DCB
	if (hw->fc.requested_mode == ixgbe_fc_pfc)
		goto out;

#endif /* CONFIG_DCB */
	/*
	 * On 82598 having Rx FC on causes resets while doing 1G
	 * so if it's on turn it off once we know link_speed. For
	 * more details see 82598 Specification update.
	 */
	hw->mac.ops.check_link(hw, &link_speed, &link_up, false);
	if (link_up && link_speed == IXGBE_LINK_SPEED_1GB_FULL) {
		switch (hw->fc.requested_mode) {
		case ixgbe_fc_full:
			hw->fc.requested_mode = ixgbe_fc_tx_pause;
			break;
		case ixgbe_fc_rx_pause:
			hw->fc.requested_mode = ixgbe_fc_none;
			break;
		default:
			/* no change */
			break;
		}
	}

	/* Negotiate the fc mode to use */
	ret_val = ixgbe_fc_autoneg(hw);
	if (ret_val)
		goto out;

	/* Disable any previous flow control settings */
	fctrl_reg = IXGBE_READ_REG(hw, IXGBE_FCTRL);
	fctrl_reg &= ~(IXGBE_FCTRL_RFCE | IXGBE_FCTRL_RPFCE);

	rmcs_reg = IXGBE_READ_REG(hw, IXGBE_RMCS);
	rmcs_reg &= ~(IXGBE_RMCS_TFCE_PRIORITY | IXGBE_RMCS_TFCE_802_3X);

	/*
	 * The possible values of fc.current_mode are:
	 * 0: Flow control is completely disabled
	 * 1: Rx flow control is enabled (we can receive pause frames,
	 *    but not send pause frames).
	 * 2: Tx flow control is enabled (we can send pause frames but
	 *     we do not support receiving pause frames).
	 * 3: Both Rx and Tx flow control (symmetric) are enabled.
	 * other: Invalid.
#ifdef CONFIG_DCB
	 * 4: Priority Flow Control is enabled.
#endif
	 */
	switch (hw->fc.current_mode) {
	case ixgbe_fc_none:
		/*
		 * Flow control is disabled by software override or autoneg.
		 * The code below will actually disable it in the HW.
		 */
		break;
	case ixgbe_fc_rx_pause:
		/*
		 * Rx Flow control is enabled and Tx Flow control is
		 * disabled by software override. Since there really
		 * isn't a way to advertise that we are capable of RX
		 * Pause ONLY, we will advertise that we support both
		 * symmetric and asymmetric Rx PAUSE.  Later, we will
		 * disable the adapter's ability to send PAUSE frames.
		 */
		fctrl_reg |= IXGBE_FCTRL_RFCE;
		break;
	case ixgbe_fc_tx_pause:
		/*
		 * Tx Flow control is enabled, and Rx Flow control is
		 * disabled by software override.
		 */
		rmcs_reg |= IXGBE_RMCS_TFCE_802_3X;
		break;
	case ixgbe_fc_full:
		/* Flow control (both Rx and Tx) is enabled by SW override. */
		fctrl_reg |= IXGBE_FCTRL_RFCE;
		rmcs_reg |= IXGBE_RMCS_TFCE_802_3X;
		break;
#ifdef CONFIG_DCB
	case ixgbe_fc_pfc:
		goto out;
		break;
#endif /* CONFIG_DCB */
	default:
		hw_dbg(hw, "Flow control param set incorrectly\n");
		ret_val = IXGBE_ERR_CONFIG;
		goto out;
		break;
	}

	/* Set 802.3x based flow control settings. */
	fctrl_reg |= IXGBE_FCTRL_DPF;
	IXGBE_WRITE_REG(hw, IXGBE_FCTRL, fctrl_reg);
	IXGBE_WRITE_REG(hw, IXGBE_RMCS, rmcs_reg);

	/* Set up and enable Rx high/low water mark thresholds, enable XON. */
	if (hw->fc.current_mode & ixgbe_fc_tx_pause) {
		rx_pba_size = IXGBE_READ_REG(hw, IXGBE_RXPBSIZE(packetbuf_num));
		rx_pba_size >>= IXGBE_RXPBSIZE_SHIFT;

		reg = (rx_pba_size - hw->fc.low_water) << 6;
		if (hw->fc.send_xon)
			reg |= IXGBE_FCRTL_XONE;
		IXGBE_WRITE_REG(hw, IXGBE_FCRTL(packetbuf_num), reg);

		reg = (rx_pba_size - hw->fc.high_water) << 10;
		reg |= IXGBE_FCRTH_FCEN;

		IXGBE_WRITE_REG(hw, IXGBE_FCRTH(packetbuf_num), reg);
	}

	/* Configure pause time (2 TCs per register) */
	reg = IXGBE_READ_REG(hw, IXGBE_FCTTV(packetbuf_num / 2));
	if ((packetbuf_num & 1) == 0)
		reg = (reg & 0xFFFF0000) | hw->fc.pause_time;
	else
		reg = (reg & 0x0000FFFF) | (hw->fc.pause_time << 16);
	IXGBE_WRITE_REG(hw, IXGBE_FCTTV(packetbuf_num / 2), reg);

	IXGBE_WRITE_REG(hw, IXGBE_FCRTV, (hw->fc.pause_time >> 1));

out:
	return ret_val;
}

/**
 *  ixgbe_start_mac_link_82598 - Configures MAC link settings
 *  @hw: pointer to hardware structure
 *
 *  Configures link settings based on values in the ixgbe_hw struct.
 *  Restarts the link.  Performs autonegotiation if needed.
 **/
static s32 ixgbe_start_mac_link_82598(struct ixgbe_hw *hw,
                                      bool autoneg_wait_to_complete)
{
	u32 autoc_reg;
	u32 links_reg;
	u32 i;
	s32 status = 0;

	/* Restart link */
	autoc_reg = IXGBE_READ_REG(hw, IXGBE_AUTOC);
	autoc_reg |= IXGBE_AUTOC_AN_RESTART;
	IXGBE_WRITE_REG(hw, IXGBE_AUTOC, autoc_reg);

	/* Only poll for autoneg to complete if specified to do so */
	if (autoneg_wait_to_complete) {
		if ((autoc_reg & IXGBE_AUTOC_LMS_MASK) ==
		     IXGBE_AUTOC_LMS_KX4_AN ||
		    (autoc_reg & IXGBE_AUTOC_LMS_MASK) ==
		     IXGBE_AUTOC_LMS_KX4_AN_1G_AN) {
			links_reg = 0; /* Just in case Autoneg time = 0 */
			for (i = 0; i < IXGBE_AUTO_NEG_TIME; i++) {
				links_reg = IXGBE_READ_REG(hw, IXGBE_LINKS);
				if (links_reg & IXGBE_LINKS_KX_AN_COMP)
					break;
				msleep(100);
			}
			if (!(links_reg & IXGBE_LINKS_KX_AN_COMP)) {
				status = IXGBE_ERR_AUTONEG_NOT_COMPLETE;
				hw_dbg(hw, "Autonegotiation did not complete.\n");
			}
		}
	}

	/* Add delay to filter out noises during initial link setup */
	msleep(50);

	return status;
}

/**
 *  ixgbe_validate_link_ready - Function looks for phy link
 *  @hw: pointer to hardware structure
 *
 *  Function indicates success when phy link is available. If phy is not ready
 *  within 5 seconds of MAC indicating link, the function returns error.
 **/
static s32 ixgbe_validate_link_ready(struct ixgbe_hw *hw)
{
	u32 timeout;
	u16 an_reg;

	if (hw->device_id != IXGBE_DEV_ID_82598AT2)
		return 0;

	for (timeout = 0;
	     timeout < IXGBE_VALIDATE_LINK_READY_TIMEOUT; timeout++) {
		hw->phy.ops.read_reg(hw, MDIO_STAT1, MDIO_MMD_AN, &an_reg);

		if ((an_reg & MDIO_AN_STAT1_COMPLETE) &&
		    (an_reg & MDIO_STAT1_LSTATUS))
			break;

		msleep(100);
	}

	if (timeout == IXGBE_VALIDATE_LINK_READY_TIMEOUT) {
		hw_dbg(hw, "Link was indicated but link is down\n");
		return IXGBE_ERR_LINK_SETUP;
	}

	return 0;
}

/**
 *  ixgbe_check_mac_link_82598 - Get link/speed status
 *  @hw: pointer to hardware structure
 *  @speed: pointer to link speed
 *  @link_up: true is link is up, false otherwise
 *  @link_up_wait_to_complete: bool used to wait for link up or not
 *
 *  Reads the links register to determine if link is up and the current speed
 **/
static s32 ixgbe_check_mac_link_82598(struct ixgbe_hw *hw,
                                      ixgbe_link_speed *speed, bool *link_up,
                                      bool link_up_wait_to_complete)
{
	u32 links_reg;
	u32 i;
	u16 link_reg, adapt_comp_reg;

	/*
	 * SERDES PHY requires us to read link status from register 0xC79F.
	 * Bit 0 set indicates link is up/ready; clear indicates link down.
	 * 0xC00C is read to check that the XAUI lanes are active.  Bit 0
	 * clear indicates active; set indicates inactive.
	 */
	if (hw->phy.type == ixgbe_phy_nl) {
		hw->phy.ops.read_reg(hw, 0xC79F, MDIO_MMD_PMAPMD, &link_reg);
		hw->phy.ops.read_reg(hw, 0xC79F, MDIO_MMD_PMAPMD, &link_reg);
		hw->phy.ops.read_reg(hw, 0xC00C, MDIO_MMD_PMAPMD,
		                     &adapt_comp_reg);
		if (link_up_wait_to_complete) {
			for (i = 0; i < IXGBE_LINK_UP_TIME; i++) {
				if ((link_reg & 1) &&
				    ((adapt_comp_reg & 1) == 0)) {
					*link_up = true;
					break;
				} else {
					*link_up = false;
				}
				msleep(100);
				hw->phy.ops.read_reg(hw, 0xC79F,
				                     MDIO_MMD_PMAPMD,
				                     &link_reg);
				hw->phy.ops.read_reg(hw, 0xC00C,
				                     MDIO_MMD_PMAPMD,
				                     &adapt_comp_reg);
			}
		} else {
			if ((link_reg & 1) && ((adapt_comp_reg & 1) == 0))
				*link_up = true;
			else
				*link_up = false;
		}

		if (*link_up == false)
			goto out;
	}

	links_reg = IXGBE_READ_REG(hw, IXGBE_LINKS);
	if (link_up_wait_to_complete) {
		for (i = 0; i < IXGBE_LINK_UP_TIME; i++) {
			if (links_reg & IXGBE_LINKS_UP) {
				*link_up = true;
				break;
			} else {
				*link_up = false;
			}
			msleep(100);
			links_reg = IXGBE_READ_REG(hw, IXGBE_LINKS);
		}
	} else {
		if (links_reg & IXGBE_LINKS_UP)
			*link_up = true;
		else
			*link_up = false;
	}

	if (links_reg & IXGBE_LINKS_SPEED)
		*speed = IXGBE_LINK_SPEED_10GB_FULL;
	else
		*speed = IXGBE_LINK_SPEED_1GB_FULL;

	if ((hw->device_id == IXGBE_DEV_ID_82598AT2) && (*link_up == true) &&
	    (ixgbe_validate_link_ready(hw) != 0))
		*link_up = false;

	/* if link is down, zero out the current_mode */
	if (*link_up == false) {
		hw->fc.current_mode = ixgbe_fc_none;
		hw->fc.fc_was_autonegged = false;
	}
out:
	return 0;
}


/**
 *  ixgbe_setup_mac_link_82598 - Set MAC link speed
 *  @hw: pointer to hardware structure
 *  @speed: new link speed
 *  @autoneg: true if auto-negotiation enabled
 *  @autoneg_wait_to_complete: true if waiting is needed to complete
 *
 *  Set the link speed in the AUTOC register and restarts link.
 **/
static s32 ixgbe_setup_mac_link_82598(struct ixgbe_hw *hw,
                                           ixgbe_link_speed speed, bool autoneg,
                                           bool autoneg_wait_to_complete)
{
	s32              status            = 0;
	ixgbe_link_speed link_capabilities = IXGBE_LINK_SPEED_UNKNOWN;
	u32              curr_autoc        = IXGBE_READ_REG(hw, IXGBE_AUTOC);
	u32              autoc             = curr_autoc;
	u32              link_mode         = autoc & IXGBE_AUTOC_LMS_MASK;

	/* Check to see if speed passed in is supported. */
	ixgbe_get_link_capabilities_82598(hw, &link_capabilities, &autoneg);
	speed &= link_capabilities;

	if (speed == IXGBE_LINK_SPEED_UNKNOWN)
		status = IXGBE_ERR_LINK_SETUP;

	/* Set KX4/KX support according to speed requested */
	else if (link_mode == IXGBE_AUTOC_LMS_KX4_AN ||
	         link_mode == IXGBE_AUTOC_LMS_KX4_AN_1G_AN) {
		autoc &= ~IXGBE_AUTOC_KX4_KX_SUPP_MASK;
		if (speed & IXGBE_LINK_SPEED_10GB_FULL)
			autoc |= IXGBE_AUTOC_KX4_SUPP;
		if (speed & IXGBE_LINK_SPEED_1GB_FULL)
			autoc |= IXGBE_AUTOC_KX_SUPP;
		if (autoc != curr_autoc)
			IXGBE_WRITE_REG(hw, IXGBE_AUTOC, autoc);
	}

	if (status == 0) {
		/*
		 * Setup and restart the link based on the new values in
		 * ixgbe_hw This will write the AUTOC register based on the new
		 * stored values
		 */
		status = ixgbe_start_mac_link_82598(hw, autoneg_wait_to_complete);
	}

	return status;
}


/**
 *  ixgbe_setup_copper_link_82598 - Set the PHY autoneg advertised field
 *  @hw: pointer to hardware structure
 *  @speed: new link speed
 *  @autoneg: true if autonegotiation enabled
 *  @autoneg_wait_to_complete: true if waiting is needed to complete
 *
 *  Sets the link speed in the AUTOC register in the MAC and restarts link.
 **/
static s32 ixgbe_setup_copper_link_82598(struct ixgbe_hw *hw,
                                               ixgbe_link_speed speed,
                                               bool autoneg,
                                               bool autoneg_wait_to_complete)
{
	s32 status;

	/* Setup the PHY according to input speed */
	status = hw->phy.ops.setup_link_speed(hw, speed, autoneg,
	                                      autoneg_wait_to_complete);

	/* Set up MAC */
	ixgbe_start_mac_link_82598(hw, autoneg_wait_to_complete);

	return status;
}

/**
 *  ixgbe_reset_hw_82598 - Performs hardware reset
 *  @hw: pointer to hardware structure
 *
 *  Resets the hardware by resetting the transmit and receive units, masks and
 *  clears all interrupts, performing a PHY reset, and performing a link (MAC)
 *  reset.
 **/
static s32 ixgbe_reset_hw_82598(struct ixgbe_hw *hw)
{
	s32 status = 0;
	s32 phy_status = 0;
	u32 ctrl;
	u32 gheccr;
	u32 i;
	u32 autoc;
	u8  analog_val;

	/* Call adapter stop to disable tx/rx and clear interrupts */
	hw->mac.ops.stop_adapter(hw);

	/*
	 * Power up the Atlas Tx lanes if they are currently powered down.
	 * Atlas Tx lanes are powered down for MAC loopback tests, but
	 * they are not automatically restored on reset.
	 */
	hw->mac.ops.read_analog_reg8(hw, IXGBE_ATLAS_PDN_LPBK, &analog_val);
	if (analog_val & IXGBE_ATLAS_PDN_TX_REG_EN) {
		/* Enable Tx Atlas so packets can be transmitted again */
		hw->mac.ops.read_analog_reg8(hw, IXGBE_ATLAS_PDN_LPBK,
		                             &analog_val);
		analog_val &= ~IXGBE_ATLAS_PDN_TX_REG_EN;
		hw->mac.ops.write_analog_reg8(hw, IXGBE_ATLAS_PDN_LPBK,
		                              analog_val);

		hw->mac.ops.read_analog_reg8(hw, IXGBE_ATLAS_PDN_10G,
		                             &analog_val);
		analog_val &= ~IXGBE_ATLAS_PDN_TX_10G_QL_ALL;
		hw->mac.ops.write_analog_reg8(hw, IXGBE_ATLAS_PDN_10G,
		                              analog_val);

		hw->mac.ops.read_analog_reg8(hw, IXGBE_ATLAS_PDN_1G,
		                             &analog_val);
		analog_val &= ~IXGBE_ATLAS_PDN_TX_1G_QL_ALL;
		hw->mac.ops.write_analog_reg8(hw, IXGBE_ATLAS_PDN_1G,
		                              analog_val);

		hw->mac.ops.read_analog_reg8(hw, IXGBE_ATLAS_PDN_AN,
		                             &analog_val);
		analog_val &= ~IXGBE_ATLAS_PDN_TX_AN_QL_ALL;
		hw->mac.ops.write_analog_reg8(hw, IXGBE_ATLAS_PDN_AN,
		                              analog_val);
	}

	/* Reset PHY */
	if (hw->phy.reset_disable == false) {
		/* PHY ops must be identified and initialized prior to reset */

		/* Init PHY and function pointers, perform SFP setup */
		phy_status = hw->phy.ops.init(hw);
		if (phy_status == IXGBE_ERR_SFP_NOT_SUPPORTED)
			goto reset_hw_out;
		else if (phy_status == IXGBE_ERR_SFP_NOT_PRESENT)
			goto no_phy_reset;


		hw->phy.ops.reset(hw);
	}

no_phy_reset:
	/*
	 * Prevent the PCI-E bus from from hanging by disabling PCI-E master
	 * access and verify no pending requests before reset
	 */
	status = ixgbe_disable_pcie_master(hw);
	if (status != 0) {
		status = IXGBE_ERR_MASTER_REQUESTS_PENDING;
		hw_dbg(hw, "PCI-E Master disable polling has failed.\n");
	}

	/*
	 * Issue global reset to the MAC.  This needs to be a SW reset.
	 * If link reset is used, it might reset the MAC when mng is using it
	 */
	ctrl = IXGBE_READ_REG(hw, IXGBE_CTRL);
	IXGBE_WRITE_REG(hw, IXGBE_CTRL, (ctrl | IXGBE_CTRL_RST));
	IXGBE_WRITE_FLUSH(hw);

	/* Poll for reset bit to self-clear indicating reset is complete */
	for (i = 0; i < 10; i++) {
		udelay(1);
		ctrl = IXGBE_READ_REG(hw, IXGBE_CTRL);
		if (!(ctrl & IXGBE_CTRL_RST))
			break;
	}
	if (ctrl & IXGBE_CTRL_RST) {
		status = IXGBE_ERR_RESET_FAILED;
		hw_dbg(hw, "Reset polling failed to complete.\n");
	}

	msleep(50);

	gheccr = IXGBE_READ_REG(hw, IXGBE_GHECCR);
	gheccr &= ~((1 << 21) | (1 << 18) | (1 << 9) | (1 << 6));
	IXGBE_WRITE_REG(hw, IXGBE_GHECCR, gheccr);

	/*
	 * Store the original AUTOC value if it has not been
	 * stored off yet.  Otherwise restore the stored original
	 * AUTOC value since the reset operation sets back to deaults.
	 */
	autoc = IXGBE_READ_REG(hw, IXGBE_AUTOC);
	if (hw->mac.orig_link_settings_stored == false) {
		hw->mac.orig_autoc = autoc;
		hw->mac.orig_link_settings_stored = true;
	} else if (autoc != hw->mac.orig_autoc) {
		IXGBE_WRITE_REG(hw, IXGBE_AUTOC, hw->mac.orig_autoc);
	}

	/*
	 * Store MAC address from RAR0, clear receive address registers, and
	 * clear the multicast table
	 */
	hw->mac.ops.init_rx_addrs(hw);

	/* Store the permanent mac address */
	hw->mac.ops.get_mac_addr(hw, hw->mac.perm_addr);

reset_hw_out:
	if (phy_status)
		status = phy_status;

	return status;
}

/**
 *  ixgbe_set_vmdq_82598 - Associate a VMDq set index with a rx address
 *  @hw: pointer to hardware struct
 *  @rar: receive address register index to associate with a VMDq index
 *  @vmdq: VMDq set index
 **/
static s32 ixgbe_set_vmdq_82598(struct ixgbe_hw *hw, u32 rar, u32 vmdq)
{
	u32 rar_high;

	rar_high = IXGBE_READ_REG(hw, IXGBE_RAH(rar));
	rar_high &= ~IXGBE_RAH_VIND_MASK;
	rar_high |= ((vmdq << IXGBE_RAH_VIND_SHIFT) & IXGBE_RAH_VIND_MASK);
	IXGBE_WRITE_REG(hw, IXGBE_RAH(rar), rar_high);
	return 0;
}

/**
 *  ixgbe_clear_vmdq_82598 - Disassociate a VMDq set index from an rx address
 *  @hw: pointer to hardware struct
 *  @rar: receive address register index to associate with a VMDq index
 *  @vmdq: VMDq clear index (not used in 82598, but elsewhere)
 **/
static s32 ixgbe_clear_vmdq_82598(struct ixgbe_hw *hw, u32 rar, u32 vmdq)
{
	u32 rar_high;
	u32 rar_entries = hw->mac.num_rar_entries;

	if (rar < rar_entries) {
		rar_high = IXGBE_READ_REG(hw, IXGBE_RAH(rar));
		if (rar_high & IXGBE_RAH_VIND_MASK) {
			rar_high &= ~IXGBE_RAH_VIND_MASK;
			IXGBE_WRITE_REG(hw, IXGBE_RAH(rar), rar_high);
		}
	} else {
		hw_dbg(hw, "RAR index %d is out of range.\n", rar);
	}

	return 0;
}

/**
 *  ixgbe_set_vfta_82598 - Set VLAN filter table
 *  @hw: pointer to hardware structure
 *  @vlan: VLAN id to write to VLAN filter
 *  @vind: VMDq output index that maps queue to VLAN id in VFTA
 *  @vlan_on: boolean flag to turn on/off VLAN in VFTA
 *
 *  Turn on/off specified VLAN in the VLAN filter table.
 **/
static s32 ixgbe_set_vfta_82598(struct ixgbe_hw *hw, u32 vlan, u32 vind,
				bool vlan_on)
{
	u32 regindex;
	u32 bitindex;
	u32 bits;
	u32 vftabyte;

	if (vlan > 4095)
		return IXGBE_ERR_PARAM;

	/* Determine 32-bit word position in array */
	regindex = (vlan >> 5) & 0x7F;   /* upper seven bits */

	/* Determine the location of the (VMD) queue index */
	vftabyte =  ((vlan >> 3) & 0x03); /* bits (4:3) indicating byte array */
	bitindex = (vlan & 0x7) << 2;    /* lower 3 bits indicate nibble */

	/* Set the nibble for VMD queue index */
	bits = IXGBE_READ_REG(hw, IXGBE_VFTAVIND(vftabyte, regindex));
	bits &= (~(0x0F << bitindex));
	bits |= (vind << bitindex);
	IXGBE_WRITE_REG(hw, IXGBE_VFTAVIND(vftabyte, regindex), bits);

	/* Determine the location of the bit for this VLAN id */
	bitindex = vlan & 0x1F;   /* lower five bits */

	bits = IXGBE_READ_REG(hw, IXGBE_VFTA(regindex));
	if (vlan_on)
		/* Turn on this VLAN id */
		bits |= (1 << bitindex);
	else
		/* Turn off this VLAN id */
		bits &= ~(1 << bitindex);
	IXGBE_WRITE_REG(hw, IXGBE_VFTA(regindex), bits);

	return 0;
}

/**
 *  ixgbe_clear_vfta_82598 - Clear VLAN filter table
 *  @hw: pointer to hardware structure
 *
 *  Clears the VLAN filer table, and the VMDq index associated with the filter
 **/
static s32 ixgbe_clear_vfta_82598(struct ixgbe_hw *hw)
{
	u32 offset;
	u32 vlanbyte;

	for (offset = 0; offset < hw->mac.vft_size; offset++)
		IXGBE_WRITE_REG(hw, IXGBE_VFTA(offset), 0);

	for (vlanbyte = 0; vlanbyte < 4; vlanbyte++)
		for (offset = 0; offset < hw->mac.vft_size; offset++)
			IXGBE_WRITE_REG(hw, IXGBE_VFTAVIND(vlanbyte, offset),
			                0);

	return 0;
}

/**
 *  ixgbe_read_analog_reg8_82598 - Reads 8 bit Atlas analog register
 *  @hw: pointer to hardware structure
 *  @reg: analog register to read
 *  @val: read value
 *
 *  Performs read operation to Atlas analog register specified.
 **/
static s32 ixgbe_read_analog_reg8_82598(struct ixgbe_hw *hw, u32 reg, u8 *val)
{
	u32  atlas_ctl;

	IXGBE_WRITE_REG(hw, IXGBE_ATLASCTL,
	                IXGBE_ATLASCTL_WRITE_CMD | (reg << 8));
	IXGBE_WRITE_FLUSH(hw);
	udelay(10);
	atlas_ctl = IXGBE_READ_REG(hw, IXGBE_ATLASCTL);
	*val = (u8)atlas_ctl;

	return 0;
}

/**
 *  ixgbe_write_analog_reg8_82598 - Writes 8 bit Atlas analog register
 *  @hw: pointer to hardware structure
 *  @reg: atlas register to write
 *  @val: value to write
 *
 *  Performs write operation to Atlas analog register specified.
 **/
static s32 ixgbe_write_analog_reg8_82598(struct ixgbe_hw *hw, u32 reg, u8 val)
{
	u32  atlas_ctl;

	atlas_ctl = (reg << 8) | val;
	IXGBE_WRITE_REG(hw, IXGBE_ATLASCTL, atlas_ctl);
	IXGBE_WRITE_FLUSH(hw);
	udelay(10);

	return 0;
}

/**
 *  ixgbe_read_i2c_eeprom_82598 - Read 8 bit EEPROM word of an SFP+ module
 *  over I2C interface through an intermediate phy.
 *  @hw: pointer to hardware structure
 *  @byte_offset: EEPROM byte offset to read
 *  @eeprom_data: value read
 *
 *  Performs byte read operation to SFP module's EEPROM over I2C interface.
 **/
static s32 ixgbe_read_i2c_eeprom_82598(struct ixgbe_hw *hw, u8 byte_offset,
				       u8 *eeprom_data)
{
	s32 status = 0;
	u16 sfp_addr = 0;
	u16 sfp_data = 0;
	u16 sfp_stat = 0;
	u32 i;

	if (hw->phy.type == ixgbe_phy_nl) {
		/*
		 * phy SDA/SCL registers are at addresses 0xC30A to
		 * 0xC30D.  These registers are used to talk to the SFP+
		 * module's EEPROM through the SDA/SCL (I2C) interface.
		 */
		sfp_addr = (IXGBE_I2C_EEPROM_DEV_ADDR << 8) + byte_offset;
		sfp_addr = (sfp_addr | IXGBE_I2C_EEPROM_READ_MASK);
		hw->phy.ops.write_reg(hw,
		                      IXGBE_MDIO_PMA_PMD_SDA_SCL_ADDR,
		                      MDIO_MMD_PMAPMD,
		                      sfp_addr);

		/* Poll status */
		for (i = 0; i < 100; i++) {
			hw->phy.ops.read_reg(hw,
			                     IXGBE_MDIO_PMA_PMD_SDA_SCL_STAT,
			                     MDIO_MMD_PMAPMD,
			                     &sfp_stat);
			sfp_stat = sfp_stat & IXGBE_I2C_EEPROM_STATUS_MASK;
			if (sfp_stat != IXGBE_I2C_EEPROM_STATUS_IN_PROGRESS)
				break;
			msleep(10);
		}

		if (sfp_stat != IXGBE_I2C_EEPROM_STATUS_PASS) {
			hw_dbg(hw, "EEPROM read did not pass.\n");
			status = IXGBE_ERR_SFP_NOT_PRESENT;
			goto out;
		}

		/* Read data */
		hw->phy.ops.read_reg(hw, IXGBE_MDIO_PMA_PMD_SDA_SCL_DATA,
		                     MDIO_MMD_PMAPMD, &sfp_data);

		*eeprom_data = (u8)(sfp_data >> 8);
	} else {
		status = IXGBE_ERR_PHY;
		goto out;
	}

out:
	return status;
}

/**
 *  ixgbe_get_supported_physical_layer_82598 - Returns physical layer type
 *  @hw: pointer to hardware structure
 *
 *  Determines physical layer capabilities of the current configuration.
 **/
static u32 ixgbe_get_supported_physical_layer_82598(struct ixgbe_hw *hw)
{
	u32 physical_layer = IXGBE_PHYSICAL_LAYER_UNKNOWN;
	u32 autoc = IXGBE_READ_REG(hw, IXGBE_AUTOC);
	u32 pma_pmd_10g = autoc & IXGBE_AUTOC_10G_PMA_PMD_MASK;
	u32 pma_pmd_1g = autoc & IXGBE_AUTOC_1G_PMA_PMD_MASK;
	u16 ext_ability = 0;

	hw->phy.ops.identify(hw);

	/* Copper PHY must be checked before AUTOC LMS to determine correct
	 * physical layer because 10GBase-T PHYs use LMS = KX4/KX */
	if (hw->phy.type == ixgbe_phy_tn ||
	    hw->phy.type == ixgbe_phy_cu_unknown) {
		hw->phy.ops.read_reg(hw, MDIO_PMA_EXTABLE, MDIO_MMD_PMAPMD,
				     &ext_ability);
		if (ext_ability & MDIO_PMA_EXTABLE_10GBT)
			physical_layer |= IXGBE_PHYSICAL_LAYER_10GBASE_T;
		if (ext_ability & MDIO_PMA_EXTABLE_1000BT)
			physical_layer |= IXGBE_PHYSICAL_LAYER_1000BASE_T;
		if (ext_ability & MDIO_PMA_EXTABLE_100BTX)
			physical_layer |= IXGBE_PHYSICAL_LAYER_100BASE_TX;
		goto out;
	}

	switch (autoc & IXGBE_AUTOC_LMS_MASK) {
	case IXGBE_AUTOC_LMS_1G_AN:
	case IXGBE_AUTOC_LMS_1G_LINK_NO_AN:
		if (pma_pmd_1g == IXGBE_AUTOC_1G_KX)
			physical_layer = IXGBE_PHYSICAL_LAYER_1000BASE_KX;
		else
			physical_layer = IXGBE_PHYSICAL_LAYER_1000BASE_BX;
		break;
	case IXGBE_AUTOC_LMS_10G_LINK_NO_AN:
		if (pma_pmd_10g == IXGBE_AUTOC_10G_CX4)
			physical_layer = IXGBE_PHYSICAL_LAYER_10GBASE_CX4;
		else if (pma_pmd_10g == IXGBE_AUTOC_10G_KX4)
			physical_layer = IXGBE_PHYSICAL_LAYER_10GBASE_KX4;
		else /* XAUI */
			physical_layer = IXGBE_PHYSICAL_LAYER_UNKNOWN;
		break;
	case IXGBE_AUTOC_LMS_KX4_AN:
	case IXGBE_AUTOC_LMS_KX4_AN_1G_AN:
		if (autoc & IXGBE_AUTOC_KX_SUPP)
			physical_layer |= IXGBE_PHYSICAL_LAYER_1000BASE_KX;
		if (autoc & IXGBE_AUTOC_KX4_SUPP)
			physical_layer |= IXGBE_PHYSICAL_LAYER_10GBASE_KX4;
		break;
	default:
		break;
	}

	if (hw->phy.type == ixgbe_phy_nl) {
		hw->phy.ops.identify_sfp(hw);

		switch (hw->phy.sfp_type) {
		case ixgbe_sfp_type_da_cu:
			physical_layer = IXGBE_PHYSICAL_LAYER_SFP_PLUS_CU;
			break;
		case ixgbe_sfp_type_sr:
			physical_layer = IXGBE_PHYSICAL_LAYER_10GBASE_SR;
			break;
		case ixgbe_sfp_type_lr:
			physical_layer = IXGBE_PHYSICAL_LAYER_10GBASE_LR;
			break;
		default:
			physical_layer = IXGBE_PHYSICAL_LAYER_UNKNOWN;
			break;
		}
	}

	switch (hw->device_id) {
	case IXGBE_DEV_ID_82598_DA_DUAL_PORT:
		physical_layer = IXGBE_PHYSICAL_LAYER_SFP_PLUS_CU;
		break;
	case IXGBE_DEV_ID_82598AF_DUAL_PORT:
	case IXGBE_DEV_ID_82598AF_SINGLE_PORT:
	case IXGBE_DEV_ID_82598_SR_DUAL_PORT_EM:
		physical_layer = IXGBE_PHYSICAL_LAYER_10GBASE_SR;
		break;
	case IXGBE_DEV_ID_82598EB_XF_LR:
		physical_layer = IXGBE_PHYSICAL_LAYER_10GBASE_LR;
		break;
	default:
		break;
	}

out:
	return physical_layer;
}

static struct ixgbe_mac_operations mac_ops_82598 = {
	.init_hw		= &ixgbe_init_hw_generic,
	.reset_hw		= &ixgbe_reset_hw_82598,
	.start_hw		= &ixgbe_start_hw_82598,
	.clear_hw_cntrs		= &ixgbe_clear_hw_cntrs_generic,
	.get_media_type		= &ixgbe_get_media_type_82598,
	.get_supported_physical_layer = &ixgbe_get_supported_physical_layer_82598,
	.enable_rx_dma          = &ixgbe_enable_rx_dma_generic,
	.get_mac_addr		= &ixgbe_get_mac_addr_generic,
	.stop_adapter		= &ixgbe_stop_adapter_generic,
	.get_bus_info           = &ixgbe_get_bus_info_generic,
	.set_lan_id             = &ixgbe_set_lan_id_multi_port_pcie,
	.read_analog_reg8	= &ixgbe_read_analog_reg8_82598,
	.write_analog_reg8	= &ixgbe_write_analog_reg8_82598,
	.setup_link		= &ixgbe_setup_mac_link_82598,
	.check_link		= &ixgbe_check_mac_link_82598,
	.get_link_capabilities	= &ixgbe_get_link_capabilities_82598,
	.led_on			= &ixgbe_led_on_generic,
	.led_off		= &ixgbe_led_off_generic,
	.blink_led_start	= &ixgbe_blink_led_start_generic,
	.blink_led_stop		= &ixgbe_blink_led_stop_generic,
	.set_rar		= &ixgbe_set_rar_generic,
	.clear_rar		= &ixgbe_clear_rar_generic,
	.set_vmdq		= &ixgbe_set_vmdq_82598,
	.clear_vmdq		= &ixgbe_clear_vmdq_82598,
	.init_rx_addrs		= &ixgbe_init_rx_addrs_generic,
	.update_uc_addr_list	= &ixgbe_update_uc_addr_list_generic,
	.update_mc_addr_list	= &ixgbe_update_mc_addr_list_generic,
	.enable_mc		= &ixgbe_enable_mc_generic,
	.disable_mc		= &ixgbe_disable_mc_generic,
	.clear_vfta		= &ixgbe_clear_vfta_82598,
	.set_vfta		= &ixgbe_set_vfta_82598,
	.fc_enable		= &ixgbe_fc_enable_82598,
};

static struct ixgbe_eeprom_operations eeprom_ops_82598 = {
	.init_params		= &ixgbe_init_eeprom_params_generic,
	.read			= &ixgbe_read_eerd_generic,
<<<<<<< HEAD
=======
	.calc_checksum          = &ixgbe_calc_eeprom_checksum_generic,
>>>>>>> 3cbea436
	.validate_checksum	= &ixgbe_validate_eeprom_checksum_generic,
	.update_checksum	= &ixgbe_update_eeprom_checksum_generic,
};

static struct ixgbe_phy_operations phy_ops_82598 = {
	.identify		= &ixgbe_identify_phy_generic,
	.identify_sfp		= &ixgbe_identify_sfp_module_generic,
	.init			= &ixgbe_init_phy_ops_82598,
	.reset			= &ixgbe_reset_phy_generic,
	.read_reg		= &ixgbe_read_phy_reg_generic,
	.write_reg		= &ixgbe_write_phy_reg_generic,
	.setup_link		= &ixgbe_setup_phy_link_generic,
	.setup_link_speed	= &ixgbe_setup_phy_link_speed_generic,
	.read_i2c_eeprom	= &ixgbe_read_i2c_eeprom_82598,
	.check_overtemp   = &ixgbe_tn_check_overtemp,
};

struct ixgbe_info ixgbe_82598_info = {
	.mac			= ixgbe_mac_82598EB,
	.get_invariants		= &ixgbe_get_invariants_82598,
	.mac_ops		= &mac_ops_82598,
	.eeprom_ops		= &eeprom_ops_82598,
	.phy_ops		= &phy_ops_82598,
};
<|MERGE_RESOLUTION|>--- conflicted
+++ resolved
@@ -323,10 +323,7 @@
 	u32 fctrl_reg;
 	u32 rmcs_reg;
 	u32 reg;
-<<<<<<< HEAD
-=======
 	u32 rx_pba_size;
->>>>>>> 3cbea436
 	u32 link_speed = 0;
 	bool link_up;
 
@@ -1194,10 +1191,7 @@
 static struct ixgbe_eeprom_operations eeprom_ops_82598 = {
 	.init_params		= &ixgbe_init_eeprom_params_generic,
 	.read			= &ixgbe_read_eerd_generic,
-<<<<<<< HEAD
-=======
 	.calc_checksum          = &ixgbe_calc_eeprom_checksum_generic,
->>>>>>> 3cbea436
 	.validate_checksum	= &ixgbe_validate_eeprom_checksum_generic,
 	.update_checksum	= &ixgbe_update_eeprom_checksum_generic,
 };
