/*
 * This file is part of wl1271
 *
 * Copyright (C) 1998-2009 Texas Instruments. All rights reserved.
 * Copyright (C) 2009 Nokia Corporation
 *
 * Contact: Luciano Coelho <luciano.coelho@nokia.com>
 *
 * This program is free software; you can redistribute it and/or
 * modify it under the terms of the GNU General Public License
 * version 2 as published by the Free Software Foundation.
 *
 * This program is distributed in the hope that it will be useful, but
 * WITHOUT ANY WARRANTY; without even the implied warranty of
 * MERCHANTABILITY or FITNESS FOR A PARTICULAR PURPOSE.  See the GNU
 * General Public License for more details.
 *
 * You should have received a copy of the GNU General Public License
 * along with this program; if not, write to the Free Software
 * Foundation, Inc., 51 Franklin St, Fifth Floor, Boston, MA
 * 02110-1301 USA
 *
 */

#ifndef __TX_H__
#define __TX_H__

#define TX_HW_BLOCK_SPARE_DEFAULT        1
#define TX_HW_BLOCK_SIZE                 252

#define TX_HW_MGMT_PKT_LIFETIME_TU       2000
#define TX_HW_AP_MODE_PKT_LIFETIME_TU    8000

#define TX_HW_ATTR_SAVE_RETRIES          BIT(0)
#define TX_HW_ATTR_HEADER_PAD            BIT(1)
#define TX_HW_ATTR_SESSION_COUNTER       (BIT(2) | BIT(3) | BIT(4))
#define TX_HW_ATTR_RATE_POLICY           (BIT(5) | BIT(6) | BIT(7) | \
					  BIT(8) | BIT(9))
#define TX_HW_ATTR_LAST_WORD_PAD         (BIT(10) | BIT(11))
#define TX_HW_ATTR_TX_CMPLT_REQ          BIT(12)
#define TX_HW_ATTR_TX_DUMMY_REQ          BIT(13)

#define TX_HW_ATTR_OFST_SAVE_RETRIES     0
#define TX_HW_ATTR_OFST_HEADER_PAD       1
#define TX_HW_ATTR_OFST_SESSION_COUNTER  2
#define TX_HW_ATTR_OFST_RATE_POLICY      5
#define TX_HW_ATTR_OFST_LAST_WORD_PAD    10
#define TX_HW_ATTR_OFST_TX_CMPLT_REQ     12

#define TX_HW_RESULT_QUEUE_LEN           16
#define TX_HW_RESULT_QUEUE_LEN_MASK      0xf

#define WL1271_TX_ALIGN_TO 4
#define WL1271_TKIP_IV_SPACE 4

/* Used for management frames and dummy packets */
#define WL1271_TID_MGMT 7

struct wl127x_tx_mem {
	/*
	 * Number of extra memory blocks to allocate for this packet
	 * in addition to the number of blocks derived from the packet
	 * length.
	 */
	u8 extra_blocks;
	/*
	 * Total number of memory blocks allocated by the host for
	 * this packet. Must be equal or greater than the actual
	 * blocks number allocated by HW.
	 */
	u8 total_mem_blocks;
} __packed;

struct wl128x_tx_mem {
	/*
	 * Total number of memory blocks allocated by the host for
	 * this packet.
	 */
	u8 total_mem_blocks;
	/*
	 * Number of extra bytes, at the end of the frame. the host
	 * uses this padding to complete each frame to integer number
	 * of SDIO blocks.
	 */
	u8 extra_bytes;
} __packed;

/*
 * On wl128x based devices, when TX packets are aggregated, each packet
 * size must be aligned to the SDIO block size. The maximum block size
 * is bounded by the type of the padded bytes field that is sent to the
 * FW. Currently the type is u8, so the maximum block size is 256 bytes.
 */
#define WL12XX_BUS_BLOCK_SIZE min(512u,	\
	    (1u << (8 * sizeof(((struct wl128x_tx_mem *) 0)->extra_bytes))))

struct wl1271_tx_hw_descr {
	/* Length of packet in words, including descriptor+header+data */
	__le16 length;
	union {
		struct wl127x_tx_mem wl127x_mem;
		struct wl128x_tx_mem wl128x_mem;
	} __packed;
	/* Device time (in us) when the packet arrived to the driver */
	__le32 start_time;
	/*
	 * Max delay in TUs until transmission. The last device time the
	 * packet can be transmitted is: start_time + (1024 * life_time)
	 */
	__le16 life_time;
	/* Bitwise fields - see TX_ATTR... definitions above. */
	__le16 tx_attr;
	/* Packet identifier used also in the Tx-Result. */
	u8 id;
	/* The packet TID value (as User-Priority) */
	u8 tid;
	/* host link ID (HLID) */
	u8 hlid;
	u8 reserved;
} __packed;

enum wl1271_tx_hw_res_status {
	TX_SUCCESS          = 0,
	TX_HW_ERROR         = 1,
	TX_DISABLED         = 2,
	TX_RETRY_EXCEEDED   = 3,
	TX_TIMEOUT          = 4,
	TX_KEY_NOT_FOUND    = 5,
	TX_PEER_NOT_FOUND   = 6,
	TX_SESSION_MISMATCH = 7,
	TX_LINK_NOT_VALID   = 8,
};

struct wl1271_tx_hw_res_descr {
	/* Packet Identifier - same value used in the Tx descriptor.*/
	u8 id;
	/* The status of the transmission, indicating success or one of
	   several possible reasons for failure. */
	u8 status;
	/* Total air access duration including all retrys and overheads.*/
	__le16 medium_usage;
	/* The time passed from host xfer to Tx-complete.*/
	__le32 fw_handling_time;
	/* Total media delay
	   (from 1st EDCA AIFS counter until TX Complete). */
	__le32 medium_delay;
	/* LS-byte of last TKIP seq-num (saved per AC for recovery). */
	u8 tx_security_sequence_number_lsb;
	/* Retry count - number of transmissions without successful ACK.*/
	u8 ack_failures;
	/* The rate that succeeded getting ACK
	   (Valid only if status=SUCCESS). */
	u8 rate_class_index;
	/* for 4-byte alignment. */
	u8 spare;
} __packed;

struct wl1271_tx_hw_res_if {
	__le32 tx_result_fw_counter;
	__le32 tx_result_host_counter;
	struct wl1271_tx_hw_res_descr tx_results_queue[TX_HW_RESULT_QUEUE_LEN];
} __packed;

static inline int wl1271_tx_get_queue(int queue)
{
	switch (queue) {
	case 0:
		return CONF_TX_AC_VO;
	case 1:
		return CONF_TX_AC_VI;
	case 2:
		return CONF_TX_AC_BE;
	case 3:
		return CONF_TX_AC_BK;
	default:
		return CONF_TX_AC_BE;
	}
}

static inline int wl1271_tx_get_mac80211_queue(int queue)
{
	switch (queue) {
	case CONF_TX_AC_VO:
		return 0;
	case CONF_TX_AC_VI:
		return 1;
	case CONF_TX_AC_BE:
		return 2;
	case CONF_TX_AC_BK:
		return 3;
	default:
		return 2;
	}
}

static inline int wl1271_tx_total_queue_count(struct wl1271 *wl)
{
	int i, count = 0;

	for (i = 0; i < NUM_TX_QUEUES; i++)
		count += wl->tx_queue_count[i];

	return count;
}

void wl1271_tx_work(struct work_struct *work);
void wl1271_tx_work_locked(struct wl1271 *wl);
void wl1271_tx_complete(struct wl1271 *wl);
void wl12xx_tx_reset_wlvif(struct wl1271 *wl, struct wl12xx_vif *wlvif);
void wl12xx_tx_reset(struct wl1271 *wl, bool reset_tx_queues);
void wl1271_tx_flush(struct wl1271 *wl);
u8 wl1271_rate_to_idx(int rate, enum ieee80211_band band);
u32 wl1271_tx_enabled_rates_get(struct wl1271 *wl, u32 rate_set,
				enum ieee80211_band rate_band);
u32 wl1271_tx_min_rate_get(struct wl1271 *wl, u32 rate_set);
<<<<<<< HEAD
u8 wl12xx_tx_get_hlid_ap(struct wl1271 *wl, struct sk_buff *skb);
void wl1271_tx_reset_link_queues(struct wl1271 *wl, u8 hlid);
void wl1271_handle_tx_low_watermark(struct wl1271 *wl);
bool wl12xx_is_dummy_packet(struct wl1271 *wl, struct sk_buff *skb);

/* from main.c */
void wl1271_free_sta(struct wl1271 *wl, u8 hlid);
=======
u8 wl12xx_tx_get_hlid_ap(struct wl1271 *wl, struct wl12xx_vif *wlvif,
			 struct sk_buff *skb);
u8 wl12xx_tx_get_hlid(struct wl1271 *wl, struct wl12xx_vif *wlvif,
		      struct sk_buff *skb);
void wl1271_tx_reset_link_queues(struct wl1271 *wl, u8 hlid);
void wl1271_handle_tx_low_watermark(struct wl1271 *wl);
bool wl12xx_is_dummy_packet(struct wl1271 *wl, struct sk_buff *skb);
void wl12xx_rearm_rx_streaming(struct wl1271 *wl, unsigned long *active_hlids);

/* from main.c */
void wl1271_free_sta(struct wl1271 *wl, struct wl12xx_vif *wlvif, u8 hlid);
>>>>>>> dcd6c922

#endif<|MERGE_RESOLUTION|>--- conflicted
+++ resolved
@@ -213,15 +213,6 @@
 u32 wl1271_tx_enabled_rates_get(struct wl1271 *wl, u32 rate_set,
 				enum ieee80211_band rate_band);
 u32 wl1271_tx_min_rate_get(struct wl1271 *wl, u32 rate_set);
-<<<<<<< HEAD
-u8 wl12xx_tx_get_hlid_ap(struct wl1271 *wl, struct sk_buff *skb);
-void wl1271_tx_reset_link_queues(struct wl1271 *wl, u8 hlid);
-void wl1271_handle_tx_low_watermark(struct wl1271 *wl);
-bool wl12xx_is_dummy_packet(struct wl1271 *wl, struct sk_buff *skb);
-
-/* from main.c */
-void wl1271_free_sta(struct wl1271 *wl, u8 hlid);
-=======
 u8 wl12xx_tx_get_hlid_ap(struct wl1271 *wl, struct wl12xx_vif *wlvif,
 			 struct sk_buff *skb);
 u8 wl12xx_tx_get_hlid(struct wl1271 *wl, struct wl12xx_vif *wlvif,
@@ -233,6 +224,5 @@
 
 /* from main.c */
 void wl1271_free_sta(struct wl1271 *wl, struct wl12xx_vif *wlvif, u8 hlid);
->>>>>>> dcd6c922
 
 #endif