/*
 * This file is part of wl1271
 *
 * Copyright (C) 2008-2009 Nokia Corporation
 *
 * Contact: Luciano Coelho <luciano.coelho@nokia.com>
 *
 * This program is free software; you can redistribute it and/or
 * modify it under the terms of the GNU General Public License
 * version 2 as published by the Free Software Foundation.
 *
 * This program is distributed in the hope that it will be useful, but
 * WITHOUT ANY WARRANTY; without even the implied warranty of
 * MERCHANTABILITY or FITNESS FOR A PARTICULAR PURPOSE.  See the GNU
 * General Public License for more details.
 *
 * You should have received a copy of the GNU General Public License
 * along with this program; if not, write to the Free Software
 * Foundation, Inc., 51 Franklin St, Fifth Floor, Boston, MA
 * 02110-1301 USA
 *
 */

#include "wl12xx.h"
#include "debug.h"
#include "reg.h"
#include "io.h"
#include "event.h"
#include "ps.h"
#include "scan.h"
#include "wl12xx_80211.h"

void wl1271_pspoll_work(struct work_struct *work)
{
	struct ieee80211_vif *vif;
	struct wl12xx_vif *wlvif;
	struct delayed_work *dwork;
	struct wl1271 *wl;
	int ret;

	dwork = container_of(work, struct delayed_work, work);
	wlvif = container_of(dwork, struct wl12xx_vif, pspoll_work);
	vif = container_of((void *)wlvif, struct ieee80211_vif, drv_priv);
	wl = wlvif->wl;

	wl1271_debug(DEBUG_EVENT, "pspoll work");

	mutex_lock(&wl->mutex);

	if (unlikely(wl->state == WL1271_STATE_OFF))
		goto out;

	if (!test_and_clear_bit(WLVIF_FLAG_PSPOLL_FAILURE, &wlvif->flags))
		goto out;

	if (!test_bit(WLVIF_FLAG_STA_ASSOCIATED, &wlvif->flags))
		goto out;

	/*
	 * if we end up here, then we were in powersave when the pspoll
	 * delivery failure occurred, and no-one changed state since, so
	 * we should go back to powersave.
	 */
	ret = wl1271_ps_elp_wakeup(wl);
	if (ret < 0)
		goto out;

	wl1271_ps_set_mode(wl, wlvif, STATION_POWER_SAVE_MODE,
			   wlvif->basic_rate, true);

	wl1271_ps_elp_sleep(wl);
out:
	mutex_unlock(&wl->mutex);
};

static void wl1271_event_pspoll_delivery_fail(struct wl1271 *wl,
					      struct wl12xx_vif *wlvif)
{
	int delay = wl->conf.conn.ps_poll_recovery_period;
	int ret;

	wlvif->ps_poll_failures++;
	if (wlvif->ps_poll_failures == 1)
		wl1271_info("AP with dysfunctional ps-poll, "
			    "trying to work around it.");

	/* force active mode receive data from the AP */
	if (test_bit(WLVIF_FLAG_PSM, &wlvif->flags)) {
		ret = wl1271_ps_set_mode(wl, wlvif, STATION_ACTIVE_MODE,
					 wlvif->basic_rate, true);
		if (ret < 0)
			return;
		set_bit(WLVIF_FLAG_PSPOLL_FAILURE, &wlvif->flags);
		ieee80211_queue_delayed_work(wl->hw, &wlvif->pspoll_work,
					     msecs_to_jiffies(delay));
	}

	/*
	 * If already in active mode, lets we should be getting data from
	 * the AP right away. If we enter PSM too fast after this, and data
	 * remains on the AP, we will get another event like this, and we'll
	 * go into active once more.
	 */
}

static int wl1271_event_ps_report(struct wl1271 *wl,
				  struct wl12xx_vif *wlvif,
				  struct event_mailbox *mbox,
				  bool *beacon_loss)
{
	int ret = 0;
	u32 total_retries = wl->conf.conn.psm_entry_retries;

	wl1271_debug(DEBUG_EVENT, "ps_status: 0x%x", mbox->ps_status);

	switch (mbox->ps_status) {
	case EVENT_ENTER_POWER_SAVE_FAIL:
		wl1271_debug(DEBUG_PSM, "PSM entry failed");

		if (!test_bit(WLVIF_FLAG_PSM, &wlvif->flags)) {
			/* remain in active mode */
			wlvif->psm_entry_retry = 0;
			break;
		}

		if (wlvif->psm_entry_retry < total_retries) {
			wlvif->psm_entry_retry++;
			ret = wl1271_ps_set_mode(wl, wlvif,
						 STATION_POWER_SAVE_MODE,
						 wlvif->basic_rate, true);
		} else {
			wl1271_info("No ack to nullfunc from AP.");
			wlvif->psm_entry_retry = 0;
			*beacon_loss = true;
		}
		break;
	case EVENT_ENTER_POWER_SAVE_SUCCESS:
		wlvif->psm_entry_retry = 0;

		/*
		 * BET has only a minor effect in 5GHz and masks
		 * channel switch IEs, so we only enable BET on 2.4GHz
		*/
		if (wlvif->band == IEEE80211_BAND_2GHZ)
			/* enable beacon early termination */
			ret = wl1271_acx_bet_enable(wl, wlvif, true);

		if (wlvif->ps_compl) {
			complete(wlvif->ps_compl);
			wlvif->ps_compl = NULL;
		}
		break;
	default:
		break;
	}

	return ret;
}

static void wl1271_event_rssi_trigger(struct wl1271 *wl,
				      struct wl12xx_vif *wlvif,
				      struct event_mailbox *mbox)
{
	struct ieee80211_vif *vif = wl12xx_wlvif_to_vif(wlvif);
	enum nl80211_cqm_rssi_threshold_event event;
	s8 metric = mbox->rssi_snr_trigger_metric[0];

	wl1271_debug(DEBUG_EVENT, "RSSI trigger metric: %d", metric);

	if (metric <= wlvif->rssi_thold)
		event = NL80211_CQM_RSSI_THRESHOLD_EVENT_LOW;
	else
		event = NL80211_CQM_RSSI_THRESHOLD_EVENT_HIGH;

	if (event != wlvif->last_rssi_event)
		ieee80211_cqm_rssi_notify(vif, event, GFP_KERNEL);
	wlvif->last_rssi_event = event;
}

<<<<<<< HEAD
static void wl1271_stop_ba_event(struct wl1271 *wl)
{
	if (wl->bss_type != BSS_TYPE_AP_BSS) {
		if (!wl->ba_rx_bitmap)
			return;
		ieee80211_stop_rx_ba_session(wl->vif, wl->ba_rx_bitmap,
					     wl->bssid);
	} else {
		int i;
		struct wl1271_link *lnk;
		for (i = WL1271_AP_STA_HLID_START; i < AP_MAX_LINKS; i++) {
			lnk = &wl->links[i];
			if (!wl1271_is_active_sta(wl, i) || !lnk->ba_bitmap)
				continue;

			ieee80211_stop_rx_ba_session(wl->vif,
=======
static void wl1271_stop_ba_event(struct wl1271 *wl, struct wl12xx_vif *wlvif)
{
	struct ieee80211_vif *vif = wl12xx_wlvif_to_vif(wlvif);

	if (wlvif->bss_type != BSS_TYPE_AP_BSS) {
		if (!wlvif->sta.ba_rx_bitmap)
			return;
		ieee80211_stop_rx_ba_session(vif, wlvif->sta.ba_rx_bitmap,
					     vif->bss_conf.bssid);
	} else {
		u8 hlid;
		struct wl1271_link *lnk;
		for_each_set_bit(hlid, wlvif->ap.sta_hlid_map,
				 WL12XX_MAX_LINKS) {
			lnk = &wl->links[hlid];
			if (!lnk->ba_bitmap)
				continue;

			ieee80211_stop_rx_ba_session(vif,
>>>>>>> dcd6c922
						     lnk->ba_bitmap,
						     lnk->addr);
		}
	}
}

static void wl12xx_event_soft_gemini_sense(struct wl1271 *wl,
					       u8 enable)
{
	struct ieee80211_vif *vif;
	struct wl12xx_vif *wlvif;

	if (enable) {
		/* disable dynamic PS when requested by the firmware */
		wl12xx_for_each_wlvif_sta(wl, wlvif) {
			vif = wl12xx_wlvif_to_vif(wlvif);
			ieee80211_disable_dyn_ps(vif);
		}
		set_bit(WL1271_FLAG_SOFT_GEMINI, &wl->flags);
	} else {
		clear_bit(WL1271_FLAG_SOFT_GEMINI, &wl->flags);
		wl12xx_for_each_wlvif_sta(wl, wlvif) {
			vif = wl12xx_wlvif_to_vif(wlvif);
			ieee80211_enable_dyn_ps(vif);
			wl1271_recalc_rx_streaming(wl, wlvif);
		}
	}

}

static void wl1271_event_mbox_dump(struct event_mailbox *mbox)
{
	wl1271_debug(DEBUG_EVENT, "MBOX DUMP:");
	wl1271_debug(DEBUG_EVENT, "\tvector: 0x%x", mbox->events_vector);
	wl1271_debug(DEBUG_EVENT, "\tmask: 0x%x", mbox->events_mask);
}

static int wl1271_event_process(struct wl1271 *wl, struct event_mailbox *mbox)
{
	struct ieee80211_vif *vif;
	struct wl12xx_vif *wlvif;
	int ret;
	u32 vector;
	bool beacon_loss = false;
	bool disconnect_sta = false;
	unsigned long sta_bitmap = 0;

	wl1271_event_mbox_dump(mbox);

	vector = le32_to_cpu(mbox->events_vector);
	vector &= ~(le32_to_cpu(mbox->events_mask));
	wl1271_debug(DEBUG_EVENT, "vector: 0x%x", vector);

	if (vector & SCAN_COMPLETE_EVENT_ID) {
		wl1271_debug(DEBUG_EVENT, "status: 0x%x",
			     mbox->scheduled_scan_status);

		wl1271_scan_stm(wl, wl->scan_vif);
	}

	if (vector & PERIODIC_SCAN_REPORT_EVENT_ID) {
		wl1271_debug(DEBUG_EVENT, "PERIODIC_SCAN_REPORT_EVENT "
			     "(status 0x%0x)", mbox->scheduled_scan_status);

		wl1271_scan_sched_scan_results(wl);
	}

	if (vector & PERIODIC_SCAN_COMPLETE_EVENT_ID) {
		wl1271_debug(DEBUG_EVENT, "PERIODIC_SCAN_COMPLETE_EVENT "
			     "(status 0x%0x)", mbox->scheduled_scan_status);
		if (wl->sched_scanning) {
			ieee80211_sched_scan_stopped(wl->hw);
			wl->sched_scanning = false;
		}
	}

	if (vector & SOFT_GEMINI_SENSE_EVENT_ID)
		wl12xx_event_soft_gemini_sense(wl,
					       mbox->soft_gemini_sense_info);

	/*
	 * The BSS_LOSE_EVENT_ID is only needed while psm (and hence beacon
	 * filtering) is enabled. Without PSM, the stack will receive all
	 * beacons and can detect beacon loss by itself.
	 *
	 * As there's possibility that the driver disables PSM before receiving
	 * BSS_LOSE_EVENT, beacon loss has to be reported to the stack.
	 *
	 */
	if (vector & BSS_LOSE_EVENT_ID) {
		/* TODO: check for multi-role */
		wl1271_info("Beacon loss detected.");

		/* indicate to the stack, that beacons have been lost */
		beacon_loss = true;
	}

	if (vector & PS_REPORT_EVENT_ID) {
		wl1271_debug(DEBUG_EVENT, "PS_REPORT_EVENT");
		wl12xx_for_each_wlvif_sta(wl, wlvif) {
			ret = wl1271_event_ps_report(wl, wlvif,
						     mbox, &beacon_loss);
			if (ret < 0)
				return ret;
		}
	}

	if (vector & PSPOLL_DELIVERY_FAILURE_EVENT_ID)
		wl12xx_for_each_wlvif_sta(wl, wlvif) {
			wl1271_event_pspoll_delivery_fail(wl, wlvif);
		}

	if (vector & RSSI_SNR_TRIGGER_0_EVENT_ID) {
		/* TODO: check actual multi-role support */
		wl1271_debug(DEBUG_EVENT, "RSSI_SNR_TRIGGER_0_EVENT");
		wl12xx_for_each_wlvif_sta(wl, wlvif) {
			wl1271_event_rssi_trigger(wl, wlvif, mbox);
		}
	}

<<<<<<< HEAD
	if ((vector & BA_SESSION_RX_CONSTRAINT_EVENT_ID)) {
		wl1271_debug(DEBUG_EVENT, "BA_SESSION_RX_CONSTRAINT_EVENT_ID. "
			     "ba_allowed = 0x%x", mbox->rx_ba_allowed);

		wl->ba_allowed = !!mbox->rx_ba_allowed;

		if (wl->vif && !wl->ba_allowed)
			wl1271_stop_ba_event(wl);
	}

	if ((vector & CHANNEL_SWITCH_COMPLETE_EVENT_ID) && !is_ap) {
		wl1271_debug(DEBUG_EVENT, "CHANNEL_SWITCH_COMPLETE_EVENT_ID. "
					  "status = 0x%x",
					  mbox->channel_switch_status);
		/*
		 * That event uses for two cases:
		 * 1) channel switch complete with status=0
		 * 2) channel switch failed status=1
		 */
		if (test_and_clear_bit(WL1271_FLAG_CS_PROGRESS, &wl->flags) &&
		    (wl->vif))
			ieee80211_chswitch_done(wl->vif,
				mbox->channel_switch_status ? false : true);
=======
	if (vector & BA_SESSION_RX_CONSTRAINT_EVENT_ID) {
		u8 role_id = mbox->role_id;
		wl1271_debug(DEBUG_EVENT, "BA_SESSION_RX_CONSTRAINT_EVENT_ID. "
			     "ba_allowed = 0x%x, role_id=%d",
			     mbox->rx_ba_allowed, role_id);

		wl12xx_for_each_wlvif(wl, wlvif) {
			if (role_id != 0xff && role_id != wlvif->role_id)
				continue;

			wlvif->ba_allowed = !!mbox->rx_ba_allowed;
			if (!wlvif->ba_allowed)
				wl1271_stop_ba_event(wl, wlvif);
		}
	}

	if (vector & CHANNEL_SWITCH_COMPLETE_EVENT_ID) {
		wl1271_debug(DEBUG_EVENT, "CHANNEL_SWITCH_COMPLETE_EVENT_ID. "
					  "status = 0x%x",
					  mbox->channel_switch_status);
		/*
		 * That event uses for two cases:
		 * 1) channel switch complete with status=0
		 * 2) channel switch failed status=1
		 */

		/* TODO: configure only the relevant vif */
		wl12xx_for_each_wlvif_sta(wl, wlvif) {
			struct ieee80211_vif *vif = wl12xx_wlvif_to_vif(wlvif);
			bool success;

			if (!test_and_clear_bit(WLVIF_FLAG_CS_PROGRESS,
						&wl->flags))
				continue;

			success = mbox->channel_switch_status ? false : true;
			ieee80211_chswitch_done(vif, success);
		}
>>>>>>> dcd6c922
	}

	if ((vector & DUMMY_PACKET_EVENT_ID)) {
		wl1271_debug(DEBUG_EVENT, "DUMMY_PACKET_ID_EVENT_ID");
		wl1271_tx_dummy_packet(wl);
	}

	/*
	 * "TX retries exceeded" has a different meaning according to mode.
	 * In AP mode the offending station is disconnected.
	 */
	if (vector & MAX_TX_RETRY_EVENT_ID) {
		wl1271_debug(DEBUG_EVENT, "MAX_TX_RETRY_EVENT_ID");
		sta_bitmap |= le16_to_cpu(mbox->sta_tx_retry_exceeded);
		disconnect_sta = true;
	}

	if (vector & INACTIVE_STA_EVENT_ID) {
		wl1271_debug(DEBUG_EVENT, "INACTIVE_STA_EVENT_ID");
		sta_bitmap |= le16_to_cpu(mbox->sta_aging_status);
		disconnect_sta = true;
	}

	if (disconnect_sta) {
		u32 num_packets = wl->conf.tx.max_tx_retries;
		struct ieee80211_sta *sta;
		const u8 *addr;
		int h;

		for_each_set_bit(h, &sta_bitmap, WL12XX_MAX_LINKS) {
			bool found = false;
			/* find the ap vif connected to this sta */
			wl12xx_for_each_wlvif_ap(wl, wlvif) {
				if (!test_bit(h, wlvif->ap.sta_hlid_map))
					continue;
				found = true;
				break;
			}
			if (!found)
				continue;

			vif = wl12xx_wlvif_to_vif(wlvif);
			addr = wl->links[h].addr;

			rcu_read_lock();
			sta = ieee80211_find_sta(vif, addr);
			if (sta) {
				wl1271_debug(DEBUG_EVENT, "remove sta %d", h);
				ieee80211_report_low_ack(sta, num_packets);
			}
			rcu_read_unlock();
		}
	}

	if (beacon_loss)
		wl12xx_for_each_wlvif_sta(wl, wlvif) {
			vif = wl12xx_wlvif_to_vif(wlvif);
			ieee80211_connection_loss(vif);
		}

	return 0;
}

int wl1271_event_unmask(struct wl1271 *wl)
{
	int ret;

	ret = wl1271_acx_event_mbox_mask(wl, ~(wl->event_mask));
	if (ret < 0)
		return ret;

	return 0;
}

void wl1271_event_mbox_config(struct wl1271 *wl)
{
	wl->mbox_ptr[0] = wl1271_read32(wl, REG_EVENT_MAILBOX_PTR);
	wl->mbox_ptr[1] = wl->mbox_ptr[0] + sizeof(struct event_mailbox);

	wl1271_debug(DEBUG_EVENT, "MBOX ptrs: 0x%x 0x%x",
		     wl->mbox_ptr[0], wl->mbox_ptr[1]);
}

int wl1271_event_handle(struct wl1271 *wl, u8 mbox_num)
{
	struct event_mailbox mbox;
	int ret;

	wl1271_debug(DEBUG_EVENT, "EVENT on mbox %d", mbox_num);

	if (mbox_num > 1)
		return -EINVAL;

	/* first we read the mbox descriptor */
	wl1271_read(wl, wl->mbox_ptr[mbox_num], &mbox,
		    sizeof(struct event_mailbox), false);

	/* process the descriptor */
	ret = wl1271_event_process(wl, &mbox);
	if (ret < 0)
		return ret;

	/* then we let the firmware know it can go on...*/
	wl1271_write32(wl, ACX_REG_INTERRUPT_TRIG, INTR_TRIG_EVENT_ACK);

	return 0;
}<|MERGE_RESOLUTION|>--- conflicted
+++ resolved
@@ -177,24 +177,6 @@
 	wlvif->last_rssi_event = event;
 }
 
-<<<<<<< HEAD
-static void wl1271_stop_ba_event(struct wl1271 *wl)
-{
-	if (wl->bss_type != BSS_TYPE_AP_BSS) {
-		if (!wl->ba_rx_bitmap)
-			return;
-		ieee80211_stop_rx_ba_session(wl->vif, wl->ba_rx_bitmap,
-					     wl->bssid);
-	} else {
-		int i;
-		struct wl1271_link *lnk;
-		for (i = WL1271_AP_STA_HLID_START; i < AP_MAX_LINKS; i++) {
-			lnk = &wl->links[i];
-			if (!wl1271_is_active_sta(wl, i) || !lnk->ba_bitmap)
-				continue;
-
-			ieee80211_stop_rx_ba_session(wl->vif,
-=======
 static void wl1271_stop_ba_event(struct wl1271 *wl, struct wl12xx_vif *wlvif)
 {
 	struct ieee80211_vif *vif = wl12xx_wlvif_to_vif(wlvif);
@@ -214,7 +196,6 @@
 				continue;
 
 			ieee80211_stop_rx_ba_session(vif,
->>>>>>> dcd6c922
 						     lnk->ba_bitmap,
 						     lnk->addr);
 		}
@@ -335,31 +316,6 @@
 		}
 	}
 
-<<<<<<< HEAD
-	if ((vector & BA_SESSION_RX_CONSTRAINT_EVENT_ID)) {
-		wl1271_debug(DEBUG_EVENT, "BA_SESSION_RX_CONSTRAINT_EVENT_ID. "
-			     "ba_allowed = 0x%x", mbox->rx_ba_allowed);
-
-		wl->ba_allowed = !!mbox->rx_ba_allowed;
-
-		if (wl->vif && !wl->ba_allowed)
-			wl1271_stop_ba_event(wl);
-	}
-
-	if ((vector & CHANNEL_SWITCH_COMPLETE_EVENT_ID) && !is_ap) {
-		wl1271_debug(DEBUG_EVENT, "CHANNEL_SWITCH_COMPLETE_EVENT_ID. "
-					  "status = 0x%x",
-					  mbox->channel_switch_status);
-		/*
-		 * That event uses for two cases:
-		 * 1) channel switch complete with status=0
-		 * 2) channel switch failed status=1
-		 */
-		if (test_and_clear_bit(WL1271_FLAG_CS_PROGRESS, &wl->flags) &&
-		    (wl->vif))
-			ieee80211_chswitch_done(wl->vif,
-				mbox->channel_switch_status ? false : true);
-=======
 	if (vector & BA_SESSION_RX_CONSTRAINT_EVENT_ID) {
 		u8 role_id = mbox->role_id;
 		wl1271_debug(DEBUG_EVENT, "BA_SESSION_RX_CONSTRAINT_EVENT_ID. "
@@ -398,7 +354,6 @@
 			success = mbox->channel_switch_status ? false : true;
 			ieee80211_chswitch_done(vif, success);
 		}
->>>>>>> dcd6c922
 	}
 
 	if ((vector & DUMMY_PACKET_EVENT_ID)) {
