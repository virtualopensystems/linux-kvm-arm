--- conflicted
+++ resolved
@@ -4625,7 +4625,6 @@
 		err = -ENOMEM;
 		goto done;
 	}
-<<<<<<< HEAD
 
 	/* data sent to dongle has to be little endian */
 	*(__le32 *)buf = cpu_to_le32(WL_BSS_INFO_MAX);
@@ -4634,16 +4633,6 @@
 	if (err)
 		goto done;
 
-=======
-
-	/* data sent to dongle has to be little endian */
-	*(__le32 *)buf = cpu_to_le32(WL_BSS_INFO_MAX);
-	err = brcmf_exec_dcmd(ndev, BRCMF_C_GET_BSS_INFO, buf, WL_BSS_INFO_MAX);
-
-	if (err)
-		goto done;
-
->>>>>>> 9489e9dc
 	bi = (struct brcmf_bss_info_le *)(buf + 4);
 	target_channel = bi->ctl_ch ? bi->ctl_ch :
 				      CHSPEC_CHANNEL(le16_to_cpu(bi->chanspec));
