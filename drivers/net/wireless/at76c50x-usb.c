--- conflicted
+++ resolved
@@ -655,11 +655,7 @@
 exit:
 	kfree(hwcfg);
 	if (ret < 0)
-<<<<<<< HEAD
-		wiphy_err(priv->hw->wiphy, "cannot get hw config (error %d)\n",
-=======
 		wiphy_err(priv->hw->wiphy, "cannot get HW Config (error %d)\n",
->>>>>>> 062c1825
 			  ret);
 
 	return ret;
@@ -964,11 +960,7 @@
 			   sizeof(struct mib_mac_addr));
 	if (ret < 0) {
 		wiphy_err(priv->hw->wiphy,
-<<<<<<< HEAD
-			  "at76_get_mib (mac_addr) failed: %d\n", ret);
-=======
 			  "at76_get_mib (MAC_ADDR) failed: %d\n", ret);
->>>>>>> 062c1825
 		goto exit;
 	}
 
@@ -997,11 +989,7 @@
 			   sizeof(struct mib_mac_wep));
 	if (ret < 0) {
 		wiphy_err(priv->hw->wiphy,
-<<<<<<< HEAD
-			  "at76_get_mib (mac_wep) failed: %d\n", ret);
-=======
 			  "at76_get_mib (MAC_WEP) failed: %d\n", ret);
->>>>>>> 062c1825
 		goto exit;
 	}
 
@@ -1038,11 +1026,7 @@
 			   sizeof(struct mib_mac_mgmt));
 	if (ret < 0) {
 		wiphy_err(priv->hw->wiphy,
-<<<<<<< HEAD
-			  "at76_get_mib (mac_mgmt) failed: %d\n", ret);
-=======
 			  "at76_get_mib (MAC_MGMT) failed: %d\n", ret);
->>>>>>> 062c1825
 		goto exit;
 	}
 
@@ -1078,11 +1062,7 @@
 	ret = at76_get_mib(priv->udev, MIB_MAC, m, sizeof(struct mib_mac));
 	if (ret < 0) {
 		wiphy_err(priv->hw->wiphy,
-<<<<<<< HEAD
-			  "at76_get_mib (mac) failed: %d\n", ret);
-=======
 			  "at76_get_mib (MAC) failed: %d\n", ret);
->>>>>>> 062c1825
 		goto exit;
 	}
 
@@ -1119,11 +1099,7 @@
 	ret = at76_get_mib(priv->udev, MIB_PHY, m, sizeof(struct mib_phy));
 	if (ret < 0) {
 		wiphy_err(priv->hw->wiphy,
-<<<<<<< HEAD
-			  "at76_get_mib (phy) failed: %d\n", ret);
-=======
 			  "at76_get_mib (PHY) failed: %d\n", ret);
->>>>>>> 062c1825
 		goto exit;
 	}
 
@@ -1156,11 +1132,7 @@
 	ret = at76_get_mib(priv->udev, MIB_LOCAL, m, sizeof(struct mib_local));
 	if (ret < 0) {
 		wiphy_err(priv->hw->wiphy,
-<<<<<<< HEAD
-			  "at76_get_mib (local) failed: %d\n", ret);
-=======
 			  "at76_get_mib (LOCAL) failed: %d\n", ret);
->>>>>>> 062c1825
 		goto exit;
 	}
 
@@ -1186,11 +1158,7 @@
 			   sizeof(struct mib_mdomain));
 	if (ret < 0) {
 		wiphy_err(priv->hw->wiphy,
-<<<<<<< HEAD
-			  "at76_get_mib (mdomain) failed: %d\n", ret);
-=======
 			  "at76_get_mib (MDOMAIN) failed: %d\n", ret);
->>>>>>> 062c1825
 		goto exit;
 	}
 
@@ -1261,11 +1229,7 @@
 	struct sk_buff *skb = priv->rx_skb;
 
 	if (!priv->rx_urb) {
-<<<<<<< HEAD
-		wiphy_err(priv->hw->wiphy, "%s: priv->rx_urb is null\n",
-=======
 		wiphy_err(priv->hw->wiphy, "%s: priv->rx_urb is NULL\n",
->>>>>>> 062c1825
 			  __func__);
 		return -EFAULT;
 	}
@@ -1828,11 +1792,7 @@
 		wiphy_err(priv->hw->wiphy, "error in tx submit urb: %d\n", ret);
 		if (ret == -EINVAL)
 			wiphy_err(priv->hw->wiphy,
-<<<<<<< HEAD
-				  "-einval: tx urb %p hcpriv %p complete %p\n",
-=======
 				  "-EINVAL: tx urb %p hcpriv %p complete %p\n",
->>>>>>> 062c1825
 				  priv->tx_urb,
 				  priv->tx_urb->hcpriv, priv->tx_urb->complete);
 	}
@@ -2350,11 +2310,7 @@
 
 	priv->mac80211_registered = 1;
 
-<<<<<<< HEAD
-	wiphy_info(priv->hw->wiphy, "usb %s, mac %pm, firmware %d.%d.%d-%d\n",
-=======
 	wiphy_info(priv->hw->wiphy, "USB %s, MAC %pM, firmware %d.%d.%d-%d\n",
->>>>>>> 062c1825
 		   dev_name(&interface->dev), priv->mac_addr,
 		   priv->fw_version.major, priv->fw_version.minor,
 		   priv->fw_version.patch, priv->fw_version.build);
