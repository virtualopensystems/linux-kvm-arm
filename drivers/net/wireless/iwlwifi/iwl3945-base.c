/******************************************************************************
 *
 * Copyright(c) 2003 - 2010 Intel Corporation. All rights reserved.
 *
 * Portions of this file are derived from the ipw3945 project, as well
 * as portions of the ieee80211 subsystem header files.
 *
 * This program is free software; you can redistribute it and/or modify it
 * under the terms of version 2 of the GNU General Public License as
 * published by the Free Software Foundation.
 *
 * This program is distributed in the hope that it will be useful, but WITHOUT
 * ANY WARRANTY; without even the implied warranty of MERCHANTABILITY or
 * FITNESS FOR A PARTICULAR PURPOSE.  See the GNU General Public License for
 * more details.
 *
 * You should have received a copy of the GNU General Public License along with
 * this program; if not, write to the Free Software Foundation, Inc.,
 * 51 Franklin Street, Fifth Floor, Boston, MA 02110, USA
 *
 * The full GNU General Public License is included in this distribution in the
 * file called LICENSE.
 *
 * Contact Information:
 *  Intel Linux Wireless <ilw@linux.intel.com>
 * Intel Corporation, 5200 N.E. Elam Young Parkway, Hillsboro, OR 97124-6497
 *
 *****************************************************************************/

#define pr_fmt(fmt) KBUILD_MODNAME ": " fmt

#include <linux/kernel.h>
#include <linux/module.h>
#include <linux/init.h>
#include <linux/pci.h>
#include <linux/pci-aspm.h>
#include <linux/slab.h>
#include <linux/dma-mapping.h>
#include <linux/delay.h>
#include <linux/sched.h>
#include <linux/skbuff.h>
#include <linux/netdevice.h>
#include <linux/wireless.h>
#include <linux/firmware.h>
#include <linux/etherdevice.h>
#include <linux/if_arp.h>

#include <net/ieee80211_radiotap.h>
#include <net/mac80211.h>

#include <asm/div64.h>

#define DRV_NAME	"iwl3945"

#include "iwl-fh.h"
#include "iwl-3945-fh.h"
#include "iwl-commands.h"
#include "iwl-sta.h"
#include "iwl-3945.h"
#include "iwl-core.h"
#include "iwl-helpers.h"
#include "iwl-dev.h"
#include "iwl-spectrum.h"
<<<<<<< HEAD
=======
#include "iwl-legacy.h"
>>>>>>> 3cbea436

/*
 * module name, copyright, version, etc.
 */

#define DRV_DESCRIPTION	\
"Intel(R) PRO/Wireless 3945ABG/BG Network Connection driver for Linux"

#ifdef CONFIG_IWLWIFI_DEBUG
#define VD "d"
#else
#define VD
#endif

/*
 * add "s" to indicate spectrum measurement included.
 * we add it here to be consistent with previous releases in which
 * this was configurable.
 */
#define DRV_VERSION  IWLWIFI_VERSION VD "s"
#define DRV_COPYRIGHT	"Copyright(c) 2003-2010 Intel Corporation"
#define DRV_AUTHOR     "<ilw@linux.intel.com>"

MODULE_DESCRIPTION(DRV_DESCRIPTION);
MODULE_VERSION(DRV_VERSION);
MODULE_AUTHOR(DRV_COPYRIGHT " " DRV_AUTHOR);
MODULE_LICENSE("GPL");

 /* module parameters */
struct iwl_mod_params iwl3945_mod_params = {
	.sw_crypto = 1,
	.restart_fw = 1,
	/* the rest are 0 by default */
};

/**
 * iwl3945_get_antenna_flags - Get antenna flags for RXON command
 * @priv: eeprom and antenna fields are used to determine antenna flags
 *
 * priv->eeprom39  is used to determine if antenna AUX/MAIN are reversed
 * iwl3945_mod_params.antenna specifies the antenna diversity mode:
 *
 * IWL_ANTENNA_DIVERSITY - NIC selects best antenna by itself
 * IWL_ANTENNA_MAIN      - Force MAIN antenna
 * IWL_ANTENNA_AUX       - Force AUX antenna
 */
__le32 iwl3945_get_antenna_flags(const struct iwl_priv *priv)
{
	struct iwl3945_eeprom *eeprom = (struct iwl3945_eeprom *)priv->eeprom;

	switch (iwl3945_mod_params.antenna) {
	case IWL_ANTENNA_DIVERSITY:
		return 0;

	case IWL_ANTENNA_MAIN:
		if (eeprom->antenna_switch_type)
			return RXON_FLG_DIS_DIV_MSK | RXON_FLG_ANT_B_MSK;
		return RXON_FLG_DIS_DIV_MSK | RXON_FLG_ANT_A_MSK;

	case IWL_ANTENNA_AUX:
		if (eeprom->antenna_switch_type)
			return RXON_FLG_DIS_DIV_MSK | RXON_FLG_ANT_A_MSK;
		return RXON_FLG_DIS_DIV_MSK | RXON_FLG_ANT_B_MSK;
	}

	/* bad antenna selector value */
	IWL_ERR(priv, "Bad antenna selector value (0x%x)\n",
		iwl3945_mod_params.antenna);

	return 0;		/* "diversity" is default if error */
}

static int iwl3945_set_ccmp_dynamic_key_info(struct iwl_priv *priv,
				   struct ieee80211_key_conf *keyconf,
				   u8 sta_id)
{
	unsigned long flags;
	__le16 key_flags = 0;
	int ret;

	key_flags |= (STA_KEY_FLG_CCMP | STA_KEY_FLG_MAP_KEY_MSK);
	key_flags |= cpu_to_le16(keyconf->keyidx << STA_KEY_FLG_KEYID_POS);

	if (sta_id == priv->contexts[IWL_RXON_CTX_BSS].bcast_sta_id)
		key_flags |= STA_KEY_MULTICAST_MSK;

	keyconf->flags |= IEEE80211_KEY_FLAG_GENERATE_IV;
	keyconf->hw_key_idx = keyconf->keyidx;
	key_flags &= ~STA_KEY_FLG_INVALID;

	spin_lock_irqsave(&priv->sta_lock, flags);
	priv->stations[sta_id].keyinfo.cipher = keyconf->cipher;
	priv->stations[sta_id].keyinfo.keylen = keyconf->keylen;
	memcpy(priv->stations[sta_id].keyinfo.key, keyconf->key,
	       keyconf->keylen);

	memcpy(priv->stations[sta_id].sta.key.key, keyconf->key,
	       keyconf->keylen);

	if ((priv->stations[sta_id].sta.key.key_flags & STA_KEY_FLG_ENCRYPT_MSK)
			== STA_KEY_FLG_NO_ENC)
		priv->stations[sta_id].sta.key.key_offset =
				 iwl_get_free_ucode_key_index(priv);
	/* else, we are overriding an existing key => no need to allocated room
	* in uCode. */

	WARN(priv->stations[sta_id].sta.key.key_offset == WEP_INVALID_OFFSET,
		"no space for a new key");

	priv->stations[sta_id].sta.key.key_flags = key_flags;
	priv->stations[sta_id].sta.sta.modify_mask = STA_MODIFY_KEY_MASK;
	priv->stations[sta_id].sta.mode = STA_CONTROL_MODIFY_MSK;

	IWL_DEBUG_INFO(priv, "hwcrypto: modify ucode station key info\n");

	ret = iwl_send_add_sta(priv, &priv->stations[sta_id].sta, CMD_ASYNC);

	spin_unlock_irqrestore(&priv->sta_lock, flags);

	return ret;
}

static int iwl3945_set_tkip_dynamic_key_info(struct iwl_priv *priv,
				  struct ieee80211_key_conf *keyconf,
				  u8 sta_id)
{
	return -EOPNOTSUPP;
}

static int iwl3945_set_wep_dynamic_key_info(struct iwl_priv *priv,
				  struct ieee80211_key_conf *keyconf,
				  u8 sta_id)
{
	return -EOPNOTSUPP;
}

static int iwl3945_clear_sta_key_info(struct iwl_priv *priv, u8 sta_id)
{
	unsigned long flags;
	struct iwl_addsta_cmd sta_cmd;

	spin_lock_irqsave(&priv->sta_lock, flags);
	memset(&priv->stations[sta_id].keyinfo, 0, sizeof(struct iwl_hw_key));
	memset(&priv->stations[sta_id].sta.key, 0,
		sizeof(struct iwl4965_keyinfo));
	priv->stations[sta_id].sta.key.key_flags = STA_KEY_FLG_NO_ENC;
	priv->stations[sta_id].sta.sta.modify_mask = STA_MODIFY_KEY_MASK;
	priv->stations[sta_id].sta.mode = STA_CONTROL_MODIFY_MSK;
	memcpy(&sta_cmd, &priv->stations[sta_id].sta, sizeof(struct iwl_addsta_cmd));
	spin_unlock_irqrestore(&priv->sta_lock, flags);

	IWL_DEBUG_INFO(priv, "hwcrypto: clear ucode station key info\n");
	return iwl_send_add_sta(priv, &sta_cmd, CMD_SYNC);
}

static int iwl3945_set_dynamic_key(struct iwl_priv *priv,
			struct ieee80211_key_conf *keyconf, u8 sta_id)
{
	int ret = 0;

	keyconf->hw_key_idx = HW_KEY_DYNAMIC;

	switch (keyconf->cipher) {
	case WLAN_CIPHER_SUITE_CCMP:
		ret = iwl3945_set_ccmp_dynamic_key_info(priv, keyconf, sta_id);
		break;
	case WLAN_CIPHER_SUITE_TKIP:
		ret = iwl3945_set_tkip_dynamic_key_info(priv, keyconf, sta_id);
		break;
	case WLAN_CIPHER_SUITE_WEP40:
	case WLAN_CIPHER_SUITE_WEP104:
		ret = iwl3945_set_wep_dynamic_key_info(priv, keyconf, sta_id);
		break;
	default:
		IWL_ERR(priv, "Unknown alg: %s alg=%x\n", __func__,
			keyconf->cipher);
		ret = -EINVAL;
	}

	IWL_DEBUG_WEP(priv, "Set dynamic key: alg=%x len=%d idx=%d sta=%d ret=%d\n",
		      keyconf->cipher, keyconf->keylen, keyconf->keyidx,
		      sta_id, ret);

	return ret;
}

static int iwl3945_remove_static_key(struct iwl_priv *priv)
{
	int ret = -EOPNOTSUPP;

	return ret;
}

static int iwl3945_set_static_key(struct iwl_priv *priv,
				struct ieee80211_key_conf *key)
{
	if (key->cipher == WLAN_CIPHER_SUITE_WEP40 ||
	    key->cipher == WLAN_CIPHER_SUITE_WEP104)
		return -EOPNOTSUPP;

	IWL_ERR(priv, "Static key invalid: cipher %x\n", key->cipher);
	return -EINVAL;
}

static void iwl3945_clear_free_frames(struct iwl_priv *priv)
{
	struct list_head *element;

	IWL_DEBUG_INFO(priv, "%d frames on pre-allocated heap on clear.\n",
		       priv->frames_count);

	while (!list_empty(&priv->free_frames)) {
		element = priv->free_frames.next;
		list_del(element);
		kfree(list_entry(element, struct iwl3945_frame, list));
		priv->frames_count--;
	}

	if (priv->frames_count) {
		IWL_WARN(priv, "%d frames still in use.  Did we lose one?\n",
			    priv->frames_count);
		priv->frames_count = 0;
	}
}

static struct iwl3945_frame *iwl3945_get_free_frame(struct iwl_priv *priv)
{
	struct iwl3945_frame *frame;
	struct list_head *element;
	if (list_empty(&priv->free_frames)) {
		frame = kzalloc(sizeof(*frame), GFP_KERNEL);
		if (!frame) {
			IWL_ERR(priv, "Could not allocate frame!\n");
			return NULL;
		}

		priv->frames_count++;
		return frame;
	}

	element = priv->free_frames.next;
	list_del(element);
	return list_entry(element, struct iwl3945_frame, list);
}

static void iwl3945_free_frame(struct iwl_priv *priv, struct iwl3945_frame *frame)
{
	memset(frame, 0, sizeof(*frame));
	list_add(&frame->list, &priv->free_frames);
}

unsigned int iwl3945_fill_beacon_frame(struct iwl_priv *priv,
				struct ieee80211_hdr *hdr,
				int left)
{

	if (!iwl_is_associated(priv, IWL_RXON_CTX_BSS) || !priv->beacon_skb)
		return 0;

	if (priv->beacon_skb->len > left)
		return 0;

	memcpy(hdr, priv->beacon_skb->data, priv->beacon_skb->len);

	return priv->beacon_skb->len;
}

static int iwl3945_send_beacon_cmd(struct iwl_priv *priv)
{
	struct iwl3945_frame *frame;
	unsigned int frame_size;
	int rc;
	u8 rate;

	frame = iwl3945_get_free_frame(priv);

	if (!frame) {
		IWL_ERR(priv, "Could not obtain free frame buffer for beacon "
			  "command.\n");
		return -ENOMEM;
	}

	rate = iwl_rate_get_lowest_plcp(priv,
				&priv->contexts[IWL_RXON_CTX_BSS]);

	frame_size = iwl3945_hw_get_beacon_cmd(priv, frame, rate);

	rc = iwl_send_cmd_pdu(priv, REPLY_TX_BEACON, frame_size,
			      &frame->u.cmd[0]);

	iwl3945_free_frame(priv, frame);

	return rc;
}

static void iwl3945_unset_hw_params(struct iwl_priv *priv)
{
	if (priv->_3945.shared_virt)
		dma_free_coherent(&priv->pci_dev->dev,
				  sizeof(struct iwl3945_shared),
				  priv->_3945.shared_virt,
				  priv->_3945.shared_phys);
}

static void iwl3945_build_tx_cmd_hwcrypto(struct iwl_priv *priv,
				      struct ieee80211_tx_info *info,
				      struct iwl_device_cmd *cmd,
				      struct sk_buff *skb_frag,
				      int sta_id)
{
	struct iwl3945_tx_cmd *tx_cmd = (struct iwl3945_tx_cmd *)cmd->cmd.payload;
	struct iwl_hw_key *keyinfo = &priv->stations[sta_id].keyinfo;

	tx_cmd->sec_ctl = 0;

	switch (keyinfo->cipher) {
	case WLAN_CIPHER_SUITE_CCMP:
		tx_cmd->sec_ctl = TX_CMD_SEC_CCM;
		memcpy(tx_cmd->key, keyinfo->key, keyinfo->keylen);
		IWL_DEBUG_TX(priv, "tx_cmd with AES hwcrypto\n");
		break;

	case WLAN_CIPHER_SUITE_TKIP:
		break;

	case WLAN_CIPHER_SUITE_WEP104:
		tx_cmd->sec_ctl |= TX_CMD_SEC_KEY128;
		/* fall through */
	case WLAN_CIPHER_SUITE_WEP40:
		tx_cmd->sec_ctl |= TX_CMD_SEC_WEP |
		    (info->control.hw_key->hw_key_idx & TX_CMD_SEC_MSK) << TX_CMD_SEC_SHIFT;

		memcpy(&tx_cmd->key[3], keyinfo->key, keyinfo->keylen);

		IWL_DEBUG_TX(priv, "Configuring packet for WEP encryption "
			     "with key %d\n", info->control.hw_key->hw_key_idx);
		break;

	default:
		IWL_ERR(priv, "Unknown encode cipher %x\n", keyinfo->cipher);
		break;
	}
}

/*
 * handle build REPLY_TX command notification.
 */
static void iwl3945_build_tx_cmd_basic(struct iwl_priv *priv,
				  struct iwl_device_cmd *cmd,
				  struct ieee80211_tx_info *info,
				  struct ieee80211_hdr *hdr, u8 std_id)
{
	struct iwl3945_tx_cmd *tx_cmd = (struct iwl3945_tx_cmd *)cmd->cmd.payload;
	__le32 tx_flags = tx_cmd->tx_flags;
	__le16 fc = hdr->frame_control;

	tx_cmd->stop_time.life_time = TX_CMD_LIFE_TIME_INFINITE;
	if (!(info->flags & IEEE80211_TX_CTL_NO_ACK)) {
		tx_flags |= TX_CMD_FLG_ACK_MSK;
		if (ieee80211_is_mgmt(fc))
			tx_flags |= TX_CMD_FLG_SEQ_CTL_MSK;
		if (ieee80211_is_probe_resp(fc) &&
		    !(le16_to_cpu(hdr->seq_ctrl) & 0xf))
			tx_flags |= TX_CMD_FLG_TSF_MSK;
	} else {
		tx_flags &= (~TX_CMD_FLG_ACK_MSK);
		tx_flags |= TX_CMD_FLG_SEQ_CTL_MSK;
	}

	tx_cmd->sta_id = std_id;
	if (ieee80211_has_morefrags(fc))
		tx_flags |= TX_CMD_FLG_MORE_FRAG_MSK;

	if (ieee80211_is_data_qos(fc)) {
		u8 *qc = ieee80211_get_qos_ctl(hdr);
		tx_cmd->tid_tspec = qc[0] & 0xf;
		tx_flags &= ~TX_CMD_FLG_SEQ_CTL_MSK;
	} else {
		tx_flags |= TX_CMD_FLG_SEQ_CTL_MSK;
	}

	priv->cfg->ops->utils->tx_cmd_protection(priv, info, fc, &tx_flags);

	tx_flags &= ~(TX_CMD_FLG_ANT_SEL_MSK);
	if (ieee80211_is_mgmt(fc)) {
		if (ieee80211_is_assoc_req(fc) || ieee80211_is_reassoc_req(fc))
			tx_cmd->timeout.pm_frame_timeout = cpu_to_le16(3);
		else
			tx_cmd->timeout.pm_frame_timeout = cpu_to_le16(2);
	} else {
		tx_cmd->timeout.pm_frame_timeout = 0;
	}

	tx_cmd->driver_txop = 0;
	tx_cmd->tx_flags = tx_flags;
	tx_cmd->next_frame_len = 0;
}

/*
 * start REPLY_TX command process
 */
static int iwl3945_tx_skb(struct iwl_priv *priv, struct sk_buff *skb)
{
	struct ieee80211_hdr *hdr = (struct ieee80211_hdr *)skb->data;
	struct ieee80211_tx_info *info = IEEE80211_SKB_CB(skb);
	struct iwl3945_tx_cmd *tx_cmd;
	struct iwl_tx_queue *txq = NULL;
	struct iwl_queue *q = NULL;
	struct iwl_device_cmd *out_cmd;
	struct iwl_cmd_meta *out_meta;
	dma_addr_t phys_addr;
	dma_addr_t txcmd_phys;
	int txq_id = skb_get_queue_mapping(skb);
	u16 len, idx, hdr_len;
	u8 id;
	u8 unicast;
	u8 sta_id;
	u8 tid = 0;
	__le16 fc;
	u8 wait_write_ptr = 0;
	unsigned long flags;

	spin_lock_irqsave(&priv->lock, flags);
	if (iwl_is_rfkill(priv)) {
		IWL_DEBUG_DROP(priv, "Dropping - RF KILL\n");
		goto drop_unlock;
	}

	if ((ieee80211_get_tx_rate(priv->hw, info)->hw_value & 0xFF) == IWL_INVALID_RATE) {
		IWL_ERR(priv, "ERROR: No TX rate available.\n");
		goto drop_unlock;
	}

	unicast = !is_multicast_ether_addr(hdr->addr1);
	id = 0;

	fc = hdr->frame_control;

#ifdef CONFIG_IWLWIFI_DEBUG
	if (ieee80211_is_auth(fc))
		IWL_DEBUG_TX(priv, "Sending AUTH frame\n");
	else if (ieee80211_is_assoc_req(fc))
		IWL_DEBUG_TX(priv, "Sending ASSOC frame\n");
	else if (ieee80211_is_reassoc_req(fc))
		IWL_DEBUG_TX(priv, "Sending REASSOC frame\n");
#endif

	spin_unlock_irqrestore(&priv->lock, flags);

	hdr_len = ieee80211_hdrlen(fc);

	/* Find index into station table for destination station */
	sta_id = iwl_sta_id_or_broadcast(
			priv, &priv->contexts[IWL_RXON_CTX_BSS],
			info->control.sta);
	if (sta_id == IWL_INVALID_STATION) {
		IWL_DEBUG_DROP(priv, "Dropping - INVALID STATION: %pM\n",
			       hdr->addr1);
		goto drop;
	}

	IWL_DEBUG_RATE(priv, "station Id %d\n", sta_id);

	if (ieee80211_is_data_qos(fc)) {
		u8 *qc = ieee80211_get_qos_ctl(hdr);
		tid = qc[0] & IEEE80211_QOS_CTL_TID_MASK;
		if (unlikely(tid >= MAX_TID_COUNT))
			goto drop;
	}

	/* Descriptor for chosen Tx queue */
	txq = &priv->txq[txq_id];
	q = &txq->q;

	if ((iwl_queue_space(q) < q->high_mark))
		goto drop;

	spin_lock_irqsave(&priv->lock, flags);

	idx = get_cmd_index(q, q->write_ptr, 0);

	/* Set up driver data for this TFD */
	memset(&(txq->txb[q->write_ptr]), 0, sizeof(struct iwl_tx_info));
	txq->txb[q->write_ptr].skb = skb;
	txq->txb[q->write_ptr].ctx = &priv->contexts[IWL_RXON_CTX_BSS];

	/* Init first empty entry in queue's array of Tx/cmd buffers */
	out_cmd = txq->cmd[idx];
	out_meta = &txq->meta[idx];
	tx_cmd = (struct iwl3945_tx_cmd *)out_cmd->cmd.payload;
	memset(&out_cmd->hdr, 0, sizeof(out_cmd->hdr));
	memset(tx_cmd, 0, sizeof(*tx_cmd));

	/*
	 * Set up the Tx-command (not MAC!) header.
	 * Store the chosen Tx queue and TFD index within the sequence field;
	 * after Tx, uCode's Tx response will return this value so driver can
	 * locate the frame within the tx queue and do post-tx processing.
	 */
	out_cmd->hdr.cmd = REPLY_TX;
	out_cmd->hdr.sequence = cpu_to_le16((u16)(QUEUE_TO_SEQ(txq_id) |
				INDEX_TO_SEQ(q->write_ptr)));

	/* Copy MAC header from skb into command buffer */
	memcpy(tx_cmd->hdr, hdr, hdr_len);


	if (info->control.hw_key)
		iwl3945_build_tx_cmd_hwcrypto(priv, info, out_cmd, skb, sta_id);

	/* TODO need this for burst mode later on */
	iwl3945_build_tx_cmd_basic(priv, out_cmd, info, hdr, sta_id);

	/* set is_hcca to 0; it probably will never be implemented */
	iwl3945_hw_build_tx_cmd_rate(priv, out_cmd, info, hdr, sta_id, 0);

	/* Total # bytes to be transmitted */
	len = (u16)skb->len;
	tx_cmd->len = cpu_to_le16(len);

	iwl_dbg_log_tx_data_frame(priv, len, hdr);
	iwl_update_stats(priv, true, fc, len);
	tx_cmd->tx_flags &= ~TX_CMD_FLG_ANT_A_MSK;
	tx_cmd->tx_flags &= ~TX_CMD_FLG_ANT_B_MSK;

	if (!ieee80211_has_morefrags(hdr->frame_control)) {
		txq->need_update = 1;
	} else {
		wait_write_ptr = 1;
		txq->need_update = 0;
	}

	IWL_DEBUG_TX(priv, "sequence nr = 0X%x\n",
		     le16_to_cpu(out_cmd->hdr.sequence));
	IWL_DEBUG_TX(priv, "tx_flags = 0X%x\n", le32_to_cpu(tx_cmd->tx_flags));
	iwl_print_hex_dump(priv, IWL_DL_TX, tx_cmd, sizeof(*tx_cmd));
	iwl_print_hex_dump(priv, IWL_DL_TX, (u8 *)tx_cmd->hdr,
			   ieee80211_hdrlen(fc));

	/*
	 * Use the first empty entry in this queue's command buffer array
	 * to contain the Tx command and MAC header concatenated together
	 * (payload data will be in another buffer).
	 * Size of this varies, due to varying MAC header length.
	 * If end is not dword aligned, we'll have 2 extra bytes at the end
	 * of the MAC header (device reads on dword boundaries).
	 * We'll tell device about this padding later.
	 */
	len = sizeof(struct iwl3945_tx_cmd) +
			sizeof(struct iwl_cmd_header) + hdr_len;
	len = (len + 3) & ~3;

	/* Physical address of this Tx command's header (not MAC header!),
	 * within command buffer array. */
	txcmd_phys = pci_map_single(priv->pci_dev, &out_cmd->hdr,
				    len, PCI_DMA_TODEVICE);
	/* we do not map meta data ... so we can safely access address to
	 * provide to unmap command*/
	dma_unmap_addr_set(out_meta, mapping, txcmd_phys);
	dma_unmap_len_set(out_meta, len, len);

	/* Add buffer containing Tx command and MAC(!) header to TFD's
	 * first entry */
	priv->cfg->ops->lib->txq_attach_buf_to_tfd(priv, txq,
						   txcmd_phys, len, 1, 0);


	/* Set up TFD's 2nd entry to point directly to remainder of skb,
	 * if any (802.11 null frames have no payload). */
	len = skb->len - hdr_len;
	if (len) {
		phys_addr = pci_map_single(priv->pci_dev, skb->data + hdr_len,
					   len, PCI_DMA_TODEVICE);
		priv->cfg->ops->lib->txq_attach_buf_to_tfd(priv, txq,
							   phys_addr, len,
							   0, U32_PAD(len));
	}


	/* Tell device the write index *just past* this latest filled TFD */
	q->write_ptr = iwl_queue_inc_wrap(q->write_ptr, q->n_bd);
	iwl_txq_update_write_ptr(priv, txq);
	spin_unlock_irqrestore(&priv->lock, flags);

	if ((iwl_queue_space(q) < q->high_mark)
	    && priv->mac80211_registered) {
		if (wait_write_ptr) {
			spin_lock_irqsave(&priv->lock, flags);
			txq->need_update = 1;
			iwl_txq_update_write_ptr(priv, txq);
			spin_unlock_irqrestore(&priv->lock, flags);
		}

		iwl_stop_queue(priv, txq);
	}

	return 0;

drop_unlock:
	spin_unlock_irqrestore(&priv->lock, flags);
drop:
	return -1;
}

static int iwl3945_get_measurement(struct iwl_priv *priv,
			       struct ieee80211_measurement_params *params,
			       u8 type)
{
	struct iwl_spectrum_cmd spectrum;
	struct iwl_rx_packet *pkt;
	struct iwl_host_cmd cmd = {
		.id = REPLY_SPECTRUM_MEASUREMENT_CMD,
		.data = (void *)&spectrum,
		.flags = CMD_WANT_SKB,
	};
	u32 add_time = le64_to_cpu(params->start_time);
	int rc;
	int spectrum_resp_status;
	int duration = le16_to_cpu(params->duration);
	struct iwl_rxon_context *ctx = &priv->contexts[IWL_RXON_CTX_BSS];

	if (iwl_is_associated(priv, IWL_RXON_CTX_BSS))
		add_time = iwl_usecs_to_beacons(priv,
			le64_to_cpu(params->start_time) - priv->_3945.last_tsf,
			le16_to_cpu(ctx->timing.beacon_interval));

	memset(&spectrum, 0, sizeof(spectrum));

	spectrum.channel_count = cpu_to_le16(1);
	spectrum.flags =
	    RXON_FLG_TSF2HOST_MSK | RXON_FLG_ANT_A_MSK | RXON_FLG_DIS_DIV_MSK;
	spectrum.filter_flags = MEASUREMENT_FILTER_FLAG;
	cmd.len = sizeof(spectrum);
	spectrum.len = cpu_to_le16(cmd.len - sizeof(spectrum.len));

	if (iwl_is_associated(priv, IWL_RXON_CTX_BSS))
		spectrum.start_time =
			iwl_add_beacon_time(priv,
				priv->_3945.last_beacon_time, add_time,
				le16_to_cpu(ctx->timing.beacon_interval));
	else
		spectrum.start_time = 0;

	spectrum.channels[0].duration = cpu_to_le32(duration * TIME_UNIT);
	spectrum.channels[0].channel = params->channel;
	spectrum.channels[0].type = type;
	if (ctx->active.flags & RXON_FLG_BAND_24G_MSK)
		spectrum.flags |= RXON_FLG_BAND_24G_MSK |
		    RXON_FLG_AUTO_DETECT_MSK | RXON_FLG_TGG_PROTECT_MSK;

	rc = iwl_send_cmd_sync(priv, &cmd);
	if (rc)
		return rc;

	pkt = (struct iwl_rx_packet *)cmd.reply_page;
	if (pkt->hdr.flags & IWL_CMD_FAILED_MSK) {
		IWL_ERR(priv, "Bad return from REPLY_RX_ON_ASSOC command\n");
		rc = -EIO;
	}

	spectrum_resp_status = le16_to_cpu(pkt->u.spectrum.status);
	switch (spectrum_resp_status) {
	case 0:		/* Command will be handled */
		if (pkt->u.spectrum.id != 0xff) {
			IWL_DEBUG_INFO(priv, "Replaced existing measurement: %d\n",
						pkt->u.spectrum.id);
			priv->measurement_status &= ~MEASUREMENT_READY;
		}
		priv->measurement_status |= MEASUREMENT_ACTIVE;
		rc = 0;
		break;

	case 1:		/* Command will not be handled */
		rc = -EAGAIN;
		break;
	}

	iwl_free_pages(priv, cmd.reply_page);

	return rc;
}

static void iwl3945_rx_reply_alive(struct iwl_priv *priv,
			       struct iwl_rx_mem_buffer *rxb)
{
	struct iwl_rx_packet *pkt = rxb_addr(rxb);
	struct iwl_alive_resp *palive;
	struct delayed_work *pwork;

	palive = &pkt->u.alive_frame;

	IWL_DEBUG_INFO(priv, "Alive ucode status 0x%08X revision "
		       "0x%01X 0x%01X\n",
		       palive->is_valid, palive->ver_type,
		       palive->ver_subtype);

	if (palive->ver_subtype == INITIALIZE_SUBTYPE) {
		IWL_DEBUG_INFO(priv, "Initialization Alive received.\n");
		memcpy(&priv->card_alive_init, &pkt->u.alive_frame,
		       sizeof(struct iwl_alive_resp));
		pwork = &priv->init_alive_start;
	} else {
		IWL_DEBUG_INFO(priv, "Runtime Alive received.\n");
		memcpy(&priv->card_alive, &pkt->u.alive_frame,
		       sizeof(struct iwl_alive_resp));
		pwork = &priv->alive_start;
		iwl3945_disable_events(priv);
	}

	/* We delay the ALIVE response by 5ms to
	 * give the HW RF Kill time to activate... */
	if (palive->is_valid == UCODE_VALID_OK)
		queue_delayed_work(priv->workqueue, pwork,
				   msecs_to_jiffies(5));
	else
		IWL_WARN(priv, "uCode did not respond OK.\n");
}

static void iwl3945_rx_reply_add_sta(struct iwl_priv *priv,
				 struct iwl_rx_mem_buffer *rxb)
{
#ifdef CONFIG_IWLWIFI_DEBUG
	struct iwl_rx_packet *pkt = rxb_addr(rxb);
#endif

	IWL_DEBUG_RX(priv, "Received REPLY_ADD_STA: 0x%02X\n", pkt->u.status);
}

static void iwl3945_bg_beacon_update(struct work_struct *work)
{
	struct iwl_priv *priv =
		container_of(work, struct iwl_priv, beacon_update);
	struct sk_buff *beacon;

	/* Pull updated AP beacon from mac80211. will fail if not in AP mode */
	beacon = ieee80211_beacon_get(priv->hw,
			priv->contexts[IWL_RXON_CTX_BSS].vif);

	if (!beacon) {
		IWL_ERR(priv, "update beacon failed\n");
		return;
	}

	mutex_lock(&priv->mutex);
	/* new beacon skb is allocated every time; dispose previous.*/
	if (priv->beacon_skb)
		dev_kfree_skb(priv->beacon_skb);

	priv->beacon_skb = beacon;
	mutex_unlock(&priv->mutex);

	iwl3945_send_beacon_cmd(priv);
}

static void iwl3945_rx_beacon_notif(struct iwl_priv *priv,
				struct iwl_rx_mem_buffer *rxb)
{
	struct iwl_rx_packet *pkt = rxb_addr(rxb);
	struct iwl3945_beacon_notif *beacon = &(pkt->u.beacon_status);
#ifdef CONFIG_IWLWIFI_DEBUG
	u8 rate = beacon->beacon_notify_hdr.rate;

	IWL_DEBUG_RX(priv, "beacon status %x retries %d iss %d "
		"tsf %d %d rate %d\n",
		le32_to_cpu(beacon->beacon_notify_hdr.status) & TX_STATUS_MSK,
		beacon->beacon_notify_hdr.failure_frame,
		le32_to_cpu(beacon->ibss_mgr_status),
		le32_to_cpu(beacon->high_tsf),
		le32_to_cpu(beacon->low_tsf), rate);
#endif

	priv->ibss_manager = le32_to_cpu(beacon->ibss_mgr_status);

	if ((priv->iw_mode == NL80211_IFTYPE_AP) &&
	    (!test_bit(STATUS_EXIT_PENDING, &priv->status)))
		queue_work(priv->workqueue, &priv->beacon_update);
}

/* Handle notification from uCode that card's power state is changing
 * due to software, hardware, or critical temperature RFKILL */
static void iwl3945_rx_card_state_notif(struct iwl_priv *priv,
				    struct iwl_rx_mem_buffer *rxb)
{
	struct iwl_rx_packet *pkt = rxb_addr(rxb);
	u32 flags = le32_to_cpu(pkt->u.card_state_notif.flags);
	unsigned long status = priv->status;

	IWL_WARN(priv, "Card state received: HW:%s SW:%s\n",
			  (flags & HW_CARD_DISABLED) ? "Kill" : "On",
			  (flags & SW_CARD_DISABLED) ? "Kill" : "On");

	iwl_write32(priv, CSR_UCODE_DRV_GP1_SET,
		    CSR_UCODE_DRV_GP1_BIT_CMD_BLOCKED);

	if (flags & HW_CARD_DISABLED)
		set_bit(STATUS_RF_KILL_HW, &priv->status);
	else
		clear_bit(STATUS_RF_KILL_HW, &priv->status);


	iwl_scan_cancel(priv);

	if ((test_bit(STATUS_RF_KILL_HW, &status) !=
	     test_bit(STATUS_RF_KILL_HW, &priv->status)))
		wiphy_rfkill_set_hw_state(priv->hw->wiphy,
				test_bit(STATUS_RF_KILL_HW, &priv->status));
	else
		wake_up_interruptible(&priv->wait_command_queue);
}

/**
 * iwl3945_setup_rx_handlers - Initialize Rx handler callbacks
 *
 * Setup the RX handlers for each of the reply types sent from the uCode
 * to the host.
 *
 * This function chains into the hardware specific files for them to setup
 * any hardware specific handlers as well.
 */
static void iwl3945_setup_rx_handlers(struct iwl_priv *priv)
{
	priv->rx_handlers[REPLY_ALIVE] = iwl3945_rx_reply_alive;
	priv->rx_handlers[REPLY_ADD_STA] = iwl3945_rx_reply_add_sta;
	priv->rx_handlers[REPLY_ERROR] = iwl_rx_reply_error;
	priv->rx_handlers[CHANNEL_SWITCH_NOTIFICATION] = iwl_rx_csa;
	priv->rx_handlers[SPECTRUM_MEASURE_NOTIFICATION] =
			iwl_rx_spectrum_measure_notif;
	priv->rx_handlers[PM_SLEEP_NOTIFICATION] = iwl_rx_pm_sleep_notif;
	priv->rx_handlers[PM_DEBUG_STATISTIC_NOTIFIC] =
	    iwl_rx_pm_debug_statistics_notif;
	priv->rx_handlers[BEACON_NOTIFICATION] = iwl3945_rx_beacon_notif;

	/*
	 * The same handler is used for both the REPLY to a discrete
	 * statistics request from the host as well as for the periodic
	 * statistics notifications (after received beacons) from the uCode.
	 */
	priv->rx_handlers[REPLY_STATISTICS_CMD] = iwl3945_reply_statistics;
	priv->rx_handlers[STATISTICS_NOTIFICATION] = iwl3945_hw_rx_statistics;

	iwl_setup_rx_scan_handlers(priv);
	priv->rx_handlers[CARD_STATE_NOTIFICATION] = iwl3945_rx_card_state_notif;

	/* Set up hardware specific Rx handlers */
	iwl3945_hw_rx_handler_setup(priv);
}

/************************** RX-FUNCTIONS ****************************/
/*
 * Rx theory of operation
 *
 * The host allocates 32 DMA target addresses and passes the host address
 * to the firmware at register IWL_RFDS_TABLE_LOWER + N * RFD_SIZE where N is
 * 0 to 31
 *
 * Rx Queue Indexes
 * The host/firmware share two index registers for managing the Rx buffers.
 *
 * The READ index maps to the first position that the firmware may be writing
 * to -- the driver can read up to (but not including) this position and get
 * good data.
 * The READ index is managed by the firmware once the card is enabled.
 *
 * The WRITE index maps to the last position the driver has read from -- the
 * position preceding WRITE is the last slot the firmware can place a packet.
 *
 * The queue is empty (no good data) if WRITE = READ - 1, and is full if
 * WRITE = READ.
 *
 * During initialization, the host sets up the READ queue position to the first
 * INDEX position, and WRITE to the last (READ - 1 wrapped)
 *
 * When the firmware places a packet in a buffer, it will advance the READ index
 * and fire the RX interrupt.  The driver can then query the READ index and
 * process as many packets as possible, moving the WRITE index forward as it
 * resets the Rx queue buffers with new memory.
 *
 * The management in the driver is as follows:
 * + A list of pre-allocated SKBs is stored in iwl->rxq->rx_free.  When
 *   iwl->rxq->free_count drops to or below RX_LOW_WATERMARK, work is scheduled
 *   to replenish the iwl->rxq->rx_free.
 * + In iwl3945_rx_replenish (scheduled) if 'processed' != 'read' then the
 *   iwl->rxq is replenished and the READ INDEX is updated (updating the
 *   'processed' and 'read' driver indexes as well)
 * + A received packet is processed and handed to the kernel network stack,
 *   detached from the iwl->rxq.  The driver 'processed' index is updated.
 * + The Host/Firmware iwl->rxq is replenished at tasklet time from the rx_free
 *   list. If there are no allocated buffers in iwl->rxq->rx_free, the READ
 *   INDEX is not incremented and iwl->status(RX_STALLED) is set.  If there
 *   were enough free buffers and RX_STALLED is set it is cleared.
 *
 *
 * Driver sequence:
 *
 * iwl3945_rx_replenish()     Replenishes rx_free list from rx_used, and calls
 *                            iwl3945_rx_queue_restock
 * iwl3945_rx_queue_restock() Moves available buffers from rx_free into Rx
 *                            queue, updates firmware pointers, and updates
 *                            the WRITE index.  If insufficient rx_free buffers
 *                            are available, schedules iwl3945_rx_replenish
 *
 * -- enable interrupts --
 * ISR - iwl3945_rx()         Detach iwl_rx_mem_buffers from pool up to the
 *                            READ INDEX, detaching the SKB from the pool.
 *                            Moves the packet buffer from queue to rx_used.
 *                            Calls iwl3945_rx_queue_restock to refill any empty
 *                            slots.
 * ...
 *
 */

/**
 * iwl3945_dma_addr2rbd_ptr - convert a DMA address to a uCode read buffer ptr
 */
static inline __le32 iwl3945_dma_addr2rbd_ptr(struct iwl_priv *priv,
					  dma_addr_t dma_addr)
{
	return cpu_to_le32((u32)dma_addr);
}

/**
 * iwl3945_rx_queue_restock - refill RX queue from pre-allocated pool
 *
 * If there are slots in the RX queue that need to be restocked,
 * and we have free pre-allocated buffers, fill the ranks as much
 * as we can, pulling from rx_free.
 *
 * This moves the 'write' index forward to catch up with 'processed', and
 * also updates the memory address in the firmware to reference the new
 * target buffer.
 */
static void iwl3945_rx_queue_restock(struct iwl_priv *priv)
{
	struct iwl_rx_queue *rxq = &priv->rxq;
	struct list_head *element;
	struct iwl_rx_mem_buffer *rxb;
	unsigned long flags;
	int write;

	spin_lock_irqsave(&rxq->lock, flags);
	write = rxq->write & ~0x7;
	while ((iwl_rx_queue_space(rxq) > 0) && (rxq->free_count)) {
		/* Get next free Rx buffer, remove from free list */
		element = rxq->rx_free.next;
		rxb = list_entry(element, struct iwl_rx_mem_buffer, list);
		list_del(element);

		/* Point to Rx buffer via next RBD in circular buffer */
		rxq->bd[rxq->write] = iwl3945_dma_addr2rbd_ptr(priv, rxb->page_dma);
		rxq->queue[rxq->write] = rxb;
		rxq->write = (rxq->write + 1) & RX_QUEUE_MASK;
		rxq->free_count--;
	}
	spin_unlock_irqrestore(&rxq->lock, flags);
	/* If the pre-allocated buffer pool is dropping low, schedule to
	 * refill it */
	if (rxq->free_count <= RX_LOW_WATERMARK)
		queue_work(priv->workqueue, &priv->rx_replenish);


	/* If we've added more space for the firmware to place data, tell it.
	 * Increment device's write pointer in multiples of 8. */
	if ((rxq->write_actual != (rxq->write & ~0x7))
	    || (abs(rxq->write - rxq->read) > 7)) {
		spin_lock_irqsave(&rxq->lock, flags);
		rxq->need_update = 1;
		spin_unlock_irqrestore(&rxq->lock, flags);
		iwl_rx_queue_update_write_ptr(priv, rxq);
	}
}

/**
 * iwl3945_rx_replenish - Move all used packet from rx_used to rx_free
 *
 * When moving to rx_free an SKB is allocated for the slot.
 *
 * Also restock the Rx queue via iwl3945_rx_queue_restock.
 * This is called as a scheduled work item (except for during initialization)
 */
static void iwl3945_rx_allocate(struct iwl_priv *priv, gfp_t priority)
{
	struct iwl_rx_queue *rxq = &priv->rxq;
	struct list_head *element;
	struct iwl_rx_mem_buffer *rxb;
	struct page *page;
	unsigned long flags;
	gfp_t gfp_mask = priority;

	while (1) {
		spin_lock_irqsave(&rxq->lock, flags);

		if (list_empty(&rxq->rx_used)) {
			spin_unlock_irqrestore(&rxq->lock, flags);
			return;
		}
		spin_unlock_irqrestore(&rxq->lock, flags);

		if (rxq->free_count > RX_LOW_WATERMARK)
			gfp_mask |= __GFP_NOWARN;

		if (priv->hw_params.rx_page_order > 0)
			gfp_mask |= __GFP_COMP;

		/* Alloc a new receive buffer */
		page = alloc_pages(gfp_mask, priv->hw_params.rx_page_order);
		if (!page) {
			if (net_ratelimit())
				IWL_DEBUG_INFO(priv, "Failed to allocate SKB buffer.\n");
			if ((rxq->free_count <= RX_LOW_WATERMARK) &&
			    net_ratelimit())
				IWL_CRIT(priv, "Failed to allocate SKB buffer with %s. Only %u free buffers remaining.\n",
					 priority == GFP_ATOMIC ?  "GFP_ATOMIC" : "GFP_KERNEL",
					 rxq->free_count);
			/* We don't reschedule replenish work here -- we will
			 * call the restock method and if it still needs
			 * more buffers it will schedule replenish */
			break;
		}

		spin_lock_irqsave(&rxq->lock, flags);
		if (list_empty(&rxq->rx_used)) {
			spin_unlock_irqrestore(&rxq->lock, flags);
			__free_pages(page, priv->hw_params.rx_page_order);
			return;
		}
		element = rxq->rx_used.next;
		rxb = list_entry(element, struct iwl_rx_mem_buffer, list);
		list_del(element);
		spin_unlock_irqrestore(&rxq->lock, flags);

		rxb->page = page;
		/* Get physical address of RB/SKB */
		rxb->page_dma = pci_map_page(priv->pci_dev, page, 0,
				PAGE_SIZE << priv->hw_params.rx_page_order,
				PCI_DMA_FROMDEVICE);

		spin_lock_irqsave(&rxq->lock, flags);

		list_add_tail(&rxb->list, &rxq->rx_free);
		rxq->free_count++;
		priv->alloc_rxb_page++;

		spin_unlock_irqrestore(&rxq->lock, flags);
	}
}

void iwl3945_rx_queue_reset(struct iwl_priv *priv, struct iwl_rx_queue *rxq)
{
	unsigned long flags;
	int i;
	spin_lock_irqsave(&rxq->lock, flags);
	INIT_LIST_HEAD(&rxq->rx_free);
	INIT_LIST_HEAD(&rxq->rx_used);
	/* Fill the rx_used queue with _all_ of the Rx buffers */
	for (i = 0; i < RX_FREE_BUFFERS + RX_QUEUE_SIZE; i++) {
		/* In the reset function, these buffers may have been allocated
		 * to an SKB, so we need to unmap and free potential storage */
		if (rxq->pool[i].page != NULL) {
			pci_unmap_page(priv->pci_dev, rxq->pool[i].page_dma,
				PAGE_SIZE << priv->hw_params.rx_page_order,
				PCI_DMA_FROMDEVICE);
			__iwl_free_pages(priv, rxq->pool[i].page);
			rxq->pool[i].page = NULL;
		}
		list_add_tail(&rxq->pool[i].list, &rxq->rx_used);
	}

	/* Set us so that we have processed and used all buffers, but have
	 * not restocked the Rx queue with fresh buffers */
	rxq->read = rxq->write = 0;
	rxq->write_actual = 0;
	rxq->free_count = 0;
	spin_unlock_irqrestore(&rxq->lock, flags);
}

void iwl3945_rx_replenish(void *data)
{
	struct iwl_priv *priv = data;
	unsigned long flags;

	iwl3945_rx_allocate(priv, GFP_KERNEL);

	spin_lock_irqsave(&priv->lock, flags);
	iwl3945_rx_queue_restock(priv);
	spin_unlock_irqrestore(&priv->lock, flags);
}

static void iwl3945_rx_replenish_now(struct iwl_priv *priv)
{
	iwl3945_rx_allocate(priv, GFP_ATOMIC);

	iwl3945_rx_queue_restock(priv);
}


/* Assumes that the skb field of the buffers in 'pool' is kept accurate.
 * If an SKB has been detached, the POOL needs to have its SKB set to NULL
 * This free routine walks the list of POOL entries and if SKB is set to
 * non NULL it is unmapped and freed
 */
static void iwl3945_rx_queue_free(struct iwl_priv *priv, struct iwl_rx_queue *rxq)
{
	int i;
	for (i = 0; i < RX_QUEUE_SIZE + RX_FREE_BUFFERS; i++) {
		if (rxq->pool[i].page != NULL) {
			pci_unmap_page(priv->pci_dev, rxq->pool[i].page_dma,
				PAGE_SIZE << priv->hw_params.rx_page_order,
				PCI_DMA_FROMDEVICE);
			__iwl_free_pages(priv, rxq->pool[i].page);
			rxq->pool[i].page = NULL;
		}
	}

	dma_free_coherent(&priv->pci_dev->dev, 4 * RX_QUEUE_SIZE, rxq->bd,
			  rxq->bd_dma);
	dma_free_coherent(&priv->pci_dev->dev, sizeof(struct iwl_rb_status),
			  rxq->rb_stts, rxq->rb_stts_dma);
	rxq->bd = NULL;
	rxq->rb_stts  = NULL;
}


/* Convert linear signal-to-noise ratio into dB */
static u8 ratio2dB[100] = {
/*	 0   1   2   3   4   5   6   7   8   9 */
	 0,  0,  6, 10, 12, 14, 16, 17, 18, 19, /* 00 - 09 */
	20, 21, 22, 22, 23, 23, 24, 25, 26, 26, /* 10 - 19 */
	26, 26, 26, 27, 27, 28, 28, 28, 29, 29, /* 20 - 29 */
	29, 30, 30, 30, 31, 31, 31, 31, 32, 32, /* 30 - 39 */
	32, 32, 32, 33, 33, 33, 33, 33, 34, 34, /* 40 - 49 */
	34, 34, 34, 34, 35, 35, 35, 35, 35, 35, /* 50 - 59 */
	36, 36, 36, 36, 36, 36, 36, 37, 37, 37, /* 60 - 69 */
	37, 37, 37, 37, 37, 38, 38, 38, 38, 38, /* 70 - 79 */
	38, 38, 38, 38, 38, 39, 39, 39, 39, 39, /* 80 - 89 */
	39, 39, 39, 39, 39, 40, 40, 40, 40, 40  /* 90 - 99 */
};

/* Calculates a relative dB value from a ratio of linear
 *   (i.e. not dB) signal levels.
 * Conversion assumes that levels are voltages (20*log), not powers (10*log). */
int iwl3945_calc_db_from_ratio(int sig_ratio)
{
	/* 1000:1 or higher just report as 60 dB */
	if (sig_ratio >= 1000)
		return 60;

	/* 100:1 or higher, divide by 10 and use table,
	 *   add 20 dB to make up for divide by 10 */
	if (sig_ratio >= 100)
		return 20 + (int)ratio2dB[sig_ratio/10];

	/* We shouldn't see this */
	if (sig_ratio < 1)
		return 0;

	/* Use table for ratios 1:1 - 99:1 */
	return (int)ratio2dB[sig_ratio];
}

/**
 * iwl3945_rx_handle - Main entry function for receiving responses from uCode
 *
 * Uses the priv->rx_handlers callback function array to invoke
 * the appropriate handlers, including command responses,
 * frame-received notifications, and other notifications.
 */
static void iwl3945_rx_handle(struct iwl_priv *priv)
{
	struct iwl_rx_mem_buffer *rxb;
	struct iwl_rx_packet *pkt;
	struct iwl_rx_queue *rxq = &priv->rxq;
	u32 r, i;
	int reclaim;
	unsigned long flags;
	u8 fill_rx = 0;
	u32 count = 8;
	int total_empty = 0;

	/* uCode's read index (stored in shared DRAM) indicates the last Rx
	 * buffer that the driver may process (last buffer filled by ucode). */
	r = le16_to_cpu(rxq->rb_stts->closed_rb_num) &  0x0FFF;
	i = rxq->read;

	/* calculate total frames need to be restock after handling RX */
	total_empty = r - rxq->write_actual;
	if (total_empty < 0)
		total_empty += RX_QUEUE_SIZE;

	if (total_empty > (RX_QUEUE_SIZE / 2))
		fill_rx = 1;
	/* Rx interrupt, but nothing sent from uCode */
	if (i == r)
		IWL_DEBUG_RX(priv, "r = %d, i = %d\n", r, i);

	while (i != r) {
		int len;

		rxb = rxq->queue[i];

		/* If an RXB doesn't have a Rx queue slot associated with it,
		 * then a bug has been introduced in the queue refilling
		 * routines -- catch it here */
		BUG_ON(rxb == NULL);

		rxq->queue[i] = NULL;

		pci_unmap_page(priv->pci_dev, rxb->page_dma,
			       PAGE_SIZE << priv->hw_params.rx_page_order,
			       PCI_DMA_FROMDEVICE);
		pkt = rxb_addr(rxb);

		len = le32_to_cpu(pkt->len_n_flags) & FH_RSCSR_FRAME_SIZE_MSK;
		len += sizeof(u32); /* account for status word */
		trace_iwlwifi_dev_rx(priv, pkt, len);

		/* Reclaim a command buffer only if this packet is a response
		 *   to a (driver-originated) command.
		 * If the packet (e.g. Rx frame) originated from uCode,
		 *   there is no command buffer to reclaim.
		 * Ucode should set SEQ_RX_FRAME bit if ucode-originated,
		 *   but apparently a few don't get set; catch them here. */
		reclaim = !(pkt->hdr.sequence & SEQ_RX_FRAME) &&
			(pkt->hdr.cmd != STATISTICS_NOTIFICATION) &&
			(pkt->hdr.cmd != REPLY_TX);

		/* Based on type of command response or notification,
		 *   handle those that need handling via function in
		 *   rx_handlers table.  See iwl3945_setup_rx_handlers() */
		if (priv->rx_handlers[pkt->hdr.cmd]) {
			IWL_DEBUG_RX(priv, "r = %d, i = %d, %s, 0x%02x\n", r, i,
				get_cmd_string(pkt->hdr.cmd), pkt->hdr.cmd);
			priv->isr_stats.rx_handlers[pkt->hdr.cmd]++;
			priv->rx_handlers[pkt->hdr.cmd] (priv, rxb);
		} else {
			/* No handling needed */
			IWL_DEBUG_RX(priv,
				"r %d i %d No handler needed for %s, 0x%02x\n",
				r, i, get_cmd_string(pkt->hdr.cmd),
				pkt->hdr.cmd);
		}

		/*
		 * XXX: After here, we should always check rxb->page
		 * against NULL before touching it or its virtual
		 * memory (pkt). Because some rx_handler might have
		 * already taken or freed the pages.
		 */

		if (reclaim) {
			/* Invoke any callbacks, transfer the buffer to caller,
			 * and fire off the (possibly) blocking iwl_send_cmd()
			 * as we reclaim the driver command queue */
			if (rxb->page)
				iwl_tx_cmd_complete(priv, rxb);
			else
				IWL_WARN(priv, "Claim null rxb?\n");
		}

		/* Reuse the page if possible. For notification packets and
		 * SKBs that fail to Rx correctly, add them back into the
		 * rx_free list for reuse later. */
		spin_lock_irqsave(&rxq->lock, flags);
		if (rxb->page != NULL) {
			rxb->page_dma = pci_map_page(priv->pci_dev, rxb->page,
				0, PAGE_SIZE << priv->hw_params.rx_page_order,
				PCI_DMA_FROMDEVICE);
			list_add_tail(&rxb->list, &rxq->rx_free);
			rxq->free_count++;
		} else
			list_add_tail(&rxb->list, &rxq->rx_used);

		spin_unlock_irqrestore(&rxq->lock, flags);

		i = (i + 1) & RX_QUEUE_MASK;
		/* If there are a lot of unused frames,
		 * restock the Rx queue so ucode won't assert. */
		if (fill_rx) {
			count++;
			if (count >= 8) {
				rxq->read = i;
				iwl3945_rx_replenish_now(priv);
				count = 0;
			}
		}
	}

	/* Backtrack one entry */
	rxq->read = i;
	if (fill_rx)
		iwl3945_rx_replenish_now(priv);
	else
		iwl3945_rx_queue_restock(priv);
}

/* call this function to flush any scheduled tasklet */
static inline void iwl_synchronize_irq(struct iwl_priv *priv)
{
	/* wait to make sure we flush pending tasklet*/
	synchronize_irq(priv->pci_dev->irq);
	tasklet_kill(&priv->irq_tasklet);
}

static const char *desc_lookup(int i)
{
	switch (i) {
	case 1:
		return "FAIL";
	case 2:
		return "BAD_PARAM";
	case 3:
		return "BAD_CHECKSUM";
	case 4:
		return "NMI_INTERRUPT";
	case 5:
		return "SYSASSERT";
	case 6:
		return "FATAL_ERROR";
	}

	return "UNKNOWN";
}

#define ERROR_START_OFFSET  (1 * sizeof(u32))
#define ERROR_ELEM_SIZE     (7 * sizeof(u32))

void iwl3945_dump_nic_error_log(struct iwl_priv *priv)
{
	u32 i;
	u32 desc, time, count, base, data1;
	u32 blink1, blink2, ilink1, ilink2;

	base = le32_to_cpu(priv->card_alive.error_event_table_ptr);

	if (!iwl3945_hw_valid_rtc_data_addr(base)) {
		IWL_ERR(priv, "Not valid error log pointer 0x%08X\n", base);
		return;
	}


	count = iwl_read_targ_mem(priv, base);

	if (ERROR_START_OFFSET <= count * ERROR_ELEM_SIZE) {
		IWL_ERR(priv, "Start IWL Error Log Dump:\n");
		IWL_ERR(priv, "Status: 0x%08lX, count: %d\n",
			priv->status, count);
	}

	IWL_ERR(priv, "Desc       Time       asrtPC  blink2 "
		  "ilink1  nmiPC   Line\n");
	for (i = ERROR_START_OFFSET;
	     i < (count * ERROR_ELEM_SIZE) + ERROR_START_OFFSET;
	     i += ERROR_ELEM_SIZE) {
		desc = iwl_read_targ_mem(priv, base + i);
		time =
		    iwl_read_targ_mem(priv, base + i + 1 * sizeof(u32));
		blink1 =
		    iwl_read_targ_mem(priv, base + i + 2 * sizeof(u32));
		blink2 =
		    iwl_read_targ_mem(priv, base + i + 3 * sizeof(u32));
		ilink1 =
		    iwl_read_targ_mem(priv, base + i + 4 * sizeof(u32));
		ilink2 =
		    iwl_read_targ_mem(priv, base + i + 5 * sizeof(u32));
		data1 =
		    iwl_read_targ_mem(priv, base + i + 6 * sizeof(u32));

		IWL_ERR(priv,
			"%-13s (0x%X) %010u 0x%05X 0x%05X 0x%05X 0x%05X %u\n\n",
			desc_lookup(desc), desc, time, blink1, blink2,
			ilink1, ilink2, data1);
		trace_iwlwifi_dev_ucode_error(priv, desc, time, data1, 0,
					0, blink1, blink2, ilink1, ilink2);
	}
}

#define EVENT_START_OFFSET  (6 * sizeof(u32))

/**
 * iwl3945_print_event_log - Dump error event log to syslog
 *
 */
static int iwl3945_print_event_log(struct iwl_priv *priv, u32 start_idx,
				  u32 num_events, u32 mode,
				  int pos, char **buf, size_t bufsz)
{
	u32 i;
	u32 base;       /* SRAM byte address of event log header */
	u32 event_size;	/* 2 u32s, or 3 u32s if timestamp recorded */
	u32 ptr;        /* SRAM byte address of log data */
	u32 ev, time, data; /* event log data */
	unsigned long reg_flags;

	if (num_events == 0)
		return pos;

	base = le32_to_cpu(priv->card_alive.log_event_table_ptr);

	if (mode == 0)
		event_size = 2 * sizeof(u32);
	else
		event_size = 3 * sizeof(u32);

	ptr = base + EVENT_START_OFFSET + (start_idx * event_size);

	/* Make sure device is powered up for SRAM reads */
	spin_lock_irqsave(&priv->reg_lock, reg_flags);
	iwl_grab_nic_access(priv);

	/* Set starting address; reads will auto-increment */
	_iwl_write_direct32(priv, HBUS_TARG_MEM_RADDR, ptr);
	rmb();

	/* "time" is actually "data" for mode 0 (no timestamp).
	 * place event id # at far right for easier visual parsing. */
	for (i = 0; i < num_events; i++) {
		ev = _iwl_read_direct32(priv, HBUS_TARG_MEM_RDAT);
		time = _iwl_read_direct32(priv, HBUS_TARG_MEM_RDAT);
		if (mode == 0) {
			/* data, ev */
			if (bufsz) {
				pos += scnprintf(*buf + pos, bufsz - pos,
						"0x%08x:%04u\n",
						time, ev);
			} else {
				IWL_ERR(priv, "0x%08x\t%04u\n", time, ev);
				trace_iwlwifi_dev_ucode_event(priv, 0,
							      time, ev);
			}
		} else {
			data = _iwl_read_direct32(priv, HBUS_TARG_MEM_RDAT);
			if (bufsz) {
				pos += scnprintf(*buf + pos, bufsz - pos,
						"%010u:0x%08x:%04u\n",
						 time, data, ev);
			} else {
				IWL_ERR(priv, "%010u\t0x%08x\t%04u\n",
					time, data, ev);
				trace_iwlwifi_dev_ucode_event(priv, time,
							      data, ev);
			}
		}
	}

	/* Allow device to power down */
	iwl_release_nic_access(priv);
	spin_unlock_irqrestore(&priv->reg_lock, reg_flags);
	return pos;
}

/**
 * iwl3945_print_last_event_logs - Dump the newest # of event log to syslog
 */
static int iwl3945_print_last_event_logs(struct iwl_priv *priv, u32 capacity,
				      u32 num_wraps, u32 next_entry,
				      u32 size, u32 mode,
				      int pos, char **buf, size_t bufsz)
{
	/*
	 * display the newest DEFAULT_LOG_ENTRIES entries
	 * i.e the entries just before the next ont that uCode would fill.
	 */
	if (num_wraps) {
		if (next_entry < size) {
			pos = iwl3945_print_event_log(priv,
					     capacity - (size - next_entry),
					     size - next_entry, mode,
					     pos, buf, bufsz);
			pos = iwl3945_print_event_log(priv, 0,
						      next_entry, mode,
						      pos, buf, bufsz);
		} else
			pos = iwl3945_print_event_log(priv, next_entry - size,
						      size, mode,
						      pos, buf, bufsz);
	} else {
		if (next_entry < size)
			pos = iwl3945_print_event_log(priv, 0,
						      next_entry, mode,
						      pos, buf, bufsz);
		else
			pos = iwl3945_print_event_log(priv, next_entry - size,
						      size, mode,
						      pos, buf, bufsz);
	}
	return pos;
}

#define DEFAULT_IWL3945_DUMP_EVENT_LOG_ENTRIES (20)

int iwl3945_dump_nic_event_log(struct iwl_priv *priv, bool full_log,
			    char **buf, bool display)
{
	u32 base;       /* SRAM byte address of event log header */
	u32 capacity;   /* event log capacity in # entries */
	u32 mode;       /* 0 - no timestamp, 1 - timestamp recorded */
	u32 num_wraps;  /* # times uCode wrapped to top of log */
	u32 next_entry; /* index of next entry to be written by uCode */
	u32 size;       /* # entries that we'll print */
	int pos = 0;
	size_t bufsz = 0;

	base = le32_to_cpu(priv->card_alive.log_event_table_ptr);
	if (!iwl3945_hw_valid_rtc_data_addr(base)) {
		IWL_ERR(priv, "Invalid event log pointer 0x%08X\n", base);
		return  -EINVAL;
	}

	/* event log header */
	capacity = iwl_read_targ_mem(priv, base);
	mode = iwl_read_targ_mem(priv, base + (1 * sizeof(u32)));
	num_wraps = iwl_read_targ_mem(priv, base + (2 * sizeof(u32)));
	next_entry = iwl_read_targ_mem(priv, base + (3 * sizeof(u32)));

	if (capacity > priv->cfg->base_params->max_event_log_size) {
		IWL_ERR(priv, "Log capacity %d is bogus, limit to %d entries\n",
			capacity, priv->cfg->base_params->max_event_log_size);
		capacity = priv->cfg->base_params->max_event_log_size;
	}

	if (next_entry > priv->cfg->base_params->max_event_log_size) {
		IWL_ERR(priv, "Log write index %d is bogus, limit to %d\n",
			next_entry, priv->cfg->base_params->max_event_log_size);
		next_entry = priv->cfg->base_params->max_event_log_size;
	}

	size = num_wraps ? capacity : next_entry;

	/* bail out if nothing in log */
	if (size == 0) {
		IWL_ERR(priv, "Start IWL Event Log Dump: nothing in log\n");
		return pos;
	}

#ifdef CONFIG_IWLWIFI_DEBUG
	if (!(iwl_get_debug_level(priv) & IWL_DL_FW_ERRORS) && !full_log)
		size = (size > DEFAULT_IWL3945_DUMP_EVENT_LOG_ENTRIES)
			? DEFAULT_IWL3945_DUMP_EVENT_LOG_ENTRIES : size;
#else
	size = (size > DEFAULT_IWL3945_DUMP_EVENT_LOG_ENTRIES)
		? DEFAULT_IWL3945_DUMP_EVENT_LOG_ENTRIES : size;
#endif

	IWL_ERR(priv, "Start IWL Event Log Dump: display last %d count\n",
		  size);

#ifdef CONFIG_IWLWIFI_DEBUG
	if (display) {
		if (full_log)
			bufsz = capacity * 48;
		else
			bufsz = size * 48;
		*buf = kmalloc(bufsz, GFP_KERNEL);
		if (!*buf)
			return -ENOMEM;
	}
	if ((iwl_get_debug_level(priv) & IWL_DL_FW_ERRORS) || full_log) {
		/* if uCode has wrapped back to top of log,
		 * start at the oldest entry,
		 * i.e the next one that uCode would fill.
		 */
		if (num_wraps)
			pos = iwl3945_print_event_log(priv, next_entry,
						capacity - next_entry, mode,
						pos, buf, bufsz);

		/* (then/else) start at top of log */
		pos = iwl3945_print_event_log(priv, 0, next_entry, mode,
					      pos, buf, bufsz);
	} else
		pos = iwl3945_print_last_event_logs(priv, capacity, num_wraps,
						    next_entry, size, mode,
						    pos, buf, bufsz);
#else
	pos = iwl3945_print_last_event_logs(priv, capacity, num_wraps,
					    next_entry, size, mode,
					    pos, buf, bufsz);
#endif
	return pos;
}

static void iwl3945_irq_tasklet(struct iwl_priv *priv)
{
	u32 inta, handled = 0;
	u32 inta_fh;
	unsigned long flags;
#ifdef CONFIG_IWLWIFI_DEBUG
	u32 inta_mask;
#endif

	spin_lock_irqsave(&priv->lock, flags);

	/* Ack/clear/reset pending uCode interrupts.
	 * Note:  Some bits in CSR_INT are "OR" of bits in CSR_FH_INT_STATUS,
	 *  and will clear only when CSR_FH_INT_STATUS gets cleared. */
	inta = iwl_read32(priv, CSR_INT);
	iwl_write32(priv, CSR_INT, inta);

	/* Ack/clear/reset pending flow-handler (DMA) interrupts.
	 * Any new interrupts that happen after this, either while we're
	 * in this tasklet, or later, will show up in next ISR/tasklet. */
	inta_fh = iwl_read32(priv, CSR_FH_INT_STATUS);
	iwl_write32(priv, CSR_FH_INT_STATUS, inta_fh);

#ifdef CONFIG_IWLWIFI_DEBUG
	if (iwl_get_debug_level(priv) & IWL_DL_ISR) {
		/* just for debug */
		inta_mask = iwl_read32(priv, CSR_INT_MASK);
		IWL_DEBUG_ISR(priv, "inta 0x%08x, enabled 0x%08x, fh 0x%08x\n",
			      inta, inta_mask, inta_fh);
	}
#endif

	spin_unlock_irqrestore(&priv->lock, flags);

	/* Since CSR_INT and CSR_FH_INT_STATUS reads and clears are not
	 * atomic, make sure that inta covers all the interrupts that
	 * we've discovered, even if FH interrupt came in just after
	 * reading CSR_INT. */
	if (inta_fh & CSR39_FH_INT_RX_MASK)
		inta |= CSR_INT_BIT_FH_RX;
	if (inta_fh & CSR39_FH_INT_TX_MASK)
		inta |= CSR_INT_BIT_FH_TX;

	/* Now service all interrupt bits discovered above. */
	if (inta & CSR_INT_BIT_HW_ERR) {
		IWL_ERR(priv, "Hardware error detected.  Restarting.\n");

		/* Tell the device to stop sending interrupts */
		iwl_disable_interrupts(priv);

		priv->isr_stats.hw++;
		iwl_irq_handle_error(priv);

		handled |= CSR_INT_BIT_HW_ERR;

		return;
	}

#ifdef CONFIG_IWLWIFI_DEBUG
	if (iwl_get_debug_level(priv) & (IWL_DL_ISR)) {
		/* NIC fires this, but we don't use it, redundant with WAKEUP */
		if (inta & CSR_INT_BIT_SCD) {
			IWL_DEBUG_ISR(priv, "Scheduler finished to transmit "
				      "the frame/frames.\n");
			priv->isr_stats.sch++;
		}

		/* Alive notification via Rx interrupt will do the real work */
		if (inta & CSR_INT_BIT_ALIVE) {
			IWL_DEBUG_ISR(priv, "Alive interrupt\n");
			priv->isr_stats.alive++;
		}
	}
#endif
	/* Safely ignore these bits for debug checks below */
	inta &= ~(CSR_INT_BIT_SCD | CSR_INT_BIT_ALIVE);

	/* Error detected by uCode */
	if (inta & CSR_INT_BIT_SW_ERR) {
		IWL_ERR(priv, "Microcode SW error detected. "
			"Restarting 0x%X.\n", inta);
		priv->isr_stats.sw++;
		iwl_irq_handle_error(priv);
		handled |= CSR_INT_BIT_SW_ERR;
	}

	/* uCode wakes up after power-down sleep */
	if (inta & CSR_INT_BIT_WAKEUP) {
		IWL_DEBUG_ISR(priv, "Wakeup interrupt\n");
		iwl_rx_queue_update_write_ptr(priv, &priv->rxq);
		iwl_txq_update_write_ptr(priv, &priv->txq[0]);
		iwl_txq_update_write_ptr(priv, &priv->txq[1]);
		iwl_txq_update_write_ptr(priv, &priv->txq[2]);
		iwl_txq_update_write_ptr(priv, &priv->txq[3]);
		iwl_txq_update_write_ptr(priv, &priv->txq[4]);
		iwl_txq_update_write_ptr(priv, &priv->txq[5]);

		priv->isr_stats.wakeup++;
		handled |= CSR_INT_BIT_WAKEUP;
	}

	/* All uCode command responses, including Tx command responses,
	 * Rx "responses" (frame-received notification), and other
	 * notifications from uCode come through here*/
	if (inta & (CSR_INT_BIT_FH_RX | CSR_INT_BIT_SW_RX)) {
		iwl3945_rx_handle(priv);
		priv->isr_stats.rx++;
		handled |= (CSR_INT_BIT_FH_RX | CSR_INT_BIT_SW_RX);
	}

	if (inta & CSR_INT_BIT_FH_TX) {
		IWL_DEBUG_ISR(priv, "Tx interrupt\n");
		priv->isr_stats.tx++;

		iwl_write32(priv, CSR_FH_INT_STATUS, (1 << 6));
		iwl_write_direct32(priv, FH39_TCSR_CREDIT
					(FH39_SRVC_CHNL), 0x0);
		handled |= CSR_INT_BIT_FH_TX;
	}

	if (inta & ~handled) {
		IWL_ERR(priv, "Unhandled INTA bits 0x%08x\n", inta & ~handled);
		priv->isr_stats.unhandled++;
	}

	if (inta & ~priv->inta_mask) {
		IWL_WARN(priv, "Disabled INTA bits 0x%08x were pending\n",
			 inta & ~priv->inta_mask);
		IWL_WARN(priv, "   with FH_INT = 0x%08x\n", inta_fh);
	}

	/* Re-enable all interrupts */
	/* only Re-enable if disabled by irq */
	if (test_bit(STATUS_INT_ENABLED, &priv->status))
		iwl_enable_interrupts(priv);

#ifdef CONFIG_IWLWIFI_DEBUG
	if (iwl_get_debug_level(priv) & (IWL_DL_ISR)) {
		inta = iwl_read32(priv, CSR_INT);
		inta_mask = iwl_read32(priv, CSR_INT_MASK);
		inta_fh = iwl_read32(priv, CSR_FH_INT_STATUS);
		IWL_DEBUG_ISR(priv, "End inta 0x%08x, enabled 0x%08x, fh 0x%08x, "
			"flags 0x%08lx\n", inta, inta_mask, inta_fh, flags);
	}
#endif
}

static int iwl3945_get_single_channel_for_scan(struct iwl_priv *priv,
					       struct ieee80211_vif *vif,
					       enum ieee80211_band band,
					       struct iwl3945_scan_channel *scan_ch)
{
	const struct ieee80211_supported_band *sband;
	u16 passive_dwell = 0;
	u16 active_dwell = 0;
	int added = 0;
	u8 channel = 0;

	sband = iwl_get_hw_mode(priv, band);
	if (!sband) {
		IWL_ERR(priv, "invalid band\n");
		return added;
	}

	active_dwell = iwl_get_active_dwell_time(priv, band, 0);
	passive_dwell = iwl_get_passive_dwell_time(priv, band, vif);

	if (passive_dwell <= active_dwell)
		passive_dwell = active_dwell + 1;


	channel = iwl_get_single_channel_number(priv, band);

	if (channel) {
		scan_ch->channel = channel;
		scan_ch->type = 0;	/* passive */
		scan_ch->active_dwell = cpu_to_le16(active_dwell);
		scan_ch->passive_dwell = cpu_to_le16(passive_dwell);
		/* Set txpower levels to defaults */
		scan_ch->tpc.dsp_atten = 110;
		if (band == IEEE80211_BAND_5GHZ)
			scan_ch->tpc.tx_gain = ((1 << 5) | (3 << 3)) | 3;
		else
			scan_ch->tpc.tx_gain = ((1 << 5) | (5 << 3));
		added++;
	} else
		IWL_ERR(priv, "no valid channel found\n");
	return added;
}

static int iwl3945_get_channels_for_scan(struct iwl_priv *priv,
					 enum ieee80211_band band,
				     u8 is_active, u8 n_probes,
				     struct iwl3945_scan_channel *scan_ch,
				     struct ieee80211_vif *vif)
{
	struct ieee80211_channel *chan;
	const struct ieee80211_supported_band *sband;
	const struct iwl_channel_info *ch_info;
	u16 passive_dwell = 0;
	u16 active_dwell = 0;
	int added, i;

	sband = iwl_get_hw_mode(priv, band);
	if (!sband)
		return 0;

	active_dwell = iwl_get_active_dwell_time(priv, band, n_probes);
	passive_dwell = iwl_get_passive_dwell_time(priv, band, vif);

	if (passive_dwell <= active_dwell)
		passive_dwell = active_dwell + 1;

	for (i = 0, added = 0; i < priv->scan_request->n_channels; i++) {
		chan = priv->scan_request->channels[i];

		if (chan->band != band)
			continue;

		scan_ch->channel = chan->hw_value;

		ch_info = iwl_get_channel_info(priv, band, scan_ch->channel);
		if (!is_channel_valid(ch_info)) {
			IWL_DEBUG_SCAN(priv, "Channel %d is INVALID for this band.\n",
				       scan_ch->channel);
			continue;
		}

		scan_ch->active_dwell = cpu_to_le16(active_dwell);
		scan_ch->passive_dwell = cpu_to_le16(passive_dwell);
		/* If passive , set up for auto-switch
		 *  and use long active_dwell time.
		 */
		if (!is_active || is_channel_passive(ch_info) ||
		    (chan->flags & IEEE80211_CHAN_PASSIVE_SCAN)) {
			scan_ch->type = 0;	/* passive */
			if (IWL_UCODE_API(priv->ucode_ver) == 1)
				scan_ch->active_dwell = cpu_to_le16(passive_dwell - 1);
		} else {
			scan_ch->type = 1;	/* active */
		}

		/* Set direct probe bits. These may be used both for active
		 * scan channels (probes gets sent right away),
		 * or for passive channels (probes get se sent only after
		 * hearing clear Rx packet).*/
		if (IWL_UCODE_API(priv->ucode_ver) >= 2) {
			if (n_probes)
				scan_ch->type |= IWL39_SCAN_PROBE_MASK(n_probes);
		} else {
			/* uCode v1 does not allow setting direct probe bits on
			 * passive channel. */
			if ((scan_ch->type & 1) && n_probes)
				scan_ch->type |= IWL39_SCAN_PROBE_MASK(n_probes);
		}

		/* Set txpower levels to defaults */
		scan_ch->tpc.dsp_atten = 110;
		/* scan_pwr_info->tpc.dsp_atten; */

		/*scan_pwr_info->tpc.tx_gain; */
		if (band == IEEE80211_BAND_5GHZ)
			scan_ch->tpc.tx_gain = ((1 << 5) | (3 << 3)) | 3;
		else {
			scan_ch->tpc.tx_gain = ((1 << 5) | (5 << 3));
			/* NOTE: if we were doing 6Mb OFDM for scans we'd use
			 * power level:
			 * scan_ch->tpc.tx_gain = ((1 << 5) | (2 << 3)) | 3;
			 */
		}

		IWL_DEBUG_SCAN(priv, "Scanning %d [%s %d]\n",
			       scan_ch->channel,
			       (scan_ch->type & 1) ? "ACTIVE" : "PASSIVE",
			       (scan_ch->type & 1) ?
			       active_dwell : passive_dwell);

		scan_ch++;
		added++;
	}

	IWL_DEBUG_SCAN(priv, "total channels to scan %d\n", added);
	return added;
}

static void iwl3945_init_hw_rates(struct iwl_priv *priv,
			      struct ieee80211_rate *rates)
{
	int i;

	for (i = 0; i < IWL_RATE_COUNT_LEGACY; i++) {
		rates[i].bitrate = iwl3945_rates[i].ieee * 5;
		rates[i].hw_value = i; /* Rate scaling will work on indexes */
		rates[i].hw_value_short = i;
		rates[i].flags = 0;
		if ((i > IWL39_LAST_OFDM_RATE) || (i < IWL_FIRST_OFDM_RATE)) {
			/*
			 * If CCK != 1M then set short preamble rate flag.
			 */
			rates[i].flags |= (iwl3945_rates[i].plcp == 10) ?
				0 : IEEE80211_RATE_SHORT_PREAMBLE;
		}
	}
}

/******************************************************************************
 *
 * uCode download functions
 *
 ******************************************************************************/

static void iwl3945_dealloc_ucode_pci(struct iwl_priv *priv)
{
	iwl_free_fw_desc(priv->pci_dev, &priv->ucode_code);
	iwl_free_fw_desc(priv->pci_dev, &priv->ucode_data);
	iwl_free_fw_desc(priv->pci_dev, &priv->ucode_data_backup);
	iwl_free_fw_desc(priv->pci_dev, &priv->ucode_init);
	iwl_free_fw_desc(priv->pci_dev, &priv->ucode_init_data);
	iwl_free_fw_desc(priv->pci_dev, &priv->ucode_boot);
}

/**
 * iwl3945_verify_inst_full - verify runtime uCode image in card vs. host,
 *     looking at all data.
 */
static int iwl3945_verify_inst_full(struct iwl_priv *priv, __le32 *image, u32 len)
{
	u32 val;
	u32 save_len = len;
	int rc = 0;
	u32 errcnt;

	IWL_DEBUG_INFO(priv, "ucode inst image size is %u\n", len);

	iwl_write_direct32(priv, HBUS_TARG_MEM_RADDR,
			       IWL39_RTC_INST_LOWER_BOUND);

	errcnt = 0;
	for (; len > 0; len -= sizeof(u32), image++) {
		/* read data comes through single port, auto-incr addr */
		/* NOTE: Use the debugless read so we don't flood kernel log
		 * if IWL_DL_IO is set */
		val = _iwl_read_direct32(priv, HBUS_TARG_MEM_RDAT);
		if (val != le32_to_cpu(*image)) {
			IWL_ERR(priv, "uCode INST section is invalid at "
				  "offset 0x%x, is 0x%x, s/b 0x%x\n",
				  save_len - len, val, le32_to_cpu(*image));
			rc = -EIO;
			errcnt++;
			if (errcnt >= 20)
				break;
		}
	}


	if (!errcnt)
		IWL_DEBUG_INFO(priv,
			"ucode image in INSTRUCTION memory is good\n");

	return rc;
}


/**
 * iwl3945_verify_inst_sparse - verify runtime uCode image in card vs. host,
 *   using sample data 100 bytes apart.  If these sample points are good,
 *   it's a pretty good bet that everything between them is good, too.
 */
static int iwl3945_verify_inst_sparse(struct iwl_priv *priv, __le32 *image, u32 len)
{
	u32 val;
	int rc = 0;
	u32 errcnt = 0;
	u32 i;

	IWL_DEBUG_INFO(priv, "ucode inst image size is %u\n", len);

	for (i = 0; i < len; i += 100, image += 100/sizeof(u32)) {
		/* read data comes through single port, auto-incr addr */
		/* NOTE: Use the debugless read so we don't flood kernel log
		 * if IWL_DL_IO is set */
		iwl_write_direct32(priv, HBUS_TARG_MEM_RADDR,
			i + IWL39_RTC_INST_LOWER_BOUND);
		val = _iwl_read_direct32(priv, HBUS_TARG_MEM_RDAT);
		if (val != le32_to_cpu(*image)) {
#if 0 /* Enable this if you want to see details */
			IWL_ERR(priv, "uCode INST section is invalid at "
				  "offset 0x%x, is 0x%x, s/b 0x%x\n",
				  i, val, *image);
#endif
			rc = -EIO;
			errcnt++;
			if (errcnt >= 3)
				break;
		}
	}

	return rc;
}


/**
 * iwl3945_verify_ucode - determine which instruction image is in SRAM,
 *    and verify its contents
 */
static int iwl3945_verify_ucode(struct iwl_priv *priv)
{
	__le32 *image;
	u32 len;
	int rc = 0;

	/* Try bootstrap */
	image = (__le32 *)priv->ucode_boot.v_addr;
	len = priv->ucode_boot.len;
	rc = iwl3945_verify_inst_sparse(priv, image, len);
	if (rc == 0) {
		IWL_DEBUG_INFO(priv, "Bootstrap uCode is good in inst SRAM\n");
		return 0;
	}

	/* Try initialize */
	image = (__le32 *)priv->ucode_init.v_addr;
	len = priv->ucode_init.len;
	rc = iwl3945_verify_inst_sparse(priv, image, len);
	if (rc == 0) {
		IWL_DEBUG_INFO(priv, "Initialize uCode is good in inst SRAM\n");
		return 0;
	}

	/* Try runtime/protocol */
	image = (__le32 *)priv->ucode_code.v_addr;
	len = priv->ucode_code.len;
	rc = iwl3945_verify_inst_sparse(priv, image, len);
	if (rc == 0) {
		IWL_DEBUG_INFO(priv, "Runtime uCode is good in inst SRAM\n");
		return 0;
	}

	IWL_ERR(priv, "NO VALID UCODE IMAGE IN INSTRUCTION SRAM!!\n");

	/* Since nothing seems to match, show first several data entries in
	 * instruction SRAM, so maybe visual inspection will give a clue.
	 * Selection of bootstrap image (vs. other images) is arbitrary. */
	image = (__le32 *)priv->ucode_boot.v_addr;
	len = priv->ucode_boot.len;
	rc = iwl3945_verify_inst_full(priv, image, len);

	return rc;
}

static void iwl3945_nic_start(struct iwl_priv *priv)
{
	/* Remove all resets to allow NIC to operate */
	iwl_write32(priv, CSR_RESET, 0);
}

#define IWL3945_UCODE_GET(item)						\
static u32 iwl3945_ucode_get_##item(const struct iwl_ucode_header *ucode)\
{									\
	return le32_to_cpu(ucode->u.v1.item);				\
}

static u32 iwl3945_ucode_get_header_size(u32 api_ver)
{
	return 24;
}

static u8 *iwl3945_ucode_get_data(const struct iwl_ucode_header *ucode)
{
	return (u8 *) ucode->u.v1.data;
}

IWL3945_UCODE_GET(inst_size);
IWL3945_UCODE_GET(data_size);
IWL3945_UCODE_GET(init_size);
IWL3945_UCODE_GET(init_data_size);
IWL3945_UCODE_GET(boot_size);

/**
 * iwl3945_read_ucode - Read uCode images from disk file.
 *
 * Copy into buffers for card to fetch via bus-mastering
 */
static int iwl3945_read_ucode(struct iwl_priv *priv)
{
	const struct iwl_ucode_header *ucode;
	int ret = -EINVAL, index;
	const struct firmware *ucode_raw;
	/* firmware file name contains uCode/driver compatibility version */
	const char *name_pre = priv->cfg->fw_name_pre;
	const unsigned int api_max = priv->cfg->ucode_api_max;
	const unsigned int api_min = priv->cfg->ucode_api_min;
	char buf[25];
	u8 *src;
	size_t len;
	u32 api_ver, inst_size, data_size, init_size, init_data_size, boot_size;

	/* Ask kernel firmware_class module to get the boot firmware off disk.
	 * request_firmware() is synchronous, file is in memory on return. */
	for (index = api_max; index >= api_min; index--) {
		sprintf(buf, "%s%u%s", name_pre, index, ".ucode");
		ret = request_firmware(&ucode_raw, buf, &priv->pci_dev->dev);
		if (ret < 0) {
			IWL_ERR(priv, "%s firmware file req failed: %d\n",
				  buf, ret);
			if (ret == -ENOENT)
				continue;
			else
				goto error;
		} else {
			if (index < api_max)
				IWL_ERR(priv, "Loaded firmware %s, "
					"which is deprecated. "
					" Please use API v%u instead.\n",
					  buf, api_max);
			IWL_DEBUG_INFO(priv, "Got firmware '%s' file "
				       "(%zd bytes) from disk\n",
				       buf, ucode_raw->size);
			break;
		}
	}

	if (ret < 0)
		goto error;

	/* Make sure that we got at least our header! */
	if (ucode_raw->size <  iwl3945_ucode_get_header_size(1)) {
		IWL_ERR(priv, "File size way too small!\n");
		ret = -EINVAL;
		goto err_release;
	}

	/* Data from ucode file:  header followed by uCode images */
	ucode = (struct iwl_ucode_header *)ucode_raw->data;

	priv->ucode_ver = le32_to_cpu(ucode->ver);
	api_ver = IWL_UCODE_API(priv->ucode_ver);
	inst_size = iwl3945_ucode_get_inst_size(ucode);
	data_size = iwl3945_ucode_get_data_size(ucode);
	init_size = iwl3945_ucode_get_init_size(ucode);
	init_data_size = iwl3945_ucode_get_init_data_size(ucode);
	boot_size = iwl3945_ucode_get_boot_size(ucode);
	src = iwl3945_ucode_get_data(ucode);

	/* api_ver should match the api version forming part of the
	 * firmware filename ... but we don't check for that and only rely
	 * on the API version read from firmware header from here on forward */

	if (api_ver < api_min || api_ver > api_max) {
		IWL_ERR(priv, "Driver unable to support your firmware API. "
			  "Driver supports v%u, firmware is v%u.\n",
			  api_max, api_ver);
		priv->ucode_ver = 0;
		ret = -EINVAL;
		goto err_release;
	}
	if (api_ver != api_max)
		IWL_ERR(priv, "Firmware has old API version. Expected %u, "
			  "got %u. New firmware can be obtained "
			  "from http://www.intellinuxwireless.org.\n",
			  api_max, api_ver);

	IWL_INFO(priv, "loaded firmware version %u.%u.%u.%u\n",
		IWL_UCODE_MAJOR(priv->ucode_ver),
		IWL_UCODE_MINOR(priv->ucode_ver),
		IWL_UCODE_API(priv->ucode_ver),
		IWL_UCODE_SERIAL(priv->ucode_ver));

	snprintf(priv->hw->wiphy->fw_version,
		 sizeof(priv->hw->wiphy->fw_version),
		 "%u.%u.%u.%u",
		 IWL_UCODE_MAJOR(priv->ucode_ver),
		 IWL_UCODE_MINOR(priv->ucode_ver),
		 IWL_UCODE_API(priv->ucode_ver),
		 IWL_UCODE_SERIAL(priv->ucode_ver));

	IWL_DEBUG_INFO(priv, "f/w package hdr ucode version raw = 0x%x\n",
		       priv->ucode_ver);
	IWL_DEBUG_INFO(priv, "f/w package hdr runtime inst size = %u\n",
		       inst_size);
	IWL_DEBUG_INFO(priv, "f/w package hdr runtime data size = %u\n",
		       data_size);
	IWL_DEBUG_INFO(priv, "f/w package hdr init inst size = %u\n",
		       init_size);
	IWL_DEBUG_INFO(priv, "f/w package hdr init data size = %u\n",
		       init_data_size);
	IWL_DEBUG_INFO(priv, "f/w package hdr boot inst size = %u\n",
		       boot_size);


	/* Verify size of file vs. image size info in file's header */
	if (ucode_raw->size != iwl3945_ucode_get_header_size(api_ver) +
		inst_size + data_size + init_size +
		init_data_size + boot_size) {

		IWL_DEBUG_INFO(priv,
			"uCode file size %zd does not match expected size\n",
			ucode_raw->size);
		ret = -EINVAL;
		goto err_release;
	}

	/* Verify that uCode images will fit in card's SRAM */
	if (inst_size > IWL39_MAX_INST_SIZE) {
		IWL_DEBUG_INFO(priv, "uCode instr len %d too large to fit in\n",
			       inst_size);
		ret = -EINVAL;
		goto err_release;
	}

	if (data_size > IWL39_MAX_DATA_SIZE) {
		IWL_DEBUG_INFO(priv, "uCode data len %d too large to fit in\n",
			       data_size);
		ret = -EINVAL;
		goto err_release;
	}
	if (init_size > IWL39_MAX_INST_SIZE) {
		IWL_DEBUG_INFO(priv,
				"uCode init instr len %d too large to fit in\n",
				init_size);
		ret = -EINVAL;
		goto err_release;
	}
	if (init_data_size > IWL39_MAX_DATA_SIZE) {
		IWL_DEBUG_INFO(priv,
				"uCode init data len %d too large to fit in\n",
				init_data_size);
		ret = -EINVAL;
		goto err_release;
	}
	if (boot_size > IWL39_MAX_BSM_SIZE) {
		IWL_DEBUG_INFO(priv,
				"uCode boot instr len %d too large to fit in\n",
				boot_size);
		ret = -EINVAL;
		goto err_release;
	}

	/* Allocate ucode buffers for card's bus-master loading ... */

	/* Runtime instructions and 2 copies of data:
	 * 1) unmodified from disk
	 * 2) backup cache for save/restore during power-downs */
	priv->ucode_code.len = inst_size;
	iwl_alloc_fw_desc(priv->pci_dev, &priv->ucode_code);

	priv->ucode_data.len = data_size;
	iwl_alloc_fw_desc(priv->pci_dev, &priv->ucode_data);

	priv->ucode_data_backup.len = data_size;
	iwl_alloc_fw_desc(priv->pci_dev, &priv->ucode_data_backup);

	if (!priv->ucode_code.v_addr || !priv->ucode_data.v_addr ||
	    !priv->ucode_data_backup.v_addr)
		goto err_pci_alloc;

	/* Initialization instructions and data */
	if (init_size && init_data_size) {
		priv->ucode_init.len = init_size;
		iwl_alloc_fw_desc(priv->pci_dev, &priv->ucode_init);

		priv->ucode_init_data.len = init_data_size;
		iwl_alloc_fw_desc(priv->pci_dev, &priv->ucode_init_data);

		if (!priv->ucode_init.v_addr || !priv->ucode_init_data.v_addr)
			goto err_pci_alloc;
	}

	/* Bootstrap (instructions only, no data) */
	if (boot_size) {
		priv->ucode_boot.len = boot_size;
		iwl_alloc_fw_desc(priv->pci_dev, &priv->ucode_boot);

		if (!priv->ucode_boot.v_addr)
			goto err_pci_alloc;
	}

	/* Copy images into buffers for card's bus-master reads ... */

	/* Runtime instructions (first block of data in file) */
	len = inst_size;
	IWL_DEBUG_INFO(priv,
		"Copying (but not loading) uCode instr len %zd\n", len);
	memcpy(priv->ucode_code.v_addr, src, len);
	src += len;

	IWL_DEBUG_INFO(priv, "uCode instr buf vaddr = 0x%p, paddr = 0x%08x\n",
		priv->ucode_code.v_addr, (u32)priv->ucode_code.p_addr);

	/* Runtime data (2nd block)
	 * NOTE:  Copy into backup buffer will be done in iwl3945_up()  */
	len = data_size;
	IWL_DEBUG_INFO(priv,
		"Copying (but not loading) uCode data len %zd\n", len);
	memcpy(priv->ucode_data.v_addr, src, len);
	memcpy(priv->ucode_data_backup.v_addr, src, len);
	src += len;

	/* Initialization instructions (3rd block) */
	if (init_size) {
		len = init_size;
		IWL_DEBUG_INFO(priv,
			"Copying (but not loading) init instr len %zd\n", len);
		memcpy(priv->ucode_init.v_addr, src, len);
		src += len;
	}

	/* Initialization data (4th block) */
	if (init_data_size) {
		len = init_data_size;
		IWL_DEBUG_INFO(priv,
			"Copying (but not loading) init data len %zd\n", len);
		memcpy(priv->ucode_init_data.v_addr, src, len);
		src += len;
	}

	/* Bootstrap instructions (5th block) */
	len = boot_size;
	IWL_DEBUG_INFO(priv,
		"Copying (but not loading) boot instr len %zd\n", len);
	memcpy(priv->ucode_boot.v_addr, src, len);

	/* We have our copies now, allow OS release its copies */
	release_firmware(ucode_raw);
	return 0;

 err_pci_alloc:
	IWL_ERR(priv, "failed to allocate pci memory\n");
	ret = -ENOMEM;
	iwl3945_dealloc_ucode_pci(priv);

 err_release:
	release_firmware(ucode_raw);

 error:
	return ret;
}


/**
 * iwl3945_set_ucode_ptrs - Set uCode address location
 *
 * Tell initialization uCode where to find runtime uCode.
 *
 * BSM registers initially contain pointers to initialization uCode.
 * We need to replace them to load runtime uCode inst and data,
 * and to save runtime data when powering down.
 */
static int iwl3945_set_ucode_ptrs(struct iwl_priv *priv)
{
	dma_addr_t pinst;
	dma_addr_t pdata;

	/* bits 31:0 for 3945 */
	pinst = priv->ucode_code.p_addr;
	pdata = priv->ucode_data_backup.p_addr;

	/* Tell bootstrap uCode where to find image to load */
	iwl_write_prph(priv, BSM_DRAM_INST_PTR_REG, pinst);
	iwl_write_prph(priv, BSM_DRAM_DATA_PTR_REG, pdata);
	iwl_write_prph(priv, BSM_DRAM_DATA_BYTECOUNT_REG,
				 priv->ucode_data.len);

	/* Inst byte count must be last to set up, bit 31 signals uCode
	 *   that all new ptr/size info is in place */
	iwl_write_prph(priv, BSM_DRAM_INST_BYTECOUNT_REG,
				 priv->ucode_code.len | BSM_DRAM_INST_LOAD);

	IWL_DEBUG_INFO(priv, "Runtime uCode pointers are set.\n");

	return 0;
}

/**
 * iwl3945_init_alive_start - Called after REPLY_ALIVE notification received
 *
 * Called after REPLY_ALIVE notification received from "initialize" uCode.
 *
 * Tell "initialize" uCode to go ahead and load the runtime uCode.
 */
static void iwl3945_init_alive_start(struct iwl_priv *priv)
{
	/* Check alive response for "valid" sign from uCode */
	if (priv->card_alive_init.is_valid != UCODE_VALID_OK) {
		/* We had an error bringing up the hardware, so take it
		 * all the way back down so we can try again */
		IWL_DEBUG_INFO(priv, "Initialize Alive failed.\n");
		goto restart;
	}

	/* Bootstrap uCode has loaded initialize uCode ... verify inst image.
	 * This is a paranoid check, because we would not have gotten the
	 * "initialize" alive if code weren't properly loaded.  */
	if (iwl3945_verify_ucode(priv)) {
		/* Runtime instruction load was bad;
		 * take it all the way back down so we can try again */
		IWL_DEBUG_INFO(priv, "Bad \"initialize\" uCode load.\n");
		goto restart;
	}

	/* Send pointers to protocol/runtime uCode image ... init code will
	 * load and launch runtime uCode, which will send us another "Alive"
	 * notification. */
	IWL_DEBUG_INFO(priv, "Initialization Alive received.\n");
	if (iwl3945_set_ucode_ptrs(priv)) {
		/* Runtime instruction load won't happen;
		 * take it all the way back down so we can try again */
		IWL_DEBUG_INFO(priv, "Couldn't set up uCode pointers.\n");
		goto restart;
	}
	return;

 restart:
	queue_work(priv->workqueue, &priv->restart);
}

/**
 * iwl3945_alive_start - called after REPLY_ALIVE notification received
 *                   from protocol/runtime uCode (initialization uCode's
 *                   Alive gets handled by iwl3945_init_alive_start()).
 */
static void iwl3945_alive_start(struct iwl_priv *priv)
{
	int thermal_spin = 0;
	u32 rfkill;
	struct iwl_rxon_context *ctx = &priv->contexts[IWL_RXON_CTX_BSS];

	IWL_DEBUG_INFO(priv, "Runtime Alive received.\n");

	if (priv->card_alive.is_valid != UCODE_VALID_OK) {
		/* We had an error bringing up the hardware, so take it
		 * all the way back down so we can try again */
		IWL_DEBUG_INFO(priv, "Alive failed.\n");
		goto restart;
	}

	/* Initialize uCode has loaded Runtime uCode ... verify inst image.
	 * This is a paranoid check, because we would not have gotten the
	 * "runtime" alive if code weren't properly loaded.  */
	if (iwl3945_verify_ucode(priv)) {
		/* Runtime instruction load was bad;
		 * take it all the way back down so we can try again */
		IWL_DEBUG_INFO(priv, "Bad runtime uCode load.\n");
		goto restart;
	}

	rfkill = iwl_read_prph(priv, APMG_RFKILL_REG);
	IWL_DEBUG_INFO(priv, "RFKILL status: 0x%x\n", rfkill);

	if (rfkill & 0x1) {
		clear_bit(STATUS_RF_KILL_HW, &priv->status);
		/* if RFKILL is not on, then wait for thermal
		 * sensor in adapter to kick in */
		while (iwl3945_hw_get_temperature(priv) == 0) {
			thermal_spin++;
			udelay(10);
		}

		if (thermal_spin)
			IWL_DEBUG_INFO(priv, "Thermal calibration took %dus\n",
				       thermal_spin * 10);
	} else
		set_bit(STATUS_RF_KILL_HW, &priv->status);

	/* After the ALIVE response, we can send commands to 3945 uCode */
	set_bit(STATUS_ALIVE, &priv->status);

<<<<<<< HEAD
	if (priv->cfg->ops->lib->recover_from_tx_stall) {
		/* Enable timer to monitor the driver queues */
		mod_timer(&priv->monitor_recover,
			jiffies +
			msecs_to_jiffies(
			  priv->cfg->base_params->monitor_recover_period));
	}
=======
	/* Enable watchdog to monitor the driver tx queues */
	iwl_setup_watchdog(priv);
>>>>>>> 3cbea436

	if (iwl_is_rfkill(priv))
		return;

	ieee80211_wake_queues(priv->hw);

	priv->active_rate = IWL_RATES_MASK;

	iwl_power_update_mode(priv, true);

	if (iwl_is_associated(priv, IWL_RXON_CTX_BSS)) {
		struct iwl3945_rxon_cmd *active_rxon =
				(struct iwl3945_rxon_cmd *)(&ctx->active);

		ctx->staging.filter_flags |= RXON_FILTER_ASSOC_MSK;
		active_rxon->filter_flags &= ~RXON_FILTER_ASSOC_MSK;
	} else {
		/* Initialize our rx_config data */
		iwl_connection_init_rx_config(priv, ctx);
	}

	/* Configure Bluetooth device coexistence support */
	priv->cfg->ops->hcmd->send_bt_config(priv);

	/* Configure the adapter for unassociated operation */
	iwl3945_commit_rxon(priv, ctx);

	iwl3945_reg_txpower_periodic(priv);

	iwl_leds_init(priv);

	IWL_DEBUG_INFO(priv, "ALIVE processing complete.\n");
	set_bit(STATUS_READY, &priv->status);
	wake_up_interruptible(&priv->wait_command_queue);

	return;

 restart:
	queue_work(priv->workqueue, &priv->restart);
}

static void iwl3945_cancel_deferred_work(struct iwl_priv *priv);

static void __iwl3945_down(struct iwl_priv *priv)
{
	unsigned long flags;
	int exit_pending;

	IWL_DEBUG_INFO(priv, DRV_NAME " is going down\n");

	iwl_scan_cancel_timeout(priv, 200);

	exit_pending = test_and_set_bit(STATUS_EXIT_PENDING, &priv->status);

	/* Stop TX queues watchdog. We need to have STATUS_EXIT_PENDING bit set
	 * to prevent rearm timer */
<<<<<<< HEAD
	if (priv->cfg->ops->lib->recover_from_tx_stall)
		del_timer_sync(&priv->monitor_recover);
=======
	del_timer_sync(&priv->watchdog);
>>>>>>> 3cbea436

	/* Station information will now be cleared in device */
	iwl_clear_ucode_stations(priv, NULL);
	iwl_dealloc_bcast_stations(priv);
	iwl_clear_driver_stations(priv);

	/* Unblock any waiting calls */
	wake_up_interruptible_all(&priv->wait_command_queue);

	/* Wipe out the EXIT_PENDING status bit if we are not actually
	 * exiting the module */
	if (!exit_pending)
		clear_bit(STATUS_EXIT_PENDING, &priv->status);

	/* stop and reset the on-board processor */
	iwl_write32(priv, CSR_RESET, CSR_RESET_REG_FLAG_NEVO_RESET);

	/* tell the device to stop sending interrupts */
	spin_lock_irqsave(&priv->lock, flags);
	iwl_disable_interrupts(priv);
	spin_unlock_irqrestore(&priv->lock, flags);
	iwl_synchronize_irq(priv);

	if (priv->mac80211_registered)
		ieee80211_stop_queues(priv->hw);

	/* If we have not previously called iwl3945_init() then
	 * clear all bits but the RF Kill bits and return */
	if (!iwl_is_init(priv)) {
		priv->status = test_bit(STATUS_RF_KILL_HW, &priv->status) <<
					STATUS_RF_KILL_HW |
			       test_bit(STATUS_GEO_CONFIGURED, &priv->status) <<
					STATUS_GEO_CONFIGURED |
				test_bit(STATUS_EXIT_PENDING, &priv->status) <<
					STATUS_EXIT_PENDING;
		goto exit;
	}

	/* ...otherwise clear out all the status bits but the RF Kill
	 * bit and continue taking the NIC down. */
	priv->status &= test_bit(STATUS_RF_KILL_HW, &priv->status) <<
				STATUS_RF_KILL_HW |
			test_bit(STATUS_GEO_CONFIGURED, &priv->status) <<
				STATUS_GEO_CONFIGURED |
			test_bit(STATUS_FW_ERROR, &priv->status) <<
				STATUS_FW_ERROR |
			test_bit(STATUS_EXIT_PENDING, &priv->status) <<
				STATUS_EXIT_PENDING;

	iwl3945_hw_txq_ctx_stop(priv);
	iwl3945_hw_rxq_stop(priv);

	/* Power-down device's busmaster DMA clocks */
	iwl_write_prph(priv, APMG_CLK_DIS_REG, APMG_CLK_VAL_DMA_CLK_RQT);
	udelay(5);

	/* Stop the device, and put it in low power state */
	iwl_apm_stop(priv);

 exit:
	memset(&priv->card_alive, 0, sizeof(struct iwl_alive_resp));

	if (priv->beacon_skb)
		dev_kfree_skb(priv->beacon_skb);
	priv->beacon_skb = NULL;

	/* clear out any free frames */
	iwl3945_clear_free_frames(priv);
}

static void iwl3945_down(struct iwl_priv *priv)
{
	mutex_lock(&priv->mutex);
	__iwl3945_down(priv);
	mutex_unlock(&priv->mutex);

	iwl3945_cancel_deferred_work(priv);
}

#define MAX_HW_RESTARTS 5

static int iwl3945_alloc_bcast_station(struct iwl_priv *priv)
{
	struct iwl_rxon_context *ctx = &priv->contexts[IWL_RXON_CTX_BSS];
	unsigned long flags;
	u8 sta_id;

	spin_lock_irqsave(&priv->sta_lock, flags);
	sta_id = iwl_prep_station(priv, ctx, iwl_bcast_addr, false, NULL);
	if (sta_id == IWL_INVALID_STATION) {
		IWL_ERR(priv, "Unable to prepare broadcast station\n");
		spin_unlock_irqrestore(&priv->sta_lock, flags);

		return -EINVAL;
	}

	priv->stations[sta_id].used |= IWL_STA_DRIVER_ACTIVE;
	priv->stations[sta_id].used |= IWL_STA_BCAST;
	spin_unlock_irqrestore(&priv->sta_lock, flags);

	return 0;
}

static int __iwl3945_up(struct iwl_priv *priv)
{
	int rc, i;

	rc = iwl3945_alloc_bcast_station(priv);
	if (rc)
		return rc;

	if (test_bit(STATUS_EXIT_PENDING, &priv->status)) {
		IWL_WARN(priv, "Exit pending; will not bring the NIC up\n");
		return -EIO;
	}

	if (!priv->ucode_data_backup.v_addr || !priv->ucode_data.v_addr) {
		IWL_ERR(priv, "ucode not available for device bring up\n");
		return -EIO;
	}

	/* If platform's RF_KILL switch is NOT set to KILL */
	if (iwl_read32(priv, CSR_GP_CNTRL) &
				CSR_GP_CNTRL_REG_FLAG_HW_RF_KILL_SW)
		clear_bit(STATUS_RF_KILL_HW, &priv->status);
	else {
		set_bit(STATUS_RF_KILL_HW, &priv->status);
		IWL_WARN(priv, "Radio disabled by HW RF Kill switch\n");
		return -ENODEV;
	}

	iwl_write32(priv, CSR_INT, 0xFFFFFFFF);

	rc = iwl3945_hw_nic_init(priv);
	if (rc) {
		IWL_ERR(priv, "Unable to int nic\n");
		return rc;
	}

	/* make sure rfkill handshake bits are cleared */
	iwl_write32(priv, CSR_UCODE_DRV_GP1_CLR, CSR_UCODE_SW_BIT_RFKILL);
	iwl_write32(priv, CSR_UCODE_DRV_GP1_CLR,
		    CSR_UCODE_DRV_GP1_BIT_CMD_BLOCKED);

	/* clear (again), then enable host interrupts */
	iwl_write32(priv, CSR_INT, 0xFFFFFFFF);
	iwl_enable_interrupts(priv);

	/* really make sure rfkill handshake bits are cleared */
	iwl_write32(priv, CSR_UCODE_DRV_GP1_CLR, CSR_UCODE_SW_BIT_RFKILL);
	iwl_write32(priv, CSR_UCODE_DRV_GP1_CLR, CSR_UCODE_SW_BIT_RFKILL);

	/* Copy original ucode data image from disk into backup cache.
	 * This will be used to initialize the on-board processor's
	 * data SRAM for a clean start when the runtime program first loads. */
	memcpy(priv->ucode_data_backup.v_addr, priv->ucode_data.v_addr,
	       priv->ucode_data.len);

	/* We return success when we resume from suspend and rf_kill is on. */
	if (test_bit(STATUS_RF_KILL_HW, &priv->status))
		return 0;

	for (i = 0; i < MAX_HW_RESTARTS; i++) {

		/* load bootstrap state machine,
		 * load bootstrap program into processor's memory,
		 * prepare to load the "initialize" uCode */
		rc = priv->cfg->ops->lib->load_ucode(priv);

		if (rc) {
			IWL_ERR(priv,
				"Unable to set up bootstrap uCode: %d\n", rc);
			continue;
		}

		/* start card; "initialize" will load runtime ucode */
		iwl3945_nic_start(priv);

		IWL_DEBUG_INFO(priv, DRV_NAME " is coming up\n");

		return 0;
	}

	set_bit(STATUS_EXIT_PENDING, &priv->status);
	__iwl3945_down(priv);
	clear_bit(STATUS_EXIT_PENDING, &priv->status);

	/* tried to restart and config the device for as long as our
	 * patience could withstand */
	IWL_ERR(priv, "Unable to initialize device after %d attempts.\n", i);
	return -EIO;
}


/*****************************************************************************
 *
 * Workqueue callbacks
 *
 *****************************************************************************/

static void iwl3945_bg_init_alive_start(struct work_struct *data)
{
	struct iwl_priv *priv =
	    container_of(data, struct iwl_priv, init_alive_start.work);

	if (test_bit(STATUS_EXIT_PENDING, &priv->status))
		return;

	mutex_lock(&priv->mutex);
	iwl3945_init_alive_start(priv);
	mutex_unlock(&priv->mutex);
}

static void iwl3945_bg_alive_start(struct work_struct *data)
{
	struct iwl_priv *priv =
	    container_of(data, struct iwl_priv, alive_start.work);

	if (test_bit(STATUS_EXIT_PENDING, &priv->status))
		return;

	mutex_lock(&priv->mutex);
	iwl3945_alive_start(priv);
	mutex_unlock(&priv->mutex);
}

/*
 * 3945 cannot interrupt driver when hardware rf kill switch toggles;
 * driver must poll CSR_GP_CNTRL_REG register for change.  This register
 * *is* readable even when device has been SW_RESET into low power mode
 * (e.g. during RF KILL).
 */
static void iwl3945_rfkill_poll(struct work_struct *data)
{
	struct iwl_priv *priv =
	    container_of(data, struct iwl_priv, _3945.rfkill_poll.work);
	bool old_rfkill = test_bit(STATUS_RF_KILL_HW, &priv->status);
	bool new_rfkill = !(iwl_read32(priv, CSR_GP_CNTRL)
			& CSR_GP_CNTRL_REG_FLAG_HW_RF_KILL_SW);

	if (new_rfkill != old_rfkill) {
		if (new_rfkill)
			set_bit(STATUS_RF_KILL_HW, &priv->status);
		else
			clear_bit(STATUS_RF_KILL_HW, &priv->status);

		wiphy_rfkill_set_hw_state(priv->hw->wiphy, new_rfkill);

		IWL_DEBUG_RF_KILL(priv, "RF_KILL bit toggled to %s.\n",
				new_rfkill ? "disable radio" : "enable radio");
	}

	/* Keep this running, even if radio now enabled.  This will be
	 * cancelled in mac_start() if system decides to start again */
	queue_delayed_work(priv->workqueue, &priv->_3945.rfkill_poll,
			   round_jiffies_relative(2 * HZ));

}

int iwl3945_request_scan(struct iwl_priv *priv, struct ieee80211_vif *vif)
{
	struct iwl_host_cmd cmd = {
		.id = REPLY_SCAN_CMD,
		.len = sizeof(struct iwl3945_scan_cmd),
		.flags = CMD_SIZE_HUGE,
	};
	struct iwl3945_scan_cmd *scan;
	u8 n_probes = 0;
	enum ieee80211_band band;
	bool is_active = false;
	int ret;

	lockdep_assert_held(&priv->mutex);

	if (!priv->scan_cmd) {
		priv->scan_cmd = kmalloc(sizeof(struct iwl3945_scan_cmd) +
					 IWL_MAX_SCAN_SIZE, GFP_KERNEL);
		if (!priv->scan_cmd) {
			IWL_DEBUG_SCAN(priv, "Fail to allocate scan memory\n");
			return -ENOMEM;
		}
	}
	scan = priv->scan_cmd;
	memset(scan, 0, sizeof(struct iwl3945_scan_cmd) + IWL_MAX_SCAN_SIZE);

	scan->quiet_plcp_th = IWL_PLCP_QUIET_THRESH;
	scan->quiet_time = IWL_ACTIVE_QUIET_TIME;

	if (iwl_is_associated(priv, IWL_RXON_CTX_BSS)) {
		u16 interval = 0;
		u32 extra;
		u32 suspend_time = 100;
		u32 scan_suspend_time = 100;
		unsigned long flags;

		IWL_DEBUG_INFO(priv, "Scanning while associated...\n");

		spin_lock_irqsave(&priv->lock, flags);
		if (priv->is_internal_short_scan)
			interval = 0;
		else
			interval = vif->bss_conf.beacon_int;
		spin_unlock_irqrestore(&priv->lock, flags);

		scan->suspend_time = 0;
		scan->max_out_time = cpu_to_le32(200 * 1024);
		if (!interval)
			interval = suspend_time;
		/*
		 * suspend time format:
		 *  0-19: beacon interval in usec (time before exec.)
		 * 20-23: 0
		 * 24-31: number of beacons (suspend between channels)
		 */

		extra = (suspend_time / interval) << 24;
		scan_suspend_time = 0xFF0FFFFF &
		    (extra | ((suspend_time % interval) * 1024));

		scan->suspend_time = cpu_to_le32(scan_suspend_time);
		IWL_DEBUG_SCAN(priv, "suspend_time 0x%X beacon interval %d\n",
			       scan_suspend_time, interval);
	}

	if (priv->is_internal_short_scan) {
		IWL_DEBUG_SCAN(priv, "Start internal passive scan.\n");
	} else if (priv->scan_request->n_ssids) {
		int i, p = 0;
		IWL_DEBUG_SCAN(priv, "Kicking off active scan\n");
		for (i = 0; i < priv->scan_request->n_ssids; i++) {
			/* always does wildcard anyway */
			if (!priv->scan_request->ssids[i].ssid_len)
				continue;
			scan->direct_scan[p].id = WLAN_EID_SSID;
			scan->direct_scan[p].len =
				priv->scan_request->ssids[i].ssid_len;
			memcpy(scan->direct_scan[p].ssid,
			       priv->scan_request->ssids[i].ssid,
			       priv->scan_request->ssids[i].ssid_len);
			n_probes++;
			p++;
		}
		is_active = true;
	} else
		IWL_DEBUG_SCAN(priv, "Kicking off passive scan.\n");

	/* We don't build a direct scan probe request; the uCode will do
	 * that based on the direct_mask added to each channel entry */
	scan->tx_cmd.tx_flags = TX_CMD_FLG_SEQ_CTL_MSK;
	scan->tx_cmd.sta_id = priv->contexts[IWL_RXON_CTX_BSS].bcast_sta_id;
	scan->tx_cmd.stop_time.life_time = TX_CMD_LIFE_TIME_INFINITE;

	/* flags + rate selection */

	switch (priv->scan_band) {
	case IEEE80211_BAND_2GHZ:
		scan->flags = RXON_FLG_BAND_24G_MSK | RXON_FLG_AUTO_DETECT_MSK;
		scan->tx_cmd.rate = IWL_RATE_1M_PLCP;
		band = IEEE80211_BAND_2GHZ;
		break;
	case IEEE80211_BAND_5GHZ:
		scan->tx_cmd.rate = IWL_RATE_6M_PLCP;
		band = IEEE80211_BAND_5GHZ;
		break;
	default:
		IWL_WARN(priv, "Invalid scan band\n");
		return -EIO;
	}

	/*
	 * If active scaning is requested but a certain channel
	 * is marked passive, we can do active scanning if we
	 * detect transmissions.
	 */
	scan->good_CRC_th = is_active ? IWL_GOOD_CRC_TH_DEFAULT :
					IWL_GOOD_CRC_TH_DISABLED;

	if (!priv->is_internal_short_scan) {
		scan->tx_cmd.len = cpu_to_le16(
			iwl_fill_probe_req(priv,
				(struct ieee80211_mgmt *)scan->data,
				vif->addr,
				priv->scan_request->ie,
				priv->scan_request->ie_len,
				IWL_MAX_SCAN_SIZE - sizeof(*scan)));
	} else {
		/* use bcast addr, will not be transmitted but must be valid */
		scan->tx_cmd.len = cpu_to_le16(
			iwl_fill_probe_req(priv,
				(struct ieee80211_mgmt *)scan->data,
				iwl_bcast_addr, NULL, 0,
				IWL_MAX_SCAN_SIZE - sizeof(*scan)));
	}
	/* select Rx antennas */
	scan->flags |= iwl3945_get_antenna_flags(priv);

	if (priv->is_internal_short_scan) {
		scan->channel_count =
			iwl3945_get_single_channel_for_scan(priv, vif, band,
				(void *)&scan->data[le16_to_cpu(
				scan->tx_cmd.len)]);
	} else {
		scan->channel_count =
			iwl3945_get_channels_for_scan(priv, band, is_active, n_probes,
				(void *)&scan->data[le16_to_cpu(scan->tx_cmd.len)], vif);
	}

	if (scan->channel_count == 0) {
		IWL_DEBUG_SCAN(priv, "channel count %d\n", scan->channel_count);
		return -EIO;
	}

	cmd.len += le16_to_cpu(scan->tx_cmd.len) +
	    scan->channel_count * sizeof(struct iwl3945_scan_channel);
	cmd.data = scan;
	scan->len = cpu_to_le16(cmd.len);

	set_bit(STATUS_SCAN_HW, &priv->status);
	ret = iwl_send_cmd_sync(priv, &cmd);
	if (ret)
		clear_bit(STATUS_SCAN_HW, &priv->status);
	return ret;
}

void iwl3945_post_scan(struct iwl_priv *priv)
{
	struct iwl_rxon_context *ctx = &priv->contexts[IWL_RXON_CTX_BSS];

	/*
	 * Since setting the RXON may have been deferred while
	 * performing the scan, fire one off if needed
	 */
	if (memcmp(&ctx->staging, &ctx->active, sizeof(ctx->staging)))
		iwl3945_commit_rxon(priv, ctx);
}

static void iwl3945_bg_restart(struct work_struct *data)
{
	struct iwl_priv *priv = container_of(data, struct iwl_priv, restart);

	if (test_bit(STATUS_EXIT_PENDING, &priv->status))
		return;

	if (test_and_clear_bit(STATUS_FW_ERROR, &priv->status)) {
		struct iwl_rxon_context *ctx;
		mutex_lock(&priv->mutex);
		for_each_context(priv, ctx)
			ctx->vif = NULL;
		priv->is_open = 0;
		mutex_unlock(&priv->mutex);
		iwl3945_down(priv);
		ieee80211_restart_hw(priv->hw);
	} else {
		iwl3945_down(priv);

		if (test_bit(STATUS_EXIT_PENDING, &priv->status))
			return;

		mutex_lock(&priv->mutex);
		__iwl3945_up(priv);
		mutex_unlock(&priv->mutex);
	}
}

static void iwl3945_bg_rx_replenish(struct work_struct *data)
{
	struct iwl_priv *priv =
	    container_of(data, struct iwl_priv, rx_replenish);

	if (test_bit(STATUS_EXIT_PENDING, &priv->status))
		return;

	mutex_lock(&priv->mutex);
	iwl3945_rx_replenish(priv);
	mutex_unlock(&priv->mutex);
}

<<<<<<< HEAD
void iwl3945_post_associate(struct iwl_priv *priv, struct ieee80211_vif *vif)
=======
void iwl3945_post_associate(struct iwl_priv *priv)
>>>>>>> 3cbea436
{
	int rc = 0;
	struct ieee80211_conf *conf = NULL;
	struct iwl_rxon_context *ctx = &priv->contexts[IWL_RXON_CTX_BSS];
<<<<<<< HEAD

	if (!vif || !priv->is_open)
		return;

	if (vif->type == NL80211_IFTYPE_AP) {
=======

	if (!ctx->vif || !priv->is_open)
		return;

	if (ctx->vif->type == NL80211_IFTYPE_AP) {
>>>>>>> 3cbea436
		IWL_ERR(priv, "%s Should not be called in AP mode\n", __func__);
		return;
	}

	IWL_DEBUG_ASSOC(priv, "Associated as %d to: %pM\n",
<<<<<<< HEAD
			vif->bss_conf.aid, ctx->active.bssid_addr);
=======
			ctx->vif->bss_conf.aid, ctx->active.bssid_addr);
>>>>>>> 3cbea436

	if (test_bit(STATUS_EXIT_PENDING, &priv->status))
		return;

	iwl_scan_cancel_timeout(priv, 200);

	conf = ieee80211_get_hw_conf(priv->hw);

	ctx->staging.filter_flags &= ~RXON_FILTER_ASSOC_MSK;
	iwl3945_commit_rxon(priv, ctx);

	rc = iwl_send_rxon_timing(priv, ctx);
	if (rc)
		IWL_WARN(priv, "REPLY_RXON_TIMING failed - "
			    "Attempting to continue.\n");

	ctx->staging.filter_flags |= RXON_FILTER_ASSOC_MSK;

<<<<<<< HEAD
	ctx->staging.assoc_id = cpu_to_le16(vif->bss_conf.aid);

	IWL_DEBUG_ASSOC(priv, "assoc id %d beacon interval %d\n",
			vif->bss_conf.aid, vif->bss_conf.beacon_int);

	if (vif->bss_conf.use_short_preamble)
=======
	ctx->staging.assoc_id = cpu_to_le16(ctx->vif->bss_conf.aid);

	IWL_DEBUG_ASSOC(priv, "assoc id %d beacon interval %d\n",
			ctx->vif->bss_conf.aid, ctx->vif->bss_conf.beacon_int);

	if (ctx->vif->bss_conf.use_short_preamble)
>>>>>>> 3cbea436
		ctx->staging.flags |= RXON_FLG_SHORT_PREAMBLE_MSK;
	else
		ctx->staging.flags &= ~RXON_FLG_SHORT_PREAMBLE_MSK;

	if (ctx->staging.flags & RXON_FLG_BAND_24G_MSK) {
<<<<<<< HEAD
		if (vif->bss_conf.use_short_slot)
=======
		if (ctx->vif->bss_conf.use_short_slot)
>>>>>>> 3cbea436
			ctx->staging.flags |= RXON_FLG_SHORT_SLOT_MSK;
		else
			ctx->staging.flags &= ~RXON_FLG_SHORT_SLOT_MSK;
	}

	iwl3945_commit_rxon(priv, ctx);

<<<<<<< HEAD
	switch (vif->type) {
=======
	switch (ctx->vif->type) {
>>>>>>> 3cbea436
	case NL80211_IFTYPE_STATION:
		iwl3945_rate_scale_init(priv->hw, IWL_AP_ID);
		break;
	case NL80211_IFTYPE_ADHOC:
		iwl3945_send_beacon_cmd(priv);
		break;
	default:
		IWL_ERR(priv, "%s Should not be called in %d mode\n",
<<<<<<< HEAD
			__func__, vif->type);
=======
			__func__, ctx->vif->type);
>>>>>>> 3cbea436
		break;
	}
}

/*****************************************************************************
 *
 * mac80211 entry point functions
 *
 *****************************************************************************/

#define UCODE_READY_TIMEOUT	(2 * HZ)

static int iwl3945_mac_start(struct ieee80211_hw *hw)
{
	struct iwl_priv *priv = hw->priv;
	int ret;

	IWL_DEBUG_MAC80211(priv, "enter\n");

	/* we should be verifying the device is ready to be opened */
	mutex_lock(&priv->mutex);

	/* fetch ucode file from disk, alloc and copy to bus-master buffers ...
	 * ucode filename and max sizes are card-specific. */

	if (!priv->ucode_code.len) {
		ret = iwl3945_read_ucode(priv);
		if (ret) {
			IWL_ERR(priv, "Could not read microcode: %d\n", ret);
			mutex_unlock(&priv->mutex);
			goto out_release_irq;
		}
	}

	ret = __iwl3945_up(priv);

	mutex_unlock(&priv->mutex);

	if (ret)
		goto out_release_irq;

	IWL_DEBUG_INFO(priv, "Start UP work.\n");

	/* Wait for START_ALIVE from ucode. Otherwise callbacks from
	 * mac80211 will not be run successfully. */
	ret = wait_event_interruptible_timeout(priv->wait_command_queue,
			test_bit(STATUS_READY, &priv->status),
			UCODE_READY_TIMEOUT);
	if (!ret) {
		if (!test_bit(STATUS_READY, &priv->status)) {
			IWL_ERR(priv,
				"Wait for START_ALIVE timeout after %dms.\n",
				jiffies_to_msecs(UCODE_READY_TIMEOUT));
			ret = -ETIMEDOUT;
			goto out_release_irq;
		}
	}

	/* ucode is running and will send rfkill notifications,
	 * no need to poll the killswitch state anymore */
	cancel_delayed_work(&priv->_3945.rfkill_poll);

	iwl_led_start(priv);

	priv->is_open = 1;
	IWL_DEBUG_MAC80211(priv, "leave\n");
	return 0;

out_release_irq:
	priv->is_open = 0;
	IWL_DEBUG_MAC80211(priv, "leave - failed\n");
	return ret;
}

static void iwl3945_mac_stop(struct ieee80211_hw *hw)
{
	struct iwl_priv *priv = hw->priv;

	IWL_DEBUG_MAC80211(priv, "enter\n");

	if (!priv->is_open) {
		IWL_DEBUG_MAC80211(priv, "leave - skip\n");
		return;
	}

	priv->is_open = 0;

	iwl3945_down(priv);

	flush_workqueue(priv->workqueue);

	/* start polling the killswitch state again */
	queue_delayed_work(priv->workqueue, &priv->_3945.rfkill_poll,
			   round_jiffies_relative(2 * HZ));

	IWL_DEBUG_MAC80211(priv, "leave\n");
}

static int iwl3945_mac_tx(struct ieee80211_hw *hw, struct sk_buff *skb)
{
	struct iwl_priv *priv = hw->priv;

	IWL_DEBUG_MAC80211(priv, "enter\n");

	IWL_DEBUG_TX(priv, "dev->xmit(%d bytes) at rate 0x%02x\n", skb->len,
		     ieee80211_get_tx_rate(hw, IEEE80211_SKB_CB(skb))->bitrate);

	if (iwl3945_tx_skb(priv, skb))
		dev_kfree_skb_any(skb);

	IWL_DEBUG_MAC80211(priv, "leave\n");
	return NETDEV_TX_OK;
}

void iwl3945_config_ap(struct iwl_priv *priv, struct ieee80211_vif *vif)
{
	struct iwl_rxon_context *ctx = &priv->contexts[IWL_RXON_CTX_BSS];
<<<<<<< HEAD
=======
	struct ieee80211_vif *vif = ctx->vif;
>>>>>>> 3cbea436
	int rc = 0;

	if (test_bit(STATUS_EXIT_PENDING, &priv->status))
		return;

	/* The following should be done only at AP bring up */
	if (!(iwl_is_associated(priv, IWL_RXON_CTX_BSS))) {

		/* RXON - unassoc (to set timing command) */
		ctx->staging.filter_flags &= ~RXON_FILTER_ASSOC_MSK;
		iwl3945_commit_rxon(priv, ctx);

		/* RXON Timing */
		rc = iwl_send_rxon_timing(priv, ctx);
		if (rc)
			IWL_WARN(priv, "REPLY_RXON_TIMING failed - "
					"Attempting to continue.\n");

		ctx->staging.assoc_id = 0;

		if (vif->bss_conf.use_short_preamble)
			ctx->staging.flags |=
				RXON_FLG_SHORT_PREAMBLE_MSK;
		else
			ctx->staging.flags &=
				~RXON_FLG_SHORT_PREAMBLE_MSK;

		if (ctx->staging.flags & RXON_FLG_BAND_24G_MSK) {
			if (vif->bss_conf.use_short_slot)
				ctx->staging.flags |=
					RXON_FLG_SHORT_SLOT_MSK;
			else
				ctx->staging.flags &=
					~RXON_FLG_SHORT_SLOT_MSK;
		}
		/* restore RXON assoc */
		ctx->staging.filter_flags |= RXON_FILTER_ASSOC_MSK;
		iwl3945_commit_rxon(priv, ctx);
	}
	iwl3945_send_beacon_cmd(priv);

	/* FIXME - we need to add code here to detect a totally new
	 * configuration, reset the AP, unassoc, rxon timing, assoc,
	 * clear sta table, add BCAST sta... */
}

static int iwl3945_mac_set_key(struct ieee80211_hw *hw, enum set_key_cmd cmd,
			       struct ieee80211_vif *vif,
			       struct ieee80211_sta *sta,
			       struct ieee80211_key_conf *key)
{
	struct iwl_priv *priv = hw->priv;
	int ret = 0;
	u8 sta_id = IWL_INVALID_STATION;
	u8 static_key;

	IWL_DEBUG_MAC80211(priv, "enter\n");

	if (iwl3945_mod_params.sw_crypto) {
		IWL_DEBUG_MAC80211(priv, "leave - hwcrypto disabled\n");
		return -EOPNOTSUPP;
	}

	static_key = !iwl_is_associated(priv, IWL_RXON_CTX_BSS);

	if (!static_key) {
		sta_id = iwl_sta_id_or_broadcast(
				priv, &priv->contexts[IWL_RXON_CTX_BSS], sta);
		if (sta_id == IWL_INVALID_STATION)
			return -EINVAL;
	}

	mutex_lock(&priv->mutex);
	iwl_scan_cancel_timeout(priv, 100);

	switch (cmd) {
	case SET_KEY:
		if (static_key)
			ret = iwl3945_set_static_key(priv, key);
		else
			ret = iwl3945_set_dynamic_key(priv, key, sta_id);
		IWL_DEBUG_MAC80211(priv, "enable hwcrypto key\n");
		break;
	case DISABLE_KEY:
		if (static_key)
			ret = iwl3945_remove_static_key(priv);
		else
			ret = iwl3945_clear_sta_key_info(priv, sta_id);
		IWL_DEBUG_MAC80211(priv, "disable hwcrypto key\n");
		break;
	default:
		ret = -EINVAL;
	}

	mutex_unlock(&priv->mutex);
	IWL_DEBUG_MAC80211(priv, "leave\n");

	return ret;
}

static int iwl3945_mac_sta_add(struct ieee80211_hw *hw,
			       struct ieee80211_vif *vif,
			       struct ieee80211_sta *sta)
{
	struct iwl_priv *priv = hw->priv;
	struct iwl3945_sta_priv *sta_priv = (void *)sta->drv_priv;
	int ret;
	bool is_ap = vif->type == NL80211_IFTYPE_STATION;
	u8 sta_id;

	IWL_DEBUG_INFO(priv, "received request to add station %pM\n",
			sta->addr);
	mutex_lock(&priv->mutex);
	IWL_DEBUG_INFO(priv, "proceeding to add station %pM\n",
			sta->addr);
	sta_priv->common.sta_id = IWL_INVALID_STATION;


	ret = iwl_add_station_common(priv, &priv->contexts[IWL_RXON_CTX_BSS],
				     sta->addr, is_ap, sta, &sta_id);
	if (ret) {
		IWL_ERR(priv, "Unable to add station %pM (%d)\n",
			sta->addr, ret);
		/* Should we return success if return code is EEXIST ? */
		mutex_unlock(&priv->mutex);
		return ret;
	}

	sta_priv->common.sta_id = sta_id;

	/* Initialize rate scaling */
	IWL_DEBUG_INFO(priv, "Initializing rate scaling for station %pM\n",
		       sta->addr);
	iwl3945_rs_rate_init(priv, sta, sta_id);
	mutex_unlock(&priv->mutex);

	return 0;
}

static void iwl3945_configure_filter(struct ieee80211_hw *hw,
				     unsigned int changed_flags,
				     unsigned int *total_flags,
				     u64 multicast)
{
	struct iwl_priv *priv = hw->priv;
	__le32 filter_or = 0, filter_nand = 0;
	struct iwl_rxon_context *ctx = &priv->contexts[IWL_RXON_CTX_BSS];

#define CHK(test, flag)	do { \
	if (*total_flags & (test))		\
		filter_or |= (flag);		\
	else					\
		filter_nand |= (flag);		\
	} while (0)

	IWL_DEBUG_MAC80211(priv, "Enter: changed: 0x%x, total: 0x%x\n",
			changed_flags, *total_flags);

	CHK(FIF_OTHER_BSS | FIF_PROMISC_IN_BSS, RXON_FILTER_PROMISC_MSK);
	CHK(FIF_CONTROL, RXON_FILTER_CTL2HOST_MSK);
	CHK(FIF_BCN_PRBRESP_PROMISC, RXON_FILTER_BCON_AWARE_MSK);

#undef CHK

	mutex_lock(&priv->mutex);

	ctx->staging.filter_flags &= ~filter_nand;
	ctx->staging.filter_flags |= filter_or;

	/*
<<<<<<< HEAD
	 * Committing directly here breaks for some reason,
	 * but we'll eventually commit the filter flags
	 * change anyway.
=======
	 * Not committing directly because hardware can perform a scan,
	 * but even if hw is ready, committing here breaks for some reason,
	 * we'll eventually commit the filter flags change anyway.
>>>>>>> 3cbea436
	 */

	mutex_unlock(&priv->mutex);

	/*
	 * Receiving all multicast frames is always enabled by the
	 * default flags setup in iwl_connection_init_rx_config()
	 * since we currently do not support programming multicast
	 * filters into the device.
	 */
	*total_flags &= FIF_OTHER_BSS | FIF_ALLMULTI | FIF_PROMISC_IN_BSS |
			FIF_BCN_PRBRESP_PROMISC | FIF_CONTROL;
}


/*****************************************************************************
 *
 * sysfs attributes
 *
 *****************************************************************************/

#ifdef CONFIG_IWLWIFI_DEBUG

/*
 * The following adds a new attribute to the sysfs representation
 * of this device driver (i.e. a new file in /sys/bus/pci/drivers/iwl/)
 * used for controlling the debug level.
 *
 * See the level definitions in iwl for details.
 *
 * The debug_level being managed using sysfs below is a per device debug
 * level that is used instead of the global debug level if it (the per
 * device debug level) is set.
 */
static ssize_t show_debug_level(struct device *d,
				struct device_attribute *attr, char *buf)
{
	struct iwl_priv *priv = dev_get_drvdata(d);
	return sprintf(buf, "0x%08X\n", iwl_get_debug_level(priv));
}
static ssize_t store_debug_level(struct device *d,
				struct device_attribute *attr,
				 const char *buf, size_t count)
{
	struct iwl_priv *priv = dev_get_drvdata(d);
	unsigned long val;
	int ret;

	ret = strict_strtoul(buf, 0, &val);
	if (ret)
		IWL_INFO(priv, "%s is not in hex or decimal form.\n", buf);
	else {
		priv->debug_level = val;
		if (iwl_alloc_traffic_mem(priv))
			IWL_ERR(priv,
				"Not enough memory to generate traffic log\n");
	}
	return strnlen(buf, count);
}

static DEVICE_ATTR(debug_level, S_IWUSR | S_IRUGO,
			show_debug_level, store_debug_level);

#endif /* CONFIG_IWLWIFI_DEBUG */

static ssize_t show_temperature(struct device *d,
				struct device_attribute *attr, char *buf)
{
	struct iwl_priv *priv = dev_get_drvdata(d);

	if (!iwl_is_alive(priv))
		return -EAGAIN;

	return sprintf(buf, "%d\n", iwl3945_hw_get_temperature(priv));
}

static DEVICE_ATTR(temperature, S_IRUGO, show_temperature, NULL);

static ssize_t show_tx_power(struct device *d,
			     struct device_attribute *attr, char *buf)
{
	struct iwl_priv *priv = dev_get_drvdata(d);
	return sprintf(buf, "%d\n", priv->tx_power_user_lmt);
}

static ssize_t store_tx_power(struct device *d,
			      struct device_attribute *attr,
			      const char *buf, size_t count)
{
	struct iwl_priv *priv = dev_get_drvdata(d);
	char *p = (char *)buf;
	u32 val;

	val = simple_strtoul(p, &p, 10);
	if (p == buf)
		IWL_INFO(priv, ": %s is not in decimal form.\n", buf);
	else
		iwl3945_hw_reg_set_txpower(priv, val);

	return count;
}

static DEVICE_ATTR(tx_power, S_IWUSR | S_IRUGO, show_tx_power, store_tx_power);

static ssize_t show_flags(struct device *d,
			  struct device_attribute *attr, char *buf)
{
	struct iwl_priv *priv = dev_get_drvdata(d);
	struct iwl_rxon_context *ctx = &priv->contexts[IWL_RXON_CTX_BSS];

	return sprintf(buf, "0x%04X\n", ctx->active.flags);
}

static ssize_t store_flags(struct device *d,
			   struct device_attribute *attr,
			   const char *buf, size_t count)
{
	struct iwl_priv *priv = dev_get_drvdata(d);
	u32 flags = simple_strtoul(buf, NULL, 0);
	struct iwl_rxon_context *ctx = &priv->contexts[IWL_RXON_CTX_BSS];

	mutex_lock(&priv->mutex);
	if (le32_to_cpu(ctx->staging.flags) != flags) {
		/* Cancel any currently running scans... */
		if (iwl_scan_cancel_timeout(priv, 100))
			IWL_WARN(priv, "Could not cancel scan.\n");
		else {
			IWL_DEBUG_INFO(priv, "Committing rxon.flags = 0x%04X\n",
				       flags);
			ctx->staging.flags = cpu_to_le32(flags);
			iwl3945_commit_rxon(priv, ctx);
		}
	}
	mutex_unlock(&priv->mutex);

	return count;
}

static DEVICE_ATTR(flags, S_IWUSR | S_IRUGO, show_flags, store_flags);

static ssize_t show_filter_flags(struct device *d,
				 struct device_attribute *attr, char *buf)
{
	struct iwl_priv *priv = dev_get_drvdata(d);
	struct iwl_rxon_context *ctx = &priv->contexts[IWL_RXON_CTX_BSS];

	return sprintf(buf, "0x%04X\n",
		le32_to_cpu(ctx->active.filter_flags));
}

static ssize_t store_filter_flags(struct device *d,
				  struct device_attribute *attr,
				  const char *buf, size_t count)
{
	struct iwl_priv *priv = dev_get_drvdata(d);
	struct iwl_rxon_context *ctx = &priv->contexts[IWL_RXON_CTX_BSS];
	u32 filter_flags = simple_strtoul(buf, NULL, 0);

	mutex_lock(&priv->mutex);
	if (le32_to_cpu(ctx->staging.filter_flags) != filter_flags) {
		/* Cancel any currently running scans... */
		if (iwl_scan_cancel_timeout(priv, 100))
			IWL_WARN(priv, "Could not cancel scan.\n");
		else {
			IWL_DEBUG_INFO(priv, "Committing rxon.filter_flags = "
				       "0x%04X\n", filter_flags);
			ctx->staging.filter_flags =
				cpu_to_le32(filter_flags);
			iwl3945_commit_rxon(priv, ctx);
		}
	}
	mutex_unlock(&priv->mutex);

	return count;
}

static DEVICE_ATTR(filter_flags, S_IWUSR | S_IRUGO, show_filter_flags,
		   store_filter_flags);

static ssize_t show_measurement(struct device *d,
				struct device_attribute *attr, char *buf)
{
	struct iwl_priv *priv = dev_get_drvdata(d);
	struct iwl_spectrum_notification measure_report;
	u32 size = sizeof(measure_report), len = 0, ofs = 0;
	u8 *data = (u8 *)&measure_report;
	unsigned long flags;

	spin_lock_irqsave(&priv->lock, flags);
	if (!(priv->measurement_status & MEASUREMENT_READY)) {
		spin_unlock_irqrestore(&priv->lock, flags);
		return 0;
	}
	memcpy(&measure_report, &priv->measure_report, size);
	priv->measurement_status = 0;
	spin_unlock_irqrestore(&priv->lock, flags);

	while (size && (PAGE_SIZE - len)) {
		hex_dump_to_buffer(data + ofs, size, 16, 1, buf + len,
				   PAGE_SIZE - len, 1);
		len = strlen(buf);
		if (PAGE_SIZE - len)
			buf[len++] = '\n';

		ofs += 16;
		size -= min(size, 16U);
	}

	return len;
}

static ssize_t store_measurement(struct device *d,
				 struct device_attribute *attr,
				 const char *buf, size_t count)
{
	struct iwl_priv *priv = dev_get_drvdata(d);
	struct iwl_rxon_context *ctx = &priv->contexts[IWL_RXON_CTX_BSS];
	struct ieee80211_measurement_params params = {
		.channel = le16_to_cpu(ctx->active.channel),
		.start_time = cpu_to_le64(priv->_3945.last_tsf),
		.duration = cpu_to_le16(1),
	};
	u8 type = IWL_MEASURE_BASIC;
	u8 buffer[32];
	u8 channel;

	if (count) {
		char *p = buffer;
		strncpy(buffer, buf, min(sizeof(buffer), count));
		channel = simple_strtoul(p, NULL, 0);
		if (channel)
			params.channel = channel;

		p = buffer;
		while (*p && *p != ' ')
			p++;
		if (*p)
			type = simple_strtoul(p + 1, NULL, 0);
	}

	IWL_DEBUG_INFO(priv, "Invoking measurement of type %d on "
		       "channel %d (for '%s')\n", type, params.channel, buf);
	iwl3945_get_measurement(priv, &params, type);

	return count;
}

static DEVICE_ATTR(measurement, S_IRUSR | S_IWUSR,
		   show_measurement, store_measurement);

static ssize_t store_retry_rate(struct device *d,
				struct device_attribute *attr,
				const char *buf, size_t count)
{
	struct iwl_priv *priv = dev_get_drvdata(d);

	priv->retry_rate = simple_strtoul(buf, NULL, 0);
	if (priv->retry_rate <= 0)
		priv->retry_rate = 1;

	return count;
}

static ssize_t show_retry_rate(struct device *d,
			       struct device_attribute *attr, char *buf)
{
	struct iwl_priv *priv = dev_get_drvdata(d);
	return sprintf(buf, "%d", priv->retry_rate);
}

static DEVICE_ATTR(retry_rate, S_IWUSR | S_IRUSR, show_retry_rate,
		   store_retry_rate);


static ssize_t show_channels(struct device *d,
			     struct device_attribute *attr, char *buf)
{
	/* all this shit doesn't belong into sysfs anyway */
	return 0;
}

static DEVICE_ATTR(channels, S_IRUSR, show_channels, NULL);

static ssize_t show_antenna(struct device *d,
			    struct device_attribute *attr, char *buf)
{
	struct iwl_priv *priv = dev_get_drvdata(d);

	if (!iwl_is_alive(priv))
		return -EAGAIN;

	return sprintf(buf, "%d\n", iwl3945_mod_params.antenna);
}

static ssize_t store_antenna(struct device *d,
			     struct device_attribute *attr,
			     const char *buf, size_t count)
{
	struct iwl_priv *priv __maybe_unused = dev_get_drvdata(d);
	int ant;

	if (count == 0)
		return 0;

	if (sscanf(buf, "%1i", &ant) != 1) {
		IWL_DEBUG_INFO(priv, "not in hex or decimal form.\n");
		return count;
	}

	if ((ant >= 0) && (ant <= 2)) {
		IWL_DEBUG_INFO(priv, "Setting antenna select to %d.\n", ant);
		iwl3945_mod_params.antenna = (enum iwl3945_antenna)ant;
	} else
		IWL_DEBUG_INFO(priv, "Bad antenna select value %d.\n", ant);


	return count;
}

static DEVICE_ATTR(antenna, S_IWUSR | S_IRUGO, show_antenna, store_antenna);

static ssize_t show_status(struct device *d,
			   struct device_attribute *attr, char *buf)
{
	struct iwl_priv *priv = dev_get_drvdata(d);
	if (!iwl_is_alive(priv))
		return -EAGAIN;
	return sprintf(buf, "0x%08x\n", (int)priv->status);
}

static DEVICE_ATTR(status, S_IRUGO, show_status, NULL);

static ssize_t dump_error_log(struct device *d,
			      struct device_attribute *attr,
			      const char *buf, size_t count)
{
	struct iwl_priv *priv = dev_get_drvdata(d);
	char *p = (char *)buf;

	if (p[0] == '1')
		iwl3945_dump_nic_error_log(priv);

	return strnlen(buf, count);
}

static DEVICE_ATTR(dump_errors, S_IWUSR, NULL, dump_error_log);

/*****************************************************************************
 *
 * driver setup and tear down
 *
 *****************************************************************************/

static void iwl3945_setup_deferred_work(struct iwl_priv *priv)
{
	priv->workqueue = create_singlethread_workqueue(DRV_NAME);

	init_waitqueue_head(&priv->wait_command_queue);

	INIT_WORK(&priv->restart, iwl3945_bg_restart);
	INIT_WORK(&priv->rx_replenish, iwl3945_bg_rx_replenish);
	INIT_WORK(&priv->beacon_update, iwl3945_bg_beacon_update);
	INIT_DELAYED_WORK(&priv->init_alive_start, iwl3945_bg_init_alive_start);
	INIT_DELAYED_WORK(&priv->alive_start, iwl3945_bg_alive_start);
	INIT_DELAYED_WORK(&priv->_3945.rfkill_poll, iwl3945_rfkill_poll);

	iwl_setup_scan_deferred_work(priv);

	iwl3945_hw_setup_deferred_work(priv);

<<<<<<< HEAD
	if (priv->cfg->ops->lib->recover_from_tx_stall) {
		init_timer(&priv->monitor_recover);
		priv->monitor_recover.data = (unsigned long)priv;
		priv->monitor_recover.function =
			priv->cfg->ops->lib->recover_from_tx_stall;
	}
=======
	init_timer(&priv->watchdog);
	priv->watchdog.data = (unsigned long)priv;
	priv->watchdog.function = iwl_bg_watchdog;
>>>>>>> 3cbea436

	tasklet_init(&priv->irq_tasklet, (void (*)(unsigned long))
		     iwl3945_irq_tasklet, (unsigned long)priv);
}

static void iwl3945_cancel_deferred_work(struct iwl_priv *priv)
{
	iwl3945_hw_cancel_deferred_work(priv);

	cancel_delayed_work_sync(&priv->init_alive_start);
	cancel_delayed_work(&priv->alive_start);
	cancel_work_sync(&priv->beacon_update);

	iwl_cancel_scan_deferred_work(priv);
}

static struct attribute *iwl3945_sysfs_entries[] = {
	&dev_attr_antenna.attr,
	&dev_attr_channels.attr,
	&dev_attr_dump_errors.attr,
	&dev_attr_flags.attr,
	&dev_attr_filter_flags.attr,
	&dev_attr_measurement.attr,
	&dev_attr_retry_rate.attr,
	&dev_attr_status.attr,
	&dev_attr_temperature.attr,
	&dev_attr_tx_power.attr,
#ifdef CONFIG_IWLWIFI_DEBUG
	&dev_attr_debug_level.attr,
#endif
	NULL
};

static struct attribute_group iwl3945_attribute_group = {
	.name = NULL,		/* put in device directory */
	.attrs = iwl3945_sysfs_entries,
};

struct ieee80211_ops iwl3945_hw_ops = {
	.tx = iwl3945_mac_tx,
	.start = iwl3945_mac_start,
	.stop = iwl3945_mac_stop,
	.add_interface = iwl_mac_add_interface,
	.remove_interface = iwl_mac_remove_interface,
<<<<<<< HEAD
	.config = iwl_mac_config,
	.configure_filter = iwl3945_configure_filter,
	.set_key = iwl3945_mac_set_key,
	.conf_tx = iwl_mac_conf_tx,
	.reset_tsf = iwl_mac_reset_tsf,
	.bss_info_changed = iwl_bss_info_changed,
=======
	.change_interface = iwl_mac_change_interface,
	.config = iwl_legacy_mac_config,
	.configure_filter = iwl3945_configure_filter,
	.set_key = iwl3945_mac_set_key,
	.conf_tx = iwl_mac_conf_tx,
	.reset_tsf = iwl_legacy_mac_reset_tsf,
	.bss_info_changed = iwl_legacy_mac_bss_info_changed,
>>>>>>> 3cbea436
	.hw_scan = iwl_mac_hw_scan,
	.sta_add = iwl3945_mac_sta_add,
	.sta_remove = iwl_mac_sta_remove,
	.tx_last_beacon = iwl_mac_tx_last_beacon,
};

static int iwl3945_init_drv(struct iwl_priv *priv)
{
	int ret;
	struct iwl3945_eeprom *eeprom = (struct iwl3945_eeprom *)priv->eeprom;

	priv->retry_rate = 1;
	priv->beacon_skb = NULL;

	spin_lock_init(&priv->sta_lock);
	spin_lock_init(&priv->hcmd_lock);

	INIT_LIST_HEAD(&priv->free_frames);

	mutex_init(&priv->mutex);
	mutex_init(&priv->sync_cmd_mutex);

	priv->ieee_channels = NULL;
	priv->ieee_rates = NULL;
	priv->band = IEEE80211_BAND_2GHZ;

	priv->iw_mode = NL80211_IFTYPE_STATION;
	priv->missed_beacon_threshold = IWL_MISSED_BEACON_THRESHOLD_DEF;

<<<<<<< HEAD
=======
	/* initialize force reset */
	priv->force_reset[IWL_RF_RESET].reset_duration =
		IWL_DELAY_NEXT_FORCE_RF_RESET;
	priv->force_reset[IWL_FW_RESET].reset_duration =
		IWL_DELAY_NEXT_FORCE_FW_RELOAD;


>>>>>>> 3cbea436
	priv->tx_power_user_lmt = IWL_DEFAULT_TX_POWER;
	priv->tx_power_next = IWL_DEFAULT_TX_POWER;

	if (eeprom->version < EEPROM_3945_EEPROM_VERSION) {
		IWL_WARN(priv, "Unsupported EEPROM version: 0x%04X\n",
			 eeprom->version);
		ret = -EINVAL;
		goto err;
	}
	ret = iwl_init_channel_map(priv);
	if (ret) {
		IWL_ERR(priv, "initializing regulatory failed: %d\n", ret);
		goto err;
	}

	/* Set up txpower settings in driver for all channels */
	if (iwl3945_txpower_set_from_eeprom(priv)) {
		ret = -EIO;
		goto err_free_channel_map;
	}

	ret = iwlcore_init_geos(priv);
	if (ret) {
		IWL_ERR(priv, "initializing geos failed: %d\n", ret);
		goto err_free_channel_map;
	}
	iwl3945_init_hw_rates(priv, priv->ieee_rates);

	return 0;

err_free_channel_map:
	iwl_free_channel_map(priv);
err:
	return ret;
}

#define IWL3945_MAX_PROBE_REQUEST	200

static int iwl3945_setup_mac(struct iwl_priv *priv)
{
	int ret;
	struct ieee80211_hw *hw = priv->hw;

	hw->rate_control_algorithm = "iwl-3945-rs";
	hw->sta_data_size = sizeof(struct iwl3945_sta_priv);
	hw->vif_data_size = sizeof(struct iwl_vif_priv);

	/* Tell mac80211 our characteristics */
	hw->flags = IEEE80211_HW_SIGNAL_DBM |
		    IEEE80211_HW_SPECTRUM_MGMT;

	if (!priv->cfg->base_params->broken_powersave)
		hw->flags |= IEEE80211_HW_SUPPORTS_PS |
			     IEEE80211_HW_SUPPORTS_DYNAMIC_PS;

	hw->wiphy->interface_modes =
		priv->contexts[IWL_RXON_CTX_BSS].interface_modes;

	hw->wiphy->flags |= WIPHY_FLAG_CUSTOM_REGULATORY |
			    WIPHY_FLAG_DISABLE_BEACON_HINTS;

	hw->wiphy->max_scan_ssids = PROBE_OPTION_MAX_3945;
	/* we create the 802.11 header and a zero-length SSID element */
	hw->wiphy->max_scan_ie_len = IWL3945_MAX_PROBE_REQUEST - 24 - 2;

	/* Default value; 4 EDCA QOS priorities */
	hw->queues = 4;

	if (priv->bands[IEEE80211_BAND_2GHZ].n_channels)
		priv->hw->wiphy->bands[IEEE80211_BAND_2GHZ] =
			&priv->bands[IEEE80211_BAND_2GHZ];

	if (priv->bands[IEEE80211_BAND_5GHZ].n_channels)
		priv->hw->wiphy->bands[IEEE80211_BAND_5GHZ] =
			&priv->bands[IEEE80211_BAND_5GHZ];

	ret = ieee80211_register_hw(priv->hw);
	if (ret) {
		IWL_ERR(priv, "Failed to register hw (error %d)\n", ret);
		return ret;
	}
	priv->mac80211_registered = 1;

	return 0;
}

static int iwl3945_pci_probe(struct pci_dev *pdev, const struct pci_device_id *ent)
{
	int err = 0, i;
	struct iwl_priv *priv;
	struct ieee80211_hw *hw;
	struct iwl_cfg *cfg = (struct iwl_cfg *)(ent->driver_data);
	struct iwl3945_eeprom *eeprom;
	unsigned long flags;

	/***********************
	 * 1. Allocating HW data
	 * ********************/

	/* mac80211 allocates memory for this device instance, including
	 *   space for this driver's private structure */
	hw = iwl_alloc_all(cfg);
	if (hw == NULL) {
		pr_err("Can not allocate network device\n");
		err = -ENOMEM;
		goto out;
	}
	priv = hw->priv;
	SET_IEEE80211_DEV(hw, &pdev->dev);

	priv->cmd_queue = IWL39_CMD_QUEUE_NUM;

	/* 3945 has only one valid context */
	priv->valid_contexts = BIT(IWL_RXON_CTX_BSS);

	for (i = 0; i < NUM_IWL_RXON_CTX; i++)
		priv->contexts[i].ctxid = i;

	priv->contexts[IWL_RXON_CTX_BSS].rxon_cmd = REPLY_RXON;
	priv->contexts[IWL_RXON_CTX_BSS].rxon_timing_cmd = REPLY_RXON_TIMING;
	priv->contexts[IWL_RXON_CTX_BSS].rxon_assoc_cmd = REPLY_RXON_ASSOC;
	priv->contexts[IWL_RXON_CTX_BSS].qos_cmd = REPLY_QOS_PARAM;
	priv->contexts[IWL_RXON_CTX_BSS].ap_sta_id = IWL_AP_ID;
	priv->contexts[IWL_RXON_CTX_BSS].wep_key_cmd = REPLY_WEPKEY;
	priv->contexts[IWL_RXON_CTX_BSS].interface_modes =
		BIT(NL80211_IFTYPE_STATION) |
		BIT(NL80211_IFTYPE_ADHOC);
	priv->contexts[IWL_RXON_CTX_BSS].ibss_devtype = RXON_DEV_TYPE_IBSS;
	priv->contexts[IWL_RXON_CTX_BSS].station_devtype = RXON_DEV_TYPE_ESS;
	priv->contexts[IWL_RXON_CTX_BSS].unused_devtype = RXON_DEV_TYPE_ESS;

	/*
	 * Disabling hardware scan means that mac80211 will perform scans
	 * "the hard way", rather than using device's scan.
	 */
	if (iwl3945_mod_params.disable_hw_scan) {
		dev_printk(KERN_DEBUG, &(pdev->dev),
			"sw scan support is deprecated\n");
		iwl3945_hw_ops.hw_scan = NULL;
	}


	IWL_DEBUG_INFO(priv, "*** LOAD DRIVER ***\n");
	priv->cfg = cfg;
	priv->pci_dev = pdev;
	priv->inta_mask = CSR_INI_SET_MASK;

	if (iwl_alloc_traffic_mem(priv))
		IWL_ERR(priv, "Not enough memory to generate traffic log\n");

	/***************************
	 * 2. Initializing PCI bus
	 * *************************/
	pci_disable_link_state(pdev, PCIE_LINK_STATE_L0S | PCIE_LINK_STATE_L1 |
				PCIE_LINK_STATE_CLKPM);

	if (pci_enable_device(pdev)) {
		err = -ENODEV;
		goto out_ieee80211_free_hw;
	}

	pci_set_master(pdev);

	err = pci_set_dma_mask(pdev, DMA_BIT_MASK(32));
	if (!err)
		err = pci_set_consistent_dma_mask(pdev, DMA_BIT_MASK(32));
	if (err) {
		IWL_WARN(priv, "No suitable DMA available.\n");
		goto out_pci_disable_device;
	}

	pci_set_drvdata(pdev, priv);
	err = pci_request_regions(pdev, DRV_NAME);
	if (err)
		goto out_pci_disable_device;

	/***********************
	 * 3. Read REV Register
	 * ********************/
	priv->hw_base = pci_iomap(pdev, 0, 0);
	if (!priv->hw_base) {
		err = -ENODEV;
		goto out_pci_release_regions;
	}

	IWL_DEBUG_INFO(priv, "pci_resource_len = 0x%08llx\n",
			(unsigned long long) pci_resource_len(pdev, 0));
	IWL_DEBUG_INFO(priv, "pci_resource_base = %p\n", priv->hw_base);

	/* We disable the RETRY_TIMEOUT register (0x41) to keep
	 * PCI Tx retries from interfering with C3 CPU state */
	pci_write_config_byte(pdev, 0x41, 0x00);

	/* these spin locks will be used in apm_ops.init and EEPROM access
	 * we should init now
	 */
	spin_lock_init(&priv->reg_lock);
	spin_lock_init(&priv->lock);

	/*
	 * stop and reset the on-board processor just in case it is in a
	 * strange state ... like being left stranded by a primary kernel
	 * and this is now the kdump kernel trying to start up
	 */
	iwl_write32(priv, CSR_RESET, CSR_RESET_REG_FLAG_NEVO_RESET);

	/***********************
	 * 4. Read EEPROM
	 * ********************/

	/* Read the EEPROM */
	err = iwl_eeprom_init(priv);
	if (err) {
		IWL_ERR(priv, "Unable to init EEPROM\n");
		goto out_iounmap;
	}
	/* MAC Address location in EEPROM same for 3945/4965 */
	eeprom = (struct iwl3945_eeprom *)priv->eeprom;
	IWL_DEBUG_INFO(priv, "MAC address: %pM\n", eeprom->mac_address);
	SET_IEEE80211_PERM_ADDR(priv->hw, eeprom->mac_address);

	/***********************
	 * 5. Setup HW Constants
	 * ********************/
	/* Device-specific setup */
	if (iwl3945_hw_set_hw_params(priv)) {
		IWL_ERR(priv, "failed to set hw settings\n");
		goto out_eeprom_free;
	}

	/***********************
	 * 6. Setup priv
	 * ********************/

	err = iwl3945_init_drv(priv);
	if (err) {
		IWL_ERR(priv, "initializing driver failed\n");
		goto out_unset_hw_params;
	}

	IWL_INFO(priv, "Detected Intel Wireless WiFi Link %s\n",
		priv->cfg->name);

	/***********************
	 * 7. Setup Services
	 * ********************/

	spin_lock_irqsave(&priv->lock, flags);
	iwl_disable_interrupts(priv);
	spin_unlock_irqrestore(&priv->lock, flags);

	pci_enable_msi(priv->pci_dev);

	err = request_irq(priv->pci_dev->irq, priv->cfg->ops->lib->isr_ops.isr,
			  IRQF_SHARED, DRV_NAME, priv);
	if (err) {
		IWL_ERR(priv, "Error allocating IRQ %d\n", priv->pci_dev->irq);
		goto out_disable_msi;
	}

	err = sysfs_create_group(&pdev->dev.kobj, &iwl3945_attribute_group);
	if (err) {
		IWL_ERR(priv, "failed to create sysfs device attributes\n");
		goto out_release_irq;
	}

	iwl_set_rxon_channel(priv,
			     &priv->bands[IEEE80211_BAND_2GHZ].channels[5],
			     &priv->contexts[IWL_RXON_CTX_BSS]);
	iwl3945_setup_deferred_work(priv);
	iwl3945_setup_rx_handlers(priv);
	iwl_power_initialize(priv);

	/*********************************
	 * 8. Setup and Register mac80211
	 * *******************************/

	iwl_enable_interrupts(priv);

	err = iwl3945_setup_mac(priv);
	if (err)
		goto  out_remove_sysfs;

	err = iwl_dbgfs_register(priv, DRV_NAME);
	if (err)
		IWL_ERR(priv, "failed to create debugfs files. Ignoring error: %d\n", err);

	/* Start monitoring the killswitch */
	queue_delayed_work(priv->workqueue, &priv->_3945.rfkill_poll,
			   2 * HZ);

	return 0;

 out_remove_sysfs:
	destroy_workqueue(priv->workqueue);
	priv->workqueue = NULL;
	sysfs_remove_group(&pdev->dev.kobj, &iwl3945_attribute_group);
 out_release_irq:
	free_irq(priv->pci_dev->irq, priv);
 out_disable_msi:
	pci_disable_msi(priv->pci_dev);
	iwlcore_free_geos(priv);
	iwl_free_channel_map(priv);
 out_unset_hw_params:
	iwl3945_unset_hw_params(priv);
 out_eeprom_free:
	iwl_eeprom_free(priv);
 out_iounmap:
	pci_iounmap(pdev, priv->hw_base);
 out_pci_release_regions:
	pci_release_regions(pdev);
 out_pci_disable_device:
	pci_set_drvdata(pdev, NULL);
	pci_disable_device(pdev);
 out_ieee80211_free_hw:
	iwl_free_traffic_mem(priv);
	ieee80211_free_hw(priv->hw);
 out:
	return err;
}

static void __devexit iwl3945_pci_remove(struct pci_dev *pdev)
{
	struct iwl_priv *priv = pci_get_drvdata(pdev);
	unsigned long flags;

	if (!priv)
		return;

	IWL_DEBUG_INFO(priv, "*** UNLOAD DRIVER ***\n");

	iwl_dbgfs_unregister(priv);

	set_bit(STATUS_EXIT_PENDING, &priv->status);

	if (priv->mac80211_registered) {
		ieee80211_unregister_hw(priv->hw);
		priv->mac80211_registered = 0;
	} else {
		iwl3945_down(priv);
	}

	/*
	 * Make sure device is reset to low power before unloading driver.
	 * This may be redundant with iwl_down(), but there are paths to
	 * run iwl_down() without calling apm_ops.stop(), and there are
	 * paths to avoid running iwl_down() at all before leaving driver.
	 * This (inexpensive) call *makes sure* device is reset.
	 */
	iwl_apm_stop(priv);

	/* make sure we flush any pending irq or
	 * tasklet for the driver
	 */
	spin_lock_irqsave(&priv->lock, flags);
	iwl_disable_interrupts(priv);
	spin_unlock_irqrestore(&priv->lock, flags);

	iwl_synchronize_irq(priv);

	sysfs_remove_group(&pdev->dev.kobj, &iwl3945_attribute_group);

	cancel_delayed_work_sync(&priv->_3945.rfkill_poll);

	iwl3945_dealloc_ucode_pci(priv);

	if (priv->rxq.bd)
		iwl3945_rx_queue_free(priv, &priv->rxq);
	iwl3945_hw_txq_ctx_free(priv);

	iwl3945_unset_hw_params(priv);

	/*netif_stop_queue(dev); */
	flush_workqueue(priv->workqueue);

	/* ieee80211_unregister_hw calls iwl3945_mac_stop, which flushes
	 * priv->workqueue... so we can't take down the workqueue
	 * until now... */
	destroy_workqueue(priv->workqueue);
	priv->workqueue = NULL;
	iwl_free_traffic_mem(priv);

	free_irq(pdev->irq, priv);
	pci_disable_msi(pdev);

	pci_iounmap(pdev, priv->hw_base);
	pci_release_regions(pdev);
	pci_disable_device(pdev);
	pci_set_drvdata(pdev, NULL);

	iwl_free_channel_map(priv);
	iwlcore_free_geos(priv);
	kfree(priv->scan_cmd);
	if (priv->beacon_skb)
		dev_kfree_skb(priv->beacon_skb);

	ieee80211_free_hw(priv->hw);
}


/*****************************************************************************
 *
 * driver and module entry point
 *
 *****************************************************************************/

static struct pci_driver iwl3945_driver = {
	.name = DRV_NAME,
	.id_table = iwl3945_hw_card_ids,
	.probe = iwl3945_pci_probe,
	.remove = __devexit_p(iwl3945_pci_remove),
	.driver.pm = IWL_PM_OPS,
};

static int __init iwl3945_init(void)
{

	int ret;
	pr_info(DRV_DESCRIPTION ", " DRV_VERSION "\n");
	pr_info(DRV_COPYRIGHT "\n");

	ret = iwl3945_rate_control_register();
	if (ret) {
		pr_err("Unable to register rate control algorithm: %d\n", ret);
		return ret;
	}

	ret = pci_register_driver(&iwl3945_driver);
	if (ret) {
		pr_err("Unable to initialize PCI module\n");
		goto error_register;
	}

	return ret;

error_register:
	iwl3945_rate_control_unregister();
	return ret;
}

static void __exit iwl3945_exit(void)
{
	pci_unregister_driver(&iwl3945_driver);
	iwl3945_rate_control_unregister();
}

MODULE_FIRMWARE(IWL3945_MODULE_FIRMWARE(IWL3945_UCODE_API_MAX));

module_param_named(antenna, iwl3945_mod_params.antenna, int, S_IRUGO);
MODULE_PARM_DESC(antenna, "select antenna (1=Main, 2=Aux, default 0 [both])");
module_param_named(swcrypto, iwl3945_mod_params.sw_crypto, int, S_IRUGO);
MODULE_PARM_DESC(swcrypto,
		 "using software crypto (default 1 [software])\n");
#ifdef CONFIG_IWLWIFI_DEBUG
module_param_named(debug, iwl_debug_level, uint, S_IRUGO | S_IWUSR);
MODULE_PARM_DESC(debug, "debug output mask");
#endif
module_param_named(disable_hw_scan, iwl3945_mod_params.disable_hw_scan,
		   int, S_IRUGO);
MODULE_PARM_DESC(disable_hw_scan,
		 "disable hardware scanning (default 0) (deprecated)");
module_param_named(fw_restart3945, iwl3945_mod_params.restart_fw, int, S_IRUGO);
MODULE_PARM_DESC(fw_restart3945, "restart firmware in case of error");

module_exit(iwl3945_exit);
module_init(iwl3945_init);<|MERGE_RESOLUTION|>--- conflicted
+++ resolved
@@ -61,10 +61,7 @@
 #include "iwl-helpers.h"
 #include "iwl-dev.h"
 #include "iwl-spectrum.h"
-<<<<<<< HEAD
-=======
 #include "iwl-legacy.h"
->>>>>>> 3cbea436
 
 /*
  * module name, copyright, version, etc.
@@ -2512,18 +2509,8 @@
 	/* After the ALIVE response, we can send commands to 3945 uCode */
 	set_bit(STATUS_ALIVE, &priv->status);
 
-<<<<<<< HEAD
-	if (priv->cfg->ops->lib->recover_from_tx_stall) {
-		/* Enable timer to monitor the driver queues */
-		mod_timer(&priv->monitor_recover,
-			jiffies +
-			msecs_to_jiffies(
-			  priv->cfg->base_params->monitor_recover_period));
-	}
-=======
 	/* Enable watchdog to monitor the driver tx queues */
 	iwl_setup_watchdog(priv);
->>>>>>> 3cbea436
 
 	if (iwl_is_rfkill(priv))
 		return;
@@ -2580,12 +2567,7 @@
 
 	/* Stop TX queues watchdog. We need to have STATUS_EXIT_PENDING bit set
 	 * to prevent rearm timer */
-<<<<<<< HEAD
-	if (priv->cfg->ops->lib->recover_from_tx_stall)
-		del_timer_sync(&priv->monitor_recover);
-=======
 	del_timer_sync(&priv->watchdog);
->>>>>>> 3cbea436
 
 	/* Station information will now be cleared in device */
 	iwl_clear_ucode_stations(priv, NULL);
@@ -3063,38 +3045,22 @@
 	mutex_unlock(&priv->mutex);
 }
 
-<<<<<<< HEAD
-void iwl3945_post_associate(struct iwl_priv *priv, struct ieee80211_vif *vif)
-=======
 void iwl3945_post_associate(struct iwl_priv *priv)
->>>>>>> 3cbea436
 {
 	int rc = 0;
 	struct ieee80211_conf *conf = NULL;
 	struct iwl_rxon_context *ctx = &priv->contexts[IWL_RXON_CTX_BSS];
-<<<<<<< HEAD
-
-	if (!vif || !priv->is_open)
-		return;
-
-	if (vif->type == NL80211_IFTYPE_AP) {
-=======
 
 	if (!ctx->vif || !priv->is_open)
 		return;
 
 	if (ctx->vif->type == NL80211_IFTYPE_AP) {
->>>>>>> 3cbea436
 		IWL_ERR(priv, "%s Should not be called in AP mode\n", __func__);
 		return;
 	}
 
 	IWL_DEBUG_ASSOC(priv, "Associated as %d to: %pM\n",
-<<<<<<< HEAD
-			vif->bss_conf.aid, ctx->active.bssid_addr);
-=======
 			ctx->vif->bss_conf.aid, ctx->active.bssid_addr);
->>>>>>> 3cbea436
 
 	if (test_bit(STATUS_EXIT_PENDING, &priv->status))
 		return;
@@ -3113,31 +3079,18 @@
 
 	ctx->staging.filter_flags |= RXON_FILTER_ASSOC_MSK;
 
-<<<<<<< HEAD
-	ctx->staging.assoc_id = cpu_to_le16(vif->bss_conf.aid);
-
-	IWL_DEBUG_ASSOC(priv, "assoc id %d beacon interval %d\n",
-			vif->bss_conf.aid, vif->bss_conf.beacon_int);
-
-	if (vif->bss_conf.use_short_preamble)
-=======
 	ctx->staging.assoc_id = cpu_to_le16(ctx->vif->bss_conf.aid);
 
 	IWL_DEBUG_ASSOC(priv, "assoc id %d beacon interval %d\n",
 			ctx->vif->bss_conf.aid, ctx->vif->bss_conf.beacon_int);
 
 	if (ctx->vif->bss_conf.use_short_preamble)
->>>>>>> 3cbea436
 		ctx->staging.flags |= RXON_FLG_SHORT_PREAMBLE_MSK;
 	else
 		ctx->staging.flags &= ~RXON_FLG_SHORT_PREAMBLE_MSK;
 
 	if (ctx->staging.flags & RXON_FLG_BAND_24G_MSK) {
-<<<<<<< HEAD
-		if (vif->bss_conf.use_short_slot)
-=======
 		if (ctx->vif->bss_conf.use_short_slot)
->>>>>>> 3cbea436
 			ctx->staging.flags |= RXON_FLG_SHORT_SLOT_MSK;
 		else
 			ctx->staging.flags &= ~RXON_FLG_SHORT_SLOT_MSK;
@@ -3145,11 +3098,7 @@
 
 	iwl3945_commit_rxon(priv, ctx);
 
-<<<<<<< HEAD
-	switch (vif->type) {
-=======
 	switch (ctx->vif->type) {
->>>>>>> 3cbea436
 	case NL80211_IFTYPE_STATION:
 		iwl3945_rate_scale_init(priv->hw, IWL_AP_ID);
 		break;
@@ -3158,11 +3107,7 @@
 		break;
 	default:
 		IWL_ERR(priv, "%s Should not be called in %d mode\n",
-<<<<<<< HEAD
-			__func__, vif->type);
-=======
 			__func__, ctx->vif->type);
->>>>>>> 3cbea436
 		break;
 	}
 }
@@ -3277,13 +3222,10 @@
 	return NETDEV_TX_OK;
 }
 
-void iwl3945_config_ap(struct iwl_priv *priv, struct ieee80211_vif *vif)
+void iwl3945_config_ap(struct iwl_priv *priv)
 {
 	struct iwl_rxon_context *ctx = &priv->contexts[IWL_RXON_CTX_BSS];
-<<<<<<< HEAD
-=======
 	struct ieee80211_vif *vif = ctx->vif;
->>>>>>> 3cbea436
 	int rc = 0;
 
 	if (test_bit(STATUS_EXIT_PENDING, &priv->status))
@@ -3454,15 +3396,9 @@
 	ctx->staging.filter_flags |= filter_or;
 
 	/*
-<<<<<<< HEAD
-	 * Committing directly here breaks for some reason,
-	 * but we'll eventually commit the filter flags
-	 * change anyway.
-=======
 	 * Not committing directly because hardware can perform a scan,
 	 * but even if hw is ready, committing here breaks for some reason,
 	 * we'll eventually commit the filter flags change anyway.
->>>>>>> 3cbea436
 	 */
 
 	mutex_unlock(&priv->mutex);
@@ -3833,18 +3769,9 @@
 
 	iwl3945_hw_setup_deferred_work(priv);
 
-<<<<<<< HEAD
-	if (priv->cfg->ops->lib->recover_from_tx_stall) {
-		init_timer(&priv->monitor_recover);
-		priv->monitor_recover.data = (unsigned long)priv;
-		priv->monitor_recover.function =
-			priv->cfg->ops->lib->recover_from_tx_stall;
-	}
-=======
 	init_timer(&priv->watchdog);
 	priv->watchdog.data = (unsigned long)priv;
 	priv->watchdog.function = iwl_bg_watchdog;
->>>>>>> 3cbea436
 
 	tasklet_init(&priv->irq_tasklet, (void (*)(unsigned long))
 		     iwl3945_irq_tasklet, (unsigned long)priv);
@@ -3889,14 +3816,6 @@
 	.stop = iwl3945_mac_stop,
 	.add_interface = iwl_mac_add_interface,
 	.remove_interface = iwl_mac_remove_interface,
-<<<<<<< HEAD
-	.config = iwl_mac_config,
-	.configure_filter = iwl3945_configure_filter,
-	.set_key = iwl3945_mac_set_key,
-	.conf_tx = iwl_mac_conf_tx,
-	.reset_tsf = iwl_mac_reset_tsf,
-	.bss_info_changed = iwl_bss_info_changed,
-=======
 	.change_interface = iwl_mac_change_interface,
 	.config = iwl_legacy_mac_config,
 	.configure_filter = iwl3945_configure_filter,
@@ -3904,7 +3823,6 @@
 	.conf_tx = iwl_mac_conf_tx,
 	.reset_tsf = iwl_legacy_mac_reset_tsf,
 	.bss_info_changed = iwl_legacy_mac_bss_info_changed,
->>>>>>> 3cbea436
 	.hw_scan = iwl_mac_hw_scan,
 	.sta_add = iwl3945_mac_sta_add,
 	.sta_remove = iwl_mac_sta_remove,
@@ -3934,8 +3852,6 @@
 	priv->iw_mode = NL80211_IFTYPE_STATION;
 	priv->missed_beacon_threshold = IWL_MISSED_BEACON_THRESHOLD_DEF;
 
-<<<<<<< HEAD
-=======
 	/* initialize force reset */
 	priv->force_reset[IWL_RF_RESET].reset_duration =
 		IWL_DELAY_NEXT_FORCE_RF_RESET;
@@ -3943,7 +3859,6 @@
 		IWL_DELAY_NEXT_FORCE_FW_RELOAD;
 
 
->>>>>>> 3cbea436
 	priv->tx_power_user_lmt = IWL_DEFAULT_TX_POWER;
 	priv->tx_power_next = IWL_DEFAULT_TX_POWER;
 
