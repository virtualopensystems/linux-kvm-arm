/******************************************************************************
 *
 * Copyright(c) 2008 - 2011 Intel Corporation. All rights reserved.
 *
 * This program is free software; you can redistribute it and/or modify it
 * under the terms of version 2 of the GNU General Public License as
 * published by the Free Software Foundation.
 *
 * This program is distributed in the hope that it will be useful, but WITHOUT
 * ANY WARRANTY; without even the implied warranty of MERCHANTABILITY or
 * FITNESS FOR A PARTICULAR PURPOSE.  See the GNU General Public License for
 * more details.
 *
 * You should have received a copy of the GNU General Public License along with
 * this program; if not, write to the Free Software Foundation, Inc.,
 * 51 Franklin Street, Fifth Floor, Boston, MA 02110, USA
 *
 * The full GNU General Public License is included in this distribution in the
 * file called LICENSE.
 *
 * Contact Information:
 *  Intel Linux Wireless <ilw@linux.intel.com>
 * Intel Corporation, 5200 N.E. Elam Young Parkway, Hillsboro, OR 97124-6497
 *
 *****************************************************************************/

#include <linux/kernel.h>
#include <linux/module.h>
#include <linux/init.h>
#include <linux/delay.h>
#include <linux/skbuff.h>
#include <linux/netdevice.h>
#include <net/mac80211.h>
#include <linux/etherdevice.h>
#include <asm/unaligned.h>
#include <linux/stringify.h>

#include "iwl-eeprom.h"
#include "iwl-dev.h"
#include "iwl-core.h"
#include "iwl-io.h"
#include "iwl-agn.h"
#include "iwl-agn-hw.h"
#include "iwl-shared.h"
#include "iwl-cfg.h"

/* Highest firmware API version supported */
#define IWL2030_UCODE_API_MAX 6
#define IWL2000_UCODE_API_MAX 6
#define IWL105_UCODE_API_MAX 6
#define IWL135_UCODE_API_MAX 6

/* Oldest version we won't warn about */
#define IWL2030_UCODE_API_OK 5
#define IWL2000_UCODE_API_OK 5
#define IWL105_UCODE_API_OK 5
#define IWL135_UCODE_API_OK 5

/* Lowest firmware API version supported */
#define IWL2030_UCODE_API_MIN 5
#define IWL2000_UCODE_API_MIN 5
#define IWL105_UCODE_API_MIN 5
#define IWL135_UCODE_API_MIN 5

#define IWL2030_FW_PRE "iwlwifi-2030-"
#define IWL2030_MODULE_FIRMWARE(api) IWL2030_FW_PRE __stringify(api) ".ucode"

#define IWL2000_FW_PRE "iwlwifi-2000-"
#define IWL2000_MODULE_FIRMWARE(api) IWL2000_FW_PRE __stringify(api) ".ucode"

#define IWL105_FW_PRE "iwlwifi-105-"
#define IWL105_MODULE_FIRMWARE(api) IWL105_FW_PRE __stringify(api) ".ucode"

#define IWL135_FW_PRE "iwlwifi-135-"
#define IWL135_MODULE_FIRMWARE(api) IWL135_FW_PRE __stringify(api) ".ucode"

static void iwl2000_set_ct_threshold(struct iwl_priv *priv)
{
	/* want Celsius */
	hw_params(priv).ct_kill_threshold = CT_KILL_THRESHOLD;
	hw_params(priv).ct_kill_exit_threshold = CT_KILL_EXIT_THRESHOLD;
}

/* NIC configuration for 2000 series */
static void iwl2000_nic_config(struct iwl_priv *priv)
{
	iwl_rf_config(priv);

<<<<<<< HEAD
	if (priv->cfg->iq_invert)
=======
	if (cfg(priv)->iq_invert)
>>>>>>> dcd6c922
		iwl_set_bit(bus(priv), CSR_GP_DRIVER_REG,
			    CSR_GP_DRIVER_REG_BIT_RADIO_IQ_INVER);
}

static struct iwl_sensitivity_ranges iwl2000_sensitivity = {
	.min_nrg_cck = 97,
	.max_nrg_cck = 0, /* not used, set to 0 */
	.auto_corr_min_ofdm = 80,
	.auto_corr_min_ofdm_mrc = 128,
	.auto_corr_min_ofdm_x1 = 105,
	.auto_corr_min_ofdm_mrc_x1 = 192,

	.auto_corr_max_ofdm = 145,
	.auto_corr_max_ofdm_mrc = 232,
	.auto_corr_max_ofdm_x1 = 110,
	.auto_corr_max_ofdm_mrc_x1 = 232,

	.auto_corr_min_cck = 125,
	.auto_corr_max_cck = 175,
	.auto_corr_min_cck_mrc = 160,
	.auto_corr_max_cck_mrc = 310,
	.nrg_th_cck = 97,
	.nrg_th_ofdm = 100,

	.barker_corr_th_min = 190,
	.barker_corr_th_min_mrc = 390,
	.nrg_th_cca = 62,
};

static int iwl2000_hw_set_hw_params(struct iwl_priv *priv)
{
	if (iwlagn_mod_params.num_of_queues >= IWL_MIN_NUM_QUEUES &&
	    iwlagn_mod_params.num_of_queues <= IWLAGN_NUM_QUEUES)
		cfg(priv)->base_params->num_of_queues =
			iwlagn_mod_params.num_of_queues;

<<<<<<< HEAD
	hw_params(priv).max_txq_num = priv->cfg->base_params->num_of_queues;
=======
	hw_params(priv).max_txq_num = cfg(priv)->base_params->num_of_queues;
>>>>>>> dcd6c922
	priv->contexts[IWL_RXON_CTX_BSS].bcast_sta_id = IWLAGN_BROADCAST_ID;

	hw_params(priv).max_data_size = IWL60_RTC_DATA_SIZE;
	hw_params(priv).max_inst_size = IWL60_RTC_INST_SIZE;

	hw_params(priv).ht40_channel =  BIT(IEEE80211_BAND_2GHZ);

<<<<<<< HEAD
	hw_params(priv).tx_chains_num = num_of_ant(priv->cfg->valid_tx_ant);
	if (priv->cfg->rx_with_siso_diversity)
		hw_params(priv).rx_chains_num = 1;
	else
		hw_params(priv).rx_chains_num =
			num_of_ant(priv->cfg->valid_rx_ant);
	hw_params(priv).valid_tx_ant = priv->cfg->valid_tx_ant;
	hw_params(priv).valid_rx_ant = priv->cfg->valid_rx_ant;
=======
	hw_params(priv).tx_chains_num = num_of_ant(cfg(priv)->valid_tx_ant);
	if (cfg(priv)->rx_with_siso_diversity)
		hw_params(priv).rx_chains_num = 1;
	else
		hw_params(priv).rx_chains_num =
			num_of_ant(cfg(priv)->valid_rx_ant);
	hw_params(priv).valid_tx_ant = cfg(priv)->valid_tx_ant;
	hw_params(priv).valid_rx_ant = cfg(priv)->valid_rx_ant;
>>>>>>> dcd6c922

	iwl2000_set_ct_threshold(priv);

	/* Set initial sensitivity parameters */
<<<<<<< HEAD
	/* Set initial calibration set */
	hw_params(priv).sens = &iwl2000_sensitivity;
	hw_params(priv).calib_init_cfg =
		BIT(IWL_CALIB_XTAL)             |
		BIT(IWL_CALIB_LO)               |
		BIT(IWL_CALIB_TX_IQ)            |
		BIT(IWL_CALIB_BASE_BAND);
	if (priv->cfg->need_dc_calib)
		hw_params(priv).calib_rt_cfg |= IWL_CALIB_CFG_DC_IDX;
	if (priv->cfg->need_temp_offset_calib)
		hw_params(priv).calib_init_cfg |= BIT(IWL_CALIB_TEMP_OFFSET);
=======
	hw_params(priv).sens = &iwl2000_sensitivity;
>>>>>>> dcd6c922

	return 0;
}

static struct iwl_lib_ops iwl2000_lib = {
	.set_hw_params = iwl2000_hw_set_hw_params,
	.nic_config = iwl2000_nic_config,
	.eeprom_ops = {
		.regulatory_bands = {
			EEPROM_REG_BAND_1_CHANNELS,
			EEPROM_REG_BAND_2_CHANNELS,
			EEPROM_REG_BAND_3_CHANNELS,
			EEPROM_REG_BAND_4_CHANNELS,
			EEPROM_REG_BAND_5_CHANNELS,
			EEPROM_6000_REG_BAND_24_HT40_CHANNELS,
			EEPROM_REGULATORY_BAND_NO_HT40,
		},
		.update_enhanced_txpower = iwl_eeprom_enhanced_txpower,
	},
	.temperature = iwlagn_temperature,
};

static struct iwl_lib_ops iwl2030_lib = {
	.set_hw_params = iwl2000_hw_set_hw_params,
	.bt_rx_handler_setup = iwlagn_bt_rx_handler_setup,
	.bt_setup_deferred_work = iwlagn_bt_setup_deferred_work,
	.cancel_deferred_work = iwlagn_bt_cancel_deferred_work,
	.nic_config = iwl2000_nic_config,
	.eeprom_ops = {
		.regulatory_bands = {
			EEPROM_REG_BAND_1_CHANNELS,
			EEPROM_REG_BAND_2_CHANNELS,
			EEPROM_REG_BAND_3_CHANNELS,
			EEPROM_REG_BAND_4_CHANNELS,
			EEPROM_REG_BAND_5_CHANNELS,
			EEPROM_6000_REG_BAND_24_HT40_CHANNELS,
			EEPROM_REGULATORY_BAND_NO_HT40,
		},
		.update_enhanced_txpower = iwl_eeprom_enhanced_txpower,
	},
	.temperature = iwlagn_temperature,
};

static struct iwl_base_params iwl2000_base_params = {
	.eeprom_size = OTP_LOW_IMAGE_SIZE,
	.num_of_queues = IWLAGN_NUM_QUEUES,
	.num_of_ampdu_queues = IWLAGN_NUM_AMPDU_QUEUES,
	.pll_cfg_val = 0,
	.max_ll_items = OTP_MAX_LL_ITEMS_2x00,
	.shadow_ram_support = true,
	.led_compensation = 51,
	.adv_thermal_throttle = true,
	.support_ct_kill_exit = true,
	.plcp_delta_threshold = IWL_MAX_PLCP_ERR_THRESHOLD_DEF,
	.chain_noise_scale = 1000,
	.wd_timeout = IWL_DEF_WD_TIMEOUT,
	.max_event_log_size = 512,
	.shadow_reg_enable = true,
	.hd_v2 = true,
};


static struct iwl_base_params iwl2030_base_params = {
	.eeprom_size = OTP_LOW_IMAGE_SIZE,
	.num_of_queues = IWLAGN_NUM_QUEUES,
	.num_of_ampdu_queues = IWLAGN_NUM_AMPDU_QUEUES,
	.pll_cfg_val = 0,
	.max_ll_items = OTP_MAX_LL_ITEMS_2x00,
	.shadow_ram_support = true,
	.led_compensation = 57,
	.adv_thermal_throttle = true,
	.support_ct_kill_exit = true,
	.plcp_delta_threshold = IWL_MAX_PLCP_ERR_THRESHOLD_DEF,
	.chain_noise_scale = 1000,
	.wd_timeout = IWL_LONG_WD_TIMEOUT,
	.max_event_log_size = 512,
	.shadow_reg_enable = true,
	.hd_v2 = true,
};

static struct iwl_ht_params iwl2000_ht_params = {
	.ht_greenfield_support = true,
	.use_rts_for_aggregation = true, /* use rts/cts protection */
};

static struct iwl_bt_params iwl2030_bt_params = {
	/* Due to bluetooth, we transmit 2.4 GHz probes only on antenna A */
	.advanced_bt_coexist = true,
	.agg_time_limit = BT_AGG_THRESHOLD_DEF,
	.bt_init_traffic_load = IWL_BT_COEX_TRAFFIC_LOAD_NONE,
	.bt_prio_boost = IWLAGN_BT_PRIO_BOOST_DEFAULT,
	.bt_sco_disable = true,
	.bt_session_2 = true,
};

#define IWL_DEVICE_2000						\
	.fw_name_pre = IWL2000_FW_PRE,				\
	.ucode_api_max = IWL2000_UCODE_API_MAX,			\
	.ucode_api_ok = IWL2000_UCODE_API_OK,			\
	.ucode_api_min = IWL2000_UCODE_API_MIN,			\
	.eeprom_ver = EEPROM_2000_EEPROM_VERSION,		\
	.eeprom_calib_ver = EEPROM_2000_TX_POWER_VERSION,	\
	.lib = &iwl2000_lib,					\
	.base_params = &iwl2000_base_params,			\
	.need_temp_offset_calib = true,				\
	.temp_offset_v2 = true,					\
	.led_mode = IWL_LED_RF_STATE,				\
	.iq_invert = true					\

struct iwl_cfg iwl2000_2bgn_cfg = {
	.name = "Intel(R) Centrino(R) Wireless-N 2200 BGN",
	IWL_DEVICE_2000,
	.ht_params = &iwl2000_ht_params,
};

struct iwl_cfg iwl2000_2bgn_d_cfg = {
	.name = "Intel(R) Centrino(R) Wireless-N 2200D BGN",
	IWL_DEVICE_2000,
	.ht_params = &iwl2000_ht_params,
};

struct iwl_cfg iwl2000_2bgn_d_cfg = {
	.name = "2000D Series 2x2 BGN",
	IWL_DEVICE_2000,
	.ht_params = &iwl2000_ht_params,
};

#define IWL_DEVICE_2030						\
	.fw_name_pre = IWL2030_FW_PRE,				\
	.ucode_api_max = IWL2030_UCODE_API_MAX,			\
	.ucode_api_ok = IWL2030_UCODE_API_OK,			\
	.ucode_api_min = IWL2030_UCODE_API_MIN,			\
	.eeprom_ver = EEPROM_2000_EEPROM_VERSION,		\
	.eeprom_calib_ver = EEPROM_2000_TX_POWER_VERSION,	\
	.lib = &iwl2030_lib,					\
	.base_params = &iwl2030_base_params,			\
	.bt_params = &iwl2030_bt_params,			\
	.need_temp_offset_calib = true,				\
	.temp_offset_v2 = true,					\
	.led_mode = IWL_LED_RF_STATE,				\
	.adv_pm = true,						\
	.iq_invert = true					\

struct iwl_cfg iwl2030_2bgn_cfg = {
	.name = "Intel(R) Centrino(R) Wireless-N 2230 BGN",
	IWL_DEVICE_2030,
	.ht_params = &iwl2000_ht_params,
};

#define IWL_DEVICE_105						\
	.fw_name_pre = IWL105_FW_PRE,				\
	.ucode_api_max = IWL105_UCODE_API_MAX,			\
	.ucode_api_ok = IWL105_UCODE_API_OK,			\
	.ucode_api_min = IWL105_UCODE_API_MIN,			\
	.eeprom_ver = EEPROM_2000_EEPROM_VERSION,		\
	.eeprom_calib_ver = EEPROM_2000_TX_POWER_VERSION,	\
	.lib = &iwl2000_lib,					\
	.base_params = &iwl2000_base_params,			\
	.need_temp_offset_calib = true,				\
	.temp_offset_v2 = true,					\
	.led_mode = IWL_LED_RF_STATE,				\
	.adv_pm = true,						\
	.rx_with_siso_diversity = true,				\
	.iq_invert = true					\

struct iwl_cfg iwl105_bgn_cfg = {
	.name = "Intel(R) Centrino(R) Wireless-N 105 BGN",
	IWL_DEVICE_105,
	.ht_params = &iwl2000_ht_params,
};

struct iwl_cfg iwl105_bgn_d_cfg = {
	.name = "Intel(R) Centrino(R) Wireless-N 105D BGN",
	IWL_DEVICE_105,
	.ht_params = &iwl2000_ht_params,
};

struct iwl_cfg iwl105_bgn_d_cfg = {
	.name = "105D Series 1x1 BGN",
	IWL_DEVICE_105,
	.ht_params = &iwl2000_ht_params,
};

#define IWL_DEVICE_135						\
	.fw_name_pre = IWL135_FW_PRE,				\
	.ucode_api_max = IWL135_UCODE_API_MAX,			\
	.ucode_api_ok = IWL135_UCODE_API_OK,			\
	.ucode_api_min = IWL135_UCODE_API_MIN,			\
	.eeprom_ver = EEPROM_2000_EEPROM_VERSION,		\
	.eeprom_calib_ver = EEPROM_2000_TX_POWER_VERSION,	\
	.lib = &iwl2030_lib,					\
	.base_params = &iwl2030_base_params,			\
	.bt_params = &iwl2030_bt_params,			\
	.need_temp_offset_calib = true,				\
	.temp_offset_v2 = true,					\
	.led_mode = IWL_LED_RF_STATE,				\
	.adv_pm = true,						\
	.rx_with_siso_diversity = true,				\
	.iq_invert = true					\

struct iwl_cfg iwl135_bgn_cfg = {
	.name = "Intel(R) Centrino(R) Wireless-N 135 BGN",
	IWL_DEVICE_135,
	.ht_params = &iwl2000_ht_params,
};

MODULE_FIRMWARE(IWL2000_MODULE_FIRMWARE(IWL2000_UCODE_API_MAX));
MODULE_FIRMWARE(IWL2030_MODULE_FIRMWARE(IWL2030_UCODE_API_MAX));
MODULE_FIRMWARE(IWL105_MODULE_FIRMWARE(IWL105_UCODE_API_MAX));
MODULE_FIRMWARE(IWL135_MODULE_FIRMWARE(IWL135_UCODE_API_MAX));<|MERGE_RESOLUTION|>--- conflicted
+++ resolved
@@ -86,11 +86,7 @@
 {
 	iwl_rf_config(priv);
 
-<<<<<<< HEAD
-	if (priv->cfg->iq_invert)
-=======
 	if (cfg(priv)->iq_invert)
->>>>>>> dcd6c922
 		iwl_set_bit(bus(priv), CSR_GP_DRIVER_REG,
 			    CSR_GP_DRIVER_REG_BIT_RADIO_IQ_INVER);
 }
@@ -127,11 +123,7 @@
 		cfg(priv)->base_params->num_of_queues =
 			iwlagn_mod_params.num_of_queues;
 
-<<<<<<< HEAD
-	hw_params(priv).max_txq_num = priv->cfg->base_params->num_of_queues;
-=======
 	hw_params(priv).max_txq_num = cfg(priv)->base_params->num_of_queues;
->>>>>>> dcd6c922
 	priv->contexts[IWL_RXON_CTX_BSS].bcast_sta_id = IWLAGN_BROADCAST_ID;
 
 	hw_params(priv).max_data_size = IWL60_RTC_DATA_SIZE;
@@ -139,16 +131,6 @@
 
 	hw_params(priv).ht40_channel =  BIT(IEEE80211_BAND_2GHZ);
 
-<<<<<<< HEAD
-	hw_params(priv).tx_chains_num = num_of_ant(priv->cfg->valid_tx_ant);
-	if (priv->cfg->rx_with_siso_diversity)
-		hw_params(priv).rx_chains_num = 1;
-	else
-		hw_params(priv).rx_chains_num =
-			num_of_ant(priv->cfg->valid_rx_ant);
-	hw_params(priv).valid_tx_ant = priv->cfg->valid_tx_ant;
-	hw_params(priv).valid_rx_ant = priv->cfg->valid_rx_ant;
-=======
 	hw_params(priv).tx_chains_num = num_of_ant(cfg(priv)->valid_tx_ant);
 	if (cfg(priv)->rx_with_siso_diversity)
 		hw_params(priv).rx_chains_num = 1;
@@ -157,26 +139,11 @@
 			num_of_ant(cfg(priv)->valid_rx_ant);
 	hw_params(priv).valid_tx_ant = cfg(priv)->valid_tx_ant;
 	hw_params(priv).valid_rx_ant = cfg(priv)->valid_rx_ant;
->>>>>>> dcd6c922
 
 	iwl2000_set_ct_threshold(priv);
 
 	/* Set initial sensitivity parameters */
-<<<<<<< HEAD
-	/* Set initial calibration set */
 	hw_params(priv).sens = &iwl2000_sensitivity;
-	hw_params(priv).calib_init_cfg =
-		BIT(IWL_CALIB_XTAL)             |
-		BIT(IWL_CALIB_LO)               |
-		BIT(IWL_CALIB_TX_IQ)            |
-		BIT(IWL_CALIB_BASE_BAND);
-	if (priv->cfg->need_dc_calib)
-		hw_params(priv).calib_rt_cfg |= IWL_CALIB_CFG_DC_IDX;
-	if (priv->cfg->need_temp_offset_calib)
-		hw_params(priv).calib_init_cfg |= BIT(IWL_CALIB_TEMP_OFFSET);
-=======
-	hw_params(priv).sens = &iwl2000_sensitivity;
->>>>>>> dcd6c922
 
 	return 0;
 }
@@ -298,12 +265,6 @@
 	.ht_params = &iwl2000_ht_params,
 };
 
-struct iwl_cfg iwl2000_2bgn_d_cfg = {
-	.name = "2000D Series 2x2 BGN",
-	IWL_DEVICE_2000,
-	.ht_params = &iwl2000_ht_params,
-};
-
 #define IWL_DEVICE_2030						\
 	.fw_name_pre = IWL2030_FW_PRE,				\
 	.ucode_api_max = IWL2030_UCODE_API_MAX,			\
@@ -350,12 +311,6 @@
 
 struct iwl_cfg iwl105_bgn_d_cfg = {
 	.name = "Intel(R) Centrino(R) Wireless-N 105D BGN",
-	IWL_DEVICE_105,
-	.ht_params = &iwl2000_ht_params,
-};
-
-struct iwl_cfg iwl105_bgn_d_cfg = {
-	.name = "105D Series 1x1 BGN",
 	IWL_DEVICE_105,
 	.ht_params = &iwl2000_ht_params,
 };
