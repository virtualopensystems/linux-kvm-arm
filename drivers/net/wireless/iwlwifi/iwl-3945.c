--- conflicted
+++ resolved
@@ -51,10 +51,7 @@
 #include "iwl-led.h"
 #include "iwl-3945-led.h"
 #include "iwl-3945-debugfs.h"
-<<<<<<< HEAD
-=======
 #include "iwl-legacy.h"
->>>>>>> 3cbea436
 
 #define IWL_DECLARE_RATE_INFO(r, ip, in, rp, rn, pp, np)    \
 	[IWL_RATE_##r##M_INDEX] = { IWL_RATE_##r##M_PLCP,   \
@@ -328,10 +325,7 @@
 		return;
 	}
 
-<<<<<<< HEAD
-=======
 	txq->time_stamp = jiffies;
->>>>>>> 3cbea436
 	info = IEEE80211_SKB_CB(txq->txb[txq->q.read_ptr].skb);
 	ieee80211_tx_info_clear_status(info);
 
@@ -1459,13 +1453,10 @@
 	};
 	u16 chan;
 
-<<<<<<< HEAD
-=======
 	if (WARN_ONCE(test_bit(STATUS_SCAN_HW, &priv->status),
 		      "TX Power requested while scanning!\n"))
 		return -EAGAIN;
 
->>>>>>> 3cbea436
 	chan = le16_to_cpu(priv->contexts[IWL_RXON_CTX_BSS].active.channel);
 
 	txpower.band = (priv->band == IEEE80211_BAND_5GHZ) ? 0 : 1;
@@ -1793,12 +1784,9 @@
 	struct iwl3945_rxon_cmd *staging_rxon = (void *)&ctx->staging;
 	int rc = 0;
 	bool new_assoc = !!(staging_rxon->filter_flags & RXON_FILTER_ASSOC_MSK);
-<<<<<<< HEAD
-=======
 
 	if (test_bit(STATUS_EXIT_PENDING, &priv->status))
 		return -EINVAL;
->>>>>>> 3cbea436
 
 	if (!iwl_is_alive(priv))
 		return -1;
@@ -2759,27 +2747,12 @@
 	.post_associate = iwl3945_post_associate,
 	.config_ap = iwl3945_config_ap,
 	.manage_ibss_station = iwl3945_manage_ibss_station,
-<<<<<<< HEAD
-	.recover_from_tx_stall = iwl_bg_monitor_recover,
-	.check_plcp_health = iwl3945_good_plcp_health,
-
-	.debugfs_ops = {
-		.rx_stats_read = iwl3945_ucode_rx_stats_read,
-		.tx_stats_read = iwl3945_ucode_tx_stats_read,
-		.general_stats_read = iwl3945_ucode_general_stats_read,
-	},
-=======
->>>>>>> 3cbea436
 };
 
 static struct iwl_hcmd_utils_ops iwl3945_hcmd_utils = {
 	.get_hcmd_size = iwl3945_get_hcmd_size,
 	.build_addsta_hcmd = iwl3945_build_addsta_hcmd,
-<<<<<<< HEAD
-	.tx_cmd_protection = iwlcore_tx_cmd_protection,
-=======
 	.tx_cmd_protection = iwl_legacy_tx_cmd_protection,
->>>>>>> 3cbea436
 	.request_scan = iwl3945_request_scan,
 	.post_scan = iwl3945_post_scan,
 };
@@ -2808,21 +2781,6 @@
 	.tx_power_by_driver = true,
 };
 
-static struct iwl_base_params iwl3945_base_params = {
-	.eeprom_size = IWL3945_EEPROM_IMG_SIZE,
-	.num_of_queues = IWL39_NUM_QUEUES,
-	.pll_cfg_val = CSR39_ANA_PLL_CFG_VAL,
-	.set_l0s = false,
-	.use_bsm = true,
-	.use_isr_legacy = true,
-	.led_compensation = 64,
-	.broken_powersave = true,
-	.plcp_delta_threshold = IWL_MAX_PLCP_ERR_LONG_THRESHOLD_DEF,
-	.monitor_recover_period = IWL_DEF_MONITORING_PERIOD,
-	.max_event_log_size = 512,
-	.tx_power_by_driver = true,
-};
-
 static struct iwl_cfg iwl3945_bg_cfg = {
 	.name = "3945BG",
 	.fw_name_pre = IWL3945_FW_PRE,
@@ -2833,10 +2791,7 @@
 	.ops = &iwl3945_ops,
 	.mod_params = &iwl3945_mod_params,
 	.base_params = &iwl3945_base_params,
-<<<<<<< HEAD
-=======
 	.led_mode = IWL_LED_BLINK,
->>>>>>> 3cbea436
 };
 
 static struct iwl_cfg iwl3945_abg_cfg = {
@@ -2849,10 +2804,7 @@
 	.ops = &iwl3945_ops,
 	.mod_params = &iwl3945_mod_params,
 	.base_params = &iwl3945_base_params,
-<<<<<<< HEAD
-=======
 	.led_mode = IWL_LED_BLINK,
->>>>>>> 3cbea436
 };
 
 DEFINE_PCI_DEVICE_TABLE(iwl3945_hw_card_ids) = {
