--- conflicted
+++ resolved
@@ -65,15 +65,12 @@
 
 #include "iwl-dev.h"
 
-<<<<<<< HEAD
-=======
 struct iwlagn_ucode_capabilities {
 	u32 max_probe_length;
 	u32 standard_phy_calibration_size;
 	u32 flags;
 };
 
->>>>>>> dcd6c922
 extern struct ieee80211_ops iwlagn_hw_ops;
 
 int iwl_reset_ict(struct iwl_trans *trans);
@@ -86,8 +83,6 @@
 	hdr->data_valid = 1;
 }
 
-<<<<<<< HEAD
-=======
 void __iwl_down(struct iwl_priv *priv);
 void iwl_down(struct iwl_priv *priv);
 void iwlagn_prepare_restart(struct iwl_priv *priv);
@@ -98,7 +93,6 @@
 			      struct iwlagn_ucode_capabilities *capa);
 void iwlagn_mac_unregister(struct iwl_priv *priv);
 
->>>>>>> dcd6c922
 /* RXON */
 int iwlagn_set_pan_params(struct iwl_priv *priv);
 int iwlagn_commit_rxon(struct iwl_priv *priv, struct iwl_rxon_context *ctx);
@@ -115,24 +109,11 @@
 int iwlagn_rx_calib_result(struct iwl_priv *priv,
 			    struct iwl_rx_mem_buffer *rxb,
 			    struct iwl_device_cmd *cmd);
-<<<<<<< HEAD
-int iwlagn_send_bt_env(struct iwl_priv *priv, u8 action, u8 type);
-void iwlagn_send_prio_tbl(struct iwl_priv *priv);
-int iwlagn_run_init_ucode(struct iwl_priv *priv);
-int iwlagn_load_ucode_wait_alive(struct iwl_priv *priv,
-				 struct fw_img *image,
-				 enum iwlagn_ucode_type ucode_type);
-=======
->>>>>>> dcd6c922
 
 /* lib */
 int iwlagn_send_tx_power(struct iwl_priv *priv);
 void iwlagn_temperature(struct iwl_priv *priv);
-<<<<<<< HEAD
-u16 iwlagn_eeprom_calib_version(struct iwl_priv *priv);
-=======
 u16 iwl_eeprom_calib_version(struct iwl_shared *shrd);
->>>>>>> dcd6c922
 int iwlagn_txfifo_flush(struct iwl_priv *priv, u16 flush_control);
 void iwlagn_dev_txfifo_flush(struct iwl_priv *priv, u16 flush_control);
 int iwlagn_send_beacon_cmd(struct iwl_priv *priv);
@@ -235,12 +216,6 @@
 			   struct ieee80211_sta *sta, u8 *sta_id_r);
 int iwl_remove_station(struct iwl_priv *priv, const u8 sta_id,
 		       const u8 *addr);
-<<<<<<< HEAD
-int iwlagn_mac_sta_remove(struct ieee80211_hw *hw, struct ieee80211_vif *vif,
-		       struct ieee80211_sta *sta);
-
-=======
->>>>>>> dcd6c922
 u8 iwl_prep_station(struct iwl_priv *priv, struct iwl_rxon_context *ctx,
 		    const u8 *addr, bool is_ap, struct ieee80211_sta *sta);
 
@@ -377,36 +352,11 @@
 
 /* eeprom */
 void iwl_eeprom_enhanced_txpower(struct iwl_priv *priv);
-<<<<<<< HEAD
-void iwl_eeprom_get_mac(const struct iwl_priv *priv, u8 *mac);
-
-/* notification wait support */
-void __acquires(wait_entry)
-iwlagn_init_notification_wait(struct iwl_priv *priv,
-			      struct iwl_notification_wait *wait_entry,
-			      u8 cmd,
-			      void (*fn)(struct iwl_priv *priv,
-					 struct iwl_rx_packet *pkt,
-					 void *data),
-			      void *fn_data);
-int __must_check __releases(wait_entry)
-iwlagn_wait_notification(struct iwl_priv *priv,
-			 struct iwl_notification_wait *wait_entry,
-			 unsigned long timeout);
-void __releases(wait_entry)
-iwlagn_remove_notification(struct iwl_priv *priv,
-			   struct iwl_notification_wait *wait_entry);
-extern int iwlagn_init_alive_start(struct iwl_priv *priv);
-extern int iwl_alive_start(struct iwl_priv *priv);
-/* svtool */
-#ifdef CONFIG_IWLWIFI_DEVICE_SVTOOL
-=======
 void iwl_eeprom_get_mac(const struct iwl_shared *shrd, u8 *mac);
 
 extern int iwl_alive_start(struct iwl_priv *priv);
 /* svtool */
 #ifdef CONFIG_IWLWIFI_DEVICE_TESTMODE
->>>>>>> dcd6c922
 extern int iwlagn_mac_testmode_cmd(struct ieee80211_hw *hw, void *data,
 				   int len);
 extern int iwlagn_mac_testmode_dump(struct ieee80211_hw *hw,
