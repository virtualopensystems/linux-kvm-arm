--- conflicted
+++ resolved
@@ -610,11 +610,7 @@
 			 * current LQ command
 			 */
 			if (send_lq)
-<<<<<<< HEAD
-				iwl_send_lq_cmd(priv, &lq, CMD_SYNC, true);
-=======
 				iwl_send_lq_cmd(priv, ctx, &lq, CMD_SYNC, true);
->>>>>>> 45f53cc9
 			spin_lock_irqsave(&priv->sta_lock, flags_spin);
 			priv->stations[i].used &= ~IWL_STA_UCODE_INPROGRESS;
 		}
@@ -640,406 +636,16 @@
 }
 EXPORT_SYMBOL(iwl_get_free_ucode_key_index);
 
-<<<<<<< HEAD
-static int iwl_send_static_wepkey_cmd(struct iwl_priv *priv, u8 send_if_empty)
-{
-	int i, not_empty = 0;
-	u8 buff[sizeof(struct iwl_wep_cmd) +
-		sizeof(struct iwl_wep_key) * WEP_KEYS_MAX];
-	struct iwl_wep_cmd *wep_cmd = (struct iwl_wep_cmd *)buff;
-	size_t cmd_size  = sizeof(struct iwl_wep_cmd);
-	struct iwl_host_cmd cmd = {
-		.id = REPLY_WEPKEY,
-		.data = wep_cmd,
-		.flags = CMD_SYNC,
-	};
-
-	might_sleep();
-
-	memset(wep_cmd, 0, cmd_size +
-			(sizeof(struct iwl_wep_key) * WEP_KEYS_MAX));
-
-	for (i = 0; i < WEP_KEYS_MAX ; i++) {
-		wep_cmd->key[i].key_index = i;
-		if (priv->wep_keys[i].key_size) {
-			wep_cmd->key[i].key_offset = i;
-			not_empty = 1;
-		} else {
-			wep_cmd->key[i].key_offset = WEP_INVALID_OFFSET;
-		}
-
-		wep_cmd->key[i].key_size = priv->wep_keys[i].key_size;
-		memcpy(&wep_cmd->key[i].key[3], priv->wep_keys[i].key,
-				priv->wep_keys[i].key_size);
-	}
-
-	wep_cmd->global_key_type = WEP_KEY_WEP_TYPE;
-	wep_cmd->num_keys = WEP_KEYS_MAX;
-
-	cmd_size += sizeof(struct iwl_wep_key) * WEP_KEYS_MAX;
-
-	cmd.len = cmd_size;
-
-	if (not_empty || send_if_empty)
-		return iwl_send_cmd(priv, &cmd);
-	else
-		return 0;
-}
-
-int iwl_restore_default_wep_keys(struct iwl_priv *priv)
-{
-	lockdep_assert_held(&priv->mutex);
-
-	return iwl_send_static_wepkey_cmd(priv, 0);
-}
-EXPORT_SYMBOL(iwl_restore_default_wep_keys);
-
-int iwl_remove_default_wep_key(struct iwl_priv *priv,
-			       struct ieee80211_key_conf *keyconf)
-{
-	int ret;
-
-	lockdep_assert_held(&priv->mutex);
-
-	IWL_DEBUG_WEP(priv, "Removing default WEP key: idx=%d\n",
-		      keyconf->keyidx);
-
-	memset(&priv->wep_keys[keyconf->keyidx], 0, sizeof(priv->wep_keys[0]));
-	if (iwl_is_rfkill(priv)) {
-		IWL_DEBUG_WEP(priv, "Not sending REPLY_WEPKEY command due to RFKILL.\n");
-		/* but keys in device are clear anyway so return success */
-		return 0;
-	}
-	ret = iwl_send_static_wepkey_cmd(priv, 1);
-	IWL_DEBUG_WEP(priv, "Remove default WEP key: idx=%d ret=%d\n",
-		      keyconf->keyidx, ret);
-
-	return ret;
-}
-EXPORT_SYMBOL(iwl_remove_default_wep_key);
-
-int iwl_set_default_wep_key(struct iwl_priv *priv,
-			    struct ieee80211_key_conf *keyconf)
-{
-	int ret;
-
-	lockdep_assert_held(&priv->mutex);
-
-	if (keyconf->keylen != WEP_KEY_LEN_128 &&
-	    keyconf->keylen != WEP_KEY_LEN_64) {
-		IWL_DEBUG_WEP(priv, "Bad WEP key length %d\n", keyconf->keylen);
-		return -EINVAL;
-	}
-
-	keyconf->flags &= ~IEEE80211_KEY_FLAG_GENERATE_IV;
-	keyconf->hw_key_idx = HW_KEY_DEFAULT;
-	priv->stations[IWL_AP_ID].keyinfo.alg = ALG_WEP;
-
-	priv->wep_keys[keyconf->keyidx].key_size = keyconf->keylen;
-	memcpy(&priv->wep_keys[keyconf->keyidx].key, &keyconf->key,
-							keyconf->keylen);
-
-	ret = iwl_send_static_wepkey_cmd(priv, 0);
-	IWL_DEBUG_WEP(priv, "Set default WEP key: len=%d idx=%d ret=%d\n",
-		keyconf->keylen, keyconf->keyidx, ret);
-
-	return ret;
-}
-EXPORT_SYMBOL(iwl_set_default_wep_key);
-
-static int iwl_set_wep_dynamic_key_info(struct iwl_priv *priv,
-				struct ieee80211_key_conf *keyconf,
-				u8 sta_id)
-{
-	unsigned long flags;
-	__le16 key_flags = 0;
-	struct iwl_addsta_cmd sta_cmd;
-
-	lockdep_assert_held(&priv->mutex);
-
-	keyconf->flags &= ~IEEE80211_KEY_FLAG_GENERATE_IV;
-
-	key_flags |= (STA_KEY_FLG_WEP | STA_KEY_FLG_MAP_KEY_MSK);
-	key_flags |= cpu_to_le16(keyconf->keyidx << STA_KEY_FLG_KEYID_POS);
-	key_flags &= ~STA_KEY_FLG_INVALID;
-
-	if (keyconf->keylen == WEP_KEY_LEN_128)
-		key_flags |= STA_KEY_FLG_KEY_SIZE_MSK;
-
-	if (sta_id == priv->hw_params.bcast_sta_id)
-		key_flags |= STA_KEY_MULTICAST_MSK;
-
-	spin_lock_irqsave(&priv->sta_lock, flags);
-
-	priv->stations[sta_id].keyinfo.alg = keyconf->alg;
-	priv->stations[sta_id].keyinfo.keylen = keyconf->keylen;
-	priv->stations[sta_id].keyinfo.keyidx = keyconf->keyidx;
-
-	memcpy(priv->stations[sta_id].keyinfo.key,
-				keyconf->key, keyconf->keylen);
-
-	memcpy(&priv->stations[sta_id].sta.key.key[3],
-				keyconf->key, keyconf->keylen);
-
-	if ((priv->stations[sta_id].sta.key.key_flags & STA_KEY_FLG_ENCRYPT_MSK)
-			== STA_KEY_FLG_NO_ENC)
-		priv->stations[sta_id].sta.key.key_offset =
-				 iwl_get_free_ucode_key_index(priv);
-	/* else, we are overriding an existing key => no need to allocated room
-	 * in uCode. */
-
-	WARN(priv->stations[sta_id].sta.key.key_offset == WEP_INVALID_OFFSET,
-		"no space for a new key");
-
-	priv->stations[sta_id].sta.key.key_flags = key_flags;
-	priv->stations[sta_id].sta.sta.modify_mask = STA_MODIFY_KEY_MASK;
-	priv->stations[sta_id].sta.mode = STA_CONTROL_MODIFY_MSK;
-
-	memcpy(&sta_cmd, &priv->stations[sta_id].sta, sizeof(struct iwl_addsta_cmd));
-	spin_unlock_irqrestore(&priv->sta_lock, flags);
-
-	return iwl_send_add_sta(priv, &sta_cmd, CMD_SYNC);
-}
-
-static int iwl_set_ccmp_dynamic_key_info(struct iwl_priv *priv,
-				   struct ieee80211_key_conf *keyconf,
-				   u8 sta_id)
-{
-	unsigned long flags;
-	__le16 key_flags = 0;
-	struct iwl_addsta_cmd sta_cmd;
-
-	lockdep_assert_held(&priv->mutex);
-
-	key_flags |= (STA_KEY_FLG_CCMP | STA_KEY_FLG_MAP_KEY_MSK);
-	key_flags |= cpu_to_le16(keyconf->keyidx << STA_KEY_FLG_KEYID_POS);
-	key_flags &= ~STA_KEY_FLG_INVALID;
-
-	if (sta_id == priv->hw_params.bcast_sta_id)
-		key_flags |= STA_KEY_MULTICAST_MSK;
-
-	keyconf->flags |= IEEE80211_KEY_FLAG_GENERATE_IV;
-
-	spin_lock_irqsave(&priv->sta_lock, flags);
-	priv->stations[sta_id].keyinfo.alg = keyconf->alg;
-	priv->stations[sta_id].keyinfo.keylen = keyconf->keylen;
-
-	memcpy(priv->stations[sta_id].keyinfo.key, keyconf->key,
-	       keyconf->keylen);
-
-	memcpy(priv->stations[sta_id].sta.key.key, keyconf->key,
-	       keyconf->keylen);
-
-	if ((priv->stations[sta_id].sta.key.key_flags & STA_KEY_FLG_ENCRYPT_MSK)
-			== STA_KEY_FLG_NO_ENC)
-		priv->stations[sta_id].sta.key.key_offset =
-				 iwl_get_free_ucode_key_index(priv);
-	/* else, we are overriding an existing key => no need to allocated room
-	 * in uCode. */
-
-	WARN(priv->stations[sta_id].sta.key.key_offset == WEP_INVALID_OFFSET,
-		"no space for a new key");
-
-	priv->stations[sta_id].sta.key.key_flags = key_flags;
-	priv->stations[sta_id].sta.sta.modify_mask = STA_MODIFY_KEY_MASK;
-	priv->stations[sta_id].sta.mode = STA_CONTROL_MODIFY_MSK;
-
-	memcpy(&sta_cmd, &priv->stations[sta_id].sta, sizeof(struct iwl_addsta_cmd));
-	spin_unlock_irqrestore(&priv->sta_lock, flags);
-
-	return iwl_send_add_sta(priv, &sta_cmd, CMD_SYNC);
-}
-
-static int iwl_set_tkip_dynamic_key_info(struct iwl_priv *priv,
-				   struct ieee80211_key_conf *keyconf,
-				   u8 sta_id)
-{
-	unsigned long flags;
-	int ret = 0;
-	__le16 key_flags = 0;
-
-	key_flags |= (STA_KEY_FLG_TKIP | STA_KEY_FLG_MAP_KEY_MSK);
-	key_flags |= cpu_to_le16(keyconf->keyidx << STA_KEY_FLG_KEYID_POS);
-	key_flags &= ~STA_KEY_FLG_INVALID;
-
-	if (sta_id == priv->hw_params.bcast_sta_id)
-		key_flags |= STA_KEY_MULTICAST_MSK;
-
-	keyconf->flags |= IEEE80211_KEY_FLAG_GENERATE_IV;
-	keyconf->flags |= IEEE80211_KEY_FLAG_GENERATE_MMIC;
-
-	spin_lock_irqsave(&priv->sta_lock, flags);
-
-	priv->stations[sta_id].keyinfo.alg = keyconf->alg;
-	priv->stations[sta_id].keyinfo.keylen = 16;
-
-	if ((priv->stations[sta_id].sta.key.key_flags & STA_KEY_FLG_ENCRYPT_MSK)
-			== STA_KEY_FLG_NO_ENC)
-		priv->stations[sta_id].sta.key.key_offset =
-				 iwl_get_free_ucode_key_index(priv);
-	/* else, we are overriding an existing key => no need to allocated room
-	 * in uCode. */
-
-	WARN(priv->stations[sta_id].sta.key.key_offset == WEP_INVALID_OFFSET,
-		"no space for a new key");
-
-	priv->stations[sta_id].sta.key.key_flags = key_flags;
-
-
-	/* This copy is acutally not needed: we get the key with each TX */
-	memcpy(priv->stations[sta_id].keyinfo.key, keyconf->key, 16);
-
-	memcpy(priv->stations[sta_id].sta.key.key, keyconf->key, 16);
-
-	spin_unlock_irqrestore(&priv->sta_lock, flags);
-
-	return ret;
-}
-
-void iwl_update_tkip_key(struct iwl_priv *priv,
-			struct ieee80211_key_conf *keyconf,
-			struct ieee80211_sta *sta, u32 iv32, u16 *phase1key)
-{
-	u8 sta_id;
+void iwl_dealloc_bcast_stations(struct iwl_priv *priv)
+{
 	unsigned long flags;
 	int i;
 
-	if (iwl_scan_cancel(priv)) {
-		/* cancel scan failed, just live w/ bad key and rely
-		   briefly on SW decryption */
-		return;
-	}
-
-	sta_id = iwl_sta_id_or_broadcast(priv, sta);
-	if (sta_id == IWL_INVALID_STATION)
-		return;
-
-=======
-void iwl_dealloc_bcast_stations(struct iwl_priv *priv)
-{
-	unsigned long flags;
-	int i;
-
->>>>>>> 45f53cc9
 	spin_lock_irqsave(&priv->sta_lock, flags);
 	for (i = 0; i < priv->hw_params.max_stations; i++) {
 		if (!(priv->stations[i].used & IWL_STA_BCAST))
 			continue;
 
-<<<<<<< HEAD
-	priv->stations[sta_id].sta.key.tkip_rx_tsc_byte2 = (u8) iv32;
-
-	for (i = 0; i < 5; i++)
-		priv->stations[sta_id].sta.key.tkip_rx_ttak[i] =
-			cpu_to_le16(phase1key[i]);
-
-	priv->stations[sta_id].sta.sta.modify_mask = STA_MODIFY_KEY_MASK;
-	priv->stations[sta_id].sta.mode = STA_CONTROL_MODIFY_MSK;
-
-	iwl_send_add_sta(priv, &priv->stations[sta_id].sta, CMD_ASYNC);
-
-	spin_unlock_irqrestore(&priv->sta_lock, flags);
-
-}
-EXPORT_SYMBOL(iwl_update_tkip_key);
-
-int iwl_remove_dynamic_key(struct iwl_priv *priv,
-				struct ieee80211_key_conf *keyconf,
-				u8 sta_id)
-{
-	unsigned long flags;
-	u16 key_flags;
-	u8 keyidx;
-	struct iwl_addsta_cmd sta_cmd;
-
-	lockdep_assert_held(&priv->mutex);
-
-	priv->key_mapping_key--;
-
-	spin_lock_irqsave(&priv->sta_lock, flags);
-	key_flags = le16_to_cpu(priv->stations[sta_id].sta.key.key_flags);
-	keyidx = (key_flags >> STA_KEY_FLG_KEYID_POS) & 0x3;
-
-	IWL_DEBUG_WEP(priv, "Remove dynamic key: idx=%d sta=%d\n",
-		      keyconf->keyidx, sta_id);
-
-	if (keyconf->keyidx != keyidx) {
-		/* We need to remove a key with index different that the one
-		 * in the uCode. This means that the key we need to remove has
-		 * been replaced by another one with different index.
-		 * Don't do anything and return ok
-		 */
-		spin_unlock_irqrestore(&priv->sta_lock, flags);
-		return 0;
-	}
-
-	if (priv->stations[sta_id].sta.key.key_offset == WEP_INVALID_OFFSET) {
-		IWL_WARN(priv, "Removing wrong key %d 0x%x\n",
-			    keyconf->keyidx, key_flags);
-		spin_unlock_irqrestore(&priv->sta_lock, flags);
-		return 0;
-	}
-
-	if (!test_and_clear_bit(priv->stations[sta_id].sta.key.key_offset,
-		&priv->ucode_key_table))
-		IWL_ERR(priv, "index %d not used in uCode key table.\n",
-			priv->stations[sta_id].sta.key.key_offset);
-	memset(&priv->stations[sta_id].keyinfo, 0,
-					sizeof(struct iwl_hw_key));
-	memset(&priv->stations[sta_id].sta.key, 0,
-					sizeof(struct iwl4965_keyinfo));
-	priv->stations[sta_id].sta.key.key_flags =
-			STA_KEY_FLG_NO_ENC | STA_KEY_FLG_INVALID;
-	priv->stations[sta_id].sta.key.key_offset = WEP_INVALID_OFFSET;
-	priv->stations[sta_id].sta.sta.modify_mask = STA_MODIFY_KEY_MASK;
-	priv->stations[sta_id].sta.mode = STA_CONTROL_MODIFY_MSK;
-
-	if (iwl_is_rfkill(priv)) {
-		IWL_DEBUG_WEP(priv, "Not sending REPLY_ADD_STA command because RFKILL enabled.\n");
-		spin_unlock_irqrestore(&priv->sta_lock, flags);
-		return 0;
-	}
-	memcpy(&sta_cmd, &priv->stations[sta_id].sta, sizeof(struct iwl_addsta_cmd));
-	spin_unlock_irqrestore(&priv->sta_lock, flags);
-
-	return iwl_send_add_sta(priv, &sta_cmd, CMD_SYNC);
-}
-EXPORT_SYMBOL(iwl_remove_dynamic_key);
-
-int iwl_set_dynamic_key(struct iwl_priv *priv,
-				struct ieee80211_key_conf *keyconf, u8 sta_id)
-{
-	int ret;
-
-	lockdep_assert_held(&priv->mutex);
-
-	priv->key_mapping_key++;
-	keyconf->hw_key_idx = HW_KEY_DYNAMIC;
-
-	switch (keyconf->alg) {
-	case ALG_CCMP:
-		ret = iwl_set_ccmp_dynamic_key_info(priv, keyconf, sta_id);
-		break;
-	case ALG_TKIP:
-		ret = iwl_set_tkip_dynamic_key_info(priv, keyconf, sta_id);
-		break;
-	case ALG_WEP:
-		ret = iwl_set_wep_dynamic_key_info(priv, keyconf, sta_id);
-		break;
-	default:
-		IWL_ERR(priv,
-			"Unknown alg: %s alg = %d\n", __func__, keyconf->alg);
-		ret = -EINVAL;
-	}
-
-	IWL_DEBUG_WEP(priv, "Set dynamic key: alg= %d len=%d idx=%d sta=%d ret=%d\n",
-		      keyconf->alg, keyconf->keylen, keyconf->keyidx,
-		      sta_id, ret);
-
-	return ret;
-}
-EXPORT_SYMBOL(iwl_set_dynamic_key);
-=======
 		priv->stations[i].used &= ~IWL_STA_UCODE_ACTIVE;
 		priv->num_stations--;
 		BUG_ON(priv->num_stations < 0);
@@ -1049,7 +655,6 @@
 	spin_unlock_irqrestore(&priv->sta_lock, flags);
 }
 EXPORT_SYMBOL_GPL(iwl_dealloc_bcast_stations);
->>>>>>> 45f53cc9
 
 #ifdef CONFIG_IWLWIFI_DEBUG
 static void iwl_dump_lq_cmd(struct iwl_priv *priv,
@@ -1153,210 +758,6 @@
 }
 EXPORT_SYMBOL(iwl_send_lq_cmd);
 
-<<<<<<< HEAD
-/**
- * iwl_alloc_bcast_station - add broadcast station into driver's station table.
- *
- * This adds the broadcast station into the driver's station table
- * and marks it driver active, so that it will be restored to the
- * device at the next best time.
- */
-int iwl_alloc_bcast_station(struct iwl_priv *priv, bool init_lq)
-{
-	struct iwl_link_quality_cmd *link_cmd;
-	unsigned long flags;
-	u8 sta_id;
-
-	spin_lock_irqsave(&priv->sta_lock, flags);
-	sta_id = iwl_prep_station(priv, iwl_bcast_addr, false, NULL);
-	if (sta_id == IWL_INVALID_STATION) {
-		IWL_ERR(priv, "Unable to prepare broadcast station\n");
-		spin_unlock_irqrestore(&priv->sta_lock, flags);
-
-		return -EINVAL;
-	}
-
-	priv->stations[sta_id].used |= IWL_STA_DRIVER_ACTIVE;
-	priv->stations[sta_id].used |= IWL_STA_BCAST;
-	spin_unlock_irqrestore(&priv->sta_lock, flags);
-
-	if (init_lq) {
-		link_cmd = iwl_sta_alloc_lq(priv, sta_id);
-		if (!link_cmd) {
-			IWL_ERR(priv,
-				"Unable to initialize rate scaling for bcast station.\n");
-			return -ENOMEM;
-		}
-
-		spin_lock_irqsave(&priv->sta_lock, flags);
-		priv->stations[sta_id].lq = link_cmd;
-		spin_unlock_irqrestore(&priv->sta_lock, flags);
-	}
-
-	return 0;
-}
-EXPORT_SYMBOL_GPL(iwl_alloc_bcast_station);
-
-/**
- * iwl_update_bcast_station - update broadcast station's LQ command
- *
- * Only used by iwlagn. Placed here to have all bcast station management
- * code together.
- */
-int iwl_update_bcast_station(struct iwl_priv *priv)
-{
-	unsigned long flags;
-	struct iwl_link_quality_cmd *link_cmd;
-	u8 sta_id = priv->hw_params.bcast_sta_id;
-
-	link_cmd = iwl_sta_alloc_lq(priv, sta_id);
-	if (!link_cmd) {
-		IWL_ERR(priv, "Unable to initialize rate scaling for bcast station.\n");
-		return -ENOMEM;
-	}
-
-	spin_lock_irqsave(&priv->sta_lock, flags);
-	if (priv->stations[sta_id].lq)
-		kfree(priv->stations[sta_id].lq);
-	else
-		IWL_DEBUG_INFO(priv, "Bcast station rate scaling has not been initialized yet.\n");
-	priv->stations[sta_id].lq = link_cmd;
-	spin_unlock_irqrestore(&priv->sta_lock, flags);
-
-	return 0;
-}
-EXPORT_SYMBOL_GPL(iwl_update_bcast_station);
-
-void iwl_dealloc_bcast_station(struct iwl_priv *priv)
-{
-	unsigned long flags;
-	int i;
-
-	spin_lock_irqsave(&priv->sta_lock, flags);
-	for (i = 0; i < priv->hw_params.max_stations; i++) {
-		if (!(priv->stations[i].used & IWL_STA_BCAST))
-			continue;
-
-		priv->stations[i].used &= ~IWL_STA_UCODE_ACTIVE;
-		priv->num_stations--;
-		BUG_ON(priv->num_stations < 0);
-		kfree(priv->stations[i].lq);
-		priv->stations[i].lq = NULL;
-	}
-	spin_unlock_irqrestore(&priv->sta_lock, flags);
-}
-EXPORT_SYMBOL_GPL(iwl_dealloc_bcast_station);
-
-/**
- * iwl_sta_tx_modify_enable_tid - Enable Tx for this TID in station table
- */
-int iwl_sta_tx_modify_enable_tid(struct iwl_priv *priv, int sta_id, int tid)
-{
-	unsigned long flags;
-	struct iwl_addsta_cmd sta_cmd;
-
-	lockdep_assert_held(&priv->mutex);
-
-	/* Remove "disable" flag, to enable Tx for this TID */
-	spin_lock_irqsave(&priv->sta_lock, flags);
-	priv->stations[sta_id].sta.sta.modify_mask = STA_MODIFY_TID_DISABLE_TX;
-	priv->stations[sta_id].sta.tid_disable_tx &= cpu_to_le16(~(1 << tid));
-	priv->stations[sta_id].sta.mode = STA_CONTROL_MODIFY_MSK;
-	memcpy(&sta_cmd, &priv->stations[sta_id].sta, sizeof(struct iwl_addsta_cmd));
-	spin_unlock_irqrestore(&priv->sta_lock, flags);
-
-	return iwl_send_add_sta(priv, &sta_cmd, CMD_SYNC);
-}
-EXPORT_SYMBOL(iwl_sta_tx_modify_enable_tid);
-
-int iwl_sta_rx_agg_start(struct iwl_priv *priv, struct ieee80211_sta *sta,
-			 int tid, u16 ssn)
-{
-	unsigned long flags;
-	int sta_id;
-	struct iwl_addsta_cmd sta_cmd;
-
-	lockdep_assert_held(&priv->mutex);
-
-	sta_id = iwl_sta_id(sta);
-	if (sta_id == IWL_INVALID_STATION)
-		return -ENXIO;
-
-	spin_lock_irqsave(&priv->sta_lock, flags);
-	priv->stations[sta_id].sta.station_flags_msk = 0;
-	priv->stations[sta_id].sta.sta.modify_mask = STA_MODIFY_ADDBA_TID_MSK;
-	priv->stations[sta_id].sta.add_immediate_ba_tid = (u8)tid;
-	priv->stations[sta_id].sta.add_immediate_ba_ssn = cpu_to_le16(ssn);
-	priv->stations[sta_id].sta.mode = STA_CONTROL_MODIFY_MSK;
-	memcpy(&sta_cmd, &priv->stations[sta_id].sta, sizeof(struct iwl_addsta_cmd));
-	spin_unlock_irqrestore(&priv->sta_lock, flags);
-
-	return iwl_send_add_sta(priv, &sta_cmd, CMD_SYNC);
-}
-EXPORT_SYMBOL(iwl_sta_rx_agg_start);
-
-int iwl_sta_rx_agg_stop(struct iwl_priv *priv, struct ieee80211_sta *sta,
-			int tid)
-{
-	unsigned long flags;
-	int sta_id;
-	struct iwl_addsta_cmd sta_cmd;
-
-	lockdep_assert_held(&priv->mutex);
-
-	sta_id = iwl_sta_id(sta);
-	if (sta_id == IWL_INVALID_STATION) {
-		IWL_ERR(priv, "Invalid station for AGG tid %d\n", tid);
-		return -ENXIO;
-	}
-
-	spin_lock_irqsave(&priv->sta_lock, flags);
-	priv->stations[sta_id].sta.station_flags_msk = 0;
-	priv->stations[sta_id].sta.sta.modify_mask = STA_MODIFY_DELBA_TID_MSK;
-	priv->stations[sta_id].sta.remove_immediate_ba_tid = (u8)tid;
-	priv->stations[sta_id].sta.mode = STA_CONTROL_MODIFY_MSK;
-	memcpy(&sta_cmd, &priv->stations[sta_id].sta, sizeof(struct iwl_addsta_cmd));
-	spin_unlock_irqrestore(&priv->sta_lock, flags);
-
-	return iwl_send_add_sta(priv, &sta_cmd, CMD_SYNC);
-}
-EXPORT_SYMBOL(iwl_sta_rx_agg_stop);
-
-void iwl_sta_modify_ps_wake(struct iwl_priv *priv, int sta_id)
-{
-	unsigned long flags;
-
-	spin_lock_irqsave(&priv->sta_lock, flags);
-	priv->stations[sta_id].sta.station_flags &= ~STA_FLG_PWR_SAVE_MSK;
-	priv->stations[sta_id].sta.station_flags_msk = STA_FLG_PWR_SAVE_MSK;
-	priv->stations[sta_id].sta.sta.modify_mask = 0;
-	priv->stations[sta_id].sta.sleep_tx_count = 0;
-	priv->stations[sta_id].sta.mode = STA_CONTROL_MODIFY_MSK;
-	iwl_send_add_sta(priv, &priv->stations[sta_id].sta, CMD_ASYNC);
-	spin_unlock_irqrestore(&priv->sta_lock, flags);
-
-}
-EXPORT_SYMBOL(iwl_sta_modify_ps_wake);
-
-void iwl_sta_modify_sleep_tx_count(struct iwl_priv *priv, int sta_id, int cnt)
-{
-	unsigned long flags;
-
-	spin_lock_irqsave(&priv->sta_lock, flags);
-	priv->stations[sta_id].sta.station_flags |= STA_FLG_PWR_SAVE_MSK;
-	priv->stations[sta_id].sta.station_flags_msk = STA_FLG_PWR_SAVE_MSK;
-	priv->stations[sta_id].sta.sta.modify_mask =
-					STA_MODIFY_SLEEP_TX_COUNT_MSK;
-	priv->stations[sta_id].sta.sleep_tx_count = cpu_to_le16(cnt);
-	priv->stations[sta_id].sta.mode = STA_CONTROL_MODIFY_MSK;
-	iwl_send_add_sta(priv, &priv->stations[sta_id].sta, CMD_ASYNC);
-	spin_unlock_irqrestore(&priv->sta_lock, flags);
-
-}
-EXPORT_SYMBOL(iwl_sta_modify_sleep_tx_count);
-
-=======
->>>>>>> 45f53cc9
 int iwl_mac_sta_remove(struct ieee80211_hw *hw,
 		       struct ieee80211_vif *vif,
 		       struct ieee80211_sta *sta)
