--- conflicted
+++ resolved
@@ -347,11 +347,7 @@
 	struct iwl_chain_noise_data *data = &(priv->chain_noise_data);
 
 	if ((data->state == IWL_CHAIN_NOISE_ALIVE) &&
-<<<<<<< HEAD
-	     iwl_is_associated(priv)) {
-=======
 	    iwl_is_any_associated(priv)) {
->>>>>>> 45f53cc9
 		struct iwl_calib_diff_gain_cmd cmd;
 
 		/* clear data for chain noise calibration algorithm */
@@ -1465,19 +1461,11 @@
 	u16 ch;
 	u32 tsf_low;
 	u8 switch_count;
-<<<<<<< HEAD
-	u16 beacon_interval = le16_to_cpu(priv->rxon_timing.beacon_interval);
-	struct ieee80211_vif *vif = priv->vif;
-	band = priv->band == IEEE80211_BAND_2GHZ;
-
-	is_ht40 = is_ht40_channel(priv->staging_rxon.flags);
-=======
 	u16 beacon_interval = le16_to_cpu(ctx->timing.beacon_interval);
 	struct ieee80211_vif *vif = ctx->vif;
 	band = priv->band == IEEE80211_BAND_2GHZ;
 
 	is_ht40 = is_ht40_channel(ctx->staging.flags);
->>>>>>> 45f53cc9
 
 	if (is_ht40 &&
 	    (ctx->staging.flags & RXON_FLG_CTRL_CHANNEL_LOC_HI_MSK))
@@ -1485,17 +1473,10 @@
 
 	cmd.band = band;
 	cmd.expect_beacon = 0;
-<<<<<<< HEAD
-	ch = ieee80211_frequency_to_channel(ch_switch->channel->center_freq);
-	cmd.channel = cpu_to_le16(ch);
-	cmd.rxon_flags = priv->staging_rxon.flags;
-	cmd.rxon_filter_flags = priv->staging_rxon.filter_flags;
-=======
 	ch = ch_switch->channel->hw_value;
 	cmd.channel = cpu_to_le16(ch);
 	cmd.rxon_flags = ctx->staging.flags;
 	cmd.rxon_filter_flags = ctx->staging.filter_flags;
->>>>>>> 45f53cc9
 	switch_count = ch_switch->count;
 	tsf_low = ch_switch->timestamp & 0x0ffffffff;
 	/*
@@ -1530,11 +1511,7 @@
 		cmd.expect_beacon = is_channel_radar(ch_info);
 	else {
 		IWL_ERR(priv, "invalid channel switch from %u to %u\n",
-<<<<<<< HEAD
-			priv->active_rxon.channel, ch);
-=======
 			ctx->active.channel, ch);
->>>>>>> 45f53cc9
 		return -EFAULT;
 	}
 
@@ -2315,20 +2292,13 @@
 		.temperature = iwl4965_temperature_calib,
 	},
 	.manage_ibss_station = iwlagn_manage_ibss_station,
-<<<<<<< HEAD
-	.update_bcast_station = iwl_update_bcast_station,
-=======
 	.update_bcast_stations = iwl_update_bcast_stations,
->>>>>>> 45f53cc9
 	.debugfs_ops = {
 		.rx_stats_read = iwl_ucode_rx_stats_read,
 		.tx_stats_read = iwl_ucode_tx_stats_read,
 		.general_stats_read = iwl_ucode_general_stats_read,
 		.bt_stats_read = iwl_ucode_bt_stats_read,
-<<<<<<< HEAD
-=======
 		.reply_tx_error = iwl_reply_tx_error_read,
->>>>>>> 45f53cc9
 	},
 	.recover_from_tx_stall = iwl_bg_monitor_recover,
 	.check_plcp_health = iwl_good_plcp_health,
