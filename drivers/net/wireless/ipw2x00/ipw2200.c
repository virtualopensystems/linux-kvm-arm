--- conflicted
+++ resolved
@@ -3194,7 +3194,6 @@
 	struct pci_pool *pool;
 	void **virts;
 	dma_addr_t *phys;
-<<<<<<< HEAD
 
 	IPW_DEBUG_TRACE("<< :\n");
 
@@ -3203,16 +3202,6 @@
 	if (!virts)
 		return -ENOMEM;
 
-=======
-
-	IPW_DEBUG_TRACE("<< :\n");
-
-	virts = kmalloc(sizeof(void *) * CB_NUMBER_OF_ELEMENTS_SMALL,
-			GFP_KERNEL);
-	if (!virts)
-		return -ENOMEM;
-
->>>>>>> 3cbea436
 	phys = kmalloc(sizeof(dma_addr_t) * CB_NUMBER_OF_ELEMENTS_SMALL,
 			GFP_KERNEL);
 	if (!phys) {
