--- conflicted
+++ resolved
@@ -18,10 +18,7 @@
 #include "hw-ops.h"
 #include "ar9003_phy.h"
 #include "ar9003_rtt.h"
-<<<<<<< HEAD
-=======
 #include "ar9003_mci.h"
->>>>>>> dcd6c922
 
 #define MAX_MEASUREMENT	MAX_IQCAL_MEASUREMENT
 #define MAX_MAG_DELTA	11
@@ -928,18 +925,12 @@
 {
 	struct ath_common *common = ath9k_hw_common(ah);
 	struct ath9k_hw_cal_data *caldata = ah->caldata;
-<<<<<<< HEAD
-=======
 	struct ath9k_hw_mci *mci_hw = &ah->btcoex_hw.mci;
->>>>>>> dcd6c922
 	bool txiqcal_done = false, txclcal_done = false;
 	bool is_reusable = true, status = true;
 	bool run_rtt_cal = false, run_agc_cal;
 	bool rtt = !!(ah->caps.hw_caps & ATH9K_HW_CAP_RTT);
-<<<<<<< HEAD
-=======
 	bool mci = !!(ah->caps.hw_caps & ATH9K_HW_CAP_MCI);
->>>>>>> dcd6c922
 	u32 agc_ctrl = 0, agc_supp_cals = AR_PHY_AGC_CONTROL_OFFSET_CAL |
 					  AR_PHY_AGC_CONTROL_FLTR_CAL   |
 					  AR_PHY_AGC_CONTROL_PKDET_CAL;
@@ -952,11 +943,7 @@
 		if (!ar9003_hw_rtt_restore(ah, chan))
 			run_rtt_cal = true;
 
-<<<<<<< HEAD
-		ath_dbg(common, ATH_DBG_CALIBRATE, "RTT restore %s\n",
-=======
 		ath_dbg(common, CALIBRATE, "RTT restore %s\n",
->>>>>>> dcd6c922
 			run_rtt_cal ? "failed" : "succeed");
 	}
 	run_agc_cal = run_rtt_cal;
@@ -1011,8 +998,6 @@
 	} else if (caldata && !caldata->done_txiqcal_once)
 		run_agc_cal = true;
 
-<<<<<<< HEAD
-=======
 	if (mci && IS_CHAN_2GHZ(chan) &&
 	    (mci_hw->bt_state  == MCI_BT_AWAKE) &&
 	    run_agc_cal &&
@@ -1038,7 +1023,6 @@
 		}
 	}
 
->>>>>>> dcd6c922
 	txiqcal_done = ar9003_hw_tx_iq_cal_run(ah);
 	REG_WRITE(ah, AR_PHY_ACTIVE, AR_PHY_ACTIVE_DIS);
 	udelay(5);
@@ -1056,8 +1040,6 @@
 				       AR_PHY_AGC_CONTROL_CAL,
 				       0, AH_WAIT_TIMEOUT);
 	}
-<<<<<<< HEAD
-=======
 
 	if (mci && IS_CHAN_2GHZ(chan) &&
 	    (mci_hw->bt_state  == MCI_BT_AWAKE)	&&
@@ -1073,7 +1055,6 @@
 		ar9003_mci_send_message(ah, MCI_GPM, 0, pld, 16, true, false);
 	}
 
->>>>>>> dcd6c922
 	if (rtt && !run_rtt_cal) {
 		agc_ctrl |= agc_supp_cals;
 		REG_WRITE(ah, AR_PHY_AGC_CONTROL, agc_ctrl);
@@ -1083,14 +1064,8 @@
 		if (run_rtt_cal)
 			ar9003_hw_rtt_disable(ah);
 
-<<<<<<< HEAD
-		ath_dbg(common, ATH_DBG_CALIBRATE,
-			"offset calibration failed to complete in 1ms;"
-			"noisy environment?\n");
-=======
 		ath_dbg(common, CALIBRATE,
 			"offset calibration failed to complete in 1ms; noisy environment?\n");
->>>>>>> dcd6c922
 		return false;
 	}
 
