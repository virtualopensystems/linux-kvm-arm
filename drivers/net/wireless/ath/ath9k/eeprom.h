/*
 * Copyright (c) 2008-2009 Atheros Communications Inc.
 *
 * Permission to use, copy, modify, and/or distribute this software for any
 * purpose with or without fee is hereby granted, provided that the above
 * copyright notice and this permission notice appear in all copies.
 *
 * THE SOFTWARE IS PROVIDED "AS IS" AND THE AUTHOR DISCLAIMS ALL WARRANTIES
 * WITH REGARD TO THIS SOFTWARE INCLUDING ALL IMPLIED WARRANTIES OF
 * MERCHANTABILITY AND FITNESS. IN NO EVENT SHALL THE AUTHOR BE LIABLE FOR
 * ANY SPECIAL, DIRECT, INDIRECT, OR CONSEQUENTIAL DAMAGES OR ANY DAMAGES
 * WHATSOEVER RESULTING FROM LOSS OF USE, DATA OR PROFITS, WHETHER IN AN
 * ACTION OF CONTRACT, NEGLIGENCE OR OTHER TORTIOUS ACTION, ARISING OUT OF
 * OR IN CONNECTION WITH THE USE OR PERFORMANCE OF THIS SOFTWARE.
 */

#ifndef EEPROM_H
#define EEPROM_H

#include "../ath.h"
#include <net/cfg80211.h>
#include "ar9003_eeprom.h"

#define AH_USE_EEPROM   0x1

#ifdef __BIG_ENDIAN
#define AR5416_EEPROM_MAGIC 0x5aa5
#else
#define AR5416_EEPROM_MAGIC 0xa55a
#endif

#define CTRY_DEBUG   0x1ff
#define	CTRY_DEFAULT 0

#define AR_EEPROM_EEPCAP_COMPRESS_DIS   0x0001
#define AR_EEPROM_EEPCAP_AES_DIS        0x0002
#define AR_EEPROM_EEPCAP_FASTFRAME_DIS  0x0004
#define AR_EEPROM_EEPCAP_BURST_DIS      0x0008
#define AR_EEPROM_EEPCAP_MAXQCU         0x01F0
#define AR_EEPROM_EEPCAP_MAXQCU_S       4
#define AR_EEPROM_EEPCAP_HEAVY_CLIP_EN  0x0200
#define AR_EEPROM_EEPCAP_KC_ENTRIES     0xF000
#define AR_EEPROM_EEPCAP_KC_ENTRIES_S   12

#define AR_EEPROM_EEREGCAP_EN_FCC_MIDBAND   0x0040
#define AR_EEPROM_EEREGCAP_EN_KK_U1_EVEN    0x0080
#define AR_EEPROM_EEREGCAP_EN_KK_U2         0x0100
#define AR_EEPROM_EEREGCAP_EN_KK_MIDBAND    0x0200
#define AR_EEPROM_EEREGCAP_EN_KK_U1_ODD     0x0400
#define AR_EEPROM_EEREGCAP_EN_KK_NEW_11A    0x0800

#define AR_EEPROM_EEREGCAP_EN_KK_U1_ODD_PRE4_0  0x4000
#define AR_EEPROM_EEREGCAP_EN_KK_NEW_11A_PRE4_0 0x8000

#define AR5416_EEPROM_MAGIC_OFFSET  0x0
#define AR5416_EEPROM_S             2
#define AR5416_EEPROM_OFFSET        0x2000
#define AR5416_EEPROM_MAX           0xae0

#define AR5416_EEPROM_START_ADDR \
	(AR_SREV_9100(ah)) ? 0x1fff1000 : 0x503f1200

#define SD_NO_CTL               0xE0
#define NO_CTL                  0xff
#define CTL_MODE_M              0xf
#define CTL_11A                 0
#define CTL_11B                 1
#define CTL_11G                 2
#define CTL_2GHT20              5
#define CTL_5GHT20              6
#define CTL_2GHT40              7
#define CTL_5GHT40              8

#define EXT_ADDITIVE (0x8000)
#define CTL_11A_EXT (CTL_11A | EXT_ADDITIVE)
#define CTL_11G_EXT (CTL_11G | EXT_ADDITIVE)
#define CTL_11B_EXT (CTL_11B | EXT_ADDITIVE)

#define SUB_NUM_CTL_MODES_AT_5G_40 2
#define SUB_NUM_CTL_MODES_AT_2G_40 3

#define INCREASE_MAXPOW_BY_TWO_CHAIN     6  /* 10*log10(2)*2 */
#define INCREASE_MAXPOW_BY_THREE_CHAIN   10 /* 10*log10(3)*2 */

/*
 * For AR9285 and later chipsets, the following bits are not being programmed
 * in EEPROM and so need to be enabled always.
 *
 * Bit 0: en_fcc_mid
 * Bit 1: en_jap_mid
 * Bit 2: en_fcc_dfs_ht40
 * Bit 3: en_jap_ht40
 * Bit 4: en_jap_dfs_ht40
 */
#define AR9285_RDEXT_DEFAULT    0x1F

#define ATH9K_POW_SM(_r, _s)	(((_r) & 0x3f) << (_s))
#define FREQ2FBIN(x, y)		((y) ? ((x) - 2300) : (((x) - 4800) / 5))
#define ath9k_hw_use_flash(_ah)	(!(_ah->ah_flags & AH_USE_EEPROM))

#define AR5416_VER_MASK (eep->baseEepHeader.version & AR5416_EEP_VER_MINOR_MASK)
#define OLC_FOR_AR9280_20_LATER (AR_SREV_9280_20_OR_LATER(ah) && \
				 ah->eep_ops->get_eeprom(ah, EEP_OL_PWRCTRL))
#define OLC_FOR_AR9287_10_LATER (AR_SREV_9287_11_OR_LATER(ah) && \
				 ah->eep_ops->get_eeprom(ah, EEP_OL_PWRCTRL))

#define AR_EEPROM_RFSILENT_GPIO_SEL     0x001c
#define AR_EEPROM_RFSILENT_GPIO_SEL_S   2
#define AR_EEPROM_RFSILENT_POLARITY     0x0002
#define AR_EEPROM_RFSILENT_POLARITY_S   1

#define EEP_RFSILENT_ENABLED        0x0001
#define EEP_RFSILENT_ENABLED_S      0
#define EEP_RFSILENT_POLARITY       0x0002
#define EEP_RFSILENT_POLARITY_S     1
#define EEP_RFSILENT_GPIO_SEL       0x001c
#define EEP_RFSILENT_GPIO_SEL_S     2

#define AR5416_OPFLAGS_11A           0x01
#define AR5416_OPFLAGS_11G           0x02
#define AR5416_OPFLAGS_N_5G_HT40     0x04
#define AR5416_OPFLAGS_N_2G_HT40     0x08
#define AR5416_OPFLAGS_N_5G_HT20     0x10
#define AR5416_OPFLAGS_N_2G_HT20     0x20

#define AR5416_EEP_NO_BACK_VER       0x1
#define AR5416_EEP_VER               0xE
#define AR5416_EEP_VER_MINOR_MASK    0x0FFF
#define AR5416_EEP_MINOR_VER_2       0x2
#define AR5416_EEP_MINOR_VER_3       0x3
#define AR5416_EEP_MINOR_VER_7       0x7
#define AR5416_EEP_MINOR_VER_9       0x9
#define AR5416_EEP_MINOR_VER_16      0x10
#define AR5416_EEP_MINOR_VER_17      0x11
#define AR5416_EEP_MINOR_VER_19      0x13
#define AR5416_EEP_MINOR_VER_20      0x14
#define AR5416_EEP_MINOR_VER_21      0x15
#define AR5416_EEP_MINOR_VER_22      0x16

#define AR5416_NUM_5G_CAL_PIERS         8
#define AR5416_NUM_2G_CAL_PIERS         4
#define AR5416_NUM_5G_20_TARGET_POWERS  8
#define AR5416_NUM_5G_40_TARGET_POWERS  8
#define AR5416_NUM_2G_CCK_TARGET_POWERS 3
#define AR5416_NUM_2G_20_TARGET_POWERS  4
#define AR5416_NUM_2G_40_TARGET_POWERS  4
#define AR5416_NUM_CTLS                 24
#define AR5416_NUM_BAND_EDGES           8
#define AR5416_NUM_PD_GAINS             4
#define AR5416_PD_GAINS_IN_MASK         4
#define AR5416_PD_GAIN_ICEPTS           5
#define AR5416_EEPROM_MODAL_SPURS       5
#define AR5416_MAX_RATE_POWER           63
#define AR5416_NUM_PDADC_VALUES         128
#define AR5416_BCHAN_UNUSED             0xFF
#define AR5416_MAX_PWR_RANGE_IN_HALF_DB 64
#define AR5416_MAX_CHAINS               3
#define AR9300_MAX_CHAINS		3
#define AR5416_PWR_TABLE_OFFSET_DB     -5

/* Rx gain type values */
#define AR5416_EEP_RXGAIN_23DB_BACKOFF     0
#define AR5416_EEP_RXGAIN_13DB_BACKOFF     1
#define AR5416_EEP_RXGAIN_ORIG             2

/* Tx gain type values */
#define AR5416_EEP_TXGAIN_ORIGINAL         0
#define AR5416_EEP_TXGAIN_HIGH_POWER       1

#define AR5416_EEP4K_START_LOC                64
#define AR5416_EEP4K_NUM_2G_CAL_PIERS         3
#define AR5416_EEP4K_NUM_2G_CCK_TARGET_POWERS 3
#define AR5416_EEP4K_NUM_2G_20_TARGET_POWERS  3
#define AR5416_EEP4K_NUM_2G_40_TARGET_POWERS  3
#define AR5416_EEP4K_NUM_CTLS                 12
#define AR5416_EEP4K_NUM_BAND_EDGES           4
#define AR5416_EEP4K_NUM_PD_GAINS             2
#define AR5416_EEP4K_PD_GAINS_IN_MASK         4
#define AR5416_EEP4K_PD_GAIN_ICEPTS           5
#define AR5416_EEP4K_MAX_CHAINS               1

#define AR9280_TX_GAIN_TABLE_SIZE 22

#define AR9287_EEP_VER               0xE
#define AR9287_EEP_VER_MINOR_MASK    0xFFF
#define AR9287_EEP_MINOR_VER_1       0x1
#define AR9287_EEP_MINOR_VER_2       0x2
#define AR9287_EEP_MINOR_VER_3       0x3
#define AR9287_EEP_MINOR_VER         AR9287_EEP_MINOR_VER_3
#define AR9287_EEP_MINOR_VER_b       AR9287_EEP_MINOR_VER
#define AR9287_EEP_NO_BACK_VER       AR9287_EEP_MINOR_VER_1

#define AR9287_EEP_START_LOC            128
#define AR9287_HTC_EEP_START_LOC        256
#define AR9287_NUM_2G_CAL_PIERS         3
#define AR9287_NUM_2G_CCK_TARGET_POWERS 3
#define AR9287_NUM_2G_20_TARGET_POWERS  3
#define AR9287_NUM_2G_40_TARGET_POWERS  3
#define AR9287_NUM_CTLS              	12
#define AR9287_NUM_BAND_EDGES        	4
#define AR9287_NUM_PD_GAINS             4
#define AR9287_PD_GAINS_IN_MASK         4
#define AR9287_PD_GAIN_ICEPTS           1
#define AR9287_EEPROM_MODAL_SPURS       5
#define AR9287_MAX_RATE_POWER           63
#define AR9287_NUM_PDADC_VALUES         128
#define AR9287_NUM_RATES                16
#define AR9287_BCHAN_UNUSED             0xFF
#define AR9287_MAX_PWR_RANGE_IN_HALF_DB 64
#define AR9287_OPFLAGS_11A              0x01
#define AR9287_OPFLAGS_11G              0x02
#define AR9287_OPFLAGS_2G_HT40          0x08
#define AR9287_OPFLAGS_2G_HT20          0x20
#define AR9287_OPFLAGS_5G_HT40          0x04
#define AR9287_OPFLAGS_5G_HT20          0x10
#define AR9287_EEPMISC_BIG_ENDIAN       0x01
#define AR9287_EEPMISC_WOW              0x02
#define AR9287_MAX_CHAINS               2
#define AR9287_ANT_16S                  32
#define AR9287_custdatasize             20

#define AR9287_NUM_ANT_CHAIN_FIELDS     6
#define AR9287_NUM_ANT_COMMON_FIELDS    4
#define AR9287_SIZE_ANT_CHAIN_FIELD     2
#define AR9287_SIZE_ANT_COMMON_FIELD    4
#define AR9287_ANT_CHAIN_MASK           0x3
#define AR9287_ANT_COMMON_MASK          0xf
#define AR9287_CHAIN_0_IDX              0
#define AR9287_CHAIN_1_IDX              1
#define AR9287_DATA_SZ                  32

#define AR9287_PWR_TABLE_OFFSET_DB  -5

#define AR9287_CHECKSUM_LOCATION (AR9287_EEP_START_LOC + 1)

enum eeprom_param {
	EEP_NFTHRESH_5,
	EEP_NFTHRESH_2,
	EEP_MAC_MSW,
	EEP_MAC_MID,
	EEP_MAC_LSW,
	EEP_REG_0,
	EEP_REG_1,
	EEP_OP_CAP,
	EEP_OP_MODE,
	EEP_RF_SILENT,
	EEP_OB_5,
	EEP_DB_5,
	EEP_OB_2,
	EEP_DB_2,
	EEP_MINOR_REV,
	EEP_TX_MASK,
	EEP_RX_MASK,
	EEP_FSTCLK_5G,
	EEP_RXGAIN_TYPE,
	EEP_OL_PWRCTRL,
	EEP_TXGAIN_TYPE,
	EEP_RC_CHAIN_MASK,
	EEP_DAC_HPWR_5G,
	EEP_FRAC_N_5G,
	EEP_DEV_TYPE,
	EEP_TEMPSENSE_SLOPE,
	EEP_TEMPSENSE_SLOPE_PAL_ON,
	EEP_PWR_TABLE_OFFSET,
	EEP_DRIVE_STRENGTH,
	EEP_INTERNAL_REGULATOR,
	EEP_SWREG,
	EEP_PAPRD,
<<<<<<< HEAD
=======
	EEP_MODAL_VER,
	EEP_ANT_DIV_CTL1,
>>>>>>> 45f53cc9
};

enum ar5416_rates {
	rate6mb, rate9mb, rate12mb, rate18mb,
	rate24mb, rate36mb, rate48mb, rate54mb,
	rate1l, rate2l, rate2s, rate5_5l,
	rate5_5s, rate11l, rate11s, rateXr,
	rateHt20_0, rateHt20_1, rateHt20_2, rateHt20_3,
	rateHt20_4, rateHt20_5, rateHt20_6, rateHt20_7,
	rateHt40_0, rateHt40_1, rateHt40_2, rateHt40_3,
	rateHt40_4, rateHt40_5, rateHt40_6, rateHt40_7,
	rateDupCck, rateDupOfdm, rateExtCck, rateExtOfdm,
	Ar5416RateSize
};

enum ath9k_hal_freq_band {
	ATH9K_HAL_FREQ_BAND_5GHZ = 0,
	ATH9K_HAL_FREQ_BAND_2GHZ = 1
};

struct base_eep_header {
	u16 length;
	u16 checksum;
	u16 version;
	u8 opCapFlags;
	u8 eepMisc;
	u16 regDmn[2];
	u8 macAddr[6];
	u8 rxMask;
	u8 txMask;
	u16 rfSilent;
	u16 blueToothOptions;
	u16 deviceCap;
	u32 binBuildNumber;
	u8 deviceType;
	u8 pwdclkind;
	u8 fastClk5g;
	u8 divChain;
	u8 rxGainType;
	u8 dacHiPwrMode_5G;
	u8 openLoopPwrCntl;
	u8 dacLpMode;
	u8 txGainType;
	u8 rcChainMask;
	u8 desiredScaleCCK;
	u8 pwr_table_offset;
	u8 frac_n_5g;
	u8 futureBase_3[21];
} __packed;

struct base_eep_header_4k {
	u16 length;
	u16 checksum;
	u16 version;
	u8 opCapFlags;
	u8 eepMisc;
	u16 regDmn[2];
	u8 macAddr[6];
	u8 rxMask;
	u8 txMask;
	u16 rfSilent;
	u16 blueToothOptions;
	u16 deviceCap;
	u32 binBuildNumber;
	u8 deviceType;
	u8 txGainType;
} __packed;


struct spur_chan {
	u16 spurChan;
	u8 spurRangeLow;
	u8 spurRangeHigh;
} __packed;

struct modal_eep_header {
	u32 antCtrlChain[AR5416_MAX_CHAINS];
	u32 antCtrlCommon;
	u8 antennaGainCh[AR5416_MAX_CHAINS];
	u8 switchSettling;
	u8 txRxAttenCh[AR5416_MAX_CHAINS];
	u8 rxTxMarginCh[AR5416_MAX_CHAINS];
	u8 adcDesiredSize;
	u8 pgaDesiredSize;
	u8 xlnaGainCh[AR5416_MAX_CHAINS];
	u8 txEndToXpaOff;
	u8 txEndToRxOn;
	u8 txFrameToXpaOn;
	u8 thresh62;
	u8 noiseFloorThreshCh[AR5416_MAX_CHAINS];
	u8 xpdGain;
	u8 xpd;
	u8 iqCalICh[AR5416_MAX_CHAINS];
	u8 iqCalQCh[AR5416_MAX_CHAINS];
	u8 pdGainOverlap;
	u8 ob;
	u8 db;
	u8 xpaBiasLvl;
	u8 pwrDecreaseFor2Chain;
	u8 pwrDecreaseFor3Chain;
	u8 txFrameToDataStart;
	u8 txFrameToPaOn;
	u8 ht40PowerIncForPdadc;
	u8 bswAtten[AR5416_MAX_CHAINS];
	u8 bswMargin[AR5416_MAX_CHAINS];
	u8 swSettleHt40;
	u8 xatten2Db[AR5416_MAX_CHAINS];
	u8 xatten2Margin[AR5416_MAX_CHAINS];
	u8 ob_ch1;
	u8 db_ch1;
	u8 useAnt1:1,
	    force_xpaon:1,
	    local_bias:1,
	    femBandSelectUsed:1, xlnabufin:1, xlnaisel:2, xlnabufmode:1;
	u8 miscBits;
	u16 xpaBiasLvlFreq[3];
	u8 futureModal[6];

	struct spur_chan spurChans[AR5416_EEPROM_MODAL_SPURS];
} __packed;

struct calDataPerFreqOpLoop {
	u8 pwrPdg[2][5];
	u8 vpdPdg[2][5];
	u8 pcdac[2][5];
	u8 empty[2][5];
} __packed;

struct modal_eep_4k_header {
	u32 antCtrlChain[AR5416_EEP4K_MAX_CHAINS];
	u32 antCtrlCommon;
	u8 antennaGainCh[AR5416_EEP4K_MAX_CHAINS];
	u8 switchSettling;
	u8 txRxAttenCh[AR5416_EEP4K_MAX_CHAINS];
	u8 rxTxMarginCh[AR5416_EEP4K_MAX_CHAINS];
	u8 adcDesiredSize;
	u8 pgaDesiredSize;
	u8 xlnaGainCh[AR5416_EEP4K_MAX_CHAINS];
	u8 txEndToXpaOff;
	u8 txEndToRxOn;
	u8 txFrameToXpaOn;
	u8 thresh62;
	u8 noiseFloorThreshCh[AR5416_EEP4K_MAX_CHAINS];
	u8 xpdGain;
	u8 xpd;
	u8 iqCalICh[AR5416_EEP4K_MAX_CHAINS];
	u8 iqCalQCh[AR5416_EEP4K_MAX_CHAINS];
	u8 pdGainOverlap;
#ifdef __BIG_ENDIAN_BITFIELD
	u8 ob_1:4, ob_0:4;
	u8 db1_1:4, db1_0:4;
#else
	u8 ob_0:4, ob_1:4;
	u8 db1_0:4, db1_1:4;
#endif
	u8 xpaBiasLvl;
	u8 txFrameToDataStart;
	u8 txFrameToPaOn;
	u8 ht40PowerIncForPdadc;
	u8 bswAtten[AR5416_EEP4K_MAX_CHAINS];
	u8 bswMargin[AR5416_EEP4K_MAX_CHAINS];
	u8 swSettleHt40;
	u8 xatten2Db[AR5416_EEP4K_MAX_CHAINS];
	u8 xatten2Margin[AR5416_EEP4K_MAX_CHAINS];
#ifdef __BIG_ENDIAN_BITFIELD
	u8 db2_1:4, db2_0:4;
#else
	u8 db2_0:4, db2_1:4;
#endif
	u8 version;
#ifdef __BIG_ENDIAN_BITFIELD
	u8 ob_3:4, ob_2:4;
	u8 antdiv_ctl1:4, ob_4:4;
	u8 db1_3:4, db1_2:4;
	u8 antdiv_ctl2:4, db1_4:4;
	u8 db2_2:4, db2_3:4;
	u8 reserved:4, db2_4:4;
#else
	u8 ob_2:4, ob_3:4;
	u8 ob_4:4, antdiv_ctl1:4;
	u8 db1_2:4, db1_3:4;
	u8 db1_4:4, antdiv_ctl2:4;
	u8 db2_2:4, db2_3:4;
	u8 db2_4:4, reserved:4;
#endif
	u8 futureModal[4];
	struct spur_chan spurChans[AR5416_EEPROM_MODAL_SPURS];
} __packed;

struct base_eep_ar9287_header {
	u16 length;
	u16 checksum;
	u16 version;
	u8 opCapFlags;
	u8 eepMisc;
	u16 regDmn[2];
	u8 macAddr[6];
	u8 rxMask;
	u8 txMask;
	u16 rfSilent;
	u16 blueToothOptions;
	u16 deviceCap;
	u32 binBuildNumber;
	u8 deviceType;
	u8 openLoopPwrCntl;
	int8_t pwrTableOffset;
	int8_t tempSensSlope;
	int8_t tempSensSlopePalOn;
	u8 futureBase[29];
} __packed;

struct modal_eep_ar9287_header {
	u32 antCtrlChain[AR9287_MAX_CHAINS];
	u32 antCtrlCommon;
	int8_t antennaGainCh[AR9287_MAX_CHAINS];
	u8 switchSettling;
	u8 txRxAttenCh[AR9287_MAX_CHAINS];
	u8 rxTxMarginCh[AR9287_MAX_CHAINS];
	int8_t adcDesiredSize;
	u8 txEndToXpaOff;
	u8 txEndToRxOn;
	u8 txFrameToXpaOn;
	u8 thresh62;
	int8_t noiseFloorThreshCh[AR9287_MAX_CHAINS];
	u8 xpdGain;
	u8 xpd;
	int8_t iqCalICh[AR9287_MAX_CHAINS];
	int8_t iqCalQCh[AR9287_MAX_CHAINS];
	u8 pdGainOverlap;
	u8 xpaBiasLvl;
	u8 txFrameToDataStart;
	u8 txFrameToPaOn;
	u8 ht40PowerIncForPdadc;
	u8 bswAtten[AR9287_MAX_CHAINS];
	u8 bswMargin[AR9287_MAX_CHAINS];
	u8 swSettleHt40;
	u8 version;
	u8 db1;
	u8 db2;
	u8 ob_cck;
	u8 ob_psk;
	u8 ob_qam;
	u8 ob_pal_off;
	u8 futureModal[30];
	struct spur_chan spurChans[AR9287_EEPROM_MODAL_SPURS];
} __packed;

struct cal_data_per_freq {
	u8 pwrPdg[AR5416_NUM_PD_GAINS][AR5416_PD_GAIN_ICEPTS];
	u8 vpdPdg[AR5416_NUM_PD_GAINS][AR5416_PD_GAIN_ICEPTS];
} __packed;

struct cal_data_per_freq_4k {
	u8 pwrPdg[AR5416_EEP4K_NUM_PD_GAINS][AR5416_EEP4K_PD_GAIN_ICEPTS];
	u8 vpdPdg[AR5416_EEP4K_NUM_PD_GAINS][AR5416_EEP4K_PD_GAIN_ICEPTS];
} __packed;

struct cal_target_power_leg {
	u8 bChannel;
	u8 tPow2x[4];
} __packed;

struct cal_target_power_ht {
	u8 bChannel;
	u8 tPow2x[8];
} __packed;


#ifdef __BIG_ENDIAN_BITFIELD
struct cal_ctl_edges {
	u8 bChannel;
	u8 flag:2, tPower:6;
} __packed;
#else
struct cal_ctl_edges {
	u8 bChannel;
	u8 tPower:6, flag:2;
} __packed;
#endif

struct cal_data_op_loop_ar9287 {
	u8 pwrPdg[2][5];
	u8 vpdPdg[2][5];
	u8 pcdac[2][5];
	u8 empty[2][5];
} __packed;

struct cal_data_per_freq_ar9287 {
	u8 pwrPdg[AR9287_NUM_PD_GAINS][AR9287_PD_GAIN_ICEPTS];
	u8 vpdPdg[AR9287_NUM_PD_GAINS][AR9287_PD_GAIN_ICEPTS];
} __packed;

union cal_data_per_freq_ar9287_u {
	struct cal_data_op_loop_ar9287 calDataOpen;
	struct cal_data_per_freq_ar9287 calDataClose;
} __packed;

struct cal_ctl_data_ar9287 {
	struct cal_ctl_edges
	ctlEdges[AR9287_MAX_CHAINS][AR9287_NUM_BAND_EDGES];
} __packed;

struct cal_ctl_data {
	struct cal_ctl_edges
	ctlEdges[AR5416_MAX_CHAINS][AR5416_NUM_BAND_EDGES];
} __packed;

struct cal_ctl_data_4k {
	struct cal_ctl_edges
	ctlEdges[AR5416_EEP4K_MAX_CHAINS][AR5416_EEP4K_NUM_BAND_EDGES];
} __packed;

struct ar5416_eeprom_def {
	struct base_eep_header baseEepHeader;
	u8 custData[64];
	struct modal_eep_header modalHeader[2];
	u8 calFreqPier5G[AR5416_NUM_5G_CAL_PIERS];
	u8 calFreqPier2G[AR5416_NUM_2G_CAL_PIERS];
	struct cal_data_per_freq
	 calPierData5G[AR5416_MAX_CHAINS][AR5416_NUM_5G_CAL_PIERS];
	struct cal_data_per_freq
	 calPierData2G[AR5416_MAX_CHAINS][AR5416_NUM_2G_CAL_PIERS];
	struct cal_target_power_leg
	 calTargetPower5G[AR5416_NUM_5G_20_TARGET_POWERS];
	struct cal_target_power_ht
	 calTargetPower5GHT20[AR5416_NUM_5G_20_TARGET_POWERS];
	struct cal_target_power_ht
	 calTargetPower5GHT40[AR5416_NUM_5G_40_TARGET_POWERS];
	struct cal_target_power_leg
	 calTargetPowerCck[AR5416_NUM_2G_CCK_TARGET_POWERS];
	struct cal_target_power_leg
	 calTargetPower2G[AR5416_NUM_2G_20_TARGET_POWERS];
	struct cal_target_power_ht
	 calTargetPower2GHT20[AR5416_NUM_2G_20_TARGET_POWERS];
	struct cal_target_power_ht
	 calTargetPower2GHT40[AR5416_NUM_2G_40_TARGET_POWERS];
	u8 ctlIndex[AR5416_NUM_CTLS];
	struct cal_ctl_data ctlData[AR5416_NUM_CTLS];
	u8 padding;
} __packed;

struct ar5416_eeprom_4k {
	struct base_eep_header_4k baseEepHeader;
	u8 custData[20];
	struct modal_eep_4k_header modalHeader;
	u8 calFreqPier2G[AR5416_EEP4K_NUM_2G_CAL_PIERS];
	struct cal_data_per_freq_4k
	calPierData2G[AR5416_EEP4K_MAX_CHAINS][AR5416_EEP4K_NUM_2G_CAL_PIERS];
	struct cal_target_power_leg
	calTargetPowerCck[AR5416_EEP4K_NUM_2G_CCK_TARGET_POWERS];
	struct cal_target_power_leg
	calTargetPower2G[AR5416_EEP4K_NUM_2G_20_TARGET_POWERS];
	struct cal_target_power_ht
	calTargetPower2GHT20[AR5416_EEP4K_NUM_2G_20_TARGET_POWERS];
	struct cal_target_power_ht
	calTargetPower2GHT40[AR5416_EEP4K_NUM_2G_40_TARGET_POWERS];
	u8 ctlIndex[AR5416_EEP4K_NUM_CTLS];
	struct cal_ctl_data_4k ctlData[AR5416_EEP4K_NUM_CTLS];
	u8 padding;
} __packed;

struct ar9287_eeprom {
	struct base_eep_ar9287_header baseEepHeader;
	u8 custData[AR9287_DATA_SZ];
	struct modal_eep_ar9287_header modalHeader;
	u8 calFreqPier2G[AR9287_NUM_2G_CAL_PIERS];
	union cal_data_per_freq_ar9287_u
	calPierData2G[AR9287_MAX_CHAINS][AR9287_NUM_2G_CAL_PIERS];
	struct cal_target_power_leg
	calTargetPowerCck[AR9287_NUM_2G_CCK_TARGET_POWERS];
	struct cal_target_power_leg
	calTargetPower2G[AR9287_NUM_2G_20_TARGET_POWERS];
	struct cal_target_power_ht
	calTargetPower2GHT20[AR9287_NUM_2G_20_TARGET_POWERS];
	struct cal_target_power_ht
	calTargetPower2GHT40[AR9287_NUM_2G_40_TARGET_POWERS];
	u8 ctlIndex[AR9287_NUM_CTLS];
	struct cal_ctl_data_ar9287 ctlData[AR9287_NUM_CTLS];
	u8 padding;
} __packed;

enum reg_ext_bitmap {
	REG_EXT_FCC_MIDBAND = 0,
	REG_EXT_JAPAN_MIDBAND = 1,
	REG_EXT_FCC_DFS_HT40 = 2,
	REG_EXT_JAPAN_NONDFS_HT40 = 3,
	REG_EXT_JAPAN_DFS_HT40 = 4
};

struct ath9k_country_entry {
	u16 countryCode;
	u16 regDmnEnum;
	u16 regDmn5G;
	u16 regDmn2G;
	u8 isMultidomain;
	u8 iso[3];
};

struct eeprom_ops {
	int (*check_eeprom)(struct ath_hw *hw);
	u32 (*get_eeprom)(struct ath_hw *hw, enum eeprom_param param);
	bool (*fill_eeprom)(struct ath_hw *hw);
	int (*get_eeprom_ver)(struct ath_hw *hw);
	int (*get_eeprom_rev)(struct ath_hw *hw);
<<<<<<< HEAD
	u8 (*get_num_ant_config)(struct ath_hw *hw, enum ieee80211_band band);
=======
	u8 (*get_num_ant_config)(struct ath_hw *hw,
				 enum ath9k_hal_freq_band band);
>>>>>>> 45f53cc9
	u32 (*get_eeprom_antenna_cfg)(struct ath_hw *hw,
				      struct ath9k_channel *chan);
	void (*set_board_values)(struct ath_hw *hw, struct ath9k_channel *chan);
	void (*set_addac)(struct ath_hw *hw, struct ath9k_channel *chan);
	void (*set_txpower)(struct ath_hw *hw, struct ath9k_channel *chan,
			   u16 cfgCtl, u8 twiceAntennaReduction,
			   u8 twiceMaxRegulatoryPower, u8 powerLimit);
	u16 (*get_spur_channel)(struct ath_hw *ah, u16 i, bool is2GHz);
};

void ath9k_hw_analog_shift_regwrite(struct ath_hw *ah, u32 reg, u32 val);
void ath9k_hw_analog_shift_rmw(struct ath_hw *ah, u32 reg, u32 mask,
			       u32 shift, u32 val);
int16_t ath9k_hw_interpolate(u16 target, u16 srcLeft, u16 srcRight,
			     int16_t targetLeft,
			     int16_t targetRight);
bool ath9k_hw_get_lower_upper_index(u8 target, u8 *pList, u16 listSize,
				    u16 *indexL, u16 *indexR);
bool ath9k_hw_nvram_read(struct ath_common *common, u32 off, u16 *data);
void ath9k_hw_fill_vpd_table(u8 pwrMin, u8 pwrMax, u8 *pPwrList,
			     u8 *pVpdList, u16 numIntercepts,
			     u8 *pRetVpdList);
void ath9k_hw_get_legacy_target_powers(struct ath_hw *ah,
				       struct ath9k_channel *chan,
				       struct cal_target_power_leg *powInfo,
				       u16 numChannels,
				       struct cal_target_power_leg *pNewPower,
				       u16 numRates, bool isExtTarget);
void ath9k_hw_get_target_powers(struct ath_hw *ah,
				struct ath9k_channel *chan,
				struct cal_target_power_ht *powInfo,
				u16 numChannels,
				struct cal_target_power_ht *pNewPower,
				u16 numRates, bool isHt40Target);
u16 ath9k_hw_get_max_edge_power(u16 freq, struct cal_ctl_edges *pRdEdgesPower,
				bool is2GHz, int num_band_edges);
void ath9k_hw_update_regulatory_maxpower(struct ath_hw *ah);
int ath9k_hw_eeprom_init(struct ath_hw *ah);

#define ar5416_get_ntxchains(_txchainmask)			\
	(((_txchainmask >> 2) & 1) +                            \
	 ((_txchainmask >> 1) & 1) + (_txchainmask & 1))

extern const struct eeprom_ops eep_def_ops;
extern const struct eeprom_ops eep_4k_ops;
extern const struct eeprom_ops eep_ar9287_ops;
extern const struct eeprom_ops eep_ar9287_ops;
extern const struct eeprom_ops eep_ar9300_ops;

#endif /* EEPROM_H */<|MERGE_RESOLUTION|>--- conflicted
+++ resolved
@@ -266,11 +266,8 @@
 	EEP_INTERNAL_REGULATOR,
 	EEP_SWREG,
 	EEP_PAPRD,
-<<<<<<< HEAD
-=======
 	EEP_MODAL_VER,
 	EEP_ANT_DIV_CTL1,
->>>>>>> 45f53cc9
 };
 
 enum ar5416_rates {
@@ -675,12 +672,8 @@
 	bool (*fill_eeprom)(struct ath_hw *hw);
 	int (*get_eeprom_ver)(struct ath_hw *hw);
 	int (*get_eeprom_rev)(struct ath_hw *hw);
-<<<<<<< HEAD
-	u8 (*get_num_ant_config)(struct ath_hw *hw, enum ieee80211_band band);
-=======
 	u8 (*get_num_ant_config)(struct ath_hw *hw,
 				 enum ath9k_hal_freq_band band);
->>>>>>> 45f53cc9
 	u32 (*get_eeprom_antenna_cfg)(struct ath_hw *hw,
 				      struct ath9k_channel *chan);
 	void (*set_board_values)(struct ath_hw *hw, struct ath9k_channel *chan);
