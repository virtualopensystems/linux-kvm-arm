--- conflicted
+++ resolved
@@ -15,7 +15,6 @@
  */
 
 #include <linux/nl80211.h>
-#include <linux/pm_qos_params.h>
 #include "ath9k.h"
 #include "btcoex.h"
 
@@ -246,20 +245,11 @@
 	 * hardware at the new frequency, and then re-enable
 	 * the relevant bits of the h/w.
 	 */
-<<<<<<< HEAD
-	ath9k_hw_set_interrupts(ah, 0);
-	ath_drain_all_txq(sc, false);
-
-	spin_lock_bh(&sc->rx.pcu_lock);
-
-	stopped = ath_stoprecv(sc);
-=======
 	ath9k_hw_disable_interrupts(ah);
 	stopped = ath_drain_all_txq(sc, false);
 
 	if (!ath_stoprecv(sc))
 		stopped = false;
->>>>>>> 3cbea436
 
 	/* XXX: do not flush receive queue here. We don't want
 	 * to flush data frames already in queue because of
@@ -270,15 +260,6 @@
 
 	if (!(sc->sc_flags & SC_OP_OFFCHANNEL))
 		caldata = &aphy->caldata;
-<<<<<<< HEAD
-
-	ath_print(common, ATH_DBG_CONFIG,
-		  "(%u MHz) -> (%u MHz), conf_is_ht40: %d fastcc: %d\n",
-		  sc->sc_ah->curchan->channel,
-		  channel->center_freq, conf_is_ht40(conf),
-		  fastcc);
-=======
->>>>>>> 3cbea436
 
 	ath_dbg(common, ATH_DBG_CONFIG,
 		"(%u MHz) -> (%u MHz), conf_is_ht40: %d fastcc: %d\n",
@@ -288,46 +269,24 @@
 
 	r = ath9k_hw_reset(ah, hchan, caldata, fastcc);
 	if (r) {
-<<<<<<< HEAD
-		ath_print(common, ATH_DBG_FATAL,
-			  "Unable to reset channel (%u MHz), "
-			  "reset status %d\n",
-			  channel->center_freq, r);
-		spin_unlock_bh(&sc->sc_resetlock);
-		spin_unlock_bh(&sc->rx.pcu_lock);
-		goto ps_restore;
-	}
-	spin_unlock_bh(&sc->sc_resetlock);
-=======
 		ath_err(common,
 			"Unable to reset channel (%u MHz), reset status %d\n",
 			channel->center_freq, r);
 		goto ps_restore;
 	}
->>>>>>> 3cbea436
 
 	if (ath_startrecv(sc) != 0) {
 		ath_err(common, "Unable to restart recv logic\n");
 		r = -EIO;
-		spin_unlock_bh(&sc->rx.pcu_lock);
 		goto ps_restore;
 	}
 
-<<<<<<< HEAD
-	spin_unlock_bh(&sc->rx.pcu_lock);
-
-=======
->>>>>>> 3cbea436
 	ath_update_txpow(sc);
 	ath9k_hw_set_interrupts(ah, ah->imask);
 
 	if (!(sc->sc_flags & (SC_OP_OFFCHANNEL))) {
-<<<<<<< HEAD
-		ath_beacon_config(sc, NULL);
-=======
 		if (sc->sc_flags & SC_OP_BEACONS)
 			ath_beacon_config(sc, NULL);
->>>>>>> 3cbea436
 		ieee80211_queue_delayed_work(sc->hw, &sc->tx_complete_work, 0);
 		ath_start_ani(common);
 	}
@@ -362,8 +321,6 @@
 	ath9k_ps_restore(sc);
 }
 
-<<<<<<< HEAD
-=======
 static bool ath_paprd_send_frame(struct ath_softc *sc, struct sk_buff *skb, int chain)
 {
 	struct ieee80211_hw *hw = sc->hw;
@@ -400,7 +357,6 @@
 	return !!time_left;
 }
 
->>>>>>> 3cbea436
 void ath_paprd_calibrate(struct work_struct *work)
 {
 	struct ath_softc *sc = container_of(work, struct ath_softc, paprd_work);
@@ -408,46 +364,23 @@
 	struct ath_hw *ah = sc->sc_ah;
 	struct ieee80211_hdr *hdr;
 	struct sk_buff *skb = NULL;
-<<<<<<< HEAD
-	struct ieee80211_tx_info *tx_info;
-	int band = hw->conf.channel->band;
-	struct ieee80211_supported_band *sband = &sc->sbands[band];
-	struct ath_tx_control txctl;
-	struct ath9k_hw_cal_data *caldata = ah->caldata;
-	struct ath_common *common = ath9k_hw_common(ah);
-	int qnum, ftype;
-	int chain_ok = 0;
-	int chain;
-	int len = 1800;
-	int time_left;
-	int i;
-=======
 	struct ath9k_hw_cal_data *caldata = ah->caldata;
 	struct ath_common *common = ath9k_hw_common(ah);
 	int ftype;
 	int chain_ok = 0;
 	int chain;
 	int len = 1800;
->>>>>>> 3cbea436
 
 	if (!caldata)
 		return;
 
-<<<<<<< HEAD
-=======
 	if (ar9003_paprd_init_table(ah) < 0)
 		return;
 
->>>>>>> 3cbea436
 	skb = alloc_skb(len, GFP_KERNEL);
 	if (!skb)
 		return;
 
-<<<<<<< HEAD
-	tx_info = IEEE80211_SKB_CB(skb);
-
-=======
->>>>>>> 3cbea436
 	skb_put(skb, len);
 	memset(skb->data, 0, len);
 	hdr = (struct ieee80211_hdr *)skb->data;
@@ -458,46 +391,12 @@
 	memcpy(hdr->addr2, hw->wiphy->perm_addr, ETH_ALEN);
 	memcpy(hdr->addr3, hw->wiphy->perm_addr, ETH_ALEN);
 
-<<<<<<< HEAD
-	memset(&txctl, 0, sizeof(txctl));
-	qnum = sc->tx.hwq_map[WME_AC_BE];
-	txctl.txq = &sc->tx.txq[qnum];
-
 	ath9k_ps_wakeup(sc);
-	ar9003_paprd_init_table(ah);
-=======
-	ath9k_ps_wakeup(sc);
->>>>>>> 3cbea436
 	for (chain = 0; chain < AR9300_MAX_CHAINS; chain++) {
 		if (!(common->tx_chainmask & BIT(chain)))
 			continue;
 
 		chain_ok = 0;
-<<<<<<< HEAD
-		memset(tx_info, 0, sizeof(*tx_info));
-		tx_info->band = band;
-
-		for (i = 0; i < 4; i++) {
-			tx_info->control.rates[i].idx = sband->n_bitrates - 1;
-			tx_info->control.rates[i].count = 6;
-		}
-
-		init_completion(&sc->paprd_complete);
-		ar9003_paprd_setup_gain_table(ah, chain);
-		txctl.paprd = BIT(chain);
-		if (ath_tx_start(hw, skb, &txctl) != 0)
-			break;
-
-		time_left = wait_for_completion_timeout(&sc->paprd_complete,
-				msecs_to_jiffies(ATH_PAPRD_TIMEOUT));
-		if (!time_left) {
-			ath_print(ath9k_hw_common(ah), ATH_DBG_CALIBRATE,
-				  "Timeout waiting for paprd training on "
-				  "TX chain %d\n",
-				  chain);
-			goto fail_paprd;
-		}
-=======
 
 		ath_dbg(common, ATH_DBG_CALIBRATE,
 			"Sending PAPRD frame for thermal measurement "
@@ -511,7 +410,6 @@
 			"Sending PAPRD training frame on chain %d\n", chain);
 		if (!ath_paprd_send_frame(sc, skb, chain))
 			goto fail_paprd;
->>>>>>> 3cbea436
 
 		if (!ar9003_paprd_is_done(ah))
 			break;
@@ -636,34 +534,8 @@
 	if ((sc->sc_ah->caps.hw_caps & ATH9K_HW_CAP_PAPRD) && ah->caldata) {
 		if (!ah->caldata->paprd_done)
 			ieee80211_queue_work(sc->hw, &sc->paprd_work);
-<<<<<<< HEAD
-		else
-			ath_paprd_activate(sc);
-	}
-}
-
-/*
- * Update tx/rx chainmask. For legacy association,
- * hard code chainmask to 1x1, for 11n association, use
- * the chainmask configuration, for bt coexistence, use
- * the chainmask configuration even in legacy mode.
- */
-void ath_update_chainmask(struct ath_softc *sc, int is_ht)
-{
-	struct ath_hw *ah = sc->sc_ah;
-	struct ath_common *common = ath9k_hw_common(ah);
-
-	if ((sc->sc_flags & SC_OP_OFFCHANNEL) || is_ht ||
-	    (ah->btcoex_hw.scheme != ATH_BTCOEX_CFG_NONE)) {
-		common->tx_chainmask = ah->caps.tx_chainmask;
-		common->rx_chainmask = ah->caps.rx_chainmask;
-	} else {
-		common->tx_chainmask = 1;
-		common->rx_chainmask = 1;
-=======
 		else if (!ah->paprd_table_write_done)
 			ath_paprd_activate(sc);
->>>>>>> 3cbea436
 	}
 }
 
@@ -728,11 +600,8 @@
 		return;
 	}
 
-<<<<<<< HEAD
-=======
 	spin_lock(&sc->sc_pcu_lock);
 
->>>>>>> 3cbea436
 	if (!ath9k_hw_check_alive(ah))
 		ieee80211_queue_work(sc->hw, &sc->hw_check_work);
 
@@ -743,21 +612,12 @@
 		rxmask = (ATH9K_INT_RX | ATH9K_INT_RXEOL | ATH9K_INT_RXORN);
 
 	if (status & rxmask) {
-<<<<<<< HEAD
-		spin_lock_bh(&sc->rx.pcu_lock);
-
-=======
->>>>>>> 3cbea436
 		/* Check for high priority Rx first */
 		if ((ah->caps.hw_caps & ATH9K_HW_CAP_EDMA) &&
 		    (status & ATH9K_INT_RXHP))
 			ath_rx_tasklet(sc, 0, true);
 
 		ath_rx_tasklet(sc, 0, false);
-<<<<<<< HEAD
-		spin_unlock_bh(&sc->rx.pcu_lock);
-=======
->>>>>>> 3cbea436
 	}
 
 	if (status & ATH9K_INT_TX) {
@@ -772,13 +632,8 @@
 		 * TSF sync does not look correct; remain awake to sync with
 		 * the next Beacon.
 		 */
-<<<<<<< HEAD
-		ath_print(common, ATH_DBG_PS,
-			  "TSFOOR - Sync with next Beacon\n");
-=======
 		ath_dbg(common, ATH_DBG_PS,
 			"TSFOOR - Sync with next Beacon\n");
->>>>>>> 3cbea436
 		sc->ps_flags |= PS_WAIT_FOR_BEACON | PS_BEACON_SYNC;
 	}
 
@@ -787,13 +642,9 @@
 			ath_gen_timer_isr(sc->sc_ah);
 
 	/* re-enable hardware interrupt */
-<<<<<<< HEAD
-	ath9k_hw_set_interrupts(ah, ah->imask);
-=======
 	ath9k_hw_enable_interrupts(ah);
 
 	spin_unlock(&sc->sc_pcu_lock);
->>>>>>> 3cbea436
 	ath9k_ps_restore(sc);
 }
 
@@ -901,11 +752,7 @@
 		spin_lock(&common->cc_lock);
 		ath9k_hw_proc_mib_event(ah);
 		spin_unlock(&common->cc_lock);
-<<<<<<< HEAD
-		ath9k_hw_set_interrupts(ah, ah->imask);
-=======
 		ath9k_hw_enable_interrupts(ah);
->>>>>>> 3cbea436
 	}
 
 	if (!(ah->caps.hw_caps & ATH9K_HW_CAP_AUTOSLEEP))
@@ -924,13 +771,8 @@
 	ath_debug_stat_interrupt(sc, status);
 
 	if (sched) {
-<<<<<<< HEAD
-		/* turn off every interrupt except SWBA */
-		ath9k_hw_set_interrupts(ah, (ah->imask & ATH9K_INT_SWBA));
-=======
 		/* turn off every interrupt */
 		ath9k_hw_disable_interrupts(ah);
->>>>>>> 3cbea436
 		tasklet_schedule(&sc->intr_tq);
 	}
 
@@ -982,19 +824,6 @@
 }
 
 static void ath9k_bss_assoc_info(struct ath_softc *sc,
-<<<<<<< HEAD
-				 struct ieee80211_vif *vif,
-				 struct ieee80211_bss_conf *bss_conf)
-{
-	struct ath_hw *ah = sc->sc_ah;
-	struct ath_common *common = ath9k_hw_common(ah);
-
-	if (bss_conf->assoc) {
-		ath_print(common, ATH_DBG_CONFIG,
-			  "Bss Info ASSOC %d, bssid: %pM\n",
-			   bss_conf->aid, common->curbssid);
-
-=======
 				 struct ieee80211_hw *hw,
 				 struct ieee80211_vif *vif,
 				 struct ieee80211_bss_conf *bss_conf)
@@ -1008,7 +837,6 @@
 			"Bss Info ASSOC %d, bssid: %pM\n",
 			bss_conf->aid, common->curbssid);
 
->>>>>>> 3cbea436
 		/* New association, store aid */
 		common->curaid = bss_conf->aid;
 		ath9k_hw_write_associd(ah);
@@ -1024,20 +852,13 @@
 		ath_beacon_config(sc, vif);
 
 		/* Reset rssi stats */
-<<<<<<< HEAD
-=======
 		aphy->last_rssi = ATH_RSSI_DUMMY_MARKER;
->>>>>>> 3cbea436
 		sc->sc_ah->stats.avgbrssi = ATH_RSSI_DUMMY_MARKER;
 
 		sc->sc_flags |= SC_OP_ANI_RUN;
 		ath_start_ani(common);
 	} else {
-<<<<<<< HEAD
-		ath_print(common, ATH_DBG_CONFIG, "Bss Info DISASSOC\n");
-=======
 		ath_dbg(common, ATH_DBG_CONFIG, "Bss Info DISASSOC\n");
->>>>>>> 3cbea436
 		common->curaid = 0;
 		/* Stop ANI */
 		sc->sc_flags &= ~SC_OP_ANI_RUN;
@@ -1053,38 +874,13 @@
 	int r;
 
 	ath9k_ps_wakeup(sc);
-<<<<<<< HEAD
-=======
 	spin_lock_bh(&sc->sc_pcu_lock);
 
->>>>>>> 3cbea436
 	ath9k_hw_configpcipowersave(ah, 0, 0);
 
 	if (!ah->curchan)
 		ah->curchan = ath_get_curchannel(sc, sc->hw);
 
-<<<<<<< HEAD
-	spin_lock_bh(&sc->rx.pcu_lock);
-	spin_lock_bh(&sc->sc_resetlock);
-	r = ath9k_hw_reset(ah, ah->curchan, ah->caldata, false);
-	if (r) {
-		ath_print(common, ATH_DBG_FATAL,
-			  "Unable to reset channel (%u MHz), "
-			  "reset status %d\n",
-			  channel->center_freq, r);
-	}
-	spin_unlock_bh(&sc->sc_resetlock);
-
-	ath_update_txpow(sc);
-	if (ath_startrecv(sc) != 0) {
-		ath_print(common, ATH_DBG_FATAL,
-			  "Unable to restart recv logic\n");
-		spin_unlock_bh(&sc->rx.pcu_lock);
-		return;
-	}
-	spin_unlock_bh(&sc->rx.pcu_lock);
-
-=======
 	r = ath9k_hw_reset(ah, ah->curchan, ah->caldata, false);
 	if (r) {
 		ath_err(common,
@@ -1097,7 +893,6 @@
 		ath_err(common, "Unable to restart recv logic\n");
 		goto out;
 	}
->>>>>>> 3cbea436
 	if (sc->sc_flags & SC_OP_BEACONS)
 		ath_beacon_config(sc, NULL);	/* restart beacons */
 
@@ -1110,12 +905,9 @@
 	ath9k_hw_set_gpio(ah, ah->led_pin, 0);
 
 	ieee80211_wake_queues(hw);
-<<<<<<< HEAD
-=======
 out:
 	spin_unlock_bh(&sc->sc_pcu_lock);
 
->>>>>>> 3cbea436
 	ath9k_ps_restore(sc);
 }
 
@@ -1126,11 +918,8 @@
 	int r;
 
 	ath9k_ps_wakeup(sc);
-<<<<<<< HEAD
-=======
 	spin_lock_bh(&sc->sc_pcu_lock);
 
->>>>>>> 3cbea436
 	ieee80211_stop_queues(hw);
 
 	/*
@@ -1143,43 +932,16 @@
 	}
 
 	/* Disable interrupts */
-<<<<<<< HEAD
-	ath9k_hw_set_interrupts(ah, 0);
+	ath9k_hw_disable_interrupts(ah);
 
 	ath_drain_all_txq(sc, false);	/* clear pending tx frames */
 
-	spin_lock_bh(&sc->rx.pcu_lock);
-
-=======
-	ath9k_hw_disable_interrupts(ah);
-
-	ath_drain_all_txq(sc, false);	/* clear pending tx frames */
-
->>>>>>> 3cbea436
 	ath_stoprecv(sc);		/* turn off frame recv */
 	ath_flushrecv(sc);		/* flush recv queue */
 
 	if (!ah->curchan)
 		ah->curchan = ath_get_curchannel(sc, hw);
 
-<<<<<<< HEAD
-	spin_lock_bh(&sc->sc_resetlock);
-	r = ath9k_hw_reset(ah, ah->curchan, ah->caldata, false);
-	if (r) {
-		ath_print(ath9k_hw_common(sc->sc_ah), ATH_DBG_FATAL,
-			  "Unable to reset channel (%u MHz), "
-			  "reset status %d\n",
-			  channel->center_freq, r);
-	}
-	spin_unlock_bh(&sc->sc_resetlock);
-
-	ath9k_hw_phy_disable(ah);
-
-	spin_unlock_bh(&sc->rx.pcu_lock);
-
-	ath9k_hw_configpcipowersave(ah, 1, 1);
-	ath9k_ps_restore(sc);
-=======
 	r = ath9k_hw_reset(ah, ah->curchan, ah->caldata, false);
 	if (r) {
 		ath_err(ath9k_hw_common(sc->sc_ah),
@@ -1194,7 +956,6 @@
 	spin_unlock_bh(&sc->sc_pcu_lock);
 	ath9k_ps_restore(sc);
 
->>>>>>> 3cbea436
 	ath9k_setpower(sc, ATH9K_PM_FULL_SLEEP);
 }
 
@@ -1208,30 +969,16 @@
 	/* Stop ANI */
 	del_timer_sync(&common->ani.timer);
 
-<<<<<<< HEAD
+	spin_lock_bh(&sc->sc_pcu_lock);
+
 	ieee80211_stop_queues(hw);
 
-	ath9k_hw_set_interrupts(ah, 0);
+	ath9k_hw_disable_interrupts(ah);
 	ath_drain_all_txq(sc, retry_tx);
-
-	spin_lock_bh(&sc->rx.pcu_lock);
 
 	ath_stoprecv(sc);
 	ath_flushrecv(sc);
 
-	spin_lock_bh(&sc->sc_resetlock);
-=======
-	spin_lock_bh(&sc->sc_pcu_lock);
-
-	ieee80211_stop_queues(hw);
-
-	ath9k_hw_disable_interrupts(ah);
-	ath_drain_all_txq(sc, retry_tx);
-
-	ath_stoprecv(sc);
-	ath_flushrecv(sc);
-
->>>>>>> 3cbea436
 	r = ath9k_hw_reset(ah, sc->sc_ah->curchan, ah->caldata, false);
 	if (r)
 		ath_err(common,
@@ -1239,8 +986,6 @@
 
 	if (ath_startrecv(sc) != 0)
 		ath_err(common, "Unable to start recv logic\n");
-
-	spin_unlock_bh(&sc->rx.pcu_lock);
 
 	/*
 	 * We may be doing a reset in response to a request
@@ -1248,7 +993,6 @@
 	 * might change as a result.
 	 */
 	ath_update_txpow(sc);
-<<<<<<< HEAD
 
 	if ((sc->sc_flags & SC_OP_BEACONS) || !(sc->sc_flags & (SC_OP_OFFCHANNEL)))
 		ath_beacon_config(sc, NULL);	/* restart beacons */
@@ -1264,73 +1008,6 @@
 				spin_unlock_bh(&sc->tx.txq[i].axq_lock);
 			}
 		}
-	}
-
-	ieee80211_wake_queues(hw);
-
-	/* Start ANI */
-	ath_start_ani(common);
-
-	return r;
-}
-
-static int ath_get_hal_qnum(u16 queue, struct ath_softc *sc)
-{
-	int qnum;
-
-	switch (queue) {
-	case 0:
-		qnum = sc->tx.hwq_map[WME_AC_VO];
-		break;
-	case 1:
-		qnum = sc->tx.hwq_map[WME_AC_VI];
-		break;
-	case 2:
-		qnum = sc->tx.hwq_map[WME_AC_BE];
-		break;
-	case 3:
-		qnum = sc->tx.hwq_map[WME_AC_BK];
-		break;
-	default:
-		qnum = sc->tx.hwq_map[WME_AC_BE];
-		break;
-	}
-=======
->>>>>>> 3cbea436
-
-	if ((sc->sc_flags & SC_OP_BEACONS) || !(sc->sc_flags & (SC_OP_OFFCHANNEL)))
-		ath_beacon_config(sc, NULL);	/* restart beacons */
-
-	ath9k_hw_set_interrupts(ah, ah->imask);
-
-<<<<<<< HEAD
-	switch (queue) {
-	case WME_AC_VO:
-		qnum = 0;
-		break;
-	case WME_AC_VI:
-		qnum = 1;
-		break;
-	case WME_AC_BE:
-		qnum = 2;
-		break;
-	case WME_AC_BK:
-		qnum = 3;
-		break;
-	default:
-		qnum = -1;
-		break;
-=======
-	if (retry_tx) {
-		int i;
-		for (i = 0; i < ATH9K_NUM_TX_QUEUES; i++) {
-			if (ATH_TXQ_SETUP(sc, i)) {
-				spin_lock_bh(&sc->tx.txq[i].axq_lock);
-				ath_txq_schedule(sc, &sc->tx.txq[i]);
-				spin_unlock_bh(&sc->tx.txq[i].axq_lock);
-			}
-		}
->>>>>>> 3cbea436
 	}
 
 	ieee80211_wake_queues(hw);
@@ -1423,18 +1100,6 @@
 	 * be followed by initialization of the appropriate bits
 	 * and then setup of the interrupt mask.
 	 */
-<<<<<<< HEAD
-	spin_lock_bh(&sc->rx.pcu_lock);
-	spin_lock_bh(&sc->sc_resetlock);
-	r = ath9k_hw_reset(ah, init_channel, ah->caldata, false);
-	if (r) {
-		ath_print(common, ATH_DBG_FATAL,
-			  "Unable to reset hardware; reset status %d "
-			  "(freq %u MHz)\n", r,
-			  curchan->center_freq);
-		spin_unlock_bh(&sc->sc_resetlock);
-		spin_unlock_bh(&sc->rx.pcu_lock);
-=======
 	spin_lock_bh(&sc->sc_pcu_lock);
 	r = ath9k_hw_reset(ah, init_channel, ah->caldata, false);
 	if (r) {
@@ -1442,7 +1107,6 @@
 			"Unable to reset hardware; reset status %d (freq %u MHz)\n",
 			r, curchan->center_freq);
 		spin_unlock_bh(&sc->sc_pcu_lock);
->>>>>>> 3cbea436
 		goto mutex_unlock;
 	}
 
@@ -1462,17 +1126,10 @@
 	if (ath_startrecv(sc) != 0) {
 		ath_err(common, "Unable to start recv logic\n");
 		r = -EIO;
-<<<<<<< HEAD
-		spin_unlock_bh(&sc->rx.pcu_lock);
-		goto mutex_unlock;
-	}
-	spin_unlock_bh(&sc->rx.pcu_lock);
-=======
 		spin_unlock_bh(&sc->sc_pcu_lock);
 		goto mutex_unlock;
 	}
 	spin_unlock_bh(&sc->sc_pcu_lock);
->>>>>>> 3cbea436
 
 	/* Setup our intr mask. */
 	ah->imask = ATH9K_INT_TX | ATH9K_INT_RXEOL |
@@ -1514,9 +1171,6 @@
 			ath9k_btcoex_timer_resume(sc);
 	}
 
-<<<<<<< HEAD
-	pm_qos_update_request(&ath9k_pm_qos_req, 55);
-=======
 	/* User has the option to provide pm-qos value as a module
 	 * parameter rather than using the default value of
 	 * 'ATH9K_PM_QOS_DEFAULT_VALUE'.
@@ -1525,7 +1179,6 @@
 
 	if (ah->caps.pcie_lcr_extsync_en && common->bus_ops->extn_synch_en)
 		common->bus_ops->extn_synch_en(common);
->>>>>>> 3cbea436
 
 mutex_unlock:
 	mutex_unlock(&sc->mutex);
@@ -1541,7 +1194,6 @@
 	struct ath_common *common = ath9k_hw_common(sc->sc_ah);
 	struct ath_tx_control txctl;
 	struct ieee80211_hdr *hdr = (struct ieee80211_hdr *) skb->data;
-	int qnum;
 
 	if (aphy->state != ATH_WIPHY_ACTIVE && aphy->state != ATH_WIPHY_SCAN) {
 		ath_dbg(common, ATH_DBG_XMIT,
@@ -1574,21 +1226,12 @@
 		if (!(sc->sc_ah->caps.hw_caps & ATH9K_HW_CAP_AUTOSLEEP))
 			ath9k_hw_setrxabort(sc->sc_ah, 0);
 		if (ieee80211_is_pspoll(hdr->frame_control)) {
-<<<<<<< HEAD
-			ath_print(common, ATH_DBG_PS,
-				  "Sending PS-Poll to pick a buffered frame\n");
-			sc->ps_flags |= PS_WAIT_FOR_PSPOLL_DATA;
-		} else {
-			ath_print(common, ATH_DBG_PS,
-				  "Wake up to complete TX\n");
-=======
 			ath_dbg(common, ATH_DBG_PS,
 				"Sending PS-Poll to pick a buffered frame\n");
 			sc->ps_flags |= PS_WAIT_FOR_PSPOLL_DATA;
 		} else {
 			ath_dbg(common, ATH_DBG_PS,
 				"Wake up to complete TX\n");
->>>>>>> 3cbea436
 			sc->ps_flags |= PS_WAIT_FOR_TX_ACK;
 		}
 		/*
@@ -1602,36 +1245,7 @@
 	memset(&txctl, 0, sizeof(struct ath_tx_control));
 	txctl.txq = sc->tx.txq_map[skb_get_queue_mapping(skb)];
 
-<<<<<<< HEAD
-	/*
-	 * As a temporary workaround, assign seq# here; this will likely need
-	 * to be cleaned up to work better with Beacon transmission and virtual
-	 * BSSes.
-	 */
-	if (info->flags & IEEE80211_TX_CTL_ASSIGN_SEQ) {
-		if (info->flags & IEEE80211_TX_CTL_FIRST_FRAGMENT)
-			sc->tx.seq_no += 0x10;
-		hdr->seq_ctrl &= cpu_to_le16(IEEE80211_SCTL_FRAG);
-		hdr->seq_ctrl |= cpu_to_le16(sc->tx.seq_no);
-	}
-
-	/* Add the padding after the header if this is not already done */
-	padpos = ath9k_cmn_padpos(hdr->frame_control);
-	padsize = padpos & 3;
-	if (padsize && skb->len>padpos) {
-		if (skb_headroom(skb) < padsize)
-			return -1;
-		skb_push(skb, padsize);
-		memmove(skb->data, skb->data + padsize, padpos);
-	}
-
-	qnum = ath_get_hal_qnum(skb_get_queue_mapping(skb), sc);
-	txctl.txq = &sc->tx.txq[qnum];
-
-	ath_print(common, ATH_DBG_XMIT, "transmitting packet, skb: %p\n", skb);
-=======
 	ath_dbg(common, ATH_DBG_XMIT, "transmitting packet, skb: %p\n", skb);
->>>>>>> 3cbea436
 
 	if (ath_tx_start(hw, skb, &txctl) != 0) {
 		ath_dbg(common, ATH_DBG_XMIT, "TX failed\n");
@@ -1699,14 +1313,12 @@
 	 * before setting the invalid flag. */
 	ath9k_hw_disable_interrupts(ah);
 
-	spin_lock_bh(&sc->rx.pcu_lock);
 	if (!(sc->sc_flags & SC_OP_INVALID)) {
 		ath_drain_all_txq(sc, false);
 		ath_stoprecv(sc);
 		ath9k_hw_phy_disable(ah);
 	} else
 		sc->rx.rxlink = NULL;
-	spin_unlock_bh(&sc->rx.pcu_lock);
 
 	/* disable HAL and put h/w to sleep */
 	ath9k_hw_disable(ah);
@@ -1722,11 +1334,7 @@
 
 	sc->sc_flags |= SC_OP_INVALID;
 
-<<<<<<< HEAD
-	pm_qos_update_request(&ath9k_pm_qos_req, PM_QOS_DEFAULT_VALUE);
-=======
 	pm_qos_update_request(&sc->pm_qos_req, PM_QOS_DEFAULT_VALUE);
->>>>>>> 3cbea436
 
 	mutex_unlock(&sc->mutex);
 
@@ -1763,13 +1371,8 @@
 		ic_opmode = vif->type;
 		break;
 	default:
-<<<<<<< HEAD
-		ath_print(common, ATH_DBG_FATAL,
-			"Interface type %d not yet supported\n", vif->type);
-=======
 		ath_err(common, "Interface type %d not yet supported\n",
 			vif->type);
->>>>>>> 3cbea436
 		ret = -EOPNOTSUPP;
 		goto out;
 	}
@@ -1815,8 +1418,6 @@
 		sc->sc_flags |= SC_OP_ANI_RUN;
 		ath_start_ani(common);
 	}
-<<<<<<< HEAD
-=======
 
 out:
 	mutex_unlock(&sc->mutex);
@@ -1886,7 +1487,6 @@
 	}
 	vif->type = new_type;
 	vif->p2p = p2p;
->>>>>>> 3cbea436
 
 out:
 	mutex_unlock(&sc->mutex);
@@ -1899,11 +1499,6 @@
 	struct ath_wiphy *aphy = hw->priv;
 	struct ath_softc *sc = aphy->sc;
 	struct ath_common *common = ath9k_hw_common(sc->sc_ah);
-<<<<<<< HEAD
-	struct ath_vif *avp = (void *)vif->drv_priv;
-	int i;
-=======
->>>>>>> 3cbea436
 
 	ath_dbg(common, ATH_DBG_CONFIG, "Detach Interface\n");
 
@@ -1916,64 +1511,12 @@
 	/* Reclaim beacon resources */
 	if ((sc->sc_ah->opmode == NL80211_IFTYPE_AP) ||
 	    (sc->sc_ah->opmode == NL80211_IFTYPE_ADHOC) ||
-<<<<<<< HEAD
-	    (sc->sc_ah->opmode == NL80211_IFTYPE_MESH_POINT)) {
-		ath9k_ps_wakeup(sc);
-		ath9k_hw_stoptxdma(sc->sc_ah, sc->beacon.beaconq);
-		ath9k_ps_restore(sc);
-	}
-
-	ath_beacon_return(sc, avp);
-	sc->sc_flags &= ~SC_OP_BEACONS;
-
-	for (i = 0; i < ARRAY_SIZE(sc->beacon.bslot); i++) {
-		if (sc->beacon.bslot[i] == vif) {
-			printk(KERN_DEBUG "%s: vif had allocated beacon "
-			       "slot\n", __func__);
-			sc->beacon.bslot[i] = NULL;
-			sc->beacon.bslot_aphy[i] = NULL;
-=======
 	    (sc->sc_ah->opmode == NL80211_IFTYPE_MESH_POINT))
 		ath9k_reclaim_beacon(sc, vif);
 
 	sc->nvifs--;
 
 	mutex_unlock(&sc->mutex);
-}
-
-static void ath9k_enable_ps(struct ath_softc *sc)
-{
-	struct ath_hw *ah = sc->sc_ah;
-
-	sc->ps_enabled = true;
-	if (!(ah->caps.hw_caps & ATH9K_HW_CAP_AUTOSLEEP)) {
-		if ((ah->imask & ATH9K_INT_TIM_TIMER) == 0) {
-			ah->imask |= ATH9K_INT_TIM_TIMER;
-			ath9k_hw_set_interrupts(ah, ah->imask);
->>>>>>> 3cbea436
-		}
-		ath9k_hw_setrxabort(ah, 1);
-	}
-}
-
-static void ath9k_disable_ps(struct ath_softc *sc)
-{
-	struct ath_hw *ah = sc->sc_ah;
-
-	sc->ps_enabled = false;
-	ath9k_hw_setpower(ah, ATH9K_PM_AWAKE);
-	if (!(ah->caps.hw_caps & ATH9K_HW_CAP_AUTOSLEEP)) {
-		ath9k_hw_setrxabort(ah, 0);
-		sc->ps_flags &= ~(PS_WAIT_FOR_BEACON |
-				  PS_WAIT_FOR_CAB |
-				  PS_WAIT_FOR_PSPOLL_DATA |
-				  PS_WAIT_FOR_TX_ACK);
-		if (ah->imask & ATH9K_INT_TIM_TIMER) {
-			ah->imask &= ~ATH9K_INT_TIM_TIMER;
-			ath9k_hw_set_interrupts(ah, ah->imask);
-		}
-	}
-
 }
 
 static void ath9k_enable_ps(struct ath_softc *sc)
@@ -2072,21 +1615,12 @@
 
 	if (changed & IEEE80211_CONF_CHANGE_MONITOR) {
 		if (conf->flags & IEEE80211_CONF_MONITOR) {
-<<<<<<< HEAD
-			ath_print(common, ATH_DBG_CONFIG,
-				  "Monitor mode is enabled\n");
-			sc->sc_ah->is_monitoring = true;
-		} else {
-			ath_print(common, ATH_DBG_CONFIG,
-				  "Monitor mode is disabled\n");
-=======
 			ath_dbg(common, ATH_DBG_CONFIG,
 				"Monitor mode is enabled\n");
 			sc->sc_ah->is_monitoring = true;
 		} else {
 			ath_dbg(common, ATH_DBG_CONFIG,
 				"Monitor mode is disabled\n");
->>>>>>> 3cbea436
 			sc->sc_ah->is_monitoring = false;
 		}
 	}
@@ -2149,31 +1683,6 @@
 			memset(&sc->survey[pos], 0, sizeof(struct survey_info));
 		}
 
-		/* update survey stats for the old channel before switching */
-		spin_lock_irqsave(&common->cc_lock, flags);
-		ath_update_survey_stats(sc);
-		spin_unlock_irqrestore(&common->cc_lock, flags);
-
-		/*
-		 * If the operating channel changes, change the survey in-use flags
-		 * along with it.
-		 * Reset the survey data for the new channel, unless we're switching
-		 * back to the operating channel from an off-channel operation.
-		 */
-		if (!(hw->conf.flags & IEEE80211_CONF_OFFCHANNEL) &&
-		    sc->cur_survey != &sc->survey[pos]) {
-
-			if (sc->cur_survey)
-				sc->cur_survey->filled &= ~SURVEY_INFO_IN_USE;
-
-			sc->cur_survey = &sc->survey[pos];
-
-			memset(sc->cur_survey, 0, sizeof(struct survey_info));
-			sc->cur_survey->filled |= SURVEY_INFO_IN_USE;
-		} else if (!(sc->survey[pos].filled & SURVEY_INFO_IN_USE)) {
-			memset(&sc->survey[pos], 0, sizeof(struct survey_info));
-		}
-
 		if (ath_set_channel(sc, hw, &sc->sc_ah->channels[pos]) < 0) {
 			ath_err(common, "Unable to set channel\n");
 			mutex_unlock(&sc->mutex);
@@ -2200,11 +1709,7 @@
 	spin_unlock_bh(&sc->wiphy_lock);
 
 	if (disable_radio) {
-<<<<<<< HEAD
-		ath_print(common, ATH_DBG_CONFIG, "idle: disabling radio\n");
-=======
 		ath_dbg(common, ATH_DBG_CONFIG, "idle: disabling radio\n");
->>>>>>> 3cbea436
 		sc->ps_idle = true;
 		ath_radio_disable(sc, hw);
 	}
@@ -2305,11 +1810,7 @@
 		ath_err(common, "TXQ Update failed\n");
 
 	if (sc->sc_ah->opmode == NL80211_IFTYPE_ADHOC)
-<<<<<<< HEAD
-		if ((qnum == sc->tx.hwq_map[WME_AC_BE]) && !ret)
-=======
 		if (queue == WME_AC_BE && !ret)
->>>>>>> 3cbea436
 			ath_beaconq_config(sc);
 
 	mutex_unlock(&sc->mutex);
