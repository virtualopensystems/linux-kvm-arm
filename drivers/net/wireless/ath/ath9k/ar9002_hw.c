--- conflicted
+++ resolved
@@ -126,29 +126,6 @@
 			INIT_INI_ARRAY(&ah->iniBank6TPC, ar5416Bank6TPC_9100,
 				       ARRAY_SIZE(ar5416Bank6TPC_9100), 3);
 	}
-<<<<<<< HEAD
-
-	/* iniAddac needs to be modified for these chips */
-	if (AR_SREV_9160(ah) || !AR_SREV_5416_22_OR_LATER(ah)) {
-		struct ar5416IniArray *addac = &ah->iniAddac;
-		u32 size = sizeof(u32) * addac->ia_rows * addac->ia_columns;
-		u32 *data;
-
-		data = kmalloc(size, GFP_KERNEL);
-		if (!data)
-			return;
-
-		memcpy(data, addac->ia_array, size);
-		addac->ia_array = data;
-
-		if (!AR_SREV_5416_22_OR_LATER(ah)) {
-			/* override CLKDRV value */
-			INI_RA(addac, 31,1) = 0;
-		}
-	}
-}
-=======
->>>>>>> e816b57a
 
 	/* iniAddac needs to be modified for these chips */
 	if (AR_SREV_9160(ah) || !AR_SREV_5416_22_OR_LATER(ah)) {
