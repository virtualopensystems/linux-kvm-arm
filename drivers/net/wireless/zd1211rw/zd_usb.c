/* zd_usb.c
 *
 * This program is free software; you can redistribute it and/or modify
 * it under the terms of the GNU General Public License as published by
 * the Free Software Foundation; either version 2 of the License, or
 * (at your option) any later version.
 *
 * This program is distributed in the hope that it will be useful,
 * but WITHOUT ANY WARRANTY; without even the implied warranty of
 * MERCHANTABILITY or FITNESS FOR A PARTICULAR PURPOSE.  See the
 * GNU General Public License for more details.
 *
 * You should have received a copy of the GNU General Public License
 * along with this program; if not, write to the Free Software
 * Foundation, Inc., 59 Temple Place, Suite 330, Boston, MA 02111-1307 USA
 */

#include <asm/unaligned.h>
#include <linux/kernel.h>
#include <linux/init.h>
#include <linux/module.h>
#include <linux/firmware.h>
#include <linux/device.h>
#include <linux/errno.h>
#include <linux/skbuff.h>
#include <linux/usb.h>
#include <net/ieee80211.h>

#include "zd_def.h"
#include "zd_netdev.h"
#include "zd_mac.h"
#include "zd_usb.h"
#include "zd_util.h"

static struct usb_device_id usb_ids[] = {
	/* ZD1211 */
	{ USB_DEVICE(0x0ace, 0x1211), .driver_info = DEVICE_ZD1211 },
	{ USB_DEVICE(0x07b8, 0x6001), .driver_info = DEVICE_ZD1211 },
	{ USB_DEVICE(0x126f, 0xa006), .driver_info = DEVICE_ZD1211 },
	{ USB_DEVICE(0x6891, 0xa727), .driver_info = DEVICE_ZD1211 },
	{ USB_DEVICE(0x0df6, 0x9071), .driver_info = DEVICE_ZD1211 },
	{ USB_DEVICE(0x157e, 0x300b), .driver_info = DEVICE_ZD1211 },
	{ USB_DEVICE(0x079b, 0x004a), .driver_info = DEVICE_ZD1211 },
<<<<<<< HEAD
=======
	{ USB_DEVICE(0x1740, 0x2000), .driver_info = DEVICE_ZD1211 },
	{ USB_DEVICE(0x157e, 0x3204), .driver_info = DEVICE_ZD1211 },
	{ USB_DEVICE(0x0586, 0x3402), .driver_info = DEVICE_ZD1211 },
>>>>>>> 113b898e
	/* ZD1211B */
	{ USB_DEVICE(0x0ace, 0x1215), .driver_info = DEVICE_ZD1211B },
	{ USB_DEVICE(0x157e, 0x300d), .driver_info = DEVICE_ZD1211B },
	{ USB_DEVICE(0x079b, 0x0062), .driver_info = DEVICE_ZD1211B },
<<<<<<< HEAD
=======
	{ USB_DEVICE(0x1582, 0x6003), .driver_info = DEVICE_ZD1211B },
	/* "Driverless" devices that need ejecting */
	{ USB_DEVICE(0x0ace, 0x2011), .driver_info = DEVICE_INSTALLER },
>>>>>>> 113b898e
	{}
};

MODULE_LICENSE("GPL");
MODULE_DESCRIPTION("USB driver for devices with the ZD1211 chip.");
MODULE_AUTHOR("Ulrich Kunitz");
MODULE_AUTHOR("Daniel Drake");
MODULE_VERSION("1.0");
MODULE_DEVICE_TABLE(usb, usb_ids);

#define FW_ZD1211_PREFIX	"zd1211/zd1211_"
#define FW_ZD1211B_PREFIX	"zd1211/zd1211b_"

/* register address handling */

#ifdef DEBUG
static int check_addr(struct zd_usb *usb, zd_addr_t addr)
{
	u32 base = ZD_ADDR_BASE(addr);
	u32 offset = ZD_OFFSET(addr);

	if ((u32)addr & ADDR_ZERO_MASK)
		goto invalid_address;
	switch (base) {
	case USB_BASE:
		break;
	case CR_BASE:
		if (offset > CR_MAX_OFFSET) {
			dev_dbg(zd_usb_dev(usb),
				"CR offset %#010x larger than"
				" CR_MAX_OFFSET %#10x\n",
				offset, CR_MAX_OFFSET);
			goto invalid_address;
		}
		if (offset & 1) {
			dev_dbg(zd_usb_dev(usb),
				"CR offset %#010x is not a multiple of 2\n",
				offset);
			goto invalid_address;
		}
		break;
	case E2P_BASE:
		if (offset > E2P_MAX_OFFSET) {
			dev_dbg(zd_usb_dev(usb),
				"E2P offset %#010x larger than"
				" E2P_MAX_OFFSET %#010x\n",
				offset, E2P_MAX_OFFSET);
			goto invalid_address;
		}
		break;
	case FW_BASE:
		if (!usb->fw_base_offset) {
			dev_dbg(zd_usb_dev(usb),
			       "ERROR: fw base offset has not been set\n");
			return -EAGAIN;
		}
		if (offset > FW_MAX_OFFSET) {
			dev_dbg(zd_usb_dev(usb),
				"FW offset %#10x is larger than"
				" FW_MAX_OFFSET %#010x\n",
				offset, FW_MAX_OFFSET);
			goto invalid_address;
		}
		break;
	default:
		dev_dbg(zd_usb_dev(usb),
			"address has unsupported base %#010x\n", addr);
		goto invalid_address;
	}

	return 0;
invalid_address:
	dev_dbg(zd_usb_dev(usb),
		"ERROR: invalid address: %#010x\n", addr);
	return -EINVAL;
}
#endif /* DEBUG */

static u16 usb_addr(struct zd_usb *usb, zd_addr_t addr)
{
	u32 base;
	u16 offset;

	base = ZD_ADDR_BASE(addr);
	offset = ZD_OFFSET(addr);

	ZD_ASSERT(check_addr(usb, addr) == 0);

	switch (base) {
	case CR_BASE:
		offset += CR_BASE_OFFSET;
		break;
	case E2P_BASE:
		offset += E2P_BASE_OFFSET;
		break;
	case FW_BASE:
		offset += usb->fw_base_offset;
		break;
	}

	return offset;
}

/* USB device initialization */

static int request_fw_file(
	const struct firmware **fw, const char *name, struct device *device)
{
	int r;

	dev_dbg_f(device, "fw name %s\n", name);

	r = request_firmware(fw, name, device);
	if (r)
		dev_err(device,
		       "Could not load firmware file %s. Error number %d\n",
		       name, r);
	return r;
}

static inline u16 get_bcdDevice(const struct usb_device *udev)
{
	return le16_to_cpu(udev->descriptor.bcdDevice);
}

enum upload_code_flags {
	REBOOT = 1,
};

/* Ensures that MAX_TRANSFER_SIZE is even. */
#define MAX_TRANSFER_SIZE (USB_MAX_TRANSFER_SIZE & ~1)

static int upload_code(struct usb_device *udev,
	const u8 *data, size_t size, u16 code_offset, int flags)
{
	u8 *p;
	int r;

	/* USB request blocks need "kmalloced" buffers.
	 */
	p = kmalloc(MAX_TRANSFER_SIZE, GFP_KERNEL);
	if (!p) {
		dev_err(&udev->dev, "out of memory\n");
		r = -ENOMEM;
		goto error;
	}

	size &= ~1;
	while (size > 0) {
		size_t transfer_size = size <= MAX_TRANSFER_SIZE ?
			size : MAX_TRANSFER_SIZE;

		dev_dbg_f(&udev->dev, "transfer size %zu\n", transfer_size);

		memcpy(p, data, transfer_size);
		r = usb_control_msg(udev, usb_sndctrlpipe(udev, 0),
			USB_REQ_FIRMWARE_DOWNLOAD,
			USB_DIR_OUT | USB_TYPE_VENDOR,
			code_offset, 0, p, transfer_size, 1000 /* ms */);
		if (r < 0) {
			dev_err(&udev->dev,
			       "USB control request for firmware upload"
			       " failed. Error number %d\n", r);
			goto error;
		}
		transfer_size = r & ~1;

		size -= transfer_size;
		data += transfer_size;
		code_offset += transfer_size/sizeof(u16);
	}

	if (flags & REBOOT) {
		u8 ret;

		r = usb_control_msg(udev, usb_rcvctrlpipe(udev, 0),
			USB_REQ_FIRMWARE_CONFIRM,
			USB_DIR_IN | USB_TYPE_VENDOR,
			0, 0, &ret, sizeof(ret), 5000 /* ms */);
		if (r != sizeof(ret)) {
			dev_err(&udev->dev,
				"control request firmeware confirmation failed."
				" Return value %d\n", r);
			if (r >= 0)
				r = -ENODEV;
			goto error;
		}
		if (ret & 0x80) {
			dev_err(&udev->dev,
				"Internal error while downloading."
				" Firmware confirm return value %#04x\n",
				(unsigned int)ret);
			r = -ENODEV;
			goto error;
		}
		dev_dbg_f(&udev->dev, "firmware confirm return value %#04x\n",
			(unsigned int)ret);
	}

	r = 0;
error:
	kfree(p);
	return r;
}

static u16 get_word(const void *data, u16 offset)
{
	const __le16 *p = data;
	return le16_to_cpu(p[offset]);
}

static char *get_fw_name(char *buffer, size_t size, u8 device_type,
	               const char* postfix)
{
	scnprintf(buffer, size, "%s%s",
		device_type == DEVICE_ZD1211B ?
			FW_ZD1211B_PREFIX : FW_ZD1211_PREFIX,
		postfix);
	return buffer;
}

static int handle_version_mismatch(struct usb_device *udev, u8 device_type,
	const struct firmware *ub_fw)
{
	const struct firmware *ur_fw = NULL;
	int offset;
	int r = 0;
	char fw_name[128];

	r = request_fw_file(&ur_fw,
		get_fw_name(fw_name, sizeof(fw_name), device_type, "ur"),
		&udev->dev);
	if (r)
		goto error;

	r = upload_code(udev, ur_fw->data, ur_fw->size, FW_START_OFFSET,
		REBOOT);
	if (r)
		goto error;

	offset = ((EEPROM_REGS_OFFSET + EEPROM_REGS_SIZE) * sizeof(u16));
	r = upload_code(udev, ub_fw->data + offset, ub_fw->size - offset,
		E2P_BASE_OFFSET + EEPROM_REGS_SIZE, REBOOT);

	/* At this point, the vendor driver downloads the whole firmware
	 * image, hacks around with version IDs, and uploads it again,
	 * completely overwriting the boot code. We do not do this here as
	 * it is not required on any tested devices, and it is suspected to
	 * cause problems. */
error:
	release_firmware(ur_fw);
	return r;
}

static int upload_firmware(struct usb_device *udev, u8 device_type)
{
	int r;
	u16 fw_bcdDevice;
	u16 bcdDevice;
	const struct firmware *ub_fw = NULL;
	const struct firmware *uph_fw = NULL;
	char fw_name[128];

	bcdDevice = get_bcdDevice(udev);

	r = request_fw_file(&ub_fw,
		get_fw_name(fw_name, sizeof(fw_name), device_type,  "ub"),
		&udev->dev);
	if (r)
		goto error;

	fw_bcdDevice = get_word(ub_fw->data, EEPROM_REGS_OFFSET);

	if (fw_bcdDevice != bcdDevice) {
		dev_info(&udev->dev,
			"firmware version %#06x and device bootcode version "
			"%#06x differ\n", fw_bcdDevice, bcdDevice);
		if (bcdDevice <= 0x4313)
			dev_warn(&udev->dev, "device has old bootcode, please "
				"report success or failure\n");

		r = handle_version_mismatch(udev, device_type, ub_fw);
		if (r)
			goto error;
	} else {
		dev_dbg_f(&udev->dev,
			"firmware device id %#06x is equal to the "
			"actual device id\n", fw_bcdDevice);
	}


	r = request_fw_file(&uph_fw,
		get_fw_name(fw_name, sizeof(fw_name), device_type, "uphr"),
		&udev->dev);
	if (r)
		goto error;

	r = upload_code(udev, uph_fw->data, uph_fw->size, FW_START_OFFSET,
		        REBOOT);
	if (r) {
		dev_err(&udev->dev,
			"Could not upload firmware code uph. Error number %d\n",
			r);
	}

	/* FALL-THROUGH */
error:
	release_firmware(ub_fw);
	release_firmware(uph_fw);
	return r;
}

static void disable_read_regs_int(struct zd_usb *usb)
{
	struct zd_usb_interrupt *intr = &usb->intr;

	spin_lock(&intr->lock);
	intr->read_regs_enabled = 0;
	spin_unlock(&intr->lock);
}

#define urb_dev(urb) (&(urb)->dev->dev)

static inline void handle_regs_int(struct urb *urb)
{
	struct zd_usb *usb = urb->context;
	struct zd_usb_interrupt *intr = &usb->intr;
	int len;

	ZD_ASSERT(in_interrupt());
	spin_lock(&intr->lock);

	if (intr->read_regs_enabled) {
		intr->read_regs.length = len = urb->actual_length;

		if (len > sizeof(intr->read_regs.buffer))
			len = sizeof(intr->read_regs.buffer);
		memcpy(intr->read_regs.buffer, urb->transfer_buffer, len);
		intr->read_regs_enabled = 0;
		complete(&intr->read_regs.completion);
		goto out;
	}

	dev_dbg_f(urb_dev(urb), "regs interrupt ignored\n");
out:
	spin_unlock(&intr->lock);
}

static inline void handle_retry_failed_int(struct urb *urb)
{
	dev_dbg_f(urb_dev(urb), "retry failed interrupt\n");
}


static void int_urb_complete(struct urb *urb, struct pt_regs *pt_regs)
{
	int r;
	struct usb_int_header *hdr;

	switch (urb->status) {
	case 0:
		break;
	case -ESHUTDOWN:
	case -EINVAL:
	case -ENODEV:
	case -ENOENT:
	case -ECONNRESET:
	case -EPIPE:
		goto kfree;
	default:
		goto resubmit;
	}

	if (urb->actual_length < sizeof(hdr)) {
		dev_dbg_f(urb_dev(urb), "error: urb %p to small\n", urb);
		goto resubmit;
	}

	hdr = urb->transfer_buffer;
	if (hdr->type != USB_INT_TYPE) {
		dev_dbg_f(urb_dev(urb), "error: urb %p wrong type\n", urb);
		goto resubmit;
	}

	switch (hdr->id) {
	case USB_INT_ID_REGS:
		handle_regs_int(urb);
		break;
	case USB_INT_ID_RETRY_FAILED:
		handle_retry_failed_int(urb);
		break;
	default:
		dev_dbg_f(urb_dev(urb), "error: urb %p unknown id %x\n", urb,
			(unsigned int)hdr->id);
		goto resubmit;
	}

resubmit:
	r = usb_submit_urb(urb, GFP_ATOMIC);
	if (r) {
		dev_dbg_f(urb_dev(urb), "resubmit urb %p\n", urb);
		goto kfree;
	}
	return;
kfree:
	kfree(urb->transfer_buffer);
}

static inline int int_urb_interval(struct usb_device *udev)
{
	switch (udev->speed) {
	case USB_SPEED_HIGH:
		return 4;
	case USB_SPEED_LOW:
		return 10;
	case USB_SPEED_FULL:
	default:
		return 1;
	}
}

static inline int usb_int_enabled(struct zd_usb *usb)
{
	unsigned long flags;
	struct zd_usb_interrupt *intr = &usb->intr;
	struct urb *urb;

	spin_lock_irqsave(&intr->lock, flags);
	urb = intr->urb;
	spin_unlock_irqrestore(&intr->lock, flags);
	return urb != NULL;
}

int zd_usb_enable_int(struct zd_usb *usb)
{
	int r;
	struct usb_device *udev;
	struct zd_usb_interrupt *intr = &usb->intr;
	void *transfer_buffer = NULL;
	struct urb *urb;

	dev_dbg_f(zd_usb_dev(usb), "\n");

	urb = usb_alloc_urb(0, GFP_NOFS);
	if (!urb) {
		r = -ENOMEM;
		goto out;
	}

	ZD_ASSERT(!irqs_disabled());
	spin_lock_irq(&intr->lock);
	if (intr->urb) {
		spin_unlock_irq(&intr->lock);
		r = 0;
		goto error_free_urb;
	}
	intr->urb = urb;
	spin_unlock_irq(&intr->lock);

	/* TODO: make it a DMA buffer */
	r = -ENOMEM;
	transfer_buffer = kmalloc(USB_MAX_EP_INT_BUFFER, GFP_NOFS);
	if (!transfer_buffer) {
		dev_dbg_f(zd_usb_dev(usb),
			"couldn't allocate transfer_buffer\n");
		goto error_set_urb_null;
	}

	udev = zd_usb_to_usbdev(usb);
	usb_fill_int_urb(urb, udev, usb_rcvintpipe(udev, EP_INT_IN),
			 transfer_buffer, USB_MAX_EP_INT_BUFFER,
			 int_urb_complete, usb,
			 intr->interval);

	dev_dbg_f(zd_usb_dev(usb), "submit urb %p\n", intr->urb);
	r = usb_submit_urb(urb, GFP_NOFS);
	if (r) {
		dev_dbg_f(zd_usb_dev(usb),
			 "Couldn't submit urb. Error number %d\n", r);
		goto error;
	}

	return 0;
error:
	kfree(transfer_buffer);
error_set_urb_null:
	spin_lock_irq(&intr->lock);
	intr->urb = NULL;
	spin_unlock_irq(&intr->lock);
error_free_urb:
	usb_free_urb(urb);
out:
	return r;
}

void zd_usb_disable_int(struct zd_usb *usb)
{
	unsigned long flags;
	struct zd_usb_interrupt *intr = &usb->intr;
	struct urb *urb;

	spin_lock_irqsave(&intr->lock, flags);
	urb = intr->urb;
	if (!urb) {
		spin_unlock_irqrestore(&intr->lock, flags);
		return;
	}
	intr->urb = NULL;
	spin_unlock_irqrestore(&intr->lock, flags);

	usb_kill_urb(urb);
	dev_dbg_f(zd_usb_dev(usb), "urb %p killed\n", urb);
	usb_free_urb(urb);
}

static void handle_rx_packet(struct zd_usb *usb, const u8 *buffer,
			     unsigned int length)
{
	int i;
	struct zd_mac *mac = zd_usb_to_mac(usb);
	const struct rx_length_info *length_info;

	if (length < sizeof(struct rx_length_info)) {
		/* It's not a complete packet anyhow. */
		return;
	}
	length_info = (struct rx_length_info *)
		(buffer + length - sizeof(struct rx_length_info));

	/* It might be that three frames are merged into a single URB
	 * transaction. We have to check for the length info tag.
	 *
	 * While testing we discovered that length_info might be unaligned,
	 * because if USB transactions are merged, the last packet will not
	 * be padded. Unaligned access might also happen if the length_info
	 * structure is not present.
	 */
	if (get_unaligned(&length_info->tag) == cpu_to_le16(RX_LENGTH_INFO_TAG))
	{
		unsigned int l, k, n;
		for (i = 0, l = 0;; i++) {
			k = le16_to_cpu(get_unaligned(&length_info->length[i]));
			n = l+k;
			if (n > length)
				return;
			zd_mac_rx(mac, buffer+l, k);
			if (i >= 2)
				return;
			l = (n+3) & ~3;
		}
	} else {
		zd_mac_rx(mac, buffer, length);
	}
}

static void rx_urb_complete(struct urb *urb, struct pt_regs *pt_regs)
{
	struct zd_usb *usb;
	struct zd_usb_rx *rx;
	const u8 *buffer;
	unsigned int length;

	switch (urb->status) {
	case 0:
		break;
	case -ESHUTDOWN:
	case -EINVAL:
	case -ENODEV:
	case -ENOENT:
	case -ECONNRESET:
	case -EPIPE:
		return;
	default:
		dev_dbg_f(urb_dev(urb), "urb %p error %d\n", urb, urb->status);
		goto resubmit;
	}

	buffer = urb->transfer_buffer;
	length = urb->actual_length;
	usb = urb->context;
	rx = &usb->rx;

	if (length%rx->usb_packet_size > rx->usb_packet_size-4) {
		/* If there is an old first fragment, we don't care. */
		dev_dbg_f(urb_dev(urb), "*** first fragment ***\n");
		ZD_ASSERT(length <= ARRAY_SIZE(rx->fragment));
		spin_lock(&rx->lock);
		memcpy(rx->fragment, buffer, length);
		rx->fragment_length = length;
		spin_unlock(&rx->lock);
		goto resubmit;
	}

	spin_lock(&rx->lock);
	if (rx->fragment_length > 0) {
		/* We are on a second fragment, we believe */
		ZD_ASSERT(length + rx->fragment_length <=
			  ARRAY_SIZE(rx->fragment));
		dev_dbg_f(urb_dev(urb), "*** second fragment ***\n");
		memcpy(rx->fragment+rx->fragment_length, buffer, length);
		handle_rx_packet(usb, rx->fragment,
			         rx->fragment_length + length);
		rx->fragment_length = 0;
		spin_unlock(&rx->lock);
	} else {
		spin_unlock(&rx->lock);
		handle_rx_packet(usb, buffer, length);
	}

resubmit:
	usb_submit_urb(urb, GFP_ATOMIC);
}

static struct urb *alloc_urb(struct zd_usb *usb)
{
	struct usb_device *udev = zd_usb_to_usbdev(usb);
	struct urb *urb;
	void *buffer;

	urb = usb_alloc_urb(0, GFP_NOFS);
	if (!urb)
		return NULL;
	buffer = usb_buffer_alloc(udev, USB_MAX_RX_SIZE, GFP_NOFS,
		                  &urb->transfer_dma);
	if (!buffer) {
		usb_free_urb(urb);
		return NULL;
	}

	usb_fill_bulk_urb(urb, udev, usb_rcvbulkpipe(udev, EP_DATA_IN),
		          buffer, USB_MAX_RX_SIZE,
			  rx_urb_complete, usb);
	urb->transfer_flags |= URB_NO_TRANSFER_DMA_MAP;

	return urb;
}

static void free_urb(struct urb *urb)
{
	if (!urb)
		return;
	usb_buffer_free(urb->dev, urb->transfer_buffer_length,
		        urb->transfer_buffer, urb->transfer_dma);
	usb_free_urb(urb);
}

int zd_usb_enable_rx(struct zd_usb *usb)
{
	int i, r;
	struct zd_usb_rx *rx = &usb->rx;
	struct urb **urbs;

	dev_dbg_f(zd_usb_dev(usb), "\n");

	r = -ENOMEM;
	urbs = kcalloc(URBS_COUNT, sizeof(struct urb *), GFP_NOFS);
	if (!urbs)
		goto error;
	for (i = 0; i < URBS_COUNT; i++) {
		urbs[i] = alloc_urb(usb);
		if (!urbs[i])
			goto error;
	}

	ZD_ASSERT(!irqs_disabled());
	spin_lock_irq(&rx->lock);
	if (rx->urbs) {
		spin_unlock_irq(&rx->lock);
		r = 0;
		goto error;
	}
	rx->urbs = urbs;
	rx->urbs_count = URBS_COUNT;
	spin_unlock_irq(&rx->lock);

	for (i = 0; i < URBS_COUNT; i++) {
		r = usb_submit_urb(urbs[i], GFP_NOFS);
		if (r)
			goto error_submit;
	}

	return 0;
error_submit:
	for (i = 0; i < URBS_COUNT; i++) {
		usb_kill_urb(urbs[i]);
	}
	spin_lock_irq(&rx->lock);
	rx->urbs = NULL;
	rx->urbs_count = 0;
	spin_unlock_irq(&rx->lock);
error:
	if (urbs) {
		for (i = 0; i < URBS_COUNT; i++)
			free_urb(urbs[i]);
	}
	return r;
}

void zd_usb_disable_rx(struct zd_usb *usb)
{
	int i;
	unsigned long flags;
	struct urb **urbs;
	unsigned int count;
	struct zd_usb_rx *rx = &usb->rx;

	spin_lock_irqsave(&rx->lock, flags);
	urbs = rx->urbs;
	count = rx->urbs_count;
	spin_unlock_irqrestore(&rx->lock, flags);
	if (!urbs)
		return;

	for (i = 0; i < count; i++) {
		usb_kill_urb(urbs[i]);
		free_urb(urbs[i]);
	}
	kfree(urbs);

	spin_lock_irqsave(&rx->lock, flags);
	rx->urbs = NULL;
	rx->urbs_count = 0;
	spin_unlock_irqrestore(&rx->lock, flags);
}

static void tx_urb_complete(struct urb *urb, struct pt_regs *pt_regs)
{
	int r;

	switch (urb->status) {
	case 0:
		break;
	case -ESHUTDOWN:
	case -EINVAL:
	case -ENODEV:
	case -ENOENT:
	case -ECONNRESET:
	case -EPIPE:
		dev_dbg_f(urb_dev(urb), "urb %p error %d\n", urb, urb->status);
		break;
	default:
		dev_dbg_f(urb_dev(urb), "urb %p error %d\n", urb, urb->status);
		goto resubmit;
	}
free_urb:
	usb_buffer_free(urb->dev, urb->transfer_buffer_length,
		        urb->transfer_buffer, urb->transfer_dma);
	usb_free_urb(urb);
	return;
resubmit:
	r = usb_submit_urb(urb, GFP_ATOMIC);
	if (r) {
		dev_dbg_f(urb_dev(urb), "error resubmit urb %p %d\n", urb, r);
		goto free_urb;
	}
}

/* Puts the frame on the USB endpoint. It doesn't wait for
 * completion. The frame must contain the control set.
 */
int zd_usb_tx(struct zd_usb *usb, const u8 *frame, unsigned int length)
{
	int r;
	struct usb_device *udev = zd_usb_to_usbdev(usb);
	struct urb *urb;
	void *buffer;

	urb = usb_alloc_urb(0, GFP_ATOMIC);
	if (!urb) {
		r = -ENOMEM;
		goto out;
	}

	buffer = usb_buffer_alloc(zd_usb_to_usbdev(usb), length, GFP_ATOMIC,
		                  &urb->transfer_dma);
	if (!buffer) {
		r = -ENOMEM;
		goto error_free_urb;
	}
	memcpy(buffer, frame, length);

	usb_fill_bulk_urb(urb, udev, usb_sndbulkpipe(udev, EP_DATA_OUT),
		          buffer, length, tx_urb_complete, NULL);
	urb->transfer_flags |= URB_NO_TRANSFER_DMA_MAP;

	r = usb_submit_urb(urb, GFP_ATOMIC);
	if (r)
		goto error;
	return 0;
error:
	usb_buffer_free(zd_usb_to_usbdev(usb), length, buffer,
		        urb->transfer_dma);
error_free_urb:
	usb_free_urb(urb);
out:
	return r;
}

static inline void init_usb_interrupt(struct zd_usb *usb)
{
	struct zd_usb_interrupt *intr = &usb->intr;

	spin_lock_init(&intr->lock);
	intr->interval = int_urb_interval(zd_usb_to_usbdev(usb));
	init_completion(&intr->read_regs.completion);
	intr->read_regs.cr_int_addr = cpu_to_le16(usb_addr(usb, CR_INTERRUPT));
}

static inline void init_usb_rx(struct zd_usb *usb)
{
	struct zd_usb_rx *rx = &usb->rx;
	spin_lock_init(&rx->lock);
	if (interface_to_usbdev(usb->intf)->speed == USB_SPEED_HIGH) {
		rx->usb_packet_size = 512;
	} else {
		rx->usb_packet_size = 64;
	}
	ZD_ASSERT(rx->fragment_length == 0);
}

static inline void init_usb_tx(struct zd_usb *usb)
{
	/* FIXME: at this point we will allocate a fixed number of urb's for
	 * use in a cyclic scheme */
}

void zd_usb_init(struct zd_usb *usb, struct net_device *netdev,
	         struct usb_interface *intf)
{
	memset(usb, 0, sizeof(*usb));
	usb->intf = usb_get_intf(intf);
	usb_set_intfdata(usb->intf, netdev);
	init_usb_interrupt(usb);
	init_usb_tx(usb);
	init_usb_rx(usb);
}

int zd_usb_init_hw(struct zd_usb *usb)
{
	int r;
	struct zd_chip *chip = zd_usb_to_chip(usb);

	ZD_ASSERT(mutex_is_locked(&chip->mutex));
	r = zd_ioread16_locked(chip, &usb->fw_base_offset,
		        USB_REG((u16)FW_BASE_ADDR_OFFSET));
	if (r)
		return r;
	dev_dbg_f(zd_usb_dev(usb), "fw_base_offset: %#06hx\n",
		 usb->fw_base_offset);

	return 0;
}

void zd_usb_clear(struct zd_usb *usb)
{
	usb_set_intfdata(usb->intf, NULL);
	usb_put_intf(usb->intf);
	ZD_MEMCLEAR(usb, sizeof(*usb));
	/* FIXME: usb_interrupt, usb_tx, usb_rx? */
}

static const char *speed(enum usb_device_speed speed)
{
	switch (speed) {
	case USB_SPEED_LOW:
		return "low";
	case USB_SPEED_FULL:
		return "full";
	case USB_SPEED_HIGH:
		return "high";
	default:
		return "unknown speed";
	}
}

static int scnprint_id(struct usb_device *udev, char *buffer, size_t size)
{
	return scnprintf(buffer, size, "%04hx:%04hx v%04hx %s",
		le16_to_cpu(udev->descriptor.idVendor),
		le16_to_cpu(udev->descriptor.idProduct),
		get_bcdDevice(udev),
		speed(udev->speed));
}

int zd_usb_scnprint_id(struct zd_usb *usb, char *buffer, size_t size)
{
	struct usb_device *udev = interface_to_usbdev(usb->intf);
	return scnprint_id(udev, buffer, size);
}

#ifdef DEBUG
static void print_id(struct usb_device *udev)
{
	char buffer[40];

	scnprint_id(udev, buffer, sizeof(buffer));
	buffer[sizeof(buffer)-1] = 0;
	dev_dbg_f(&udev->dev, "%s\n", buffer);
}
#else
#define print_id(udev) do { } while (0)
#endif

static int eject_installer(struct usb_interface *intf)
{
	struct usb_device *udev = interface_to_usbdev(intf);
	struct usb_host_interface *iface_desc = &intf->altsetting[0];
	struct usb_endpoint_descriptor *endpoint;
	unsigned char *cmd;
	u8 bulk_out_ep;
	int r;

	/* Find bulk out endpoint */
	endpoint = &iface_desc->endpoint[1].desc;
	if ((endpoint->bEndpointAddress & USB_TYPE_MASK) == USB_DIR_OUT &&
	    (endpoint->bmAttributes & USB_ENDPOINT_XFERTYPE_MASK) ==
	    USB_ENDPOINT_XFER_BULK) {
		bulk_out_ep = endpoint->bEndpointAddress;
	} else {
		dev_err(&udev->dev,
			"zd1211rw: Could not find bulk out endpoint\n");
		return -ENODEV;
	}

	cmd = kzalloc(31, GFP_KERNEL);
	if (cmd == NULL)
		return -ENODEV;

	/* USB bulk command block */
	cmd[0] = 0x55;	/* bulk command signature */
	cmd[1] = 0x53;	/* bulk command signature */
	cmd[2] = 0x42;	/* bulk command signature */
	cmd[3] = 0x43;	/* bulk command signature */
	cmd[14] = 6;	/* command length */

	cmd[15] = 0x1b;	/* SCSI command: START STOP UNIT */
	cmd[19] = 0x2;	/* eject disc */

	dev_info(&udev->dev, "Ejecting virtual installer media...\n");
	r = usb_bulk_msg(udev, usb_sndbulkpipe(udev, bulk_out_ep),
		cmd, 31, NULL, 2000);
	kfree(cmd);
	if (r)
		return r;

	/* At this point, the device disconnects and reconnects with the real
	 * ID numbers. */

	usb_set_intfdata(intf, NULL);
	return 0;
}

static int probe(struct usb_interface *intf, const struct usb_device_id *id)
{
	int r;
	struct usb_device *udev = interface_to_usbdev(intf);
	struct net_device *netdev = NULL;

	print_id(udev);

	if (id->driver_info & DEVICE_INSTALLER)
		return eject_installer(intf);

	switch (udev->speed) {
	case USB_SPEED_LOW:
	case USB_SPEED_FULL:
	case USB_SPEED_HIGH:
		break;
	default:
		dev_dbg_f(&intf->dev, "Unknown USB speed\n");
		r = -ENODEV;
		goto error;
	}

	netdev = zd_netdev_alloc(intf);
	if (netdev == NULL) {
		r = -ENOMEM;
		goto error;
	}

	r = upload_firmware(udev, id->driver_info);
	if (r) {
		dev_err(&intf->dev,
		       "couldn't load firmware. Error number %d\n", r);
		goto error;
	}

	r = usb_reset_configuration(udev);
	if (r) {
		dev_dbg_f(&intf->dev,
			"couldn't reset configuration. Error number %d\n", r);
		goto error;
	}

	/* At this point the interrupt endpoint is not generally enabled. We
	 * save the USB bandwidth until the network device is opened. But
	 * notify that the initialization of the MAC will require the
	 * interrupts to be temporary enabled.
	 */
	r = zd_mac_init_hw(zd_netdev_mac(netdev), id->driver_info);
	if (r) {
		dev_dbg_f(&intf->dev,
		         "couldn't initialize mac. Error number %d\n", r);
		goto error;
	}

	r = register_netdev(netdev);
	if (r) {
		dev_dbg_f(&intf->dev,
			 "couldn't register netdev. Error number %d\n", r);
		goto error;
	}

	dev_dbg_f(&intf->dev, "successful\n");
	dev_info(&intf->dev,"%s\n", netdev->name);
	return 0;
error:
	usb_reset_device(interface_to_usbdev(intf));
	zd_netdev_free(netdev);
	return r;
}

static void disconnect(struct usb_interface *intf)
{
	struct net_device *netdev = zd_intf_to_netdev(intf);
	struct zd_mac *mac = zd_netdev_mac(netdev);
	struct zd_usb *usb = &mac->chip.usb;

	/* Either something really bad happened, or we're just dealing with
	 * a DEVICE_INSTALLER. */
	if (netdev == NULL)
		return;

	dev_dbg_f(zd_usb_dev(usb), "\n");

	zd_netdev_disconnect(netdev);

	/* Just in case something has gone wrong! */
	zd_usb_disable_rx(usb);
	zd_usb_disable_int(usb);

	/* If the disconnect has been caused by a removal of the
	 * driver module, the reset allows reloading of the driver. If the
	 * reset will not be executed here, the upload of the firmware in the
	 * probe function caused by the reloading of the driver will fail.
	 */
	usb_reset_device(interface_to_usbdev(intf));

	zd_netdev_free(netdev);
	dev_dbg(&intf->dev, "disconnected\n");
}

static struct usb_driver driver = {
	.name		= "zd1211rw",
	.id_table	= usb_ids,
	.probe		= probe,
	.disconnect	= disconnect,
};

static int __init usb_init(void)
{
	int r;

	pr_debug("usb_init()\n");

	r = usb_register(&driver);
	if (r) {
		printk(KERN_ERR "usb_register() failed. Error number %d\n", r);
		return r;
	}

	pr_debug("zd1211rw initialized\n");
	return 0;
}

static void __exit usb_exit(void)
{
	pr_debug("usb_exit()\n");
	usb_deregister(&driver);
}

module_init(usb_init);
module_exit(usb_exit);

static int usb_int_regs_length(unsigned int count)
{
	return sizeof(struct usb_int_regs) + count * sizeof(struct reg_data);
}

static void prepare_read_regs_int(struct zd_usb *usb)
{
	struct zd_usb_interrupt *intr = &usb->intr;

	spin_lock(&intr->lock);
	intr->read_regs_enabled = 1;
	INIT_COMPLETION(intr->read_regs.completion);
	spin_unlock(&intr->lock);
}

static int get_results(struct zd_usb *usb, u16 *values,
	               struct usb_req_read_regs *req, unsigned int count)
{
	int r;
	int i;
	struct zd_usb_interrupt *intr = &usb->intr;
	struct read_regs_int *rr = &intr->read_regs;
	struct usb_int_regs *regs = (struct usb_int_regs *)rr->buffer;

	spin_lock(&intr->lock);

	r = -EIO;
	/* The created block size seems to be larger than expected.
	 * However results appear to be correct.
	 */
	if (rr->length < usb_int_regs_length(count)) {
		dev_dbg_f(zd_usb_dev(usb),
			 "error: actual length %d less than expected %d\n",
			 rr->length, usb_int_regs_length(count));
		goto error_unlock;
	}
	if (rr->length > sizeof(rr->buffer)) {
		dev_dbg_f(zd_usb_dev(usb),
			 "error: actual length %d exceeds buffer size %zu\n",
			 rr->length, sizeof(rr->buffer));
		goto error_unlock;
	}

	for (i = 0; i < count; i++) {
		struct reg_data *rd = &regs->regs[i];
		if (rd->addr != req->addr[i]) {
			dev_dbg_f(zd_usb_dev(usb),
				 "rd[%d] addr %#06hx expected %#06hx\n", i,
				 le16_to_cpu(rd->addr),
				 le16_to_cpu(req->addr[i]));
			goto error_unlock;
		}
		values[i] = le16_to_cpu(rd->value);
	}

	r = 0;
error_unlock:
	spin_unlock(&intr->lock);
	return r;
}

int zd_usb_ioread16v(struct zd_usb *usb, u16 *values,
	             const zd_addr_t *addresses, unsigned int count)
{
	int r;
	int i, req_len, actual_req_len;
	struct usb_device *udev;
	struct usb_req_read_regs *req = NULL;
	unsigned long timeout;

	if (count < 1) {
		dev_dbg_f(zd_usb_dev(usb), "error: count is zero\n");
		return -EINVAL;
	}
	if (count > USB_MAX_IOREAD16_COUNT) {
		dev_dbg_f(zd_usb_dev(usb),
			 "error: count %u exceeds possible max %u\n",
			 count, USB_MAX_IOREAD16_COUNT);
		return -EINVAL;
	}
	if (in_atomic()) {
		dev_dbg_f(zd_usb_dev(usb),
			 "error: io in atomic context not supported\n");
		return -EWOULDBLOCK;
	}
	if (!usb_int_enabled(usb)) {
		 dev_dbg_f(zd_usb_dev(usb),
			  "error: usb interrupt not enabled\n");
		return -EWOULDBLOCK;
	}

	req_len = sizeof(struct usb_req_read_regs) + count * sizeof(__le16);
	req = kmalloc(req_len, GFP_NOFS);
	if (!req)
		return -ENOMEM;
	req->id = cpu_to_le16(USB_REQ_READ_REGS);
	for (i = 0; i < count; i++)
		req->addr[i] = cpu_to_le16(usb_addr(usb, addresses[i]));

	udev = zd_usb_to_usbdev(usb);
	prepare_read_regs_int(usb);
	r = usb_bulk_msg(udev, usb_sndbulkpipe(udev, EP_REGS_OUT),
		         req, req_len, &actual_req_len, 1000 /* ms */);
	if (r) {
		dev_dbg_f(zd_usb_dev(usb),
			"error in usb_bulk_msg(). Error number %d\n", r);
		goto error;
	}
	if (req_len != actual_req_len) {
		dev_dbg_f(zd_usb_dev(usb), "error in usb_bulk_msg()\n"
			" req_len %d != actual_req_len %d\n",
			req_len, actual_req_len);
		r = -EIO;
		goto error;
	}

	timeout = wait_for_completion_timeout(&usb->intr.read_regs.completion,
	                                      msecs_to_jiffies(1000));
	if (!timeout) {
		disable_read_regs_int(usb);
		dev_dbg_f(zd_usb_dev(usb), "read timed out\n");
		r = -ETIMEDOUT;
		goto error;
	}

	r = get_results(usb, values, req, count);
error:
	kfree(req);
	return r;
}

int zd_usb_iowrite16v(struct zd_usb *usb, const struct zd_ioreq16 *ioreqs,
	              unsigned int count)
{
	int r;
	struct usb_device *udev;
	struct usb_req_write_regs *req = NULL;
	int i, req_len, actual_req_len;

	if (count == 0)
		return 0;
	if (count > USB_MAX_IOWRITE16_COUNT) {
		dev_dbg_f(zd_usb_dev(usb),
			"error: count %u exceeds possible max %u\n",
			count, USB_MAX_IOWRITE16_COUNT);
		return -EINVAL;
	}
	if (in_atomic()) {
		dev_dbg_f(zd_usb_dev(usb),
			"error: io in atomic context not supported\n");
		return -EWOULDBLOCK;
	}

	req_len = sizeof(struct usb_req_write_regs) +
		  count * sizeof(struct reg_data);
	req = kmalloc(req_len, GFP_NOFS);
	if (!req)
		return -ENOMEM;

	req->id = cpu_to_le16(USB_REQ_WRITE_REGS);
	for (i = 0; i < count; i++) {
		struct reg_data *rw  = &req->reg_writes[i];
		rw->addr = cpu_to_le16(usb_addr(usb, ioreqs[i].addr));
		rw->value = cpu_to_le16(ioreqs[i].value);
	}

	udev = zd_usb_to_usbdev(usb);
	r = usb_bulk_msg(udev, usb_sndbulkpipe(udev, EP_REGS_OUT),
		         req, req_len, &actual_req_len, 1000 /* ms */);
	if (r) {
		dev_dbg_f(zd_usb_dev(usb),
			"error in usb_bulk_msg(). Error number %d\n", r);
		goto error;
	}
	if (req_len != actual_req_len) {
		dev_dbg_f(zd_usb_dev(usb),
			"error in usb_bulk_msg()"
			" req_len %d != actual_req_len %d\n",
			req_len, actual_req_len);
		r = -EIO;
		goto error;
	}

	/* FALL-THROUGH with r == 0 */
error:
	kfree(req);
	return r;
}

int zd_usb_rfwrite(struct zd_usb *usb, u32 value, u8 bits)
{
	int r;
	struct usb_device *udev;
	struct usb_req_rfwrite *req = NULL;
	int i, req_len, actual_req_len;
	u16 bit_value_template;

	if (in_atomic()) {
		dev_dbg_f(zd_usb_dev(usb),
			"error: io in atomic context not supported\n");
		return -EWOULDBLOCK;
	}
	if (bits < USB_MIN_RFWRITE_BIT_COUNT) {
		dev_dbg_f(zd_usb_dev(usb),
			"error: bits %d are smaller than"
			" USB_MIN_RFWRITE_BIT_COUNT %d\n",
			bits, USB_MIN_RFWRITE_BIT_COUNT);
		return -EINVAL;
	}
	if (bits > USB_MAX_RFWRITE_BIT_COUNT) {
		dev_dbg_f(zd_usb_dev(usb),
			"error: bits %d exceed USB_MAX_RFWRITE_BIT_COUNT %d\n",
			bits, USB_MAX_RFWRITE_BIT_COUNT);
		return -EINVAL;
	}
#ifdef DEBUG
	if (value & (~0UL << bits)) {
		dev_dbg_f(zd_usb_dev(usb),
			"error: value %#09x has bits >= %d set\n",
			value, bits);
		return -EINVAL;
	}
#endif /* DEBUG */

	dev_dbg_f(zd_usb_dev(usb), "value %#09x bits %d\n", value, bits);

	r = zd_usb_ioread16(usb, &bit_value_template, CR203);
	if (r) {
		dev_dbg_f(zd_usb_dev(usb),
			"error %d: Couldn't read CR203\n", r);
		goto out;
	}
	bit_value_template &= ~(RF_IF_LE|RF_CLK|RF_DATA);

	req_len = sizeof(struct usb_req_rfwrite) + bits * sizeof(__le16);
	req = kmalloc(req_len, GFP_NOFS);
	if (!req)
		return -ENOMEM;

	req->id = cpu_to_le16(USB_REQ_WRITE_RF);
	/* 1: 3683a, but not used in ZYDAS driver */
	req->value = cpu_to_le16(2);
	req->bits = cpu_to_le16(bits);

	for (i = 0; i < bits; i++) {
		u16 bv = bit_value_template;
		if (value & (1 << (bits-1-i)))
			bv |= RF_DATA;
		req->bit_values[i] = cpu_to_le16(bv);
	}

	udev = zd_usb_to_usbdev(usb);
	r = usb_bulk_msg(udev, usb_sndbulkpipe(udev, EP_REGS_OUT),
		         req, req_len, &actual_req_len, 1000 /* ms */);
	if (r) {
		dev_dbg_f(zd_usb_dev(usb),
			"error in usb_bulk_msg(). Error number %d\n", r);
		goto out;
	}
	if (req_len != actual_req_len) {
		dev_dbg_f(zd_usb_dev(usb), "error in usb_bulk_msg()"
			" req_len %d != actual_req_len %d\n",
			req_len, actual_req_len);
		r = -EIO;
		goto out;
	}

	/* FALL-THROUGH with r == 0 */
out:
	kfree(req);
	return r;
}<|MERGE_RESOLUTION|>--- conflicted
+++ resolved
@@ -41,22 +41,16 @@
 	{ USB_DEVICE(0x0df6, 0x9071), .driver_info = DEVICE_ZD1211 },
 	{ USB_DEVICE(0x157e, 0x300b), .driver_info = DEVICE_ZD1211 },
 	{ USB_DEVICE(0x079b, 0x004a), .driver_info = DEVICE_ZD1211 },
-<<<<<<< HEAD
-=======
 	{ USB_DEVICE(0x1740, 0x2000), .driver_info = DEVICE_ZD1211 },
 	{ USB_DEVICE(0x157e, 0x3204), .driver_info = DEVICE_ZD1211 },
 	{ USB_DEVICE(0x0586, 0x3402), .driver_info = DEVICE_ZD1211 },
->>>>>>> 113b898e
 	/* ZD1211B */
 	{ USB_DEVICE(0x0ace, 0x1215), .driver_info = DEVICE_ZD1211B },
 	{ USB_DEVICE(0x157e, 0x300d), .driver_info = DEVICE_ZD1211B },
 	{ USB_DEVICE(0x079b, 0x0062), .driver_info = DEVICE_ZD1211B },
-<<<<<<< HEAD
-=======
 	{ USB_DEVICE(0x1582, 0x6003), .driver_info = DEVICE_ZD1211B },
 	/* "Driverless" devices that need ejecting */
 	{ USB_DEVICE(0x0ace, 0x2011), .driver_info = DEVICE_INSTALLER },
->>>>>>> 113b898e
 	{}
 };
 
