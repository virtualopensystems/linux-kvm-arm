--- conflicted
+++ resolved
@@ -1438,13 +1438,8 @@
 static void rt73usb_write_tx_desc(struct queue_entry *entry,
 				  struct txentry_desc *txdesc)
 {
-<<<<<<< HEAD
-	struct skb_frame_desc *skbdesc = get_skb_frame_desc(skb);
-	__le32 *txd = (__le32 *) skb->data;
-=======
 	struct skb_frame_desc *skbdesc = get_skb_frame_desc(entry->skb);
 	__le32 *txd = (__le32 *) entry->skb->data;
->>>>>>> 45f53cc9
 	u32 word;
 
 	/*
@@ -1539,11 +1534,7 @@
 	/*
 	 * Write the TX descriptor for the beacon.
 	 */
-<<<<<<< HEAD
-	rt73usb_write_tx_desc(rt2x00dev, entry->skb, txdesc);
-=======
 	rt73usb_write_tx_desc(entry, txdesc);
->>>>>>> 45f53cc9
 
 	/*
 	 * Dump beacon to userspace through debugfs.
