--- conflicted
+++ resolved
@@ -466,11 +466,7 @@
 	P54P_READ(dev_int);
 
 	if (!wait_for_completion_interruptible_timeout(&priv->boot_comp, HZ)) {
-<<<<<<< HEAD
-		wiphy_err(dev->wiphy, "cannot boot firmware!\n");
-=======
 		wiphy_err(dev->wiphy, "Cannot boot firmware!\n");
->>>>>>> 062c1825
 		p54p_stop(dev);
 		return -ETIMEDOUT;
 	}
