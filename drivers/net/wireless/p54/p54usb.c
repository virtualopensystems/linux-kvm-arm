
/*
 * Linux device driver for USB based Prism54
 *
 * Copyright (c) 2006, Michael Wu <flamingice@sourmilk.net>
 *
 * Based on the islsm (softmac prism54) driver, which is:
 * Copyright 2004-2006 Jean-Baptiste Note <jbnote@gmail.com>, et al.
 *
 * This program is free software; you can redistribute it and/or modify
 * it under the terms of the GNU General Public License version 2 as
 * published by the Free Software Foundation.
 */

#include <linux/init.h>
#include <linux/usb.h>
#include <linux/pci.h>
#include <linux/slab.h>
#include <linux/firmware.h>
#include <linux/etherdevice.h>
#include <linux/delay.h>
#include <linux/crc32.h>
#include <net/mac80211.h>

#include "p54.h"
#include "lmac.h"
#include "p54usb.h"

MODULE_AUTHOR("Michael Wu <flamingice@sourmilk.net>");
MODULE_DESCRIPTION("Prism54 USB wireless driver");
MODULE_LICENSE("GPL");
MODULE_ALIAS("prism54usb");
MODULE_FIRMWARE("isl3886usb");
MODULE_FIRMWARE("isl3887usb");

/*
 * Note:
 *
 * Always update our wiki's device list (located at:
 * http://wireless.kernel.org/en/users/Drivers/p54/devices ),
 * whenever you add a new device.
 */

static struct usb_device_id p54u_table[] __devinitdata = {
	/* Version 1 devices (pci chip + net2280) */
<<<<<<< HEAD
=======
	{USB_DEVICE(0x0411, 0x0050)},	/* Buffalo WLI2-USB2-G54 */
>>>>>>> 3cbea436
	{USB_DEVICE(0x045e, 0x00c2)},	/* Microsoft MN-710 */
	{USB_DEVICE(0x0506, 0x0a11)},	/* 3COM 3CRWE254G72 */
	{USB_DEVICE(0x06b9, 0x0120)},	/* Thomson SpeedTouch 120g */
	{USB_DEVICE(0x0707, 0xee06)},	/* SMC 2862W-G */
	{USB_DEVICE(0x07aa, 0x001c)},	/* Corega CG-WLUSB2GT */
	{USB_DEVICE(0x083a, 0x4501)},	/* Accton 802.11g WN4501 USB */
	{USB_DEVICE(0x083a, 0x4502)},	/* Siemens Gigaset USB Adapter */
	{USB_DEVICE(0x083a, 0x5501)},	/* Phillips CPWUA054 */
	{USB_DEVICE(0x0846, 0x4200)},	/* Netgear WG121 */
	{USB_DEVICE(0x0846, 0x4210)},	/* Netgear WG121 the second ? */
	{USB_DEVICE(0x0846, 0x4220)},	/* Netgear WG111 */
	{USB_DEVICE(0x09aa, 0x1000)},	/* Spinnaker Proto board */
	{USB_DEVICE(0x0cde, 0x0006)},	/* Medion 40900, Roper Europe */
<<<<<<< HEAD
	{USB_DEVICE(0x107b, 0x55f2)},	/* Gateway WGU-210 (Gemtek) */
	{USB_DEVICE(0x124a, 0x4023)},	/* Shuttle PN15, Airvast WM168g, IOGear GWU513 */
	{USB_DEVICE(0x1630, 0x0005)},	/* 2Wire 802.11g USB (v1) / Z-Com */
=======
	{USB_DEVICE(0x0db0, 0x6826)},	/* MSI UB54G (MS-6826) */
	{USB_DEVICE(0x107b, 0x55f2)},	/* Gateway WGU-210 (Gemtek) */
	{USB_DEVICE(0x124a, 0x4023)},	/* Shuttle PN15, Airvast WM168g, IOGear GWU513 */
	{USB_DEVICE(0x1435, 0x0210)},	/* Inventel UR054G */
	{USB_DEVICE(0x15a9, 0x0002)},	/* Gemtek WUBI-100GW 802.11g */
	{USB_DEVICE(0x1630, 0x0005)},	/* 2Wire 802.11g USB (v1) / Z-Com */
	{USB_DEVICE(0x182d, 0x096b)},	/* Sitecom WL-107 */
>>>>>>> 3cbea436
	{USB_DEVICE(0x1915, 0x2234)},	/* Linksys WUSB54G OEM */
	{USB_DEVICE(0x1915, 0x2235)},	/* Linksys WUSB54G Portable OEM */
	{USB_DEVICE(0x2001, 0x3701)},	/* DLink DWL-G120 Spinnaker */
	{USB_DEVICE(0x2001, 0x3703)},	/* DLink DWL-G122 */
	{USB_DEVICE(0x5041, 0x2234)},	/* Linksys WUSB54G */
	{USB_DEVICE(0x5041, 0x2235)},	/* Linksys WUSB54G Portable */

	/* Version 2 devices (3887) */
	{USB_DEVICE(0x0471, 0x1230)},   /* Philips CPWUA054/00 */
	{USB_DEVICE(0x050d, 0x7050)},	/* Belkin F5D7050 ver 1000 */
	{USB_DEVICE(0x0572, 0x2000)},	/* Cohiba Proto board */
	{USB_DEVICE(0x0572, 0x2002)},	/* Cohiba Proto board */
	{USB_DEVICE(0x06a9, 0x000e)},	/* Westell 802.11g USB (A90-211WG-01) */
	{USB_DEVICE(0x06b9, 0x0121)},	/* Thomson SpeedTouch 121g */
	{USB_DEVICE(0x0707, 0xee13)},   /* SMC 2862W-G version 2 */
	{USB_DEVICE(0x083a, 0x4521)},   /* Siemens Gigaset USB Adapter 54 version 2 */
	{USB_DEVICE(0x083a, 0xf503)},	/* Accton FD7050E ver 1010ec  */
	{USB_DEVICE(0x0846, 0x4240)},	/* Netgear WG111 (v2) */
	{USB_DEVICE(0x0915, 0x2000)},	/* Cohiba Proto board */
	{USB_DEVICE(0x0915, 0x2002)},	/* Cohiba Proto board */
	{USB_DEVICE(0x0baf, 0x0118)},   /* U.S. Robotics U5 802.11g Adapter*/
	{USB_DEVICE(0x0bf8, 0x1009)},   /* FUJITSU E-5400 USB D1700*/
	/* {USB_DEVICE(0x0cde, 0x0006)}, * Medion MD40900 already listed above,
					 * just noting it here for clarity */
	{USB_DEVICE(0x0cde, 0x0008)},	/* Sagem XG703A */
	{USB_DEVICE(0x0cde, 0x0015)},	/* Zcomax XG-705A */
	{USB_DEVICE(0x0d8e, 0x3762)},	/* DLink DWL-G120 Cohiba */
	{USB_DEVICE(0x124a, 0x4025)},	/* IOGear GWU513 (GW3887IK chip) */
	{USB_DEVICE(0x1260, 0xee22)},	/* SMC 2862W-G version 2 */
	{USB_DEVICE(0x13b1, 0x000a)},	/* Linksys WUSB54G ver 2 */
	{USB_DEVICE(0x13B1, 0x000C)},	/* Linksys WUSB54AG */
	{USB_DEVICE(0x1413, 0x5400)},   /* Telsey 802.11g USB2.0 Adapter */
	{USB_DEVICE(0x1435, 0x0427)},	/* Inventel UR054G */
	{USB_DEVICE(0x1668, 0x1050)},	/* Actiontec 802UIG-1 */
	{USB_DEVICE(0x2001, 0x3704)},	/* DLink DWL-G122 rev A2 */
<<<<<<< HEAD
=======
	{USB_DEVICE(0x2001, 0x3705)},	/* D-Link DWL-G120 rev C1 */
>>>>>>> 3cbea436
	{USB_DEVICE(0x413c, 0x5513)},	/* Dell WLA3310 USB Wireless Adapter */
	{USB_DEVICE(0x413c, 0x8102)},	/* Spinnaker DUT */
	{USB_DEVICE(0x413c, 0x8104)},	/* Cohiba Proto board */
	{}
};

MODULE_DEVICE_TABLE(usb, p54u_table);

static const struct {
	u32 intf;
	enum p54u_hw_type type;
	const char *fw;
	const char *fw_legacy;
	char hw[20];
} p54u_fwlist[__NUM_P54U_HWTYPES] = {
	{
		.type = P54U_NET2280,
		.intf = FW_LM86,
		.fw = "isl3886usb",
		.fw_legacy = "isl3890usb",
		.hw = "ISL3886 + net2280",
	},
	{
		.type = P54U_3887,
		.intf = FW_LM87,
		.fw = "isl3887usb",
		.fw_legacy = "isl3887usb_bare",
		.hw = "ISL3887",
	},
};

static void p54u_rx_cb(struct urb *urb)
{
	struct sk_buff *skb = (struct sk_buff *) urb->context;
	struct p54u_rx_info *info = (struct p54u_rx_info *)skb->cb;
	struct ieee80211_hw *dev = info->dev;
	struct p54u_priv *priv = dev->priv;

	skb_unlink(skb, &priv->rx_queue);

	if (unlikely(urb->status)) {
		dev_kfree_skb_irq(skb);
		return;
	}

	skb_put(skb, urb->actual_length);

	if (priv->hw_type == P54U_NET2280)
		skb_pull(skb, priv->common.tx_hdr_len);
	if (priv->common.fw_interface == FW_LM87) {
		skb_pull(skb, 4);
		skb_put(skb, 4);
	}

	if (p54_rx(dev, skb)) {
		skb = dev_alloc_skb(priv->common.rx_mtu + 32);
		if (unlikely(!skb)) {
			/* TODO check rx queue length and refill *somewhere* */
			return;
		}

		info = (struct p54u_rx_info *) skb->cb;
		info->urb = urb;
		info->dev = dev;
		urb->transfer_buffer = skb_tail_pointer(skb);
		urb->context = skb;
	} else {
		if (priv->hw_type == P54U_NET2280)
			skb_push(skb, priv->common.tx_hdr_len);
		if (priv->common.fw_interface == FW_LM87) {
			skb_push(skb, 4);
			skb_put(skb, 4);
		}
		skb_reset_tail_pointer(skb);
		skb_trim(skb, 0);
		urb->transfer_buffer = skb_tail_pointer(skb);
	}
	skb_queue_tail(&priv->rx_queue, skb);
	usb_anchor_urb(urb, &priv->submitted);
	if (usb_submit_urb(urb, GFP_ATOMIC)) {
		skb_unlink(skb, &priv->rx_queue);
		usb_unanchor_urb(urb);
		dev_kfree_skb_irq(skb);
	}
}

static void p54u_tx_cb(struct urb *urb)
{
	struct sk_buff *skb = urb->context;
	struct ieee80211_hw *dev =
		usb_get_intfdata(usb_ifnum_to_if(urb->dev, 0));

	p54_free_skb(dev, skb);
}

static void p54u_tx_dummy_cb(struct urb *urb) { }

static void p54u_free_urbs(struct ieee80211_hw *dev)
{
	struct p54u_priv *priv = dev->priv;
	usb_kill_anchored_urbs(&priv->submitted);
}

static int p54u_init_urbs(struct ieee80211_hw *dev)
{
	struct p54u_priv *priv = dev->priv;
	struct urb *entry = NULL;
	struct sk_buff *skb;
	struct p54u_rx_info *info;
	int ret = 0;

	while (skb_queue_len(&priv->rx_queue) < 32) {
		skb = __dev_alloc_skb(priv->common.rx_mtu + 32, GFP_KERNEL);
		if (!skb) {
			ret = -ENOMEM;
			goto err;
		}
		entry = usb_alloc_urb(0, GFP_KERNEL);
		if (!entry) {
			ret = -ENOMEM;
			goto err;
		}

		usb_fill_bulk_urb(entry, priv->udev,
				  usb_rcvbulkpipe(priv->udev, P54U_PIPE_DATA),
				  skb_tail_pointer(skb),
				  priv->common.rx_mtu + 32, p54u_rx_cb, skb);
		info = (struct p54u_rx_info *) skb->cb;
		info->urb = entry;
		info->dev = dev;
		skb_queue_tail(&priv->rx_queue, skb);

		usb_anchor_urb(entry, &priv->submitted);
		ret = usb_submit_urb(entry, GFP_KERNEL);
		if (ret) {
			skb_unlink(skb, &priv->rx_queue);
			usb_unanchor_urb(entry);
			goto err;
		}
		usb_free_urb(entry);
		entry = NULL;
	}

	return 0;

 err:
	usb_free_urb(entry);
	kfree_skb(skb);
	p54u_free_urbs(dev);
	return ret;
}

static __le32 p54u_lm87_chksum(const __le32 *data, size_t length)
{
	u32 chk = 0;

	length >>= 2;
	while (length--) {
		chk ^= le32_to_cpu(*data++);
		chk = (chk >> 5) ^ (chk << 3);
	}

	return cpu_to_le32(chk);
}

static void p54u_tx_lm87(struct ieee80211_hw *dev, struct sk_buff *skb)
{
	struct p54u_priv *priv = dev->priv;
	struct urb *data_urb;
	struct lm87_tx_hdr *hdr = (void *)skb->data - sizeof(*hdr);

	data_urb = usb_alloc_urb(0, GFP_ATOMIC);
	if (!data_urb) {
		p54_free_skb(dev, skb);
		return;
	}

	hdr->chksum = p54u_lm87_chksum((__le32 *)skb->data, skb->len);
	hdr->device_addr = ((struct p54_hdr *)skb->data)->req_id;

	usb_fill_bulk_urb(data_urb, priv->udev,
			  usb_sndbulkpipe(priv->udev, P54U_PIPE_DATA),
			  hdr, skb->len + sizeof(*hdr),  FREE_AFTER_TX(skb) ?
			  p54u_tx_cb : p54u_tx_dummy_cb, skb);
	data_urb->transfer_flags |= URB_ZERO_PACKET;

	usb_anchor_urb(data_urb, &priv->submitted);
	if (usb_submit_urb(data_urb, GFP_ATOMIC)) {
		usb_unanchor_urb(data_urb);
		p54_free_skb(dev, skb);
	}
	usb_free_urb(data_urb);
}

static void p54u_tx_net2280(struct ieee80211_hw *dev, struct sk_buff *skb)
{
	struct p54u_priv *priv = dev->priv;
	struct urb *int_urb = NULL, *data_urb = NULL;
	struct net2280_tx_hdr *hdr = (void *)skb->data - sizeof(*hdr);
	struct net2280_reg_write *reg = NULL;
	int err = -ENOMEM;

	reg = kmalloc(sizeof(*reg), GFP_ATOMIC);
	if (!reg)
		goto out;

	int_urb = usb_alloc_urb(0, GFP_ATOMIC);
	if (!int_urb)
		goto out;

	data_urb = usb_alloc_urb(0, GFP_ATOMIC);
	if (!data_urb)
		goto out;

	reg->port = cpu_to_le16(NET2280_DEV_U32);
	reg->addr = cpu_to_le32(P54U_DEV_BASE);
	reg->val = cpu_to_le32(ISL38XX_DEV_INT_DATA);

	memset(hdr, 0, sizeof(*hdr));
	hdr->len = cpu_to_le16(skb->len);
	hdr->device_addr = ((struct p54_hdr *) skb->data)->req_id;

	usb_fill_bulk_urb(int_urb, priv->udev,
		usb_sndbulkpipe(priv->udev, P54U_PIPE_DEV), reg, sizeof(*reg),
		p54u_tx_dummy_cb, dev);

	/*
	 * URB_FREE_BUFFER triggers a code path in the USB subsystem that will
	 * free what is inside the transfer_buffer after the last reference to
	 * the int_urb is dropped.
	 */
	int_urb->transfer_flags |= URB_FREE_BUFFER | URB_ZERO_PACKET;
	reg = NULL;

	usb_fill_bulk_urb(data_urb, priv->udev,
			  usb_sndbulkpipe(priv->udev, P54U_PIPE_DATA),
			  hdr, skb->len + sizeof(*hdr), FREE_AFTER_TX(skb) ?
			  p54u_tx_cb : p54u_tx_dummy_cb, skb);
	data_urb->transfer_flags |= URB_ZERO_PACKET;

	usb_anchor_urb(int_urb, &priv->submitted);
	err = usb_submit_urb(int_urb, GFP_ATOMIC);
	if (err) {
		usb_unanchor_urb(int_urb);
		goto out;
	}

	usb_anchor_urb(data_urb, &priv->submitted);
	err = usb_submit_urb(data_urb, GFP_ATOMIC);
	if (err) {
		usb_unanchor_urb(data_urb);
		goto out;
	}
out:
	usb_free_urb(int_urb);
	usb_free_urb(data_urb);

	if (err) {
		kfree(reg);
		p54_free_skb(dev, skb);
	}
}

static int p54u_write(struct p54u_priv *priv,
		      struct net2280_reg_write *buf,
		      enum net2280_op_type type,
		      __le32 addr, __le32 val)
{
	unsigned int ep;
	int alen;

	if (type & 0x0800)
		ep = usb_sndbulkpipe(priv->udev, P54U_PIPE_DEV);
	else
		ep = usb_sndbulkpipe(priv->udev, P54U_PIPE_BRG);

	buf->port = cpu_to_le16(type);
	buf->addr = addr;
	buf->val = val;

	return usb_bulk_msg(priv->udev, ep, buf, sizeof(*buf), &alen, 1000);
}

static int p54u_read(struct p54u_priv *priv, void *buf,
		     enum net2280_op_type type,
		     __le32 addr, __le32 *val)
{
	struct net2280_reg_read *read = buf;
	__le32 *reg = buf;
	unsigned int ep;
	int alen, err;

	if (type & 0x0800)
		ep = P54U_PIPE_DEV;
	else
		ep = P54U_PIPE_BRG;

	read->port = cpu_to_le16(type);
	read->addr = addr;

	err = usb_bulk_msg(priv->udev, usb_sndbulkpipe(priv->udev, ep),
			   read, sizeof(*read), &alen, 1000);
	if (err)
		return err;

	err = usb_bulk_msg(priv->udev, usb_rcvbulkpipe(priv->udev, ep),
			   reg, sizeof(*reg), &alen, 1000);
	if (err)
		return err;

	*val = *reg;
	return 0;
}

static int p54u_bulk_msg(struct p54u_priv *priv, unsigned int ep,
			 void *data, size_t len)
{
	int alen;
	return usb_bulk_msg(priv->udev, usb_sndbulkpipe(priv->udev, ep),
			    data, len, &alen, 2000);
}

static int p54u_device_reset(struct ieee80211_hw *dev)
{
	struct p54u_priv *priv = dev->priv;
	int ret, lock = (priv->intf->condition != USB_INTERFACE_BINDING);

	if (lock) {
		ret = usb_lock_device_for_reset(priv->udev, priv->intf);
		if (ret < 0) {
			dev_err(&priv->udev->dev, "(p54usb) unable to lock "
				"device for reset (%d)!\n", ret);
			return ret;
		}
	}

	ret = usb_reset_device(priv->udev);
	if (lock)
		usb_unlock_device(priv->udev);

	if (ret)
		dev_err(&priv->udev->dev, "(p54usb) unable to reset "
			"device (%d)!\n", ret);

	return ret;
}

static const char p54u_romboot_3887[] = "~~~~";
static int p54u_firmware_reset_3887(struct ieee80211_hw *dev)
{
	struct p54u_priv *priv = dev->priv;
	u8 *buf;
	int ret;

	buf = kmemdup(p54u_romboot_3887, 4, GFP_KERNEL);
	if (!buf)
		return -ENOMEM;
	ret = p54u_bulk_msg(priv, P54U_PIPE_DATA,
			    buf, 4);
	kfree(buf);
	if (ret)
		dev_err(&priv->udev->dev, "(p54usb) unable to jump to "
			"boot ROM (%d)!\n", ret);

	return ret;
}

static const char p54u_firmware_upload_3887[] = "<\r";
static int p54u_upload_firmware_3887(struct ieee80211_hw *dev)
{
	struct p54u_priv *priv = dev->priv;
	int err, alen;
	u8 carry = 0;
	u8 *buf, *tmp;
	const u8 *data;
	unsigned int left, remains, block_size;
	struct x2_header *hdr;
	unsigned long timeout;

	err = p54u_firmware_reset_3887(dev);
	if (err)
		return err;

	tmp = buf = kmalloc(P54U_FW_BLOCK, GFP_KERNEL);
	if (!buf) {
		dev_err(&priv->udev->dev, "(p54usb) cannot allocate firmware"
					  "upload buffer!\n");
		return -ENOMEM;
	}

	left = block_size = min((size_t)P54U_FW_BLOCK, priv->fw->size);
	strcpy(buf, p54u_firmware_upload_3887);
	left -= strlen(p54u_firmware_upload_3887);
	tmp += strlen(p54u_firmware_upload_3887);

	data = priv->fw->data;
	remains = priv->fw->size;

	hdr = (struct x2_header *)(buf + strlen(p54u_firmware_upload_3887));
	memcpy(hdr->signature, X2_SIGNATURE, X2_SIGNATURE_SIZE);
	hdr->fw_load_addr = cpu_to_le32(ISL38XX_DEV_FIRMWARE_ADDR);
	hdr->fw_length = cpu_to_le32(priv->fw->size);
	hdr->crc = cpu_to_le32(~crc32_le(~0, (void *)&hdr->fw_load_addr,
					 sizeof(u32)*2));
	left -= sizeof(*hdr);
	tmp += sizeof(*hdr);

	while (remains) {
		while (left--) {
			if (carry) {
				*tmp++ = carry;
				carry = 0;
				remains--;
				continue;
			}
			switch (*data) {
			case '~':
				*tmp++ = '}';
				carry = '^';
				break;
			case '}':
				*tmp++ = '}';
				carry = ']';
				break;
			default:
				*tmp++ = *data;
				remains--;
				break;
			}
			data++;
		}

		err = p54u_bulk_msg(priv, P54U_PIPE_DATA, buf, block_size);
		if (err) {
			dev_err(&priv->udev->dev, "(p54usb) firmware "
						  "upload failed!\n");
			goto err_upload_failed;
		}

		tmp = buf;
		left = block_size = min((unsigned int)P54U_FW_BLOCK, remains);
	}

	*((__le32 *)buf) = cpu_to_le32(~crc32_le(~0, priv->fw->data,
						 priv->fw->size));
	err = p54u_bulk_msg(priv, P54U_PIPE_DATA, buf, sizeof(u32));
	if (err) {
		dev_err(&priv->udev->dev, "(p54usb) firmware upload failed!\n");
		goto err_upload_failed;
	}
	timeout = jiffies + msecs_to_jiffies(1000);
	while (!(err = usb_bulk_msg(priv->udev,
		usb_rcvbulkpipe(priv->udev, P54U_PIPE_DATA), buf, 128, &alen, 1000))) {
		if (alen > 2 && !memcmp(buf, "OK", 2))
			break;

		if (alen > 5 && !memcmp(buf, "ERROR", 5)) {
			err = -EINVAL;
			break;
		}

		if (time_after(jiffies, timeout)) {
			dev_err(&priv->udev->dev, "(p54usb) firmware boot "
						  "timed out!\n");
			err = -ETIMEDOUT;
			break;
		}
	}
	if (err) {
		dev_err(&priv->udev->dev, "(p54usb) firmware upload failed!\n");
		goto err_upload_failed;
	}

	buf[0] = 'g';
	buf[1] = '\r';
	err = p54u_bulk_msg(priv, P54U_PIPE_DATA, buf, 2);
	if (err) {
		dev_err(&priv->udev->dev, "(p54usb) firmware boot failed!\n");
		goto err_upload_failed;
	}

	timeout = jiffies + msecs_to_jiffies(1000);
	while (!(err = usb_bulk_msg(priv->udev,
		usb_rcvbulkpipe(priv->udev, P54U_PIPE_DATA), buf, 128, &alen, 1000))) {
		if (alen > 0 && buf[0] == 'g')
			break;

		if (time_after(jiffies, timeout)) {
			err = -ETIMEDOUT;
			break;
		}
	}
	if (err)
		goto err_upload_failed;

err_upload_failed:
	kfree(buf);
	return err;
}

static int p54u_upload_firmware_net2280(struct ieee80211_hw *dev)
{
	struct p54u_priv *priv = dev->priv;
	const struct p54p_csr *devreg = (const struct p54p_csr *) P54U_DEV_BASE;
	int err, alen;
	void *buf;
	__le32 reg;
	unsigned int remains, offset;
	const u8 *data;

	buf = kmalloc(512, GFP_KERNEL);
	if (!buf) {
		dev_err(&priv->udev->dev, "(p54usb) firmware buffer "
					  "alloc failed!\n");
		return -ENOMEM;
	}

#define P54U_WRITE(type, addr, data) \
	do {\
		err = p54u_write(priv, buf, type,\
				 cpu_to_le32((u32)(unsigned long)addr), data);\
		if (err) \
			goto fail;\
	} while (0)

#define P54U_READ(type, addr) \
	do {\
		err = p54u_read(priv, buf, type,\
				cpu_to_le32((u32)(unsigned long)addr), &reg);\
		if (err)\
			goto fail;\
	} while (0)

	/* power down net2280 bridge */
	P54U_READ(NET2280_BRG_U32, NET2280_GPIOCTL);
	reg |= cpu_to_le32(P54U_BRG_POWER_DOWN);
	reg &= cpu_to_le32(~P54U_BRG_POWER_UP);
	P54U_WRITE(NET2280_BRG_U32, NET2280_GPIOCTL, reg);

	mdelay(100);

	/* power up bridge */
	reg |= cpu_to_le32(P54U_BRG_POWER_UP);
	reg &= cpu_to_le32(~P54U_BRG_POWER_DOWN);
	P54U_WRITE(NET2280_BRG_U32, NET2280_GPIOCTL, reg);

	mdelay(100);

	P54U_WRITE(NET2280_BRG_U32, NET2280_DEVINIT,
		   cpu_to_le32(NET2280_CLK_30Mhz |
			       NET2280_PCI_ENABLE |
			       NET2280_PCI_SOFT_RESET));

	mdelay(20);

	P54U_WRITE(NET2280_BRG_CFG_U16, PCI_COMMAND,
		   cpu_to_le32(PCI_COMMAND_MEMORY |
			       PCI_COMMAND_MASTER));

	P54U_WRITE(NET2280_BRG_CFG_U32, PCI_BASE_ADDRESS_0,
		   cpu_to_le32(NET2280_BASE));

	P54U_READ(NET2280_BRG_CFG_U16, PCI_STATUS);
	reg |= cpu_to_le32(PCI_STATUS_REC_MASTER_ABORT);
	P54U_WRITE(NET2280_BRG_CFG_U16, PCI_STATUS, reg);

	// TODO: we really need this?
	P54U_READ(NET2280_BRG_U32, NET2280_RELNUM);

	P54U_WRITE(NET2280_BRG_U32, NET2280_EPA_RSP,
		   cpu_to_le32(NET2280_CLEAR_NAK_OUT_PACKETS_MODE));
	P54U_WRITE(NET2280_BRG_U32, NET2280_EPC_RSP,
		   cpu_to_le32(NET2280_CLEAR_NAK_OUT_PACKETS_MODE));

	P54U_WRITE(NET2280_BRG_CFG_U32, PCI_BASE_ADDRESS_2,
		   cpu_to_le32(NET2280_BASE2));

	/* finally done setting up the bridge */

	P54U_WRITE(NET2280_DEV_CFG_U16, 0x10000 | PCI_COMMAND,
		   cpu_to_le32(PCI_COMMAND_MEMORY |
			       PCI_COMMAND_MASTER));

	P54U_WRITE(NET2280_DEV_CFG_U16, 0x10000 | 0x40 /* TRDY timeout */, 0);
	P54U_WRITE(NET2280_DEV_CFG_U32, 0x10000 | PCI_BASE_ADDRESS_0,
		   cpu_to_le32(P54U_DEV_BASE));

	P54U_WRITE(NET2280_BRG_U32, NET2280_USBIRQENB1, 0);
	P54U_WRITE(NET2280_BRG_U32, NET2280_IRQSTAT1,
		   cpu_to_le32(NET2280_PCI_INTA_INTERRUPT));

	/* do romboot */
	P54U_WRITE(NET2280_DEV_U32, &devreg->int_enable, 0);

	P54U_READ(NET2280_DEV_U32, &devreg->ctrl_stat);
	reg &= cpu_to_le32(~ISL38XX_CTRL_STAT_RESET);
	reg &= cpu_to_le32(~ISL38XX_CTRL_STAT_RAMBOOT);
	reg &= cpu_to_le32(~ISL38XX_CTRL_STAT_CLKRUN);
	P54U_WRITE(NET2280_DEV_U32, &devreg->ctrl_stat, reg);

	mdelay(20);

	reg |= cpu_to_le32(ISL38XX_CTRL_STAT_RESET);
	P54U_WRITE(NET2280_DEV_U32, &devreg->ctrl_stat, reg);

	mdelay(20);

	reg &= cpu_to_le32(~ISL38XX_CTRL_STAT_RESET);
	P54U_WRITE(NET2280_DEV_U32, &devreg->ctrl_stat, reg);

	mdelay(100);

	P54U_READ(NET2280_DEV_U32, &devreg->int_ident);
	P54U_WRITE(NET2280_DEV_U32, &devreg->int_ack, reg);

	/* finally, we can upload firmware now! */
	remains = priv->fw->size;
	data = priv->fw->data;
	offset = ISL38XX_DEV_FIRMWARE_ADDR;

	while (remains) {
		unsigned int block_len = min(remains, (unsigned int)512);
		memcpy(buf, data, block_len);

		err = p54u_bulk_msg(priv, P54U_PIPE_DATA, buf, block_len);
		if (err) {
			dev_err(&priv->udev->dev, "(p54usb) firmware block "
						  "upload failed\n");
			goto fail;
		}

		P54U_WRITE(NET2280_DEV_U32, &devreg->direct_mem_base,
			   cpu_to_le32(0xc0000f00));

		P54U_WRITE(NET2280_DEV_U32,
			   0x0020 | (unsigned long)&devreg->direct_mem_win, 0);
		P54U_WRITE(NET2280_DEV_U32,
			   0x0020 | (unsigned long)&devreg->direct_mem_win,
			   cpu_to_le32(1));

		P54U_WRITE(NET2280_DEV_U32,
			   0x0024 | (unsigned long)&devreg->direct_mem_win,
			   cpu_to_le32(block_len));
		P54U_WRITE(NET2280_DEV_U32,
			   0x0028 | (unsigned long)&devreg->direct_mem_win,
			   cpu_to_le32(offset));

		P54U_WRITE(NET2280_DEV_U32, &devreg->dma_addr,
			   cpu_to_le32(NET2280_EPA_FIFO_PCI_ADDR));
		P54U_WRITE(NET2280_DEV_U32, &devreg->dma_len,
			   cpu_to_le32(block_len >> 2));
		P54U_WRITE(NET2280_DEV_U32, &devreg->dma_ctrl,
			   cpu_to_le32(ISL38XX_DMA_MASTER_CONTROL_TRIGGER));

		mdelay(10);

		P54U_READ(NET2280_DEV_U32,
			  0x002C | (unsigned long)&devreg->direct_mem_win);
		if (!(reg & cpu_to_le32(ISL38XX_DMA_STATUS_DONE)) ||
		    !(reg & cpu_to_le32(ISL38XX_DMA_STATUS_READY))) {
			dev_err(&priv->udev->dev, "(p54usb) firmware DMA "
						  "transfer failed\n");
			goto fail;
		}

		P54U_WRITE(NET2280_BRG_U32, NET2280_EPA_STAT,
			   cpu_to_le32(NET2280_FIFO_FLUSH));

		remains -= block_len;
		data += block_len;
		offset += block_len;
	}

	/* do ramboot */
	P54U_READ(NET2280_DEV_U32, &devreg->ctrl_stat);
	reg &= cpu_to_le32(~ISL38XX_CTRL_STAT_RESET);
	reg &= cpu_to_le32(~ISL38XX_CTRL_STAT_CLKRUN);
	reg |= cpu_to_le32(ISL38XX_CTRL_STAT_RAMBOOT);
	P54U_WRITE(NET2280_DEV_U32, &devreg->ctrl_stat, reg);

	mdelay(20);

	reg |= cpu_to_le32(ISL38XX_CTRL_STAT_RESET);
	P54U_WRITE(NET2280_DEV_U32, &devreg->ctrl_stat, reg);

	reg &= cpu_to_le32(~ISL38XX_CTRL_STAT_RESET);
	P54U_WRITE(NET2280_DEV_U32, &devreg->ctrl_stat, reg);

	mdelay(100);

	P54U_READ(NET2280_DEV_U32, &devreg->int_ident);
	P54U_WRITE(NET2280_DEV_U32, &devreg->int_ack, reg);

	/* start up the firmware */
	P54U_WRITE(NET2280_DEV_U32, &devreg->int_enable,
		   cpu_to_le32(ISL38XX_INT_IDENT_INIT));

	P54U_WRITE(NET2280_BRG_U32, NET2280_IRQSTAT1,
		   cpu_to_le32(NET2280_PCI_INTA_INTERRUPT));

	P54U_WRITE(NET2280_BRG_U32, NET2280_USBIRQENB1,
		   cpu_to_le32(NET2280_PCI_INTA_INTERRUPT_ENABLE |
			       NET2280_USB_INTERRUPT_ENABLE));

	P54U_WRITE(NET2280_DEV_U32, &devreg->dev_int,
		   cpu_to_le32(ISL38XX_DEV_INT_RESET));

	err = usb_interrupt_msg(priv->udev,
				usb_rcvbulkpipe(priv->udev, P54U_PIPE_INT),
				buf, sizeof(__le32), &alen, 1000);
	if (err || alen != sizeof(__le32))
		goto fail;

	P54U_READ(NET2280_DEV_U32, &devreg->int_ident);
	P54U_WRITE(NET2280_DEV_U32, &devreg->int_ack, reg);

	if (!(reg & cpu_to_le32(ISL38XX_INT_IDENT_INIT)))
		err = -EINVAL;

	P54U_WRITE(NET2280_BRG_U32, NET2280_USBIRQENB1, 0);
	P54U_WRITE(NET2280_BRG_U32, NET2280_IRQSTAT1,
		   cpu_to_le32(NET2280_PCI_INTA_INTERRUPT));

#undef P54U_WRITE
#undef P54U_READ

fail:
	kfree(buf);
	return err;
}

static int p54u_load_firmware(struct ieee80211_hw *dev)
{
	struct p54u_priv *priv = dev->priv;
	int err, i;

	BUILD_BUG_ON(ARRAY_SIZE(p54u_fwlist) != __NUM_P54U_HWTYPES);

	for (i = 0; i < __NUM_P54U_HWTYPES; i++)
		if (p54u_fwlist[i].type == priv->hw_type)
			break;

	if (i == __NUM_P54U_HWTYPES)
		return -EOPNOTSUPP;

	err = request_firmware(&priv->fw, p54u_fwlist[i].fw, &priv->udev->dev);
	if (err) {
		dev_err(&priv->udev->dev, "(p54usb) cannot load firmware %s "
					  "(%d)!\n", p54u_fwlist[i].fw, err);

		err = request_firmware(&priv->fw, p54u_fwlist[i].fw_legacy,
				       &priv->udev->dev);
		if (err)
			return err;
	}

	err = p54_parse_firmware(dev, priv->fw);
	if (err)
		goto out;

	if (priv->common.fw_interface != p54u_fwlist[i].intf) {
		dev_err(&priv->udev->dev, "wrong firmware, please get "
			"a firmware for \"%s\" and try again.\n",
			p54u_fwlist[i].hw);
		err = -EINVAL;
	}

out:
	if (err)
		release_firmware(priv->fw);

	return err;
}

static int p54u_open(struct ieee80211_hw *dev)
{
	struct p54u_priv *priv = dev->priv;
	int err;

	err = p54u_init_urbs(dev);
	if (err) {
		return err;
	}

	priv->common.open = p54u_init_urbs;

	return 0;
}

static void p54u_stop(struct ieee80211_hw *dev)
{
	/* TODO: figure out how to reliably stop the 3887 and net2280 so
	   the hardware is still usable next time we want to start it.
	   until then, we just stop listening to the hardware.. */
	p54u_free_urbs(dev);
}

static int __devinit p54u_probe(struct usb_interface *intf,
				const struct usb_device_id *id)
{
	struct usb_device *udev = interface_to_usbdev(intf);
	struct ieee80211_hw *dev;
	struct p54u_priv *priv;
	int err;
	unsigned int i, recognized_pipes;

	dev = p54_init_common(sizeof(*priv));

	if (!dev) {
		dev_err(&udev->dev, "(p54usb) ieee80211 alloc failed\n");
		return -ENOMEM;
	}

	priv = dev->priv;
	priv->hw_type = P54U_INVALID_HW;

	SET_IEEE80211_DEV(dev, &intf->dev);
	usb_set_intfdata(intf, dev);
	priv->udev = udev;
	priv->intf = intf;
	skb_queue_head_init(&priv->rx_queue);
	init_usb_anchor(&priv->submitted);

	usb_get_dev(udev);

	/* really lazy and simple way of figuring out if we're a 3887 */
	/* TODO: should just stick the identification in the device table */
	i = intf->altsetting->desc.bNumEndpoints;
	recognized_pipes = 0;
	while (i--) {
		switch (intf->altsetting->endpoint[i].desc.bEndpointAddress) {
		case P54U_PIPE_DATA:
		case P54U_PIPE_MGMT:
		case P54U_PIPE_BRG:
		case P54U_PIPE_DEV:
		case P54U_PIPE_DATA | USB_DIR_IN:
		case P54U_PIPE_MGMT | USB_DIR_IN:
		case P54U_PIPE_BRG | USB_DIR_IN:
		case P54U_PIPE_DEV | USB_DIR_IN:
		case P54U_PIPE_INT | USB_DIR_IN:
			recognized_pipes++;
		}
	}
	priv->common.open = p54u_open;
	priv->common.stop = p54u_stop;
	if (recognized_pipes < P54U_PIPE_NUMBER) {
#ifdef CONFIG_PM
		/* ISL3887 needs a full reset on resume */
		udev->reset_resume = 1;
#endif /* CONFIG_PM */
		err = p54u_device_reset(dev);

		priv->hw_type = P54U_3887;
		dev->extra_tx_headroom += sizeof(struct lm87_tx_hdr);
		priv->common.tx_hdr_len = sizeof(struct lm87_tx_hdr);
		priv->common.tx = p54u_tx_lm87;
		priv->upload_fw = p54u_upload_firmware_3887;
	} else {
		priv->hw_type = P54U_NET2280;
		dev->extra_tx_headroom += sizeof(struct net2280_tx_hdr);
		priv->common.tx_hdr_len = sizeof(struct net2280_tx_hdr);
		priv->common.tx = p54u_tx_net2280;
		priv->upload_fw = p54u_upload_firmware_net2280;
	}
	err = p54u_load_firmware(dev);
	if (err)
		goto err_free_dev;

	err = priv->upload_fw(dev);
	if (err)
		goto err_free_fw;

	p54u_open(dev);
	err = p54_read_eeprom(dev);
	p54u_stop(dev);
	if (err)
		goto err_free_fw;

	err = p54_register_common(dev, &udev->dev);
	if (err)
		goto err_free_fw;

	return 0;

err_free_fw:
	release_firmware(priv->fw);

err_free_dev:
	p54_free_common(dev);
	usb_set_intfdata(intf, NULL);
	usb_put_dev(udev);
	return err;
}

static void __devexit p54u_disconnect(struct usb_interface *intf)
{
	struct ieee80211_hw *dev = usb_get_intfdata(intf);
	struct p54u_priv *priv;

	if (!dev)
		return;

	p54_unregister_common(dev);

	priv = dev->priv;
	usb_put_dev(interface_to_usbdev(intf));
	release_firmware(priv->fw);
	p54_free_common(dev);
}

static int p54u_pre_reset(struct usb_interface *intf)
{
	struct ieee80211_hw *dev = usb_get_intfdata(intf);

	if (!dev)
		return -ENODEV;

	p54u_stop(dev);
	return 0;
}

static int p54u_resume(struct usb_interface *intf)
{
	struct ieee80211_hw *dev = usb_get_intfdata(intf);
	struct p54u_priv *priv;

	if (!dev)
		return -ENODEV;

	priv = dev->priv;
	if (unlikely(!(priv->upload_fw && priv->fw)))
		return 0;

	return priv->upload_fw(dev);
}

static int p54u_post_reset(struct usb_interface *intf)
{
	struct ieee80211_hw *dev = usb_get_intfdata(intf);
	struct p54u_priv *priv;
	int err;

	err = p54u_resume(intf);
	if (err)
		return err;

	/* reinitialize old device state */
	priv = dev->priv;
	if (priv->common.mode != NL80211_IFTYPE_UNSPECIFIED)
		ieee80211_restart_hw(dev);

	return 0;
}

#ifdef CONFIG_PM

static int p54u_suspend(struct usb_interface *intf, pm_message_t message)
{
	return p54u_pre_reset(intf);
}

#endif /* CONFIG_PM */

static struct usb_driver p54u_driver = {
	.name	= "p54usb",
	.id_table = p54u_table,
	.probe = p54u_probe,
	.disconnect = p54u_disconnect,
	.pre_reset = p54u_pre_reset,
	.post_reset = p54u_post_reset,
#ifdef CONFIG_PM
	.suspend = p54u_suspend,
	.resume = p54u_resume,
	.reset_resume = p54u_resume,
#endif /* CONFIG_PM */
	.soft_unbind = 1,
};

static int __init p54u_init(void)
{
	return usb_register(&p54u_driver);
}

static void __exit p54u_exit(void)
{
	usb_deregister(&p54u_driver);
}

module_init(p54u_init);
module_exit(p54u_exit);<|MERGE_RESOLUTION|>--- conflicted
+++ resolved
@@ -43,10 +43,7 @@
 
 static struct usb_device_id p54u_table[] __devinitdata = {
 	/* Version 1 devices (pci chip + net2280) */
-<<<<<<< HEAD
-=======
 	{USB_DEVICE(0x0411, 0x0050)},	/* Buffalo WLI2-USB2-G54 */
->>>>>>> 3cbea436
 	{USB_DEVICE(0x045e, 0x00c2)},	/* Microsoft MN-710 */
 	{USB_DEVICE(0x0506, 0x0a11)},	/* 3COM 3CRWE254G72 */
 	{USB_DEVICE(0x06b9, 0x0120)},	/* Thomson SpeedTouch 120g */
@@ -60,11 +57,6 @@
 	{USB_DEVICE(0x0846, 0x4220)},	/* Netgear WG111 */
 	{USB_DEVICE(0x09aa, 0x1000)},	/* Spinnaker Proto board */
 	{USB_DEVICE(0x0cde, 0x0006)},	/* Medion 40900, Roper Europe */
-<<<<<<< HEAD
-	{USB_DEVICE(0x107b, 0x55f2)},	/* Gateway WGU-210 (Gemtek) */
-	{USB_DEVICE(0x124a, 0x4023)},	/* Shuttle PN15, Airvast WM168g, IOGear GWU513 */
-	{USB_DEVICE(0x1630, 0x0005)},	/* 2Wire 802.11g USB (v1) / Z-Com */
-=======
 	{USB_DEVICE(0x0db0, 0x6826)},	/* MSI UB54G (MS-6826) */
 	{USB_DEVICE(0x107b, 0x55f2)},	/* Gateway WGU-210 (Gemtek) */
 	{USB_DEVICE(0x124a, 0x4023)},	/* Shuttle PN15, Airvast WM168g, IOGear GWU513 */
@@ -72,7 +64,6 @@
 	{USB_DEVICE(0x15a9, 0x0002)},	/* Gemtek WUBI-100GW 802.11g */
 	{USB_DEVICE(0x1630, 0x0005)},	/* 2Wire 802.11g USB (v1) / Z-Com */
 	{USB_DEVICE(0x182d, 0x096b)},	/* Sitecom WL-107 */
->>>>>>> 3cbea436
 	{USB_DEVICE(0x1915, 0x2234)},	/* Linksys WUSB54G OEM */
 	{USB_DEVICE(0x1915, 0x2235)},	/* Linksys WUSB54G Portable OEM */
 	{USB_DEVICE(0x2001, 0x3701)},	/* DLink DWL-G120 Spinnaker */
@@ -108,10 +99,7 @@
 	{USB_DEVICE(0x1435, 0x0427)},	/* Inventel UR054G */
 	{USB_DEVICE(0x1668, 0x1050)},	/* Actiontec 802UIG-1 */
 	{USB_DEVICE(0x2001, 0x3704)},	/* DLink DWL-G122 rev A2 */
-<<<<<<< HEAD
-=======
 	{USB_DEVICE(0x2001, 0x3705)},	/* D-Link DWL-G120 rev C1 */
->>>>>>> 3cbea436
 	{USB_DEVICE(0x413c, 0x5513)},	/* Dell WLA3310 USB Wireless Adapter */
 	{USB_DEVICE(0x413c, 0x8102)},	/* Spinnaker DUT */
 	{USB_DEVICE(0x413c, 0x8104)},	/* Cohiba Proto board */
