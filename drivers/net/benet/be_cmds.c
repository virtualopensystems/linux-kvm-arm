--- conflicted
+++ resolved
@@ -205,11 +205,7 @@
 
 		if (msecs > 4000) {
 			dev_err(&adapter->pdev->dev, "mbox poll timed out\n");
-<<<<<<< HEAD
-			be_dump_ue(adapter);
-=======
 			be_detect_dump_ue(adapter);
->>>>>>> 062c1825
 			return -1;
 		}
 
