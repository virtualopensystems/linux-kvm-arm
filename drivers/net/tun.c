/*
 *  TUN - Universal TUN/TAP device driver.
 *  Copyright (C) 1999-2002 Maxim Krasnyansky <maxk@qualcomm.com>
 *
 *  This program is free software; you can redistribute it and/or modify
 *  it under the terms of the GNU General Public License as published by
 *  the Free Software Foundation; either version 2 of the License, or
 *  (at your option) any later version.
 *
 *  This program is distributed in the hope that it will be useful,
 *  but WITHOUT ANY WARRANTY; without even the implied warranty of
 *  MERCHANTABILITY or FITNESS FOR A PARTICULAR PURPOSE. See the
 *  GNU General Public License for more details.
 *
 *  $Id: tun.c,v 1.15 2002/03/01 02:44:24 maxk Exp $
 */

/*
 *  Changes:
 *
 *  Mike Kershaw <dragorn@kismetwireless.net> 2005/08/14
 *    Add TUNSETLINK ioctl to set the link encapsulation
 *
 *  Mark Smith <markzzzsmith@yahoo.com.au>
 *    Use eth_random_addr() for tap MAC address.
 *
 *  Harald Roelle <harald.roelle@ifi.lmu.de>  2004/04/20
 *    Fixes in packet dropping, queue length setting and queue wakeup.
 *    Increased default tx queue length.
 *    Added ethtool API.
 *    Minor cleanups
 *
 *  Daniel Podlejski <underley@underley.eu.org>
 *    Modifications for 2.3.99-pre5 kernel.
 */

#define pr_fmt(fmt) KBUILD_MODNAME ": " fmt

#define DRV_NAME	"tun"
#define DRV_VERSION	"1.6"
#define DRV_DESCRIPTION	"Universal TUN/TAP device driver"
#define DRV_COPYRIGHT	"(C) 1999-2004 Max Krasnyansky <maxk@qualcomm.com>"

#include <linux/module.h>
#include <linux/errno.h>
#include <linux/kernel.h>
#include <linux/major.h>
#include <linux/slab.h>
#include <linux/poll.h>
#include <linux/fcntl.h>
#include <linux/init.h>
#include <linux/skbuff.h>
#include <linux/netdevice.h>
#include <linux/etherdevice.h>
#include <linux/miscdevice.h>
#include <linux/ethtool.h>
#include <linux/rtnetlink.h>
#include <linux/compat.h>
#include <linux/if.h>
#include <linux/if_arp.h>
#include <linux/if_ether.h>
#include <linux/if_tun.h>
#include <linux/crc32.h>
#include <linux/nsproxy.h>
#include <linux/virtio_net.h>
#include <linux/rcupdate.h>
#include <net/net_namespace.h>
#include <net/netns/generic.h>
#include <net/rtnetlink.h>
#include <net/sock.h>

#include <asm/uaccess.h>

/* Uncomment to enable debugging */
/* #define TUN_DEBUG 1 */

#ifdef TUN_DEBUG
static int debug;

#define tun_debug(level, tun, fmt, args...)			\
do {								\
	if (tun->debug)						\
		netdev_printk(level, tun->dev, fmt, ##args);	\
} while (0)
#define DBG1(level, fmt, args...)				\
do {								\
	if (debug == 2)						\
		printk(level fmt, ##args);			\
} while (0)
#else
#define tun_debug(level, tun, fmt, args...)			\
do {								\
	if (0)							\
		netdev_printk(level, tun->dev, fmt, ##args);	\
} while (0)
#define DBG1(level, fmt, args...)				\
do {								\
	if (0)							\
		printk(level fmt, ##args);			\
} while (0)
#endif

#define GOODCOPY_LEN 128

#define FLT_EXACT_COUNT 8
struct tap_filter {
	unsigned int    count;    /* Number of addrs. Zero means disabled */
	u32             mask[2];  /* Mask of the hashed addrs */
	unsigned char	addr[FLT_EXACT_COUNT][ETH_ALEN];
};

/* 1024 is probably a high enough limit: modern hypervisors seem to support on
 * the order of 100-200 CPUs so this leaves us some breathing space if we want
 * to match a queue per guest CPU.
 */
#define MAX_TAP_QUEUES 1024

#define TUN_FLOW_EXPIRE (3 * HZ)

/* A tun_file connects an open character device to a tuntap netdevice. It
 * also contains all socket related strctures (except sock_fprog and tap_filter)
 * to serve as one transmit queue for tuntap device. The sock_fprog and
 * tap_filter were kept in tun_struct since they were used for filtering for the
 * netdevice not for a specific queue (at least I didn't see the requirement for
 * this).
 *
 * RCU usage:
 * The tun_file and tun_struct are loosely coupled, the pointer from one to the
 * other can only be read while rcu_read_lock or rtnl_lock is held.
 */
struct tun_file {
	struct sock sk;
	struct socket socket;
	struct socket_wq wq;
	struct tun_struct __rcu *tun;
	struct net *net;
	struct fasync_struct *fasync;
	/* only used for fasnyc */
	unsigned int flags;
	u16 queue_index;
	struct list_head next;
	struct tun_struct *detached;
};

struct tun_flow_entry {
	struct hlist_node hash_link;
	struct rcu_head rcu;
	struct tun_struct *tun;

	u32 rxhash;
	int queue_index;
	unsigned long updated;
};

#define TUN_NUM_FLOW_ENTRIES 1024

/* Since the socket were moved to tun_file, to preserve the behavior of persist
 * device, socket filter, sndbuf and vnet header size were restore when the
 * file were attached to a persist device.
 */
struct tun_struct {
	struct tun_file __rcu	*tfiles[MAX_TAP_QUEUES];
	unsigned int            numqueues;
	unsigned int 		flags;
	kuid_t			owner;
	kgid_t			group;

	struct net_device	*dev;
	netdev_features_t	set_features;
#define TUN_USER_FEATURES (NETIF_F_HW_CSUM|NETIF_F_TSO_ECN|NETIF_F_TSO| \
			  NETIF_F_TSO6|NETIF_F_UFO)

	int			vnet_hdr_sz;
	int			sndbuf;
	struct tap_filter	txflt;
	struct sock_fprog	fprog;
	/* protected by rtnl lock */
	bool			filter_attached;
#ifdef TUN_DEBUG
	int debug;
#endif
	spinlock_t lock;
	struct hlist_head flows[TUN_NUM_FLOW_ENTRIES];
	struct timer_list flow_gc_timer;
	unsigned long ageing_time;
	unsigned int numdisabled;
	struct list_head disabled;
};

static inline u32 tun_hashfn(u32 rxhash)
{
	return rxhash & 0x3ff;
}

static struct tun_flow_entry *tun_flow_find(struct hlist_head *head, u32 rxhash)
{
	struct tun_flow_entry *e;
	struct hlist_node *n;

	hlist_for_each_entry_rcu(e, n, head, hash_link) {
		if (e->rxhash == rxhash)
			return e;
	}
	return NULL;
}

static struct tun_flow_entry *tun_flow_create(struct tun_struct *tun,
					      struct hlist_head *head,
					      u32 rxhash, u16 queue_index)
{
	struct tun_flow_entry *e = kmalloc(sizeof(*e), GFP_ATOMIC);

	if (e) {
		tun_debug(KERN_INFO, tun, "create flow: hash %u index %u\n",
			  rxhash, queue_index);
		e->updated = jiffies;
		e->rxhash = rxhash;
		e->queue_index = queue_index;
		e->tun = tun;
		hlist_add_head_rcu(&e->hash_link, head);
	}
	return e;
}

static void tun_flow_delete(struct tun_struct *tun, struct tun_flow_entry *e)
{
	tun_debug(KERN_INFO, tun, "delete flow: hash %u index %u\n",
		  e->rxhash, e->queue_index);
	hlist_del_rcu(&e->hash_link);
	kfree_rcu(e, rcu);
}

static void tun_flow_flush(struct tun_struct *tun)
{
	int i;

	spin_lock_bh(&tun->lock);
	for (i = 0; i < TUN_NUM_FLOW_ENTRIES; i++) {
		struct tun_flow_entry *e;
		struct hlist_node *h, *n;

		hlist_for_each_entry_safe(e, h, n, &tun->flows[i], hash_link)
			tun_flow_delete(tun, e);
	}
	spin_unlock_bh(&tun->lock);
}

static void tun_flow_delete_by_queue(struct tun_struct *tun, u16 queue_index)
{
	int i;

	spin_lock_bh(&tun->lock);
	for (i = 0; i < TUN_NUM_FLOW_ENTRIES; i++) {
		struct tun_flow_entry *e;
		struct hlist_node *h, *n;

		hlist_for_each_entry_safe(e, h, n, &tun->flows[i], hash_link) {
			if (e->queue_index == queue_index)
				tun_flow_delete(tun, e);
		}
	}
	spin_unlock_bh(&tun->lock);
}

static void tun_flow_cleanup(unsigned long data)
{
	struct tun_struct *tun = (struct tun_struct *)data;
	unsigned long delay = tun->ageing_time;
	unsigned long next_timer = jiffies + delay;
	unsigned long count = 0;
	int i;

	tun_debug(KERN_INFO, tun, "tun_flow_cleanup\n");

	spin_lock_bh(&tun->lock);
	for (i = 0; i < TUN_NUM_FLOW_ENTRIES; i++) {
		struct tun_flow_entry *e;
		struct hlist_node *h, *n;

		hlist_for_each_entry_safe(e, h, n, &tun->flows[i], hash_link) {
			unsigned long this_timer;
			count++;
			this_timer = e->updated + delay;
			if (time_before_eq(this_timer, jiffies))
				tun_flow_delete(tun, e);
			else if (time_before(this_timer, next_timer))
				next_timer = this_timer;
		}
	}

	if (count)
		mod_timer(&tun->flow_gc_timer, round_jiffies_up(next_timer));
	spin_unlock_bh(&tun->lock);
}

static void tun_flow_update(struct tun_struct *tun, u32 rxhash,
			    u16 queue_index)
{
	struct hlist_head *head;
	struct tun_flow_entry *e;
	unsigned long delay = tun->ageing_time;

	if (!rxhash)
		return;
	else
		head = &tun->flows[tun_hashfn(rxhash)];

	rcu_read_lock();

	if (tun->numqueues == 1)
		goto unlock;

	e = tun_flow_find(head, rxhash);
	if (likely(e)) {
		/* TODO: keep queueing to old queue until it's empty? */
		e->queue_index = queue_index;
		e->updated = jiffies;
	} else {
		spin_lock_bh(&tun->lock);
		if (!tun_flow_find(head, rxhash))
			tun_flow_create(tun, head, rxhash, queue_index);

		if (!timer_pending(&tun->flow_gc_timer))
			mod_timer(&tun->flow_gc_timer,
				  round_jiffies_up(jiffies + delay));
		spin_unlock_bh(&tun->lock);
	}

unlock:
	rcu_read_unlock();
}

/* We try to identify a flow through its rxhash first. The reason that
 * we do not check rxq no. is becuase some cards(e.g 82599), chooses
 * the rxq based on the txq where the last packet of the flow comes. As
 * the userspace application move between processors, we may get a
 * different rxq no. here. If we could not get rxhash, then we would
 * hope the rxq no. may help here.
 */
static u16 tun_select_queue(struct net_device *dev, struct sk_buff *skb)
{
	struct tun_struct *tun = netdev_priv(dev);
	struct tun_flow_entry *e;
	u32 txq = 0;
	u32 numqueues = 0;

	rcu_read_lock();
	numqueues = tun->numqueues;

	txq = skb_get_rxhash(skb);
	if (txq) {
		e = tun_flow_find(&tun->flows[tun_hashfn(txq)], txq);
		if (e)
			txq = e->queue_index;
		else
			/* use multiply and shift instead of expensive divide */
			txq = ((u64)txq * numqueues) >> 32;
	} else if (likely(skb_rx_queue_recorded(skb))) {
		txq = skb_get_rx_queue(skb);
		while (unlikely(txq >= numqueues))
			txq -= numqueues;
	}

	rcu_read_unlock();
	return txq;
}

static inline bool tun_not_capable(struct tun_struct *tun)
{
	const struct cred *cred = current_cred();
	struct net *net = dev_net(tun->dev);

	return ((uid_valid(tun->owner) && !uid_eq(cred->euid, tun->owner)) ||
		  (gid_valid(tun->group) && !in_egroup_p(tun->group))) &&
		!ns_capable(net->user_ns, CAP_NET_ADMIN);
}

static void tun_set_real_num_queues(struct tun_struct *tun)
{
	netif_set_real_num_tx_queues(tun->dev, tun->numqueues);
	netif_set_real_num_rx_queues(tun->dev, tun->numqueues);
}

static void tun_disable_queue(struct tun_struct *tun, struct tun_file *tfile)
{
	tfile->detached = tun;
	list_add_tail(&tfile->next, &tun->disabled);
	++tun->numdisabled;
}

static struct tun_struct *tun_enable_queue(struct tun_file *tfile)
{
	struct tun_struct *tun = tfile->detached;

	tfile->detached = NULL;
	list_del_init(&tfile->next);
	--tun->numdisabled;
	return tun;
}

static void __tun_detach(struct tun_file *tfile, bool clean)
{
	struct tun_file *ntfile;
	struct tun_struct *tun;
	struct net_device *dev;

	tun = rcu_dereference_protected(tfile->tun,
					lockdep_rtnl_is_held());
	if (tun) {
		u16 index = tfile->queue_index;
		BUG_ON(index >= tun->numqueues);
		dev = tun->dev;

		rcu_assign_pointer(tun->tfiles[index],
				   tun->tfiles[tun->numqueues - 1]);
		rcu_assign_pointer(tfile->tun, NULL);
		ntfile = rcu_dereference_protected(tun->tfiles[index],
						   lockdep_rtnl_is_held());
		ntfile->queue_index = index;

		--tun->numqueues;
		if (clean)
			sock_put(&tfile->sk);
		else
			tun_disable_queue(tun, tfile);

		synchronize_net();
		tun_flow_delete_by_queue(tun, tun->numqueues + 1);
		/* Drop read queue */
		skb_queue_purge(&tfile->sk.sk_receive_queue);
		tun_set_real_num_queues(tun);
	} else if (tfile->detached && clean)
		tun = tun_enable_queue(tfile);

	if (clean) {
		if (tun && tun->numqueues == 0 && tun->numdisabled == 0 &&
		    !(tun->flags & TUN_PERSIST))
			if (tun->dev->reg_state == NETREG_REGISTERED)
				unregister_netdevice(tun->dev);

		BUG_ON(!test_bit(SOCK_EXTERNALLY_ALLOCATED,
				 &tfile->socket.flags));
		sk_release_kernel(&tfile->sk);
	}
}

static void tun_detach(struct tun_file *tfile, bool clean)
{
	rtnl_lock();
	__tun_detach(tfile, clean);
	rtnl_unlock();
}

static void tun_detach_all(struct net_device *dev)
{
	struct tun_struct *tun = netdev_priv(dev);
	struct tun_file *tfile, *tmp;
	int i, n = tun->numqueues;

	for (i = 0; i < n; i++) {
		tfile = rcu_dereference_protected(tun->tfiles[i],
						  lockdep_rtnl_is_held());
		BUG_ON(!tfile);
		wake_up_all(&tfile->wq.wait);
		rcu_assign_pointer(tfile->tun, NULL);
		--tun->numqueues;
	}
	BUG_ON(tun->numqueues != 0);

	synchronize_net();
	for (i = 0; i < n; i++) {
		tfile = rcu_dereference_protected(tun->tfiles[i],
						  lockdep_rtnl_is_held());
		/* Drop read queue */
		skb_queue_purge(&tfile->sk.sk_receive_queue);
		sock_put(&tfile->sk);
	}
	list_for_each_entry_safe(tfile, tmp, &tun->disabled, next) {
		tun_enable_queue(tfile);
		skb_queue_purge(&tfile->sk.sk_receive_queue);
		sock_put(&tfile->sk);
	}
	BUG_ON(tun->numdisabled != 0);
}

static int tun_attach(struct tun_struct *tun, struct file *file)
{
	struct tun_file *tfile = file->private_data;
	int err;

	err = -EINVAL;
	if (rcu_dereference_protected(tfile->tun, lockdep_rtnl_is_held()))
		goto out;

	err = -EBUSY;
	if (!(tun->flags & TUN_TAP_MQ) && tun->numqueues == 1)
		goto out;

	err = -E2BIG;
	if (!tfile->detached &&
	    tun->numqueues + tun->numdisabled == MAX_TAP_QUEUES)
		goto out;

	err = 0;

	/* Re-attach the filter to presist device */
	if (tun->filter_attached == true) {
		err = sk_attach_filter(&tun->fprog, tfile->socket.sk);
		if (!err)
			goto out;
	}
	tfile->queue_index = tun->numqueues;
	rcu_assign_pointer(tfile->tun, tun);
	rcu_assign_pointer(tun->tfiles[tun->numqueues], tfile);
	tun->numqueues++;

	if (tfile->detached)
		tun_enable_queue(tfile);
	else
		sock_hold(&tfile->sk);

	tun_set_real_num_queues(tun);

	/* device is allowed to go away first, so no need to hold extra
	 * refcnt.
	 */

out:
	return err;
}

static struct tun_struct *__tun_get(struct tun_file *tfile)
{
	struct tun_struct *tun;

	rcu_read_lock();
	tun = rcu_dereference(tfile->tun);
	if (tun)
		dev_hold(tun->dev);
	rcu_read_unlock();

	return tun;
}

static struct tun_struct *tun_get(struct file *file)
{
	return __tun_get(file->private_data);
}

static void tun_put(struct tun_struct *tun)
{
	dev_put(tun->dev);
}

/* TAP filtering */
static void addr_hash_set(u32 *mask, const u8 *addr)
{
	int n = ether_crc(ETH_ALEN, addr) >> 26;
	mask[n >> 5] |= (1 << (n & 31));
}

static unsigned int addr_hash_test(const u32 *mask, const u8 *addr)
{
	int n = ether_crc(ETH_ALEN, addr) >> 26;
	return mask[n >> 5] & (1 << (n & 31));
}

static int update_filter(struct tap_filter *filter, void __user *arg)
{
	struct { u8 u[ETH_ALEN]; } *addr;
	struct tun_filter uf;
	int err, alen, n, nexact;

	if (copy_from_user(&uf, arg, sizeof(uf)))
		return -EFAULT;

	if (!uf.count) {
		/* Disabled */
		filter->count = 0;
		return 0;
	}

	alen = ETH_ALEN * uf.count;
	addr = kmalloc(alen, GFP_KERNEL);
	if (!addr)
		return -ENOMEM;

	if (copy_from_user(addr, arg + sizeof(uf), alen)) {
		err = -EFAULT;
		goto done;
	}

	/* The filter is updated without holding any locks. Which is
	 * perfectly safe. We disable it first and in the worst
	 * case we'll accept a few undesired packets. */
	filter->count = 0;
	wmb();

	/* Use first set of addresses as an exact filter */
	for (n = 0; n < uf.count && n < FLT_EXACT_COUNT; n++)
		memcpy(filter->addr[n], addr[n].u, ETH_ALEN);

	nexact = n;

	/* Remaining multicast addresses are hashed,
	 * unicast will leave the filter disabled. */
	memset(filter->mask, 0, sizeof(filter->mask));
	for (; n < uf.count; n++) {
		if (!is_multicast_ether_addr(addr[n].u)) {
			err = 0; /* no filter */
			goto done;
		}
		addr_hash_set(filter->mask, addr[n].u);
	}

	/* For ALLMULTI just set the mask to all ones.
	 * This overrides the mask populated above. */
	if ((uf.flags & TUN_FLT_ALLMULTI))
		memset(filter->mask, ~0, sizeof(filter->mask));

	/* Now enable the filter */
	wmb();
	filter->count = nexact;

	/* Return the number of exact filters */
	err = nexact;

done:
	kfree(addr);
	return err;
}

/* Returns: 0 - drop, !=0 - accept */
static int run_filter(struct tap_filter *filter, const struct sk_buff *skb)
{
	/* Cannot use eth_hdr(skb) here because skb_mac_hdr() is incorrect
	 * at this point. */
	struct ethhdr *eh = (struct ethhdr *) skb->data;
	int i;

	/* Exact match */
	for (i = 0; i < filter->count; i++)
		if (ether_addr_equal(eh->h_dest, filter->addr[i]))
			return 1;

	/* Inexact match (multicast only) */
	if (is_multicast_ether_addr(eh->h_dest))
		return addr_hash_test(filter->mask, eh->h_dest);

	return 0;
}

/*
 * Checks whether the packet is accepted or not.
 * Returns: 0 - drop, !=0 - accept
 */
static int check_filter(struct tap_filter *filter, const struct sk_buff *skb)
{
	if (!filter->count)
		return 1;

	return run_filter(filter, skb);
}

/* Network device part of the driver */

static const struct ethtool_ops tun_ethtool_ops;

/* Net device detach from fd. */
static void tun_net_uninit(struct net_device *dev)
{
	tun_detach_all(dev);
}

/* Net device open. */
static int tun_net_open(struct net_device *dev)
{
	netif_tx_start_all_queues(dev);
	return 0;
}

/* Net device close. */
static int tun_net_close(struct net_device *dev)
{
	netif_tx_stop_all_queues(dev);
	return 0;
}

/* Net device start xmit */
static netdev_tx_t tun_net_xmit(struct sk_buff *skb, struct net_device *dev)
{
	struct tun_struct *tun = netdev_priv(dev);
	int txq = skb->queue_mapping;
	struct tun_file *tfile;

	rcu_read_lock();
	tfile = rcu_dereference(tun->tfiles[txq]);

	/* Drop packet if interface is not attached */
	if (txq >= tun->numqueues)
		goto drop;

	tun_debug(KERN_INFO, tun, "tun_net_xmit %d\n", skb->len);

	BUG_ON(!tfile);

	/* Drop if the filter does not like it.
	 * This is a noop if the filter is disabled.
	 * Filter can be enabled only for the TAP devices. */
	if (!check_filter(&tun->txflt, skb))
		goto drop;

	if (tfile->socket.sk->sk_filter &&
	    sk_filter(tfile->socket.sk, skb))
		goto drop;

	/* Limit the number of packets queued by dividing txq length with the
	 * number of queues.
	 */
	if (skb_queue_len(&tfile->socket.sk->sk_receive_queue)
			  >= dev->tx_queue_len / tun->numqueues)
		goto drop;

	/* Orphan the skb - required as we might hang on to it
	 * for indefinite time. */
	if (unlikely(skb_orphan_frags(skb, GFP_ATOMIC)))
		goto drop;
	skb_orphan(skb);

	/* Enqueue packet */
	skb_queue_tail(&tfile->socket.sk->sk_receive_queue, skb);

	/* Notify and wake up reader process */
	if (tfile->flags & TUN_FASYNC)
		kill_fasync(&tfile->fasync, SIGIO, POLL_IN);
	wake_up_interruptible_poll(&tfile->wq.wait, POLLIN |
				   POLLRDNORM | POLLRDBAND);

	rcu_read_unlock();
	return NETDEV_TX_OK;

drop:
	dev->stats.tx_dropped++;
	skb_tx_error(skb);
	kfree_skb(skb);
	rcu_read_unlock();
	return NETDEV_TX_OK;
}

static void tun_net_mclist(struct net_device *dev)
{
	/*
	 * This callback is supposed to deal with mc filter in
	 * _rx_ path and has nothing to do with the _tx_ path.
	 * In rx path we always accept everything userspace gives us.
	 */
}

#define MIN_MTU 68
#define MAX_MTU 65535

static int
tun_net_change_mtu(struct net_device *dev, int new_mtu)
{
	if (new_mtu < MIN_MTU || new_mtu + dev->hard_header_len > MAX_MTU)
		return -EINVAL;
	dev->mtu = new_mtu;
	return 0;
}

static netdev_features_t tun_net_fix_features(struct net_device *dev,
	netdev_features_t features)
{
	struct tun_struct *tun = netdev_priv(dev);

	return (features & tun->set_features) | (features & ~TUN_USER_FEATURES);
}
#ifdef CONFIG_NET_POLL_CONTROLLER
static void tun_poll_controller(struct net_device *dev)
{
	/*
	 * Tun only receives frames when:
	 * 1) the char device endpoint gets data from user space
	 * 2) the tun socket gets a sendmsg call from user space
	 * Since both of those are syncronous operations, we are guaranteed
	 * never to have pending data when we poll for it
	 * so theres nothing to do here but return.
	 * We need this though so netpoll recognizes us as an interface that
	 * supports polling, which enables bridge devices in virt setups to
	 * still use netconsole
	 */
	return;
}
#endif
static const struct net_device_ops tun_netdev_ops = {
	.ndo_uninit		= tun_net_uninit,
	.ndo_open		= tun_net_open,
	.ndo_stop		= tun_net_close,
	.ndo_start_xmit		= tun_net_xmit,
	.ndo_change_mtu		= tun_net_change_mtu,
	.ndo_fix_features	= tun_net_fix_features,
	.ndo_select_queue	= tun_select_queue,
#ifdef CONFIG_NET_POLL_CONTROLLER
	.ndo_poll_controller	= tun_poll_controller,
#endif
};

static const struct net_device_ops tap_netdev_ops = {
	.ndo_uninit		= tun_net_uninit,
	.ndo_open		= tun_net_open,
	.ndo_stop		= tun_net_close,
	.ndo_start_xmit		= tun_net_xmit,
	.ndo_change_mtu		= tun_net_change_mtu,
	.ndo_fix_features	= tun_net_fix_features,
	.ndo_set_rx_mode	= tun_net_mclist,
	.ndo_set_mac_address	= eth_mac_addr,
	.ndo_validate_addr	= eth_validate_addr,
	.ndo_select_queue	= tun_select_queue,
#ifdef CONFIG_NET_POLL_CONTROLLER
	.ndo_poll_controller	= tun_poll_controller,
#endif
};

static int tun_flow_init(struct tun_struct *tun)
{
	int i;

	for (i = 0; i < TUN_NUM_FLOW_ENTRIES; i++)
		INIT_HLIST_HEAD(&tun->flows[i]);

	tun->ageing_time = TUN_FLOW_EXPIRE;
	setup_timer(&tun->flow_gc_timer, tun_flow_cleanup, (unsigned long)tun);
	mod_timer(&tun->flow_gc_timer,
		  round_jiffies_up(jiffies + tun->ageing_time));

	return 0;
}

static void tun_flow_uninit(struct tun_struct *tun)
{
	del_timer_sync(&tun->flow_gc_timer);
	tun_flow_flush(tun);
}

/* Initialize net device. */
static void tun_net_init(struct net_device *dev)
{
	struct tun_struct *tun = netdev_priv(dev);

	switch (tun->flags & TUN_TYPE_MASK) {
	case TUN_TUN_DEV:
		dev->netdev_ops = &tun_netdev_ops;

		/* Point-to-Point TUN Device */
		dev->hard_header_len = 0;
		dev->addr_len = 0;
		dev->mtu = 1500;

		/* Zero header length */
		dev->type = ARPHRD_NONE;
		dev->flags = IFF_POINTOPOINT | IFF_NOARP | IFF_MULTICAST;
		dev->tx_queue_len = TUN_READQ_SIZE;  /* We prefer our own queue length */
		break;

	case TUN_TAP_DEV:
		dev->netdev_ops = &tap_netdev_ops;
		/* Ethernet TAP Device */
		ether_setup(dev);
		dev->priv_flags &= ~IFF_TX_SKB_SHARING;
		dev->priv_flags |= IFF_LIVE_ADDR_CHANGE;

		eth_hw_addr_random(dev);

		dev->tx_queue_len = TUN_READQ_SIZE;  /* We prefer our own queue length */
		break;
	}
}

/* Character device part */

/* Poll */
static unsigned int tun_chr_poll(struct file *file, poll_table *wait)
{
	struct tun_file *tfile = file->private_data;
	struct tun_struct *tun = __tun_get(tfile);
	struct sock *sk;
	unsigned int mask = 0;

	if (!tun)
		return POLLERR;

	sk = tfile->socket.sk;

	tun_debug(KERN_INFO, tun, "tun_chr_poll\n");

	poll_wait(file, &tfile->wq.wait, wait);

	if (!skb_queue_empty(&sk->sk_receive_queue))
		mask |= POLLIN | POLLRDNORM;

	if (sock_writeable(sk) ||
	    (!test_and_set_bit(SOCK_ASYNC_NOSPACE, &sk->sk_socket->flags) &&
	     sock_writeable(sk)))
		mask |= POLLOUT | POLLWRNORM;

	if (tun->dev->reg_state != NETREG_REGISTERED)
		mask = POLLERR;

	tun_put(tun);
	return mask;
}

/* prepad is the amount to reserve at front.  len is length after that.
 * linear is a hint as to how much to copy (usually headers). */
static struct sk_buff *tun_alloc_skb(struct tun_file *tfile,
				     size_t prepad, size_t len,
				     size_t linear, int noblock)
{
	struct sock *sk = tfile->socket.sk;
	struct sk_buff *skb;
	int err;

	/* Under a page?  Don't bother with paged skb. */
	if (prepad + len < PAGE_SIZE || !linear)
		linear = len;

	skb = sock_alloc_send_pskb(sk, prepad + linear, len - linear, noblock,
				   &err);
	if (!skb)
		return ERR_PTR(err);

	skb_reserve(skb, prepad);
	skb_put(skb, linear);
	skb->data_len = len - linear;
	skb->len += len - linear;

	return skb;
}

/* set skb frags from iovec, this can move to core network code for reuse */
static int zerocopy_sg_from_iovec(struct sk_buff *skb, const struct iovec *from,
				  int offset, size_t count)
{
	int len = iov_length(from, count) - offset;
	int copy = skb_headlen(skb);
	int size, offset1 = 0;
	int i = 0;

	/* Skip over from offset */
	while (count && (offset >= from->iov_len)) {
		offset -= from->iov_len;
		++from;
		--count;
	}

	/* copy up to skb headlen */
	while (count && (copy > 0)) {
		size = min_t(unsigned int, copy, from->iov_len - offset);
		if (copy_from_user(skb->data + offset1, from->iov_base + offset,
				   size))
			return -EFAULT;
		if (copy > size) {
			++from;
			--count;
			offset = 0;
		} else
			offset += size;
		copy -= size;
		offset1 += size;
	}

	if (len == offset1)
		return 0;

	while (count--) {
		struct page *page[MAX_SKB_FRAGS];
		int num_pages;
		unsigned long base;
		unsigned long truesize;

		len = from->iov_len - offset;
		if (!len) {
			offset = 0;
			++from;
			continue;
		}
		base = (unsigned long)from->iov_base + offset;
		size = ((base & ~PAGE_MASK) + len + ~PAGE_MASK) >> PAGE_SHIFT;
		if (i + size > MAX_SKB_FRAGS)
			return -EMSGSIZE;
		num_pages = get_user_pages_fast(base, size, 0, &page[i]);
		if (num_pages != size) {
			for (i = 0; i < num_pages; i++)
				put_page(page[i]);
			return -EFAULT;
		}
		truesize = size * PAGE_SIZE;
		skb->data_len += len;
		skb->len += len;
		skb->truesize += truesize;
		atomic_add(truesize, &skb->sk->sk_wmem_alloc);
		while (len) {
			int off = base & ~PAGE_MASK;
			int size = min_t(int, len, PAGE_SIZE - off);
			__skb_fill_page_desc(skb, i, page[i], off, size);
			skb_shinfo(skb)->nr_frags++;
			/* increase sk_wmem_alloc */
			base += size;
			len -= size;
			i++;
		}
		offset = 0;
		++from;
	}
	return 0;
}

/* Get packet from user space buffer */
static ssize_t tun_get_user(struct tun_struct *tun, struct tun_file *tfile,
			    void *msg_control, const struct iovec *iv,
			    size_t total_len, size_t count, int noblock)
{
	struct tun_pi pi = { 0, cpu_to_be16(ETH_P_IP) };
	struct sk_buff *skb;
	size_t len = total_len, align = NET_SKB_PAD;
	struct virtio_net_hdr gso = { 0 };
	int offset = 0;
	int copylen;
	bool zerocopy = false;
	int err;
	u32 rxhash;

	if (!(tun->flags & TUN_NO_PI)) {
		if ((len -= sizeof(pi)) > total_len)
			return -EINVAL;

		if (memcpy_fromiovecend((void *)&pi, iv, 0, sizeof(pi)))
			return -EFAULT;
		offset += sizeof(pi);
	}

	if (tun->flags & TUN_VNET_HDR) {
		if ((len -= tun->vnet_hdr_sz) > total_len)
			return -EINVAL;

		if (memcpy_fromiovecend((void *)&gso, iv, offset, sizeof(gso)))
			return -EFAULT;

		if ((gso.flags & VIRTIO_NET_HDR_F_NEEDS_CSUM) &&
		    gso.csum_start + gso.csum_offset + 2 > gso.hdr_len)
			gso.hdr_len = gso.csum_start + gso.csum_offset + 2;

		if (gso.hdr_len > len)
			return -EINVAL;
		offset += tun->vnet_hdr_sz;
	}

	if ((tun->flags & TUN_TYPE_MASK) == TUN_TAP_DEV) {
		align += NET_IP_ALIGN;
		if (unlikely(len < ETH_HLEN ||
			     (gso.hdr_len && gso.hdr_len < ETH_HLEN)))
			return -EINVAL;
	}

	if (msg_control)
		zerocopy = true;

	if (zerocopy) {
		/* Userspace may produce vectors with count greater than
		 * MAX_SKB_FRAGS, so we need to linearize parts of the skb
		 * to let the rest of data to be fit in the frags.
		 */
		if (count > MAX_SKB_FRAGS) {
			copylen = iov_length(iv, count - MAX_SKB_FRAGS);
			if (copylen < offset)
				copylen = 0;
			else
				copylen -= offset;
		} else
				copylen = 0;
		/* There are 256 bytes to be copied in skb, so there is enough
		 * room for skb expand head in case it is used.
		 * The rest of the buffer is mapped from userspace.
		 */
		if (copylen < gso.hdr_len)
			copylen = gso.hdr_len;
		if (!copylen)
			copylen = GOODCOPY_LEN;
	} else
		copylen = len;

	skb = tun_alloc_skb(tfile, align, copylen, gso.hdr_len, noblock);
	if (IS_ERR(skb)) {
		if (PTR_ERR(skb) != -EAGAIN)
			tun->dev->stats.rx_dropped++;
		return PTR_ERR(skb);
	}

	if (zerocopy)
		err = zerocopy_sg_from_iovec(skb, iv, offset, count);
	else
		err = skb_copy_datagram_from_iovec(skb, 0, iv, offset, len);

	if (err) {
		tun->dev->stats.rx_dropped++;
		kfree_skb(skb);
		return -EFAULT;
	}

	if (gso.flags & VIRTIO_NET_HDR_F_NEEDS_CSUM) {
		if (!skb_partial_csum_set(skb, gso.csum_start,
					  gso.csum_offset)) {
			tun->dev->stats.rx_frame_errors++;
			kfree_skb(skb);
			return -EINVAL;
		}
	}

	switch (tun->flags & TUN_TYPE_MASK) {
	case TUN_TUN_DEV:
		if (tun->flags & TUN_NO_PI) {
			switch (skb->data[0] & 0xf0) {
			case 0x40:
				pi.proto = htons(ETH_P_IP);
				break;
			case 0x60:
				pi.proto = htons(ETH_P_IPV6);
				break;
			default:
				tun->dev->stats.rx_dropped++;
				kfree_skb(skb);
				return -EINVAL;
			}
		}

		skb_reset_mac_header(skb);
		skb->protocol = pi.proto;
		skb->dev = tun->dev;
		break;
	case TUN_TAP_DEV:
		skb->protocol = eth_type_trans(skb, tun->dev);
		break;
	}

	if (gso.gso_type != VIRTIO_NET_HDR_GSO_NONE) {
		pr_debug("GSO!\n");
		switch (gso.gso_type & ~VIRTIO_NET_HDR_GSO_ECN) {
		case VIRTIO_NET_HDR_GSO_TCPV4:
			skb_shinfo(skb)->gso_type = SKB_GSO_TCPV4;
			break;
		case VIRTIO_NET_HDR_GSO_TCPV6:
			skb_shinfo(skb)->gso_type = SKB_GSO_TCPV6;
			break;
		case VIRTIO_NET_HDR_GSO_UDP:
			skb_shinfo(skb)->gso_type = SKB_GSO_UDP;
			break;
		default:
			tun->dev->stats.rx_frame_errors++;
			kfree_skb(skb);
			return -EINVAL;
		}

		if (gso.gso_type & VIRTIO_NET_HDR_GSO_ECN)
			skb_shinfo(skb)->gso_type |= SKB_GSO_TCP_ECN;

		skb_shinfo(skb)->gso_size = gso.gso_size;
		if (skb_shinfo(skb)->gso_size == 0) {
			tun->dev->stats.rx_frame_errors++;
			kfree_skb(skb);
			return -EINVAL;
		}

		/* Header must be checked, and gso_segs computed. */
		skb_shinfo(skb)->gso_type |= SKB_GSO_DODGY;
		skb_shinfo(skb)->gso_segs = 0;
	}

	/* copy skb_ubuf_info for callback when skb has no error */
	if (zerocopy) {
		skb_shinfo(skb)->destructor_arg = msg_control;
		skb_shinfo(skb)->tx_flags |= SKBTX_DEV_ZEROCOPY;
	}

	skb_reset_network_header(skb);
	rxhash = skb_get_rxhash(skb);
	netif_rx_ni(skb);

	tun->dev->stats.rx_packets++;
	tun->dev->stats.rx_bytes += len;

	tun_flow_update(tun, rxhash, tfile->queue_index);
	return total_len;
}

static ssize_t tun_chr_aio_write(struct kiocb *iocb, const struct iovec *iv,
			      unsigned long count, loff_t pos)
{
	struct file *file = iocb->ki_filp;
	struct tun_struct *tun = tun_get(file);
	struct tun_file *tfile = file->private_data;
	ssize_t result;

	if (!tun)
		return -EBADFD;

	tun_debug(KERN_INFO, tun, "tun_chr_write %ld\n", count);

	result = tun_get_user(tun, tfile, NULL, iv, iov_length(iv, count),
			      count, file->f_flags & O_NONBLOCK);

	tun_put(tun);
	return result;
}

/* Put packet to the user space buffer */
static ssize_t tun_put_user(struct tun_struct *tun,
			    struct tun_file *tfile,
			    struct sk_buff *skb,
			    const struct iovec *iv, int len)
{
	struct tun_pi pi = { 0, skb->protocol };
	ssize_t total = 0;

	if (!(tun->flags & TUN_NO_PI)) {
		if ((len -= sizeof(pi)) < 0)
			return -EINVAL;

		if (len < skb->len) {
			/* Packet will be striped */
			pi.flags |= TUN_PKT_STRIP;
		}

		if (memcpy_toiovecend(iv, (void *) &pi, 0, sizeof(pi)))
			return -EFAULT;
		total += sizeof(pi);
	}

	if (tun->flags & TUN_VNET_HDR) {
		struct virtio_net_hdr gso = { 0 }; /* no info leak */
		if ((len -= tun->vnet_hdr_sz) < 0)
			return -EINVAL;

		if (skb_is_gso(skb)) {
			struct skb_shared_info *sinfo = skb_shinfo(skb);

			/* This is a hint as to how much should be linear. */
			gso.hdr_len = skb_headlen(skb);
			gso.gso_size = sinfo->gso_size;
			if (sinfo->gso_type & SKB_GSO_TCPV4)
				gso.gso_type = VIRTIO_NET_HDR_GSO_TCPV4;
			else if (sinfo->gso_type & SKB_GSO_TCPV6)
				gso.gso_type = VIRTIO_NET_HDR_GSO_TCPV6;
			else if (sinfo->gso_type & SKB_GSO_UDP)
				gso.gso_type = VIRTIO_NET_HDR_GSO_UDP;
			else {
				pr_err("unexpected GSO type: "
				       "0x%x, gso_size %d, hdr_len %d\n",
				       sinfo->gso_type, gso.gso_size,
				       gso.hdr_len);
				print_hex_dump(KERN_ERR, "tun: ",
					       DUMP_PREFIX_NONE,
					       16, 1, skb->head,
					       min((int)gso.hdr_len, 64), true);
				WARN_ON_ONCE(1);
				return -EINVAL;
			}
			if (sinfo->gso_type & SKB_GSO_TCP_ECN)
				gso.gso_type |= VIRTIO_NET_HDR_GSO_ECN;
		} else
			gso.gso_type = VIRTIO_NET_HDR_GSO_NONE;

		if (skb->ip_summed == CHECKSUM_PARTIAL) {
			gso.flags = VIRTIO_NET_HDR_F_NEEDS_CSUM;
			gso.csum_start = skb_checksum_start_offset(skb);
			gso.csum_offset = skb->csum_offset;
		} else if (skb->ip_summed == CHECKSUM_UNNECESSARY) {
			gso.flags = VIRTIO_NET_HDR_F_DATA_VALID;
		} /* else everything is zero */

		if (unlikely(memcpy_toiovecend(iv, (void *)&gso, total,
					       sizeof(gso))))
			return -EFAULT;
		total += tun->vnet_hdr_sz;
	}

	len = min_t(int, skb->len, len);

	skb_copy_datagram_const_iovec(skb, 0, iv, total, len);
	total += skb->len;

	tun->dev->stats.tx_packets++;
	tun->dev->stats.tx_bytes += len;

	return total;
}

static ssize_t tun_do_read(struct tun_struct *tun, struct tun_file *tfile,
			   struct kiocb *iocb, const struct iovec *iv,
			   ssize_t len, int noblock)
{
	DECLARE_WAITQUEUE(wait, current);
	struct sk_buff *skb;
	ssize_t ret = 0;

	tun_debug(KERN_INFO, tun, "tun_do_read\n");

	if (unlikely(!noblock))
		add_wait_queue(&tfile->wq.wait, &wait);
	while (len) {
		current->state = TASK_INTERRUPTIBLE;

		/* Read frames from the queue */
		if (!(skb = skb_dequeue(&tfile->socket.sk->sk_receive_queue))) {
			if (noblock) {
				ret = -EAGAIN;
				break;
			}
			if (signal_pending(current)) {
				ret = -ERESTARTSYS;
				break;
			}
			if (tun->dev->reg_state != NETREG_REGISTERED) {
				ret = -EIO;
				break;
			}

			/* Nothing to read, let's sleep */
			schedule();
			continue;
		}

		ret = tun_put_user(tun, tfile, skb, iv, len);
		kfree_skb(skb);
		break;
	}

	current->state = TASK_RUNNING;
	if (unlikely(!noblock))
		remove_wait_queue(&tfile->wq.wait, &wait);

	return ret;
}

static ssize_t tun_chr_aio_read(struct kiocb *iocb, const struct iovec *iv,
			    unsigned long count, loff_t pos)
{
	struct file *file = iocb->ki_filp;
	struct tun_file *tfile = file->private_data;
	struct tun_struct *tun = __tun_get(tfile);
	ssize_t len, ret;

	if (!tun)
		return -EBADFD;
	len = iov_length(iv, count);
	if (len < 0) {
		ret = -EINVAL;
		goto out;
	}

	ret = tun_do_read(tun, tfile, iocb, iv, len,
			  file->f_flags & O_NONBLOCK);
	ret = min_t(ssize_t, ret, len);
out:
	tun_put(tun);
	return ret;
}

static void tun_free_netdev(struct net_device *dev)
{
	struct tun_struct *tun = netdev_priv(dev);

	BUG_ON(!(list_empty(&tun->disabled)));
	tun_flow_uninit(tun);
	free_netdev(dev);
}

static void tun_setup(struct net_device *dev)
{
	struct tun_struct *tun = netdev_priv(dev);

	tun->owner = INVALID_UID;
	tun->group = INVALID_GID;

	dev->ethtool_ops = &tun_ethtool_ops;
	dev->destructor = tun_free_netdev;
}

/* Trivial set of netlink ops to allow deleting tun or tap
 * device with netlink.
 */
static int tun_validate(struct nlattr *tb[], struct nlattr *data[])
{
	return -EINVAL;
}

static struct rtnl_link_ops tun_link_ops __read_mostly = {
	.kind		= DRV_NAME,
	.priv_size	= sizeof(struct tun_struct),
	.setup		= tun_setup,
	.validate	= tun_validate,
};

static void tun_sock_write_space(struct sock *sk)
{
	struct tun_file *tfile;
	wait_queue_head_t *wqueue;

	if (!sock_writeable(sk))
		return;

	if (!test_and_clear_bit(SOCK_ASYNC_NOSPACE, &sk->sk_socket->flags))
		return;

	wqueue = sk_sleep(sk);
	if (wqueue && waitqueue_active(wqueue))
		wake_up_interruptible_sync_poll(wqueue, POLLOUT |
						POLLWRNORM | POLLWRBAND);

	tfile = container_of(sk, struct tun_file, sk);
	kill_fasync(&tfile->fasync, SIGIO, POLL_OUT);
}

static int tun_sendmsg(struct kiocb *iocb, struct socket *sock,
		       struct msghdr *m, size_t total_len)
{
	int ret;
	struct tun_file *tfile = container_of(sock, struct tun_file, socket);
	struct tun_struct *tun = __tun_get(tfile);

	if (!tun)
		return -EBADFD;
	ret = tun_get_user(tun, tfile, m->msg_control, m->msg_iov, total_len,
			   m->msg_iovlen, m->msg_flags & MSG_DONTWAIT);
	tun_put(tun);
	return ret;
}


static int tun_recvmsg(struct kiocb *iocb, struct socket *sock,
		       struct msghdr *m, size_t total_len,
		       int flags)
{
	struct tun_file *tfile = container_of(sock, struct tun_file, socket);
	struct tun_struct *tun = __tun_get(tfile);
	int ret;

	if (!tun)
		return -EBADFD;

	if (flags & ~(MSG_DONTWAIT|MSG_TRUNC))
		return -EINVAL;
	ret = tun_do_read(tun, tfile, iocb, m->msg_iov, total_len,
			  flags & MSG_DONTWAIT);
	if (ret > total_len) {
		m->msg_flags |= MSG_TRUNC;
		ret = flags & MSG_TRUNC ? ret : total_len;
	}
	tun_put(tun);
	return ret;
}

static int tun_release(struct socket *sock)
{
	if (sock->sk)
		sock_put(sock->sk);
	return 0;
}

/* Ops structure to mimic raw sockets with tun */
static const struct proto_ops tun_socket_ops = {
	.sendmsg = tun_sendmsg,
	.recvmsg = tun_recvmsg,
	.release = tun_release,
};

static struct proto tun_proto = {
	.name		= "tun",
	.owner		= THIS_MODULE,
	.obj_size	= sizeof(struct tun_file),
};

static int tun_flags(struct tun_struct *tun)
{
	int flags = 0;

	if (tun->flags & TUN_TUN_DEV)
		flags |= IFF_TUN;
	else
		flags |= IFF_TAP;

	if (tun->flags & TUN_NO_PI)
		flags |= IFF_NO_PI;

	/* This flag has no real effect.  We track the value for backwards
	 * compatibility.
	 */
	if (tun->flags & TUN_ONE_QUEUE)
		flags |= IFF_ONE_QUEUE;

	if (tun->flags & TUN_VNET_HDR)
		flags |= IFF_VNET_HDR;

	if (tun->flags & TUN_TAP_MQ)
		flags |= IFF_MULTI_QUEUE;

	return flags;
}

static ssize_t tun_show_flags(struct device *dev, struct device_attribute *attr,
			      char *buf)
{
	struct tun_struct *tun = netdev_priv(to_net_dev(dev));
	return sprintf(buf, "0x%x\n", tun_flags(tun));
}

static ssize_t tun_show_owner(struct device *dev, struct device_attribute *attr,
			      char *buf)
{
	struct tun_struct *tun = netdev_priv(to_net_dev(dev));
	return uid_valid(tun->owner)?
		sprintf(buf, "%u\n",
			from_kuid_munged(current_user_ns(), tun->owner)):
		sprintf(buf, "-1\n");
}

static ssize_t tun_show_group(struct device *dev, struct device_attribute *attr,
			      char *buf)
{
	struct tun_struct *tun = netdev_priv(to_net_dev(dev));
	return gid_valid(tun->group) ?
		sprintf(buf, "%u\n",
			from_kgid_munged(current_user_ns(), tun->group)):
		sprintf(buf, "-1\n");
}

static DEVICE_ATTR(tun_flags, 0444, tun_show_flags, NULL);
static DEVICE_ATTR(owner, 0444, tun_show_owner, NULL);
static DEVICE_ATTR(group, 0444, tun_show_group, NULL);

static int tun_set_iff(struct net *net, struct file *file, struct ifreq *ifr)
{
	struct tun_struct *tun;
	struct tun_file *tfile = file->private_data;
	struct net_device *dev;
	int err;

	dev = __dev_get_by_name(net, ifr->ifr_name);
	if (dev) {
		if (ifr->ifr_flags & IFF_TUN_EXCL)
			return -EBUSY;
		if ((ifr->ifr_flags & IFF_TUN) && dev->netdev_ops == &tun_netdev_ops)
			tun = netdev_priv(dev);
		else if ((ifr->ifr_flags & IFF_TAP) && dev->netdev_ops == &tap_netdev_ops)
			tun = netdev_priv(dev);
		else
			return -EINVAL;

		if (tun_not_capable(tun))
			return -EPERM;
		err = security_tun_dev_attach(tfile->socket.sk);
		if (err < 0)
			return err;

		err = tun_attach(tun, file);
		if (err < 0)
			return err;

		if (tun->flags & TUN_TAP_MQ &&
		    (tun->numqueues + tun->numdisabled > 1))
			return err;
	}
	else {
		char *name;
		unsigned long flags = 0;

		if (!ns_capable(net->user_ns, CAP_NET_ADMIN))
			return -EPERM;
		err = security_tun_dev_create();
		if (err < 0)
			return err;

		/* Set dev type */
		if (ifr->ifr_flags & IFF_TUN) {
			/* TUN device */
			flags |= TUN_TUN_DEV;
			name = "tun%d";
		} else if (ifr->ifr_flags & IFF_TAP) {
			/* TAP device */
			flags |= TUN_TAP_DEV;
			name = "tap%d";
		} else
			return -EINVAL;

		if (*ifr->ifr_name)
			name = ifr->ifr_name;

		dev = alloc_netdev_mqs(sizeof(struct tun_struct), name,
				       tun_setup,
				       MAX_TAP_QUEUES, MAX_TAP_QUEUES);
		if (!dev)
			return -ENOMEM;

		dev_net_set(dev, net);
		dev->rtnl_link_ops = &tun_link_ops;

		tun = netdev_priv(dev);
		tun->dev = dev;
		tun->flags = flags;
		tun->txflt.count = 0;
		tun->vnet_hdr_sz = sizeof(struct virtio_net_hdr);

		tun->filter_attached = false;
		tun->sndbuf = tfile->socket.sk->sk_sndbuf;

		spin_lock_init(&tun->lock);

		security_tun_dev_post_create(&tfile->sk);

		tun_net_init(dev);

		err = tun_flow_init(tun);
		if (err < 0)
			goto err_free_dev;

		dev->hw_features = NETIF_F_SG | NETIF_F_FRAGLIST |
			TUN_USER_FEATURES;
		dev->features = dev->hw_features;

		INIT_LIST_HEAD(&tun->disabled);
		err = tun_attach(tun, file);
		if (err < 0)
			goto err_free_dev;

		err = register_netdevice(tun->dev);
		if (err < 0)
			goto err_free_dev;

		if (device_create_file(&tun->dev->dev, &dev_attr_tun_flags) ||
		    device_create_file(&tun->dev->dev, &dev_attr_owner) ||
		    device_create_file(&tun->dev->dev, &dev_attr_group))
			pr_err("Failed to create tun sysfs files\n");

		netif_carrier_on(tun->dev);
	}

	tun_debug(KERN_INFO, tun, "tun_set_iff\n");

	if (ifr->ifr_flags & IFF_NO_PI)
		tun->flags |= TUN_NO_PI;
	else
		tun->flags &= ~TUN_NO_PI;

	/* This flag has no real effect.  We track the value for backwards
	 * compatibility.
	 */
	if (ifr->ifr_flags & IFF_ONE_QUEUE)
		tun->flags |= TUN_ONE_QUEUE;
	else
		tun->flags &= ~TUN_ONE_QUEUE;

	if (ifr->ifr_flags & IFF_VNET_HDR)
		tun->flags |= TUN_VNET_HDR;
	else
		tun->flags &= ~TUN_VNET_HDR;

	if (ifr->ifr_flags & IFF_MULTI_QUEUE)
		tun->flags |= TUN_TAP_MQ;
	else
		tun->flags &= ~TUN_TAP_MQ;

	/* Make sure persistent devices do not get stuck in
	 * xoff state.
	 */
	if (netif_running(tun->dev))
		netif_tx_wake_all_queues(tun->dev);

	strcpy(ifr->ifr_name, tun->dev->name);
	return 0;

 err_free_dev:
	free_netdev(dev);
	return err;
}

static void tun_get_iff(struct net *net, struct tun_struct *tun,
		       struct ifreq *ifr)
{
	tun_debug(KERN_INFO, tun, "tun_get_iff\n");

	strcpy(ifr->ifr_name, tun->dev->name);

	ifr->ifr_flags = tun_flags(tun);

}

/* This is like a cut-down ethtool ops, except done via tun fd so no
 * privs required. */
static int set_offload(struct tun_struct *tun, unsigned long arg)
{
	netdev_features_t features = 0;

	if (arg & TUN_F_CSUM) {
		features |= NETIF_F_HW_CSUM;
		arg &= ~TUN_F_CSUM;

		if (arg & (TUN_F_TSO4|TUN_F_TSO6)) {
			if (arg & TUN_F_TSO_ECN) {
				features |= NETIF_F_TSO_ECN;
				arg &= ~TUN_F_TSO_ECN;
			}
			if (arg & TUN_F_TSO4)
				features |= NETIF_F_TSO;
			if (arg & TUN_F_TSO6)
				features |= NETIF_F_TSO6;
			arg &= ~(TUN_F_TSO4|TUN_F_TSO6);
		}

		if (arg & TUN_F_UFO) {
			features |= NETIF_F_UFO;
			arg &= ~TUN_F_UFO;
		}
	}

	/* This gives the user a way to test for new features in future by
	 * trying to set them. */
	if (arg)
		return -EINVAL;

	tun->set_features = features;
	netdev_update_features(tun->dev);

	return 0;
}

static void tun_detach_filter(struct tun_struct *tun, int n)
{
	int i;
	struct tun_file *tfile;

	for (i = 0; i < n; i++) {
		tfile = rcu_dereference_protected(tun->tfiles[i],
						  lockdep_rtnl_is_held());
		sk_detach_filter(tfile->socket.sk);
	}

	tun->filter_attached = false;
}

static int tun_attach_filter(struct tun_struct *tun)
{
	int i, ret = 0;
	struct tun_file *tfile;

	for (i = 0; i < tun->numqueues; i++) {
		tfile = rcu_dereference_protected(tun->tfiles[i],
						  lockdep_rtnl_is_held());
		ret = sk_attach_filter(&tun->fprog, tfile->socket.sk);
		if (ret) {
			tun_detach_filter(tun, i);
			return ret;
		}
	}

	tun->filter_attached = true;
	return ret;
}

static void tun_set_sndbuf(struct tun_struct *tun)
{
	struct tun_file *tfile;
	int i;

	for (i = 0; i < tun->numqueues; i++) {
		tfile = rcu_dereference_protected(tun->tfiles[i],
						lockdep_rtnl_is_held());
		tfile->socket.sk->sk_sndbuf = tun->sndbuf;
	}
}

static int tun_set_queue(struct file *file, struct ifreq *ifr)
{
	struct tun_file *tfile = file->private_data;
	struct tun_struct *tun;
	int ret = 0;

	rtnl_lock();

	if (ifr->ifr_flags & IFF_ATTACH_QUEUE) {
		tun = tfile->detached;
		if (!tun)
			ret = -EINVAL;
		else if (tun_not_capable(tun))
			ret = -EPERM;
		else
			ret = tun_attach(tun, file);
	} else if (ifr->ifr_flags & IFF_DETACH_QUEUE) {
		tun = rcu_dereference_protected(tfile->tun,
						lockdep_rtnl_is_held());
		if (!tun || !(tun->flags & TUN_TAP_MQ))
			ret = -EINVAL;
		else
			__tun_detach(tfile, false);
	} else
		ret = -EINVAL;

	rtnl_unlock();
	return ret;
}

static long __tun_chr_ioctl(struct file *file, unsigned int cmd,
			    unsigned long arg, int ifreq_len)
{
	struct tun_file *tfile = file->private_data;
	struct tun_struct *tun;
	void __user* argp = (void __user*)arg;
	struct ifreq ifr;
	kuid_t owner;
	kgid_t group;
	int sndbuf;
	int vnet_hdr_sz;
	int ret;

<<<<<<< HEAD
#ifdef CONFIG_ANDROID_PARANOID_NETWORK
	if (cmd != TUNGETIFF && !capable(CAP_NET_ADMIN)) {
		return -EPERM;
	}
#endif

	if (cmd == TUNSETIFF || _IOC_TYPE(cmd) == 0x89) {
=======
	if (cmd == TUNSETIFF || cmd == TUNSETQUEUE || _IOC_TYPE(cmd) == 0x89) {
>>>>>>> 5f243b9b
		if (copy_from_user(&ifr, argp, ifreq_len))
			return -EFAULT;
	} else {
		memset(&ifr, 0, sizeof(ifr));
	}
	if (cmd == TUNGETFEATURES) {
		/* Currently this just means: "what IFF flags are valid?".
		 * This is needed because we never checked for invalid flags on
		 * TUNSETIFF. */
		return put_user(IFF_TUN | IFF_TAP | IFF_NO_PI | IFF_ONE_QUEUE |
				IFF_VNET_HDR | IFF_MULTI_QUEUE,
				(unsigned int __user*)argp);
	} else if (cmd == TUNSETQUEUE)
		return tun_set_queue(file, &ifr);

	ret = 0;
	rtnl_lock();

	tun = __tun_get(tfile);
	if (cmd == TUNSETIFF && !tun) {
		ifr.ifr_name[IFNAMSIZ-1] = '\0';

		ret = tun_set_iff(tfile->net, file, &ifr);

		if (ret)
			goto unlock;

		if (copy_to_user(argp, &ifr, ifreq_len))
			ret = -EFAULT;
		goto unlock;
	}

	ret = -EBADFD;
	if (!tun)
		goto unlock;

	tun_debug(KERN_INFO, tun, "tun_chr_ioctl cmd %u\n", cmd);

	ret = 0;
	switch (cmd) {
	case TUNGETIFF:
		tun_get_iff(current->nsproxy->net_ns, tun, &ifr);

		if (copy_to_user(argp, &ifr, ifreq_len))
			ret = -EFAULT;
		break;

	case TUNSETNOCSUM:
		/* Disable/Enable checksum */

		/* [unimplemented] */
		tun_debug(KERN_INFO, tun, "ignored: set checksum %s\n",
			  arg ? "disabled" : "enabled");
		break;

	case TUNSETPERSIST:
		/* Disable/Enable persist mode. Keep an extra reference to the
		 * module to prevent the module being unprobed.
		 */
		if (arg) {
			tun->flags |= TUN_PERSIST;
			__module_get(THIS_MODULE);
		} else {
			tun->flags &= ~TUN_PERSIST;
			module_put(THIS_MODULE);
		}

		tun_debug(KERN_INFO, tun, "persist %s\n",
			  arg ? "enabled" : "disabled");
		break;

	case TUNSETOWNER:
		/* Set owner of the device */
		owner = make_kuid(current_user_ns(), arg);
		if (!uid_valid(owner)) {
			ret = -EINVAL;
			break;
		}
		tun->owner = owner;
		tun_debug(KERN_INFO, tun, "owner set to %u\n",
			  from_kuid(&init_user_ns, tun->owner));
		break;

	case TUNSETGROUP:
		/* Set group of the device */
		group = make_kgid(current_user_ns(), arg);
		if (!gid_valid(group)) {
			ret = -EINVAL;
			break;
		}
		tun->group = group;
		tun_debug(KERN_INFO, tun, "group set to %u\n",
			  from_kgid(&init_user_ns, tun->group));
		break;

	case TUNSETLINK:
		/* Only allow setting the type when the interface is down */
		if (tun->dev->flags & IFF_UP) {
			tun_debug(KERN_INFO, tun,
				  "Linktype set failed because interface is up\n");
			ret = -EBUSY;
		} else {
			tun->dev->type = (int) arg;
			tun_debug(KERN_INFO, tun, "linktype set to %d\n",
				  tun->dev->type);
			ret = 0;
		}
		break;

#ifdef TUN_DEBUG
	case TUNSETDEBUG:
		tun->debug = arg;
		break;
#endif
	case TUNSETOFFLOAD:
		ret = set_offload(tun, arg);
		break;

	case TUNSETTXFILTER:
		/* Can be set only for TAPs */
		ret = -EINVAL;
		if ((tun->flags & TUN_TYPE_MASK) != TUN_TAP_DEV)
			break;
		ret = update_filter(&tun->txflt, (void __user *)arg);
		break;

	case SIOCGIFHWADDR:
		/* Get hw address */
		memcpy(ifr.ifr_hwaddr.sa_data, tun->dev->dev_addr, ETH_ALEN);
		ifr.ifr_hwaddr.sa_family = tun->dev->type;
		if (copy_to_user(argp, &ifr, ifreq_len))
			ret = -EFAULT;
		break;

	case SIOCSIFHWADDR:
		/* Set hw address */
		tun_debug(KERN_DEBUG, tun, "set hw address: %pM\n",
			  ifr.ifr_hwaddr.sa_data);

		ret = dev_set_mac_address(tun->dev, &ifr.ifr_hwaddr);
		break;

	case TUNGETSNDBUF:
		sndbuf = tfile->socket.sk->sk_sndbuf;
		if (copy_to_user(argp, &sndbuf, sizeof(sndbuf)))
			ret = -EFAULT;
		break;

	case TUNSETSNDBUF:
		if (copy_from_user(&sndbuf, argp, sizeof(sndbuf))) {
			ret = -EFAULT;
			break;
		}

		tun->sndbuf = sndbuf;
		tun_set_sndbuf(tun);
		break;

	case TUNGETVNETHDRSZ:
		vnet_hdr_sz = tun->vnet_hdr_sz;
		if (copy_to_user(argp, &vnet_hdr_sz, sizeof(vnet_hdr_sz)))
			ret = -EFAULT;
		break;

	case TUNSETVNETHDRSZ:
		if (copy_from_user(&vnet_hdr_sz, argp, sizeof(vnet_hdr_sz))) {
			ret = -EFAULT;
			break;
		}
		if (vnet_hdr_sz < (int)sizeof(struct virtio_net_hdr)) {
			ret = -EINVAL;
			break;
		}

		tun->vnet_hdr_sz = vnet_hdr_sz;
		break;

	case TUNATTACHFILTER:
		/* Can be set only for TAPs */
		ret = -EINVAL;
		if ((tun->flags & TUN_TYPE_MASK) != TUN_TAP_DEV)
			break;
		ret = -EFAULT;
		if (copy_from_user(&tun->fprog, argp, sizeof(tun->fprog)))
			break;

		ret = tun_attach_filter(tun);
		break;

	case TUNDETACHFILTER:
		/* Can be set only for TAPs */
		ret = -EINVAL;
		if ((tun->flags & TUN_TYPE_MASK) != TUN_TAP_DEV)
			break;
		ret = 0;
		tun_detach_filter(tun, tun->numqueues);
		break;

	default:
		ret = -EINVAL;
		break;
	}

unlock:
	rtnl_unlock();
	if (tun)
		tun_put(tun);
	return ret;
}

static long tun_chr_ioctl(struct file *file,
			  unsigned int cmd, unsigned long arg)
{
	return __tun_chr_ioctl(file, cmd, arg, sizeof (struct ifreq));
}

#ifdef CONFIG_COMPAT
static long tun_chr_compat_ioctl(struct file *file,
			 unsigned int cmd, unsigned long arg)
{
	switch (cmd) {
	case TUNSETIFF:
	case TUNGETIFF:
	case TUNSETTXFILTER:
	case TUNGETSNDBUF:
	case TUNSETSNDBUF:
	case SIOCGIFHWADDR:
	case SIOCSIFHWADDR:
		arg = (unsigned long)compat_ptr(arg);
		break;
	default:
		arg = (compat_ulong_t)arg;
		break;
	}

	/*
	 * compat_ifreq is shorter than ifreq, so we must not access beyond
	 * the end of that structure. All fields that are used in this
	 * driver are compatible though, we don't need to convert the
	 * contents.
	 */
	return __tun_chr_ioctl(file, cmd, arg, sizeof(struct compat_ifreq));
}
#endif /* CONFIG_COMPAT */

static int tun_chr_fasync(int fd, struct file *file, int on)
{
	struct tun_file *tfile = file->private_data;
	int ret;

	if ((ret = fasync_helper(fd, file, on, &tfile->fasync)) < 0)
		goto out;

	if (on) {
		ret = __f_setown(file, task_pid(current), PIDTYPE_PID, 0);
		if (ret)
			goto out;
		tfile->flags |= TUN_FASYNC;
	} else
		tfile->flags &= ~TUN_FASYNC;
	ret = 0;
out:
	return ret;
}

static int tun_chr_open(struct inode *inode, struct file * file)
{
	struct tun_file *tfile;

	DBG1(KERN_INFO, "tunX: tun_chr_open\n");

	tfile = (struct tun_file *)sk_alloc(&init_net, AF_UNSPEC, GFP_KERNEL,
					    &tun_proto);
	if (!tfile)
		return -ENOMEM;
	rcu_assign_pointer(tfile->tun, NULL);
	tfile->net = get_net(current->nsproxy->net_ns);
	tfile->flags = 0;

	rcu_assign_pointer(tfile->socket.wq, &tfile->wq);
	init_waitqueue_head(&tfile->wq.wait);

	tfile->socket.file = file;
	tfile->socket.ops = &tun_socket_ops;

	sock_init_data(&tfile->socket, &tfile->sk);
	sk_change_net(&tfile->sk, tfile->net);

	tfile->sk.sk_write_space = tun_sock_write_space;
	tfile->sk.sk_sndbuf = INT_MAX;

	file->private_data = tfile;
	set_bit(SOCK_EXTERNALLY_ALLOCATED, &tfile->socket.flags);
	INIT_LIST_HEAD(&tfile->next);

	return 0;
}

static int tun_chr_close(struct inode *inode, struct file *file)
{
	struct tun_file *tfile = file->private_data;
	struct net *net = tfile->net;

	tun_detach(tfile, true);
	put_net(net);

	return 0;
}

static const struct file_operations tun_fops = {
	.owner	= THIS_MODULE,
	.llseek = no_llseek,
	.read  = do_sync_read,
	.aio_read  = tun_chr_aio_read,
	.write = do_sync_write,
	.aio_write = tun_chr_aio_write,
	.poll	= tun_chr_poll,
	.unlocked_ioctl	= tun_chr_ioctl,
#ifdef CONFIG_COMPAT
	.compat_ioctl = tun_chr_compat_ioctl,
#endif
	.open	= tun_chr_open,
	.release = tun_chr_close,
	.fasync = tun_chr_fasync
};

static struct miscdevice tun_miscdev = {
	.minor = TUN_MINOR,
	.name = "tun",
	.nodename = "net/tun",
	.fops = &tun_fops,
};

/* ethtool interface */

static int tun_get_settings(struct net_device *dev, struct ethtool_cmd *cmd)
{
	cmd->supported		= 0;
	cmd->advertising	= 0;
	ethtool_cmd_speed_set(cmd, SPEED_10);
	cmd->duplex		= DUPLEX_FULL;
	cmd->port		= PORT_TP;
	cmd->phy_address	= 0;
	cmd->transceiver	= XCVR_INTERNAL;
	cmd->autoneg		= AUTONEG_DISABLE;
	cmd->maxtxpkt		= 0;
	cmd->maxrxpkt		= 0;
	return 0;
}

static void tun_get_drvinfo(struct net_device *dev, struct ethtool_drvinfo *info)
{
	struct tun_struct *tun = netdev_priv(dev);

	strlcpy(info->driver, DRV_NAME, sizeof(info->driver));
	strlcpy(info->version, DRV_VERSION, sizeof(info->version));

	switch (tun->flags & TUN_TYPE_MASK) {
	case TUN_TUN_DEV:
		strlcpy(info->bus_info, "tun", sizeof(info->bus_info));
		break;
	case TUN_TAP_DEV:
		strlcpy(info->bus_info, "tap", sizeof(info->bus_info));
		break;
	}
}

static u32 tun_get_msglevel(struct net_device *dev)
{
#ifdef TUN_DEBUG
	struct tun_struct *tun = netdev_priv(dev);
	return tun->debug;
#else
	return -EOPNOTSUPP;
#endif
}

static void tun_set_msglevel(struct net_device *dev, u32 value)
{
#ifdef TUN_DEBUG
	struct tun_struct *tun = netdev_priv(dev);
	tun->debug = value;
#endif
}

static const struct ethtool_ops tun_ethtool_ops = {
	.get_settings	= tun_get_settings,
	.get_drvinfo	= tun_get_drvinfo,
	.get_msglevel	= tun_get_msglevel,
	.set_msglevel	= tun_set_msglevel,
	.get_link	= ethtool_op_get_link,
};


static int __init tun_init(void)
{
	int ret = 0;

	pr_info("%s, %s\n", DRV_DESCRIPTION, DRV_VERSION);
	pr_info("%s\n", DRV_COPYRIGHT);

	ret = rtnl_link_register(&tun_link_ops);
	if (ret) {
		pr_err("Can't register link_ops\n");
		goto err_linkops;
	}

	ret = misc_register(&tun_miscdev);
	if (ret) {
		pr_err("Can't register misc device %d\n", TUN_MINOR);
		goto err_misc;
	}
	return  0;
err_misc:
	rtnl_link_unregister(&tun_link_ops);
err_linkops:
	return ret;
}

static void tun_cleanup(void)
{
	misc_deregister(&tun_miscdev);
	rtnl_link_unregister(&tun_link_ops);
}

/* Get an underlying socket object from tun file.  Returns error unless file is
 * attached to a device.  The returned object works like a packet socket, it
 * can be used for sock_sendmsg/sock_recvmsg.  The caller is responsible for
 * holding a reference to the file for as long as the socket is in use. */
struct socket *tun_get_socket(struct file *file)
{
	struct tun_file *tfile;
	if (file->f_op != &tun_fops)
		return ERR_PTR(-EINVAL);
	tfile = file->private_data;
	if (!tfile)
		return ERR_PTR(-EBADFD);
	return &tfile->socket;
}
EXPORT_SYMBOL_GPL(tun_get_socket);

module_init(tun_init);
module_exit(tun_cleanup);
MODULE_DESCRIPTION(DRV_DESCRIPTION);
MODULE_AUTHOR(DRV_COPYRIGHT);
MODULE_LICENSE("GPL");
MODULE_ALIAS_MISCDEV(TUN_MINOR);
MODULE_ALIAS("devname:net/tun");<|MERGE_RESOLUTION|>--- conflicted
+++ resolved
@@ -1820,17 +1820,13 @@
 	int vnet_hdr_sz;
 	int ret;
 
-<<<<<<< HEAD
 #ifdef CONFIG_ANDROID_PARANOID_NETWORK
 	if (cmd != TUNGETIFF && !capable(CAP_NET_ADMIN)) {
 		return -EPERM;
 	}
 #endif
 
-	if (cmd == TUNSETIFF || _IOC_TYPE(cmd) == 0x89) {
-=======
 	if (cmd == TUNSETIFF || cmd == TUNSETQUEUE || _IOC_TYPE(cmd) == 0x89) {
->>>>>>> 5f243b9b
 		if (copy_from_user(&ifr, argp, ifreq_len))
 			return -EFAULT;
 	} else {
