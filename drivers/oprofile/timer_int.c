/**
 * @file timer_int.c
 *
 * @remark Copyright 2002 OProfile authors
 * @remark Read the file COPYING
 *
 * @author John Levon <levon@movementarian.org>
 */

#include <linux/kernel.h>
#include <linux/notifier.h>
#include <linux/smp.h>
#include <linux/oprofile.h>
#include <linux/profile.h>
#include <linux/init.h>
#include <linux/cpu.h>
#include <linux/hrtimer.h>
#include <asm/irq_regs.h>
#include <asm/ptrace.h>

#include "oprof.h"

static DEFINE_PER_CPU(struct hrtimer, oprofile_hrtimer);
static int ctr_running;

static enum hrtimer_restart oprofile_hrtimer_notify(struct hrtimer *hrtimer)
{
	oprofile_add_sample(get_irq_regs(), 0);
	hrtimer_forward_now(hrtimer, ns_to_ktime(TICK_NSEC));
	return HRTIMER_RESTART;
}

static void __oprofile_hrtimer_start(void *unused)
{
	struct hrtimer *hrtimer = &__get_cpu_var(oprofile_hrtimer);

	if (!ctr_running)
		return;

	hrtimer_init(hrtimer, CLOCK_MONOTONIC, HRTIMER_MODE_REL);
	hrtimer->function = oprofile_hrtimer_notify;

	hrtimer_start(hrtimer, ns_to_ktime(TICK_NSEC),
		      HRTIMER_MODE_REL_PINNED);
}

static int oprofile_hrtimer_start(void)
{
	get_online_cpus();
	ctr_running = 1;
	on_each_cpu(__oprofile_hrtimer_start, NULL, 1);
	put_online_cpus();
	return 0;
}

static void __oprofile_hrtimer_stop(int cpu)
{
	struct hrtimer *hrtimer = &per_cpu(oprofile_hrtimer, cpu);

	if (!ctr_running)
		return;

	hrtimer_cancel(hrtimer);
}

static void oprofile_hrtimer_stop(void)
{
	int cpu;

	get_online_cpus();
	for_each_online_cpu(cpu)
		__oprofile_hrtimer_stop(cpu);
	ctr_running = 0;
	put_online_cpus();
}

static int __cpuinit oprofile_cpu_notify(struct notifier_block *self,
					 unsigned long action, void *hcpu)
{
	long cpu = (long) hcpu;

	switch (action) {
	case CPU_ONLINE:
	case CPU_ONLINE_FROZEN:
		smp_call_function_single(cpu, __oprofile_hrtimer_start,
					 NULL, 1);
		break;
	case CPU_DEAD:
	case CPU_DEAD_FROZEN:
		__oprofile_hrtimer_stop(cpu);
		break;
	}
	return NOTIFY_OK;
}

static struct notifier_block __refdata oprofile_cpu_notifier = {
	.notifier_call = oprofile_cpu_notify,
};

static int oprofile_hrtimer_setup(void)
{
<<<<<<< HEAD
	int rc;

	rc = register_hotcpu_notifier(&oprofile_cpu_notifier);
	if (rc)
		return rc;
	ops->create_files = NULL;
	ops->setup = NULL;
	ops->shutdown = NULL;
	ops->start = oprofile_hrtimer_start;
	ops->stop = oprofile_hrtimer_stop;
	ops->cpu_type = "timer";
	printk(KERN_INFO "oprofile: using timer interrupt.\n");
	return 0;
=======
	return register_hotcpu_notifier(&oprofile_cpu_notifier);
>>>>>>> dcd6c922
}

static void oprofile_hrtimer_shutdown(void)
{
	unregister_hotcpu_notifier(&oprofile_cpu_notifier);
}

int oprofile_timer_init(struct oprofile_operations *ops)
{
	ops->create_files	= NULL;
	ops->setup		= oprofile_hrtimer_setup;
	ops->shutdown		= oprofile_hrtimer_shutdown;
	ops->start		= oprofile_hrtimer_start;
	ops->stop		= oprofile_hrtimer_stop;
	ops->cpu_type		= "timer";
	printk(KERN_INFO "oprofile: using timer interrupt.\n");
	return 0;
}<|MERGE_RESOLUTION|>--- conflicted
+++ resolved
@@ -99,23 +99,7 @@
 
 static int oprofile_hrtimer_setup(void)
 {
-<<<<<<< HEAD
-	int rc;
-
-	rc = register_hotcpu_notifier(&oprofile_cpu_notifier);
-	if (rc)
-		return rc;
-	ops->create_files = NULL;
-	ops->setup = NULL;
-	ops->shutdown = NULL;
-	ops->start = oprofile_hrtimer_start;
-	ops->stop = oprofile_hrtimer_stop;
-	ops->cpu_type = "timer";
-	printk(KERN_INFO "oprofile: using timer interrupt.\n");
-	return 0;
-=======
 	return register_hotcpu_notifier(&oprofile_cpu_notifier);
->>>>>>> dcd6c922
 }
 
 static void oprofile_hrtimer_shutdown(void)
