/*
 * Copyright (c) 2008, 2009, 2010 QLogic Corporation. All rights reserved.
 *
 * This software is available to you under a choice of one of two
 * licenses.  You may choose to be licensed under the terms of the GNU
 * General Public License (GPL) Version 2, available from the file
 * COPYING in the main directory of this source tree, or the
 * OpenIB.org BSD license below:
 *
 *     Redistribution and use in source and binary forms, with or
 *     without modification, are permitted provided that the following
 *     conditions are met:
 *
 *      - Redistributions of source code must retain the above
 *        copyright notice, this list of conditions and the following
 *        disclaimer.
 *
 *      - Redistributions in binary form must reproduce the above
 *        copyright notice, this list of conditions and the following
 *        disclaimer in the documentation and/or other materials
 *        provided with the distribution.
 *
 * THE SOFTWARE IS PROVIDED "AS IS", WITHOUT WARRANTY OF ANY KIND,
 * EXPRESS OR IMPLIED, INCLUDING BUT NOT LIMITED TO THE WARRANTIES OF
 * MERCHANTABILITY, FITNESS FOR A PARTICULAR PURPOSE AND
 * NONINFRINGEMENT. IN NO EVENT SHALL THE AUTHORS OR COPYRIGHT HOLDERS
 * BE LIABLE FOR ANY CLAIM, DAMAGES OR OTHER LIABILITY, WHETHER IN AN
 * ACTION OF CONTRACT, TORT OR OTHERWISE, ARISING FROM, OUT OF OR IN
 * CONNECTION WITH THE SOFTWARE OR THE USE OR OTHER DEALINGS IN THE
 * SOFTWARE.
 */

/*
 * This file contains all of the code that is specific to the
 * InfiniPath 7322 chip
 */

#include <linux/interrupt.h>
#include <linux/pci.h>
#include <linux/delay.h>
#include <linux/io.h>
#include <linux/jiffies.h>
#include <linux/module.h>
#include <rdma/ib_verbs.h>
#include <rdma/ib_smi.h>

#include "qib.h"
#include "qib_7322_regs.h"
#include "qib_qsfp.h"

#include "qib_mad.h"

static void qib_setup_7322_setextled(struct qib_pportdata *, u32);
static void qib_7322_handle_hwerrors(struct qib_devdata *, char *, size_t);
static void sendctrl_7322_mod(struct qib_pportdata *ppd, u32 op);
static irqreturn_t qib_7322intr(int irq, void *data);
static irqreturn_t qib_7322bufavail(int irq, void *data);
static irqreturn_t sdma_intr(int irq, void *data);
static irqreturn_t sdma_idle_intr(int irq, void *data);
static irqreturn_t sdma_progress_intr(int irq, void *data);
static irqreturn_t sdma_cleanup_intr(int irq, void *data);
static void qib_7322_txchk_change(struct qib_devdata *, u32, u32, u32,
				  struct qib_ctxtdata *rcd);
static u8 qib_7322_phys_portstate(u64);
static u32 qib_7322_iblink_state(u64);
static void qib_set_ib_7322_lstate(struct qib_pportdata *ppd, u16 linkcmd,
				   u16 linitcmd);
static void force_h1(struct qib_pportdata *);
static void adj_tx_serdes(struct qib_pportdata *);
static u32 qib_7322_setpbc_control(struct qib_pportdata *, u32, u8, u8);
static void qib_7322_mini_pcs_reset(struct qib_pportdata *);

static u32 ahb_mod(struct qib_devdata *, int, int, int, u32, u32);
static void ibsd_wr_allchans(struct qib_pportdata *, int, unsigned, unsigned);
static void serdes_7322_los_enable(struct qib_pportdata *, int);
static int serdes_7322_init_old(struct qib_pportdata *);
static int serdes_7322_init_new(struct qib_pportdata *);

#define BMASK(msb, lsb) (((1 << ((msb) + 1 - (lsb))) - 1) << (lsb))

/* LE2 serdes values for different cases */
#define LE2_DEFAULT 5
#define LE2_5m 4
#define LE2_QME 0

/* Below is special-purpose, so only really works for the IB SerDes blocks. */
#define IBSD(hw_pidx) (hw_pidx + 2)

/* these are variables for documentation and experimentation purposes */
static const unsigned rcv_int_timeout = 375;
static const unsigned rcv_int_count = 16;
static const unsigned sdma_idle_cnt = 64;

/* Time to stop altering Rx Equalization parameters, after link up. */
#define RXEQ_DISABLE_MSECS 2500

/*
 * Number of VLs we are configured to use (to allow for more
 * credits per vl, etc.)
 */
ushort qib_num_cfg_vls = 2;
module_param_named(num_vls, qib_num_cfg_vls, ushort, S_IRUGO);
MODULE_PARM_DESC(num_vls, "Set number of Virtual Lanes to use (1-8)");

static ushort qib_chase = 1;
module_param_named(chase, qib_chase, ushort, S_IRUGO);
MODULE_PARM_DESC(chase, "Enable state chase handling");

static ushort qib_long_atten = 10; /* 10 dB ~= 5m length */
module_param_named(long_attenuation, qib_long_atten, ushort, S_IRUGO);
MODULE_PARM_DESC(long_attenuation, \
		 "attenuation cutoff (dB) for long copper cable setup");

static ushort qib_singleport;
module_param_named(singleport, qib_singleport, ushort, S_IRUGO);
MODULE_PARM_DESC(singleport, "Use only IB port 1; more per-port buffer space");

static ushort qib_krcvq01_no_msi;
module_param_named(krcvq01_no_msi, qib_krcvq01_no_msi, ushort, S_IRUGO);
MODULE_PARM_DESC(krcvq01_no_msi, "No MSI for kctx < 2");

/*
 * Receive header queue sizes
 */
static unsigned qib_rcvhdrcnt;
module_param_named(rcvhdrcnt, qib_rcvhdrcnt, uint, S_IRUGO);
MODULE_PARM_DESC(rcvhdrcnt, "receive header count");

static unsigned qib_rcvhdrsize;
module_param_named(rcvhdrsize, qib_rcvhdrsize, uint, S_IRUGO);
MODULE_PARM_DESC(rcvhdrsize, "receive header size in 32-bit words");

static unsigned qib_rcvhdrentsize;
module_param_named(rcvhdrentsize, qib_rcvhdrentsize, uint, S_IRUGO);
MODULE_PARM_DESC(rcvhdrentsize, "receive header entry size in 32-bit words");

#define MAX_ATTEN_LEN 64 /* plenty for any real system */
/* for read back, default index is ~5m copper cable */
static char txselect_list[MAX_ATTEN_LEN] = "10";
static struct kparam_string kp_txselect = {
	.string = txselect_list,
	.maxlen = MAX_ATTEN_LEN
};
static int  setup_txselect(const char *, struct kernel_param *);
module_param_call(txselect, setup_txselect, param_get_string,
		  &kp_txselect, S_IWUSR | S_IRUGO);
MODULE_PARM_DESC(txselect, \
		 "Tx serdes indices (for no QSFP or invalid QSFP data)");

#define BOARD_QME7342 5
#define BOARD_QMH7342 6
#define IS_QMH(dd) (SYM_FIELD((dd)->revision, Revision, BoardID) == \
		    BOARD_QMH7342)
#define IS_QME(dd) (SYM_FIELD((dd)->revision, Revision, BoardID) == \
		    BOARD_QME7342)

#define KREG_IDX(regname)     (QIB_7322_##regname##_OFFS / sizeof(u64))

#define KREG_IBPORT_IDX(regname) ((QIB_7322_##regname##_0_OFFS / sizeof(u64)))

#define MASK_ACROSS(lsb, msb) \
	(((1ULL << ((msb) + 1 - (lsb))) - 1) << (lsb))

#define SYM_RMASK(regname, fldname) ((u64)              \
	QIB_7322_##regname##_##fldname##_RMASK)

#define SYM_MASK(regname, fldname) ((u64)               \
	QIB_7322_##regname##_##fldname##_RMASK <<       \
	 QIB_7322_##regname##_##fldname##_LSB)

#define SYM_FIELD(value, regname, fldname) ((u64)	\
	(((value) >> SYM_LSB(regname, fldname)) &	\
	 SYM_RMASK(regname, fldname)))

/* useful for things like LaFifoEmpty_0...7, TxCreditOK_0...7, etc. */
#define SYM_FIELD_ACROSS(value, regname, fldname, nbits) \
	(((value) >> SYM_LSB(regname, fldname)) & MASK_ACROSS(0, nbits))

#define HWE_MASK(fldname) SYM_MASK(HwErrMask, fldname##Mask)
#define ERR_MASK(fldname) SYM_MASK(ErrMask, fldname##Mask)
#define ERR_MASK_N(fldname) SYM_MASK(ErrMask_0, fldname##Mask)
#define INT_MASK(fldname) SYM_MASK(IntMask, fldname##IntMask)
#define INT_MASK_P(fldname, port) SYM_MASK(IntMask, fldname##IntMask##_##port)
/* Below because most, but not all, fields of IntMask have that full suffix */
#define INT_MASK_PM(fldname, port) SYM_MASK(IntMask, fldname##Mask##_##port)


#define SYM_LSB(regname, fldname) (QIB_7322_##regname##_##fldname##_LSB)

/*
 * the size bits give us 2^N, in KB units.  0 marks as invalid,
 * and 7 is reserved.  We currently use only 2KB and 4KB
 */
#define IBA7322_TID_SZ_SHIFT QIB_7322_RcvTIDArray0_RT_BufSize_LSB
#define IBA7322_TID_SZ_2K (1UL<<IBA7322_TID_SZ_SHIFT) /* 2KB */
#define IBA7322_TID_SZ_4K (2UL<<IBA7322_TID_SZ_SHIFT) /* 4KB */
#define IBA7322_TID_PA_SHIFT 11U /* TID addr in chip stored w/o low bits */

#define SendIBSLIDAssignMask \
	QIB_7322_SendIBSLIDAssign_0_SendIBSLIDAssign_15_0_RMASK
#define SendIBSLMCMask \
	QIB_7322_SendIBSLIDMask_0_SendIBSLIDMask_15_0_RMASK

#define ExtLED_IB1_YEL SYM_MASK(EXTCtrl, LEDPort0YellowOn)
#define ExtLED_IB1_GRN SYM_MASK(EXTCtrl, LEDPort0GreenOn)
#define ExtLED_IB2_YEL SYM_MASK(EXTCtrl, LEDPort1YellowOn)
#define ExtLED_IB2_GRN SYM_MASK(EXTCtrl, LEDPort1GreenOn)
#define ExtLED_IB1_MASK (ExtLED_IB1_YEL | ExtLED_IB1_GRN)
#define ExtLED_IB2_MASK (ExtLED_IB2_YEL | ExtLED_IB2_GRN)

#define _QIB_GPIO_SDA_NUM 1
#define _QIB_GPIO_SCL_NUM 0
#define QIB_EEPROM_WEN_NUM 14
#define QIB_TWSI_EEPROM_DEV 0xA2 /* All Production 7322 cards. */

/* HW counter clock is at 4nsec */
#define QIB_7322_PSXMITWAIT_CHECK_RATE 4000

/* full speed IB port 1 only */
#define PORT_SPD_CAP (QIB_IB_SDR | QIB_IB_DDR | QIB_IB_QDR)
#define PORT_SPD_CAP_SHIFT 3

/* full speed featuremask, both ports */
#define DUAL_PORT_CAP (PORT_SPD_CAP | (PORT_SPD_CAP << PORT_SPD_CAP_SHIFT))

/*
 * This file contains almost all the chip-specific register information and
 * access functions for the FAKED QLogic InfiniPath 7322 PCI-Express chip.
 */

/* Use defines to tie machine-generated names to lower-case names */
#define kr_contextcnt KREG_IDX(ContextCnt)
#define kr_control KREG_IDX(Control)
#define kr_counterregbase KREG_IDX(CntrRegBase)
#define kr_errclear KREG_IDX(ErrClear)
#define kr_errmask KREG_IDX(ErrMask)
#define kr_errstatus KREG_IDX(ErrStatus)
#define kr_extctrl KREG_IDX(EXTCtrl)
#define kr_extstatus KREG_IDX(EXTStatus)
#define kr_gpio_clear KREG_IDX(GPIOClear)
#define kr_gpio_mask KREG_IDX(GPIOMask)
#define kr_gpio_out KREG_IDX(GPIOOut)
#define kr_gpio_status KREG_IDX(GPIOStatus)
#define kr_hwdiagctrl KREG_IDX(HwDiagCtrl)
#define kr_debugportval KREG_IDX(DebugPortValueReg)
#define kr_fmask KREG_IDX(feature_mask)
#define kr_act_fmask KREG_IDX(active_feature_mask)
#define kr_hwerrclear KREG_IDX(HwErrClear)
#define kr_hwerrmask KREG_IDX(HwErrMask)
#define kr_hwerrstatus KREG_IDX(HwErrStatus)
#define kr_intclear KREG_IDX(IntClear)
#define kr_intmask KREG_IDX(IntMask)
#define kr_intredirect KREG_IDX(IntRedirect0)
#define kr_intstatus KREG_IDX(IntStatus)
#define kr_pagealign KREG_IDX(PageAlign)
#define kr_rcvavailtimeout KREG_IDX(RcvAvailTimeOut0)
#define kr_rcvctrl KREG_IDX(RcvCtrl) /* Common, but chip also has per-port */
#define kr_rcvegrbase KREG_IDX(RcvEgrBase)
#define kr_rcvegrcnt KREG_IDX(RcvEgrCnt)
#define kr_rcvhdrcnt KREG_IDX(RcvHdrCnt)
#define kr_rcvhdrentsize KREG_IDX(RcvHdrEntSize)
#define kr_rcvhdrsize KREG_IDX(RcvHdrSize)
#define kr_rcvtidbase KREG_IDX(RcvTIDBase)
#define kr_rcvtidcnt KREG_IDX(RcvTIDCnt)
#define kr_revision KREG_IDX(Revision)
#define kr_scratch KREG_IDX(Scratch)
#define kr_sendbuffererror KREG_IDX(SendBufErr0) /* and base for 1 and 2 */
#define kr_sendcheckmask KREG_IDX(SendCheckMask0) /* and 1, 2 */
#define kr_sendctrl KREG_IDX(SendCtrl)
#define kr_sendgrhcheckmask KREG_IDX(SendGRHCheckMask0) /* and 1, 2 */
#define kr_sendibpktmask KREG_IDX(SendIBPacketMask0) /* and 1, 2 */
#define kr_sendpioavailaddr KREG_IDX(SendBufAvailAddr)
#define kr_sendpiobufbase KREG_IDX(SendBufBase)
#define kr_sendpiobufcnt KREG_IDX(SendBufCnt)
#define kr_sendpiosize KREG_IDX(SendBufSize)
#define kr_sendregbase KREG_IDX(SendRegBase)
#define kr_sendbufavail0 KREG_IDX(SendBufAvail0)
#define kr_userregbase KREG_IDX(UserRegBase)
#define kr_intgranted KREG_IDX(Int_Granted)
#define kr_vecclr_wo_int KREG_IDX(vec_clr_without_int)
#define kr_intblocked KREG_IDX(IntBlocked)
#define kr_r_access KREG_IDX(SPC_JTAG_ACCESS_REG)

/*
 * per-port kernel registers.  Access only with qib_read_kreg_port()
 * or qib_write_kreg_port()
 */
#define krp_errclear KREG_IBPORT_IDX(ErrClear)
#define krp_errmask KREG_IBPORT_IDX(ErrMask)
#define krp_errstatus KREG_IBPORT_IDX(ErrStatus)
#define krp_highprio_0 KREG_IBPORT_IDX(HighPriority0)
#define krp_highprio_limit KREG_IBPORT_IDX(HighPriorityLimit)
#define krp_hrtbt_guid KREG_IBPORT_IDX(HRTBT_GUID)
#define krp_ib_pcsconfig KREG_IBPORT_IDX(IBPCSConfig)
#define krp_ibcctrl_a KREG_IBPORT_IDX(IBCCtrlA)
#define krp_ibcctrl_b KREG_IBPORT_IDX(IBCCtrlB)
#define krp_ibcctrl_c KREG_IBPORT_IDX(IBCCtrlC)
#define krp_ibcstatus_a KREG_IBPORT_IDX(IBCStatusA)
#define krp_ibcstatus_b KREG_IBPORT_IDX(IBCStatusB)
#define krp_txestatus KREG_IBPORT_IDX(TXEStatus)
#define krp_lowprio_0 KREG_IBPORT_IDX(LowPriority0)
#define krp_ncmodectrl KREG_IBPORT_IDX(IBNCModeCtrl)
#define krp_partitionkey KREG_IBPORT_IDX(RcvPartitionKey)
#define krp_psinterval KREG_IBPORT_IDX(PSInterval)
#define krp_psstart KREG_IBPORT_IDX(PSStart)
#define krp_psstat KREG_IBPORT_IDX(PSStat)
#define krp_rcvbthqp KREG_IBPORT_IDX(RcvBTHQP)
#define krp_rcvctrl KREG_IBPORT_IDX(RcvCtrl)
#define krp_rcvpktledcnt KREG_IBPORT_IDX(RcvPktLEDCnt)
#define krp_rcvqpmaptable KREG_IBPORT_IDX(RcvQPMapTableA)
#define krp_rxcreditvl0 KREG_IBPORT_IDX(RxCreditVL0)
#define krp_rxcreditvl15 (KREG_IBPORT_IDX(RxCreditVL0)+15)
#define krp_sendcheckcontrol KREG_IBPORT_IDX(SendCheckControl)
#define krp_sendctrl KREG_IBPORT_IDX(SendCtrl)
#define krp_senddmabase KREG_IBPORT_IDX(SendDmaBase)
#define krp_senddmabufmask0 KREG_IBPORT_IDX(SendDmaBufMask0)
#define krp_senddmabufmask1 (KREG_IBPORT_IDX(SendDmaBufMask0) + 1)
#define krp_senddmabufmask2 (KREG_IBPORT_IDX(SendDmaBufMask0) + 2)
#define krp_senddmabuf_use0 KREG_IBPORT_IDX(SendDmaBufUsed0)
#define krp_senddmabuf_use1 (KREG_IBPORT_IDX(SendDmaBufUsed0) + 1)
#define krp_senddmabuf_use2 (KREG_IBPORT_IDX(SendDmaBufUsed0) + 2)
#define krp_senddmadesccnt KREG_IBPORT_IDX(SendDmaDescCnt)
#define krp_senddmahead KREG_IBPORT_IDX(SendDmaHead)
#define krp_senddmaheadaddr KREG_IBPORT_IDX(SendDmaHeadAddr)
#define krp_senddmaidlecnt KREG_IBPORT_IDX(SendDmaIdleCnt)
#define krp_senddmalengen KREG_IBPORT_IDX(SendDmaLenGen)
#define krp_senddmaprioritythld KREG_IBPORT_IDX(SendDmaPriorityThld)
#define krp_senddmareloadcnt KREG_IBPORT_IDX(SendDmaReloadCnt)
#define krp_senddmastatus KREG_IBPORT_IDX(SendDmaStatus)
#define krp_senddmatail KREG_IBPORT_IDX(SendDmaTail)
#define krp_sendhdrsymptom KREG_IBPORT_IDX(SendHdrErrSymptom)
#define krp_sendslid KREG_IBPORT_IDX(SendIBSLIDAssign)
#define krp_sendslidmask KREG_IBPORT_IDX(SendIBSLIDMask)
#define krp_ibsdtestiftx KREG_IBPORT_IDX(IB_SDTEST_IF_TX)
#define krp_adapt_dis_timer KREG_IBPORT_IDX(ADAPT_DISABLE_TIMER_THRESHOLD)
#define krp_tx_deemph_override KREG_IBPORT_IDX(IBSD_TX_DEEMPHASIS_OVERRIDE)
#define krp_serdesctrl KREG_IBPORT_IDX(IBSerdesCtrl)

/*
 * Per-context kernel registers.  Access only with qib_read_kreg_ctxt()
 * or qib_write_kreg_ctxt()
 */
#define krc_rcvhdraddr KREG_IDX(RcvHdrAddr0)
#define krc_rcvhdrtailaddr KREG_IDX(RcvHdrTailAddr0)

/*
 * TID Flow table, per context.  Reduces
 * number of hdrq updates to one per flow (or on errors).
 * context 0 and 1 share same memory, but have distinct
 * addresses.  Since for now, we never use expected sends
 * on kernel contexts, we don't worry about that (we initialize
 * those entries for ctxt 0/1 on driver load twice, for example).
 */
#define NUM_TIDFLOWS_CTXT 0x20 /* 0x20 per context; have to hardcode */
#define ur_rcvflowtable (KREG_IDX(RcvTIDFlowTable0) - KREG_IDX(RcvHdrTail0))

/* these are the error bits in the tid flows, and are W1C */
#define TIDFLOW_ERRBITS  ( \
	(SYM_MASK(RcvTIDFlowTable0, GenMismatch) << \
	SYM_LSB(RcvTIDFlowTable0, GenMismatch)) | \
	(SYM_MASK(RcvTIDFlowTable0, SeqMismatch) << \
	SYM_LSB(RcvTIDFlowTable0, SeqMismatch)))

/* Most (not all) Counters are per-IBport.
 * Requires LBIntCnt is at offset 0 in the group
 */
#define CREG_IDX(regname) \
((QIB_7322_##regname##_0_OFFS - QIB_7322_LBIntCnt_OFFS) / sizeof(u64))

#define crp_badformat CREG_IDX(RxVersionErrCnt)
#define crp_err_rlen CREG_IDX(RxLenErrCnt)
#define crp_erricrc CREG_IDX(RxICRCErrCnt)
#define crp_errlink CREG_IDX(RxLinkMalformCnt)
#define crp_errlpcrc CREG_IDX(RxLPCRCErrCnt)
#define crp_errpkey CREG_IDX(RxPKeyMismatchCnt)
#define crp_errvcrc CREG_IDX(RxVCRCErrCnt)
#define crp_excessbufferovfl CREG_IDX(ExcessBufferOvflCnt)
#define crp_iblinkdown CREG_IDX(IBLinkDownedCnt)
#define crp_iblinkerrrecov CREG_IDX(IBLinkErrRecoveryCnt)
#define crp_ibstatuschange CREG_IDX(IBStatusChangeCnt)
#define crp_ibsymbolerr CREG_IDX(IBSymbolErrCnt)
#define crp_invalidrlen CREG_IDX(RxMaxMinLenErrCnt)
#define crp_locallinkintegrityerr CREG_IDX(LocalLinkIntegrityErrCnt)
#define crp_pktrcv CREG_IDX(RxDataPktCnt)
#define crp_pktrcvflowctrl CREG_IDX(RxFlowPktCnt)
#define crp_pktsend CREG_IDX(TxDataPktCnt)
#define crp_pktsendflow CREG_IDX(TxFlowPktCnt)
#define crp_psrcvdatacount CREG_IDX(PSRcvDataCount)
#define crp_psrcvpktscount CREG_IDX(PSRcvPktsCount)
#define crp_psxmitdatacount CREG_IDX(PSXmitDataCount)
#define crp_psxmitpktscount CREG_IDX(PSXmitPktsCount)
#define crp_psxmitwaitcount CREG_IDX(PSXmitWaitCount)
#define crp_rcvebp CREG_IDX(RxEBPCnt)
#define crp_rcvflowctrlviol CREG_IDX(RxFlowCtrlViolCnt)
#define crp_rcvovfl CREG_IDX(RxBufOvflCnt)
#define crp_rxdlidfltr CREG_IDX(RxDlidFltrCnt)
#define crp_rxdroppkt CREG_IDX(RxDroppedPktCnt)
#define crp_rxotherlocalphyerr CREG_IDX(RxOtherLocalPhyErrCnt)
#define crp_rxqpinvalidctxt CREG_IDX(RxQPInvalidContextCnt)
#define crp_rxvlerr CREG_IDX(RxVlErrCnt)
#define crp_sendstall CREG_IDX(TxFlowStallCnt)
#define crp_txdroppedpkt CREG_IDX(TxDroppedPktCnt)
#define crp_txhdrerr CREG_IDX(TxHeadersErrCnt)
#define crp_txlenerr CREG_IDX(TxLenErrCnt)
#define crp_txminmaxlenerr CREG_IDX(TxMaxMinLenErrCnt)
#define crp_txsdmadesc CREG_IDX(TxSDmaDescCnt)
#define crp_txunderrun CREG_IDX(TxUnderrunCnt)
#define crp_txunsupvl CREG_IDX(TxUnsupVLErrCnt)
#define crp_vl15droppedpkt CREG_IDX(RxVL15DroppedPktCnt)
#define crp_wordrcv CREG_IDX(RxDwordCnt)
#define crp_wordsend CREG_IDX(TxDwordCnt)
#define crp_tx_creditstalls CREG_IDX(TxCreditUpToDateTimeOut)

/* these are the (few) counters that are not port-specific */
#define CREG_DEVIDX(regname) ((QIB_7322_##regname##_OFFS - \
			QIB_7322_LBIntCnt_OFFS) / sizeof(u64))
#define cr_base_egrovfl CREG_DEVIDX(RxP0HdrEgrOvflCnt)
#define cr_lbint CREG_DEVIDX(LBIntCnt)
#define cr_lbstall CREG_DEVIDX(LBFlowStallCnt)
#define cr_pcieretrydiag CREG_DEVIDX(PcieRetryBufDiagQwordCnt)
#define cr_rxtidflowdrop CREG_DEVIDX(RxTidFlowDropCnt)
#define cr_tidfull CREG_DEVIDX(RxTIDFullErrCnt)
#define cr_tidinvalid CREG_DEVIDX(RxTIDValidErrCnt)

/* no chip register for # of IB ports supported, so define */
#define NUM_IB_PORTS 2

/* 1 VL15 buffer per hardware IB port, no register for this, so define */
#define NUM_VL15_BUFS NUM_IB_PORTS

/*
 * context 0 and 1 are special, and there is no chip register that
 * defines this value, so we have to define it here.
 * These are all allocated to either 0 or 1 for single port
 * hardware configuration, otherwise each gets half
 */
#define KCTXT0_EGRCNT 2048

/* values for vl and port fields in PBC, 7322-specific */
#define PBC_PORT_SEL_LSB 26
#define PBC_PORT_SEL_RMASK 1
#define PBC_VL_NUM_LSB 27
#define PBC_VL_NUM_RMASK 7
#define PBC_7322_VL15_SEND (1ULL << 63) /* pbc; VL15, no credit check */
#define PBC_7322_VL15_SEND_CTRL (1ULL << 31) /* control version of same */

static u8 ib_rate_to_delay[IB_RATE_120_GBPS + 1] = {
	[IB_RATE_2_5_GBPS] = 16,
	[IB_RATE_5_GBPS] = 8,
	[IB_RATE_10_GBPS] = 4,
	[IB_RATE_20_GBPS] = 2,
	[IB_RATE_30_GBPS] = 2,
	[IB_RATE_40_GBPS] = 1
};

#define IBA7322_LINKSPEED_SHIFT SYM_LSB(IBCStatusA_0, LinkSpeedActive)
#define IBA7322_LINKWIDTH_SHIFT SYM_LSB(IBCStatusA_0, LinkWidthActive)

/* link training states, from IBC */
#define IB_7322_LT_STATE_DISABLED        0x00
#define IB_7322_LT_STATE_LINKUP          0x01
#define IB_7322_LT_STATE_POLLACTIVE      0x02
#define IB_7322_LT_STATE_POLLQUIET       0x03
#define IB_7322_LT_STATE_SLEEPDELAY      0x04
#define IB_7322_LT_STATE_SLEEPQUIET      0x05
#define IB_7322_LT_STATE_CFGDEBOUNCE     0x08
#define IB_7322_LT_STATE_CFGRCVFCFG      0x09
#define IB_7322_LT_STATE_CFGWAITRMT      0x0a
#define IB_7322_LT_STATE_CFGIDLE         0x0b
#define IB_7322_LT_STATE_RECOVERRETRAIN  0x0c
#define IB_7322_LT_STATE_TXREVLANES      0x0d
#define IB_7322_LT_STATE_RECOVERWAITRMT  0x0e
#define IB_7322_LT_STATE_RECOVERIDLE     0x0f
#define IB_7322_LT_STATE_CFGENH          0x10
#define IB_7322_LT_STATE_CFGTEST         0x11
#define IB_7322_LT_STATE_CFGWAITRMTTEST  0x12
#define IB_7322_LT_STATE_CFGWAITENH      0x13

/* link state machine states from IBC */
#define IB_7322_L_STATE_DOWN             0x0
#define IB_7322_L_STATE_INIT             0x1
#define IB_7322_L_STATE_ARM              0x2
#define IB_7322_L_STATE_ACTIVE           0x3
#define IB_7322_L_STATE_ACT_DEFER        0x4

static const u8 qib_7322_physportstate[0x20] = {
	[IB_7322_LT_STATE_DISABLED] = IB_PHYSPORTSTATE_DISABLED,
	[IB_7322_LT_STATE_LINKUP] = IB_PHYSPORTSTATE_LINKUP,
	[IB_7322_LT_STATE_POLLACTIVE] = IB_PHYSPORTSTATE_POLL,
	[IB_7322_LT_STATE_POLLQUIET] = IB_PHYSPORTSTATE_POLL,
	[IB_7322_LT_STATE_SLEEPDELAY] = IB_PHYSPORTSTATE_SLEEP,
	[IB_7322_LT_STATE_SLEEPQUIET] = IB_PHYSPORTSTATE_SLEEP,
	[IB_7322_LT_STATE_CFGDEBOUNCE] = IB_PHYSPORTSTATE_CFG_TRAIN,
	[IB_7322_LT_STATE_CFGRCVFCFG] =
		IB_PHYSPORTSTATE_CFG_TRAIN,
	[IB_7322_LT_STATE_CFGWAITRMT] =
		IB_PHYSPORTSTATE_CFG_TRAIN,
	[IB_7322_LT_STATE_CFGIDLE] = IB_PHYSPORTSTATE_CFG_IDLE,
	[IB_7322_LT_STATE_RECOVERRETRAIN] =
		IB_PHYSPORTSTATE_LINK_ERR_RECOVER,
	[IB_7322_LT_STATE_RECOVERWAITRMT] =
		IB_PHYSPORTSTATE_LINK_ERR_RECOVER,
	[IB_7322_LT_STATE_RECOVERIDLE] =
		IB_PHYSPORTSTATE_LINK_ERR_RECOVER,
	[IB_7322_LT_STATE_CFGENH] = IB_PHYSPORTSTATE_CFG_ENH,
	[IB_7322_LT_STATE_CFGTEST] = IB_PHYSPORTSTATE_CFG_TRAIN,
	[IB_7322_LT_STATE_CFGWAITRMTTEST] =
		IB_PHYSPORTSTATE_CFG_TRAIN,
	[IB_7322_LT_STATE_CFGWAITENH] =
		IB_PHYSPORTSTATE_CFG_WAIT_ENH,
	[0x14] = IB_PHYSPORTSTATE_CFG_TRAIN,
	[0x15] = IB_PHYSPORTSTATE_CFG_TRAIN,
	[0x16] = IB_PHYSPORTSTATE_CFG_TRAIN,
	[0x17] = IB_PHYSPORTSTATE_CFG_TRAIN
};

struct qib_chip_specific {
	u64 __iomem *cregbase;
	u64 *cntrs;
	spinlock_t rcvmod_lock; /* protect rcvctrl shadow changes */
	spinlock_t gpio_lock; /* RMW of shadows/regs for ExtCtrl and GPIO */
	u64 main_int_mask;      /* clear bits which have dedicated handlers */
	u64 int_enable_mask;  /* for per port interrupts in single port mode */
	u64 errormask;
	u64 hwerrmask;
	u64 gpio_out; /* shadow of kr_gpio_out, for rmw ops */
	u64 gpio_mask; /* shadow the gpio mask register */
	u64 extctrl; /* shadow the gpio output enable, etc... */
	u32 ncntrs;
	u32 nportcntrs;
	u32 cntrnamelen;
	u32 portcntrnamelen;
	u32 numctxts;
	u32 rcvegrcnt;
	u32 updthresh; /* current AvailUpdThld */
	u32 updthresh_dflt; /* default AvailUpdThld */
	u32 r1;
	int irq;
	u32 num_msix_entries;
	u32 sdmabufcnt;
	u32 lastbuf_for_pio;
	u32 stay_in_freeze;
	u32 recovery_ports_initted;
	struct msix_entry *msix_entries;
	void  **msix_arg;
	unsigned long *sendchkenable;
	unsigned long *sendgrhchk;
	unsigned long *sendibchk;
	u32 rcvavail_timeout[18];
	char emsgbuf[128]; /* for device error interrupt msg buffer */
};

/* Table of entries in "human readable" form Tx Emphasis. */
struct txdds_ent {
	u8 amp;
	u8 pre;
	u8 main;
	u8 post;
};

struct vendor_txdds_ent {
	u8 oui[QSFP_VOUI_LEN];
	u8 *partnum;
	struct txdds_ent sdr;
	struct txdds_ent ddr;
	struct txdds_ent qdr;
};

static void write_tx_serdes_param(struct qib_pportdata *, struct txdds_ent *);

#define TXDDS_TABLE_SZ 16 /* number of entries per speed in onchip table */
#define TXDDS_EXTRA_SZ 13 /* number of extra tx settings entries */
#define TXDDS_MFG_SZ 2    /* number of mfg tx settings entries */
#define SERDES_CHANS 4 /* yes, it's obvious, but one less magic number */

#define H1_FORCE_VAL 8
#define H1_FORCE_QME 1 /*  may be overridden via setup_txselect() */
#define H1_FORCE_QMH 7 /*  may be overridden via setup_txselect() */

/* The static and dynamic registers are paired, and the pairs indexed by spd */
#define krp_static_adapt_dis(spd) (KREG_IBPORT_IDX(ADAPT_DISABLE_STATIC_SDR) \
	+ ((spd) * 2))

#define QDR_DFE_DISABLE_DELAY 4000 /* msec after LINKUP */
#define QDR_STATIC_ADAPT_DOWN 0xf0f0f0f0ULL /* link down, H1-H4 QDR adapts */
#define QDR_STATIC_ADAPT_DOWN_R1 0ULL /* r1 link down, H1-H4 QDR adapts */
#define QDR_STATIC_ADAPT_INIT 0xffffffffffULL /* up, disable H0,H1-8, LE */
#define QDR_STATIC_ADAPT_INIT_R1 0xf0ffffffffULL /* r1 up, disable H0,H1-8 */

struct qib_chippport_specific {
	u64 __iomem *kpregbase;
	u64 __iomem *cpregbase;
	u64 *portcntrs;
	struct qib_pportdata *ppd;
	wait_queue_head_t autoneg_wait;
	struct delayed_work autoneg_work;
	struct delayed_work ipg_work;
	struct timer_list chase_timer;
	/*
	 * these 5 fields are used to establish deltas for IB symbol
	 * errors and linkrecovery errors.  They can be reported on
	 * some chips during link negotiation prior to INIT, and with
	 * DDR when faking DDR negotiations with non-IBTA switches.
	 * The chip counters are adjusted at driver unload if there is
	 * a non-zero delta.
	 */
	u64 ibdeltainprog;
	u64 ibsymdelta;
	u64 ibsymsnap;
	u64 iblnkerrdelta;
	u64 iblnkerrsnap;
	u64 iblnkdownsnap;
	u64 iblnkdowndelta;
	u64 ibmalfdelta;
	u64 ibmalfsnap;
	u64 ibcctrl_a; /* krp_ibcctrl_a shadow */
	u64 ibcctrl_b; /* krp_ibcctrl_b shadow */
	unsigned long qdr_dfe_time;
	unsigned long chase_end;
	u32 autoneg_tries;
	u32 recovery_init;
	u32 qdr_dfe_on;
	u32 qdr_reforce;
	/*
	 * Per-bay per-channel rcv QMH H1 values and Tx values for QDR.
	 * entry zero is unused, to simplify indexing
	 */
	u8 h1_val;
	u8 no_eep;  /* txselect table index to use if no qsfp info */
	u8 ipg_tries;
	u8 ibmalfusesnap;
	struct qib_qsfp_data qsfp_data;
	char epmsgbuf[192]; /* for port error interrupt msg buffer */
};

static struct {
	const char *name;
	irq_handler_t handler;
	int lsb;
	int port; /* 0 if not port-specific, else port # */
} irq_table[] = {
	{ QIB_DRV_NAME, qib_7322intr, -1, 0 },
	{ QIB_DRV_NAME " (buf avail)", qib_7322bufavail,
		SYM_LSB(IntStatus, SendBufAvail), 0 },
	{ QIB_DRV_NAME " (sdma 0)", sdma_intr,
		SYM_LSB(IntStatus, SDmaInt_0), 1 },
	{ QIB_DRV_NAME " (sdma 1)", sdma_intr,
		SYM_LSB(IntStatus, SDmaInt_1), 2 },
	{ QIB_DRV_NAME " (sdmaI 0)", sdma_idle_intr,
		SYM_LSB(IntStatus, SDmaIdleInt_0), 1 },
	{ QIB_DRV_NAME " (sdmaI 1)", sdma_idle_intr,
		SYM_LSB(IntStatus, SDmaIdleInt_1), 2 },
	{ QIB_DRV_NAME " (sdmaP 0)", sdma_progress_intr,
		SYM_LSB(IntStatus, SDmaProgressInt_0), 1 },
	{ QIB_DRV_NAME " (sdmaP 1)", sdma_progress_intr,
		SYM_LSB(IntStatus, SDmaProgressInt_1), 2 },
	{ QIB_DRV_NAME " (sdmaC 0)", sdma_cleanup_intr,
		SYM_LSB(IntStatus, SDmaCleanupDone_0), 1 },
	{ QIB_DRV_NAME " (sdmaC 1)", sdma_cleanup_intr,
		SYM_LSB(IntStatus, SDmaCleanupDone_1), 2 },
};

/* ibcctrl bits */
#define QLOGIC_IB_IBCC_LINKINITCMD_DISABLE 1
/* cycle through TS1/TS2 till OK */
#define QLOGIC_IB_IBCC_LINKINITCMD_POLL 2
/* wait for TS1, then go on */
#define QLOGIC_IB_IBCC_LINKINITCMD_SLEEP 3
#define QLOGIC_IB_IBCC_LINKINITCMD_SHIFT 16

#define QLOGIC_IB_IBCC_LINKCMD_DOWN 1           /* move to 0x11 */
#define QLOGIC_IB_IBCC_LINKCMD_ARMED 2          /* move to 0x21 */
#define QLOGIC_IB_IBCC_LINKCMD_ACTIVE 3 /* move to 0x31 */

#define BLOB_7322_IBCHG 0x101

static inline void qib_write_kreg(const struct qib_devdata *dd,
				  const u32 regno, u64 value);
static inline u32 qib_read_kreg32(const struct qib_devdata *, const u32);
static void write_7322_initregs(struct qib_devdata *);
static void write_7322_init_portregs(struct qib_pportdata *);
static void setup_7322_link_recovery(struct qib_pportdata *, u32);
static void check_7322_rxe_status(struct qib_pportdata *);
static u32 __iomem *qib_7322_getsendbuf(struct qib_pportdata *, u64, u32 *);

/**
 * qib_read_ureg32 - read 32-bit virtualized per-context register
 * @dd: device
 * @regno: register number
 * @ctxt: context number
 *
 * Return the contents of a register that is virtualized to be per context.
 * Returns -1 on errors (not distinguishable from valid contents at
 * runtime; we may add a separate error variable at some point).
 */
static inline u32 qib_read_ureg32(const struct qib_devdata *dd,
				  enum qib_ureg regno, int ctxt)
{
	if (!dd->kregbase || !(dd->flags & QIB_PRESENT))
		return 0;
	return readl(regno + (u64 __iomem *)(
		(dd->ureg_align * ctxt) + (dd->userbase ?
		 (char __iomem *)dd->userbase :
		 (char __iomem *)dd->kregbase + dd->uregbase)));
}

/**
 * qib_read_ureg - read virtualized per-context register
 * @dd: device
 * @regno: register number
 * @ctxt: context number
 *
 * Return the contents of a register that is virtualized to be per context.
 * Returns -1 on errors (not distinguishable from valid contents at
 * runtime; we may add a separate error variable at some point).
 */
static inline u64 qib_read_ureg(const struct qib_devdata *dd,
				enum qib_ureg regno, int ctxt)
{

	if (!dd->kregbase || !(dd->flags & QIB_PRESENT))
		return 0;
	return readq(regno + (u64 __iomem *)(
		(dd->ureg_align * ctxt) + (dd->userbase ?
		 (char __iomem *)dd->userbase :
		 (char __iomem *)dd->kregbase + dd->uregbase)));
}

/**
 * qib_write_ureg - write virtualized per-context register
 * @dd: device
 * @regno: register number
 * @value: value
 * @ctxt: context
 *
 * Write the contents of a register that is virtualized to be per context.
 */
static inline void qib_write_ureg(const struct qib_devdata *dd,
				  enum qib_ureg regno, u64 value, int ctxt)
{
	u64 __iomem *ubase;
	if (dd->userbase)
		ubase = (u64 __iomem *)
			((char __iomem *) dd->userbase +
			 dd->ureg_align * ctxt);
	else
		ubase = (u64 __iomem *)
			(dd->uregbase +
			 (char __iomem *) dd->kregbase +
			 dd->ureg_align * ctxt);

	if (dd->kregbase && (dd->flags & QIB_PRESENT))
		writeq(value, &ubase[regno]);
}

static inline u32 qib_read_kreg32(const struct qib_devdata *dd,
				  const u32 regno)
{
	if (!dd->kregbase || !(dd->flags & QIB_PRESENT))
		return -1;
	return readl((u32 __iomem *) &dd->kregbase[regno]);
}

static inline u64 qib_read_kreg64(const struct qib_devdata *dd,
				  const u32 regno)
{
	if (!dd->kregbase || !(dd->flags & QIB_PRESENT))
		return -1;
	return readq(&dd->kregbase[regno]);
}

static inline void qib_write_kreg(const struct qib_devdata *dd,
				  const u32 regno, u64 value)
{
	if (dd->kregbase && (dd->flags & QIB_PRESENT))
		writeq(value, &dd->kregbase[regno]);
}

/*
 * not many sanity checks for the port-specific kernel register routines,
 * since they are only used when it's known to be safe.
*/
static inline u64 qib_read_kreg_port(const struct qib_pportdata *ppd,
				     const u16 regno)
{
	if (!ppd->cpspec->kpregbase || !(ppd->dd->flags & QIB_PRESENT))
		return 0ULL;
	return readq(&ppd->cpspec->kpregbase[regno]);
}

static inline void qib_write_kreg_port(const struct qib_pportdata *ppd,
				       const u16 regno, u64 value)
{
	if (ppd->cpspec && ppd->dd && ppd->cpspec->kpregbase &&
	    (ppd->dd->flags & QIB_PRESENT))
		writeq(value, &ppd->cpspec->kpregbase[regno]);
}

/**
 * qib_write_kreg_ctxt - write a device's per-ctxt 64-bit kernel register
 * @dd: the qlogic_ib device
 * @regno: the register number to write
 * @ctxt: the context containing the register
 * @value: the value to write
 */
static inline void qib_write_kreg_ctxt(const struct qib_devdata *dd,
				       const u16 regno, unsigned ctxt,
				       u64 value)
{
	qib_write_kreg(dd, regno + ctxt, value);
}

static inline u64 read_7322_creg(const struct qib_devdata *dd, u16 regno)
{
	if (!dd->cspec->cregbase || !(dd->flags & QIB_PRESENT))
		return 0;
	return readq(&dd->cspec->cregbase[regno]);


}

static inline u32 read_7322_creg32(const struct qib_devdata *dd, u16 regno)
{
	if (!dd->cspec->cregbase || !(dd->flags & QIB_PRESENT))
		return 0;
	return readl(&dd->cspec->cregbase[regno]);


}

static inline void write_7322_creg_port(const struct qib_pportdata *ppd,
					u16 regno, u64 value)
{
	if (ppd->cpspec && ppd->cpspec->cpregbase &&
	    (ppd->dd->flags & QIB_PRESENT))
		writeq(value, &ppd->cpspec->cpregbase[regno]);
}

static inline u64 read_7322_creg_port(const struct qib_pportdata *ppd,
				      u16 regno)
{
	if (!ppd->cpspec || !ppd->cpspec->cpregbase ||
	    !(ppd->dd->flags & QIB_PRESENT))
		return 0;
	return readq(&ppd->cpspec->cpregbase[regno]);
}

static inline u32 read_7322_creg32_port(const struct qib_pportdata *ppd,
					u16 regno)
{
	if (!ppd->cpspec || !ppd->cpspec->cpregbase ||
	    !(ppd->dd->flags & QIB_PRESENT))
		return 0;
	return readl(&ppd->cpspec->cpregbase[regno]);
}

/* bits in Control register */
#define QLOGIC_IB_C_RESET SYM_MASK(Control, SyncReset)
#define QLOGIC_IB_C_SDMAFETCHPRIOEN SYM_MASK(Control, SDmaDescFetchPriorityEn)

/* bits in general interrupt regs */
#define QIB_I_RCVURG_LSB SYM_LSB(IntMask, RcvUrg0IntMask)
#define QIB_I_RCVURG_RMASK MASK_ACROSS(0, 17)
#define QIB_I_RCVURG_MASK (QIB_I_RCVURG_RMASK << QIB_I_RCVURG_LSB)
#define QIB_I_RCVAVAIL_LSB SYM_LSB(IntMask, RcvAvail0IntMask)
#define QIB_I_RCVAVAIL_RMASK MASK_ACROSS(0, 17)
#define QIB_I_RCVAVAIL_MASK (QIB_I_RCVAVAIL_RMASK << QIB_I_RCVAVAIL_LSB)
#define QIB_I_C_ERROR INT_MASK(Err)

#define QIB_I_SPIOSENT (INT_MASK_P(SendDone, 0) | INT_MASK_P(SendDone, 1))
#define QIB_I_SPIOBUFAVAIL INT_MASK(SendBufAvail)
#define QIB_I_GPIO INT_MASK(AssertGPIO)
#define QIB_I_P_SDMAINT(pidx) \
	(INT_MASK_P(SDma, pidx) | INT_MASK_P(SDmaIdle, pidx) | \
	 INT_MASK_P(SDmaProgress, pidx) | \
	 INT_MASK_PM(SDmaCleanupDone, pidx))

/* Interrupt bits that are "per port" */
#define QIB_I_P_BITSEXTANT(pidx) \
	(INT_MASK_P(Err, pidx) | INT_MASK_P(SendDone, pidx) | \
	INT_MASK_P(SDma, pidx) | INT_MASK_P(SDmaIdle, pidx) | \
	INT_MASK_P(SDmaProgress, pidx) | \
	INT_MASK_PM(SDmaCleanupDone, pidx))

/* Interrupt bits that are common to a device */
/* currently unused: QIB_I_SPIOSENT */
#define QIB_I_C_BITSEXTANT \
	(QIB_I_RCVURG_MASK | QIB_I_RCVAVAIL_MASK | \
	QIB_I_SPIOSENT | \
	QIB_I_C_ERROR | QIB_I_SPIOBUFAVAIL | QIB_I_GPIO)

#define QIB_I_BITSEXTANT (QIB_I_C_BITSEXTANT | \
	QIB_I_P_BITSEXTANT(0) | QIB_I_P_BITSEXTANT(1))

/*
 * Error bits that are "per port".
 */
#define QIB_E_P_IBSTATUSCHANGED ERR_MASK_N(IBStatusChanged)
#define QIB_E_P_SHDR ERR_MASK_N(SHeadersErr)
#define QIB_E_P_VL15_BUF_MISUSE ERR_MASK_N(VL15BufMisuseErr)
#define QIB_E_P_SND_BUF_MISUSE ERR_MASK_N(SendBufMisuseErr)
#define QIB_E_P_SUNSUPVL ERR_MASK_N(SendUnsupportedVLErr)
#define QIB_E_P_SUNEXP_PKTNUM ERR_MASK_N(SendUnexpectedPktNumErr)
#define QIB_E_P_SDROP_DATA ERR_MASK_N(SendDroppedDataPktErr)
#define QIB_E_P_SDROP_SMP ERR_MASK_N(SendDroppedSmpPktErr)
#define QIB_E_P_SPKTLEN ERR_MASK_N(SendPktLenErr)
#define QIB_E_P_SUNDERRUN ERR_MASK_N(SendUnderRunErr)
#define QIB_E_P_SMAXPKTLEN ERR_MASK_N(SendMaxPktLenErr)
#define QIB_E_P_SMINPKTLEN ERR_MASK_N(SendMinPktLenErr)
#define QIB_E_P_RIBLOSTLINK ERR_MASK_N(RcvIBLostLinkErr)
#define QIB_E_P_RHDR ERR_MASK_N(RcvHdrErr)
#define QIB_E_P_RHDRLEN ERR_MASK_N(RcvHdrLenErr)
#define QIB_E_P_RBADTID ERR_MASK_N(RcvBadTidErr)
#define QIB_E_P_RBADVERSION ERR_MASK_N(RcvBadVersionErr)
#define QIB_E_P_RIBFLOW ERR_MASK_N(RcvIBFlowErr)
#define QIB_E_P_REBP ERR_MASK_N(RcvEBPErr)
#define QIB_E_P_RUNSUPVL ERR_MASK_N(RcvUnsupportedVLErr)
#define QIB_E_P_RUNEXPCHAR ERR_MASK_N(RcvUnexpectedCharErr)
#define QIB_E_P_RSHORTPKTLEN ERR_MASK_N(RcvShortPktLenErr)
#define QIB_E_P_RLONGPKTLEN ERR_MASK_N(RcvLongPktLenErr)
#define QIB_E_P_RMAXPKTLEN ERR_MASK_N(RcvMaxPktLenErr)
#define QIB_E_P_RMINPKTLEN ERR_MASK_N(RcvMinPktLenErr)
#define QIB_E_P_RICRC ERR_MASK_N(RcvICRCErr)
#define QIB_E_P_RVCRC ERR_MASK_N(RcvVCRCErr)
#define QIB_E_P_RFORMATERR ERR_MASK_N(RcvFormatErr)

#define QIB_E_P_SDMA1STDESC ERR_MASK_N(SDma1stDescErr)
#define QIB_E_P_SDMABASE ERR_MASK_N(SDmaBaseErr)
#define QIB_E_P_SDMADESCADDRMISALIGN ERR_MASK_N(SDmaDescAddrMisalignErr)
#define QIB_E_P_SDMADWEN ERR_MASK_N(SDmaDwEnErr)
#define QIB_E_P_SDMAGENMISMATCH ERR_MASK_N(SDmaGenMismatchErr)
#define QIB_E_P_SDMAHALT ERR_MASK_N(SDmaHaltErr)
#define QIB_E_P_SDMAMISSINGDW ERR_MASK_N(SDmaMissingDwErr)
#define QIB_E_P_SDMAOUTOFBOUND ERR_MASK_N(SDmaOutOfBoundErr)
#define QIB_E_P_SDMARPYTAG ERR_MASK_N(SDmaRpyTagErr)
#define QIB_E_P_SDMATAILOUTOFBOUND ERR_MASK_N(SDmaTailOutOfBoundErr)
#define QIB_E_P_SDMAUNEXPDATA ERR_MASK_N(SDmaUnexpDataErr)

/* Error bits that are common to a device */
#define QIB_E_RESET ERR_MASK(ResetNegated)
#define QIB_E_HARDWARE ERR_MASK(HardwareErr)
#define QIB_E_INVALIDADDR ERR_MASK(InvalidAddrErr)


/*
 * Per chip (rather than per-port) errors.  Most either do
 * nothing but trigger a print (because they self-recover, or
 * always occur in tandem with other errors that handle the
 * issue), or because they indicate errors with no recovery,
 * but we want to know that they happened.
 */
#define QIB_E_SBUF_VL15_MISUSE ERR_MASK(SBufVL15MisUseErr)
#define QIB_E_BADEEP ERR_MASK(InvalidEEPCmd)
#define QIB_E_VLMISMATCH ERR_MASK(SendVLMismatchErr)
#define QIB_E_ARMLAUNCH ERR_MASK(SendArmLaunchErr)
#define QIB_E_SPCLTRIG ERR_MASK(SendSpecialTriggerErr)
#define QIB_E_RRCVHDRFULL ERR_MASK(RcvHdrFullErr)
#define QIB_E_RRCVEGRFULL ERR_MASK(RcvEgrFullErr)
#define QIB_E_RCVCTXTSHARE ERR_MASK(RcvContextShareErr)

/* SDMA chip errors (not per port)
 * QIB_E_SDMA_BUF_DUP needs no special handling, because we will also get
 * the SDMAHALT error immediately, so we just print the dup error via the
 * E_AUTO mechanism.  This is true of most of the per-port fatal errors
 * as well, but since this is port-independent, by definition, it's
 * handled a bit differently.  SDMA_VL15 and SDMA_WRONG_PORT are per
 * packet send errors, and so are handled in the same manner as other
 * per-packet errors.
 */
#define QIB_E_SDMA_VL15 ERR_MASK(SDmaVL15Err)
#define QIB_E_SDMA_WRONG_PORT ERR_MASK(SDmaWrongPortErr)
#define QIB_E_SDMA_BUF_DUP ERR_MASK(SDmaBufMaskDuplicateErr)

/*
 * Below functionally equivalent to legacy QLOGIC_IB_E_PKTERRS
 * it is used to print "common" packet errors.
 */
#define QIB_E_P_PKTERRS (QIB_E_P_SPKTLEN |\
	QIB_E_P_SDROP_DATA | QIB_E_P_RVCRC |\
	QIB_E_P_RICRC | QIB_E_P_RSHORTPKTLEN |\
	QIB_E_P_VL15_BUF_MISUSE | QIB_E_P_SHDR | \
	QIB_E_P_REBP)

/* Error Bits that Packet-related (Receive, per-port) */
#define QIB_E_P_RPKTERRS (\
	QIB_E_P_RHDRLEN | QIB_E_P_RBADTID | \
	QIB_E_P_RBADVERSION | QIB_E_P_RHDR | \
	QIB_E_P_RLONGPKTLEN | QIB_E_P_RSHORTPKTLEN |\
	QIB_E_P_RMAXPKTLEN | QIB_E_P_RMINPKTLEN | \
	QIB_E_P_RFORMATERR | QIB_E_P_RUNSUPVL | \
	QIB_E_P_RUNEXPCHAR | QIB_E_P_RIBFLOW | QIB_E_P_REBP)

/*
 * Error bits that are Send-related (per port)
 * (ARMLAUNCH excluded from E_SPKTERRS because it gets special handling).
 * All of these potentially need to have a buffer disarmed
 */
#define QIB_E_P_SPKTERRS (\
	QIB_E_P_SUNEXP_PKTNUM |\
	QIB_E_P_SDROP_DATA | QIB_E_P_SDROP_SMP |\
	QIB_E_P_SMAXPKTLEN |\
	QIB_E_P_VL15_BUF_MISUSE | QIB_E_P_SHDR | \
	QIB_E_P_SMINPKTLEN | QIB_E_P_SPKTLEN | \
	QIB_E_P_SND_BUF_MISUSE | QIB_E_P_SUNSUPVL)

#define QIB_E_SPKTERRS ( \
		QIB_E_SBUF_VL15_MISUSE | QIB_E_VLMISMATCH | \
		ERR_MASK_N(SendUnsupportedVLErr) |			\
		QIB_E_SPCLTRIG | QIB_E_SDMA_VL15 | QIB_E_SDMA_WRONG_PORT)

#define QIB_E_P_SDMAERRS ( \
	QIB_E_P_SDMAHALT | \
	QIB_E_P_SDMADESCADDRMISALIGN | \
	QIB_E_P_SDMAUNEXPDATA | \
	QIB_E_P_SDMAMISSINGDW | \
	QIB_E_P_SDMADWEN | \
	QIB_E_P_SDMARPYTAG | \
	QIB_E_P_SDMA1STDESC | \
	QIB_E_P_SDMABASE | \
	QIB_E_P_SDMATAILOUTOFBOUND | \
	QIB_E_P_SDMAOUTOFBOUND | \
	QIB_E_P_SDMAGENMISMATCH)

/*
 * This sets some bits more than once, but makes it more obvious which
 * bits are not handled under other categories, and the repeat definition
 * is not a problem.
 */
#define QIB_E_P_BITSEXTANT ( \
	QIB_E_P_SPKTERRS | QIB_E_P_PKTERRS | QIB_E_P_RPKTERRS | \
	QIB_E_P_RIBLOSTLINK | QIB_E_P_IBSTATUSCHANGED | \
	QIB_E_P_SND_BUF_MISUSE | QIB_E_P_SUNDERRUN | \
	QIB_E_P_SHDR | QIB_E_P_VL15_BUF_MISUSE | QIB_E_P_SDMAERRS \
	)

/*
 * These are errors that can occur when the link
 * changes state while a packet is being sent or received.  This doesn't
 * cover things like EBP or VCRC that can be the result of a sending
 * having the link change state, so we receive a "known bad" packet.
 * All of these are "per port", so renamed:
 */
#define QIB_E_P_LINK_PKTERRS (\
	QIB_E_P_SDROP_DATA | QIB_E_P_SDROP_SMP |\
	QIB_E_P_SMINPKTLEN | QIB_E_P_SPKTLEN |\
	QIB_E_P_RSHORTPKTLEN | QIB_E_P_RMINPKTLEN |\
	QIB_E_P_RUNEXPCHAR)

/*
 * This sets some bits more than once, but makes it more obvious which
 * bits are not handled under other categories (such as QIB_E_SPKTERRS),
 * and the repeat definition is not a problem.
 */
#define QIB_E_C_BITSEXTANT (\
	QIB_E_HARDWARE | QIB_E_INVALIDADDR | QIB_E_BADEEP |\
	QIB_E_ARMLAUNCH | QIB_E_VLMISMATCH | QIB_E_RRCVHDRFULL |\
	QIB_E_RRCVEGRFULL | QIB_E_RESET | QIB_E_SBUF_VL15_MISUSE)

/* Likewise Neuter E_SPKT_ERRS_IGNORE */
#define E_SPKT_ERRS_IGNORE 0

#define QIB_EXTS_MEMBIST_DISABLED \
	SYM_MASK(EXTStatus, MemBISTDisabled)
#define QIB_EXTS_MEMBIST_ENDTEST \
	SYM_MASK(EXTStatus, MemBISTEndTest)

#define QIB_E_SPIOARMLAUNCH \
	ERR_MASK(SendArmLaunchErr)

#define IBA7322_IBCC_LINKINITCMD_MASK SYM_RMASK(IBCCtrlA_0, LinkInitCmd)
#define IBA7322_IBCC_LINKCMD_SHIFT SYM_LSB(IBCCtrlA_0, LinkCmd)

/*
 * IBTA_1_2 is set when multiple speeds are enabled (normal),
 * and also if forced QDR (only QDR enabled).  It's enabled for the
 * forced QDR case so that scrambling will be enabled by the TS3
 * exchange, when supported by both sides of the link.
 */
#define IBA7322_IBC_IBTA_1_2_MASK SYM_MASK(IBCCtrlB_0, IB_ENHANCED_MODE)
#define IBA7322_IBC_MAX_SPEED_MASK SYM_MASK(IBCCtrlB_0, SD_SPEED)
#define IBA7322_IBC_SPEED_QDR SYM_MASK(IBCCtrlB_0, SD_SPEED_QDR)
#define IBA7322_IBC_SPEED_DDR SYM_MASK(IBCCtrlB_0, SD_SPEED_DDR)
#define IBA7322_IBC_SPEED_SDR SYM_MASK(IBCCtrlB_0, SD_SPEED_SDR)
#define IBA7322_IBC_SPEED_MASK (SYM_MASK(IBCCtrlB_0, SD_SPEED_SDR) | \
	SYM_MASK(IBCCtrlB_0, SD_SPEED_DDR) | SYM_MASK(IBCCtrlB_0, SD_SPEED_QDR))
#define IBA7322_IBC_SPEED_LSB SYM_LSB(IBCCtrlB_0, SD_SPEED_SDR)

#define IBA7322_LEDBLINK_OFF_SHIFT SYM_LSB(RcvPktLEDCnt_0, OFFperiod)
#define IBA7322_LEDBLINK_ON_SHIFT SYM_LSB(RcvPktLEDCnt_0, ONperiod)

#define IBA7322_IBC_WIDTH_AUTONEG SYM_MASK(IBCCtrlB_0, IB_NUM_CHANNELS)
#define IBA7322_IBC_WIDTH_4X_ONLY (1<<SYM_LSB(IBCCtrlB_0, IB_NUM_CHANNELS))
#define IBA7322_IBC_WIDTH_1X_ONLY (0<<SYM_LSB(IBCCtrlB_0, IB_NUM_CHANNELS))

#define IBA7322_IBC_RXPOL_MASK SYM_MASK(IBCCtrlB_0, IB_POLARITY_REV_SUPP)
#define IBA7322_IBC_RXPOL_LSB SYM_LSB(IBCCtrlB_0, IB_POLARITY_REV_SUPP)
#define IBA7322_IBC_HRTBT_MASK (SYM_MASK(IBCCtrlB_0, HRTBT_AUTO) | \
	SYM_MASK(IBCCtrlB_0, HRTBT_ENB))
#define IBA7322_IBC_HRTBT_RMASK (IBA7322_IBC_HRTBT_MASK >> \
	SYM_LSB(IBCCtrlB_0, HRTBT_ENB))
#define IBA7322_IBC_HRTBT_LSB SYM_LSB(IBCCtrlB_0, HRTBT_ENB)

#define IBA7322_REDIRECT_VEC_PER_REG 12

#define IBA7322_SENDCHK_PKEY SYM_MASK(SendCheckControl_0, PKey_En)
#define IBA7322_SENDCHK_BTHQP SYM_MASK(SendCheckControl_0, BTHQP_En)
#define IBA7322_SENDCHK_SLID SYM_MASK(SendCheckControl_0, SLID_En)
#define IBA7322_SENDCHK_RAW_IPV6 SYM_MASK(SendCheckControl_0, RawIPV6_En)
#define IBA7322_SENDCHK_MINSZ SYM_MASK(SendCheckControl_0, PacketTooSmall_En)

#define AUTONEG_TRIES 3 /* sequential retries to negotiate DDR */

#define HWE_AUTO(fldname) { .mask = SYM_MASK(HwErrMask, fldname##Mask), \
	.msg = #fldname , .sz = sizeof(#fldname) }
#define HWE_AUTO_P(fldname, port) { .mask = SYM_MASK(HwErrMask, \
	fldname##Mask##_##port), .msg = #fldname , .sz = sizeof(#fldname) }
static const struct qib_hwerror_msgs qib_7322_hwerror_msgs[] = {
	HWE_AUTO_P(IBSerdesPClkNotDetect, 1),
	HWE_AUTO_P(IBSerdesPClkNotDetect, 0),
	HWE_AUTO(PCIESerdesPClkNotDetect),
	HWE_AUTO(PowerOnBISTFailed),
	HWE_AUTO(TempsenseTholdReached),
	HWE_AUTO(MemoryErr),
	HWE_AUTO(PCIeBusParityErr),
	HWE_AUTO(PcieCplTimeout),
	HWE_AUTO(PciePoisonedTLP),
	HWE_AUTO_P(SDmaMemReadErr, 1),
	HWE_AUTO_P(SDmaMemReadErr, 0),
	HWE_AUTO_P(IBCBusFromSPCParityErr, 1),
	HWE_AUTO_P(IBCBusToSPCParityErr, 1),
	HWE_AUTO_P(IBCBusFromSPCParityErr, 0),
	HWE_AUTO(statusValidNoEop),
	HWE_AUTO(LATriggered),
	{ .mask = 0, .sz = 0 }
};

#define E_AUTO(fldname) { .mask = SYM_MASK(ErrMask, fldname##Mask), \
	.msg = #fldname, .sz = sizeof(#fldname) }
#define E_P_AUTO(fldname) { .mask = SYM_MASK(ErrMask_0, fldname##Mask), \
	.msg = #fldname, .sz = sizeof(#fldname) }
static const struct qib_hwerror_msgs qib_7322error_msgs[] = {
	E_AUTO(RcvEgrFullErr),
	E_AUTO(RcvHdrFullErr),
	E_AUTO(ResetNegated),
	E_AUTO(HardwareErr),
	E_AUTO(InvalidAddrErr),
	E_AUTO(SDmaVL15Err),
	E_AUTO(SBufVL15MisUseErr),
	E_AUTO(InvalidEEPCmd),
	E_AUTO(RcvContextShareErr),
	E_AUTO(SendVLMismatchErr),
	E_AUTO(SendArmLaunchErr),
	E_AUTO(SendSpecialTriggerErr),
	E_AUTO(SDmaWrongPortErr),
	E_AUTO(SDmaBufMaskDuplicateErr),
	{ .mask = 0, .sz = 0 }
};

static const struct  qib_hwerror_msgs qib_7322p_error_msgs[] = {
	E_P_AUTO(IBStatusChanged),
	E_P_AUTO(SHeadersErr),
	E_P_AUTO(VL15BufMisuseErr),
	/*
	 * SDmaHaltErr is not really an error, make it clearer;
	 */
	{.mask = SYM_MASK(ErrMask_0, SDmaHaltErrMask), .msg = "SDmaHalted",
		.sz = 11},
	E_P_AUTO(SDmaDescAddrMisalignErr),
	E_P_AUTO(SDmaUnexpDataErr),
	E_P_AUTO(SDmaMissingDwErr),
	E_P_AUTO(SDmaDwEnErr),
	E_P_AUTO(SDmaRpyTagErr),
	E_P_AUTO(SDma1stDescErr),
	E_P_AUTO(SDmaBaseErr),
	E_P_AUTO(SDmaTailOutOfBoundErr),
	E_P_AUTO(SDmaOutOfBoundErr),
	E_P_AUTO(SDmaGenMismatchErr),
	E_P_AUTO(SendBufMisuseErr),
	E_P_AUTO(SendUnsupportedVLErr),
	E_P_AUTO(SendUnexpectedPktNumErr),
	E_P_AUTO(SendDroppedDataPktErr),
	E_P_AUTO(SendDroppedSmpPktErr),
	E_P_AUTO(SendPktLenErr),
	E_P_AUTO(SendUnderRunErr),
	E_P_AUTO(SendMaxPktLenErr),
	E_P_AUTO(SendMinPktLenErr),
	E_P_AUTO(RcvIBLostLinkErr),
	E_P_AUTO(RcvHdrErr),
	E_P_AUTO(RcvHdrLenErr),
	E_P_AUTO(RcvBadTidErr),
	E_P_AUTO(RcvBadVersionErr),
	E_P_AUTO(RcvIBFlowErr),
	E_P_AUTO(RcvEBPErr),
	E_P_AUTO(RcvUnsupportedVLErr),
	E_P_AUTO(RcvUnexpectedCharErr),
	E_P_AUTO(RcvShortPktLenErr),
	E_P_AUTO(RcvLongPktLenErr),
	E_P_AUTO(RcvMaxPktLenErr),
	E_P_AUTO(RcvMinPktLenErr),
	E_P_AUTO(RcvICRCErr),
	E_P_AUTO(RcvVCRCErr),
	E_P_AUTO(RcvFormatErr),
	{ .mask = 0, .sz = 0 }
};

/*
 * Below generates "auto-message" for interrupts not specific to any port or
 * context
 */
#define INTR_AUTO(fldname) { .mask = SYM_MASK(IntMask, fldname##Mask), \
	.msg = #fldname, .sz = sizeof(#fldname) }
/* Below generates "auto-message" for interrupts specific to a port */
#define INTR_AUTO_P(fldname) { .mask = MASK_ACROSS(\
	SYM_LSB(IntMask, fldname##Mask##_0), \
	SYM_LSB(IntMask, fldname##Mask##_1)), \
	.msg = #fldname "_P", .sz = sizeof(#fldname "_P") }
/* For some reason, the SerDesTrimDone bits are reversed */
#define INTR_AUTO_PI(fldname) { .mask = MASK_ACROSS(\
	SYM_LSB(IntMask, fldname##Mask##_1), \
	SYM_LSB(IntMask, fldname##Mask##_0)), \
	.msg = #fldname "_P", .sz = sizeof(#fldname "_P") }
/*
 * Below generates "auto-message" for interrupts specific to a context,
 * with ctxt-number appended
 */
#define INTR_AUTO_C(fldname) { .mask = MASK_ACROSS(\
	SYM_LSB(IntMask, fldname##0IntMask), \
	SYM_LSB(IntMask, fldname##17IntMask)), \
	.msg = #fldname "_C", .sz = sizeof(#fldname "_C") }

static const struct  qib_hwerror_msgs qib_7322_intr_msgs[] = {
	INTR_AUTO_P(SDmaInt),
	INTR_AUTO_P(SDmaProgressInt),
	INTR_AUTO_P(SDmaIdleInt),
	INTR_AUTO_P(SDmaCleanupDone),
	INTR_AUTO_C(RcvUrg),
	INTR_AUTO_P(ErrInt),
	INTR_AUTO(ErrInt),      /* non-port-specific errs */
	INTR_AUTO(AssertGPIOInt),
	INTR_AUTO_P(SendDoneInt),
	INTR_AUTO(SendBufAvailInt),
	INTR_AUTO_C(RcvAvail),
	{ .mask = 0, .sz = 0 }
};

#define TXSYMPTOM_AUTO_P(fldname) \
	{ .mask = SYM_MASK(SendHdrErrSymptom_0, fldname), \
	.msg = #fldname, .sz = sizeof(#fldname) }
static const struct  qib_hwerror_msgs hdrchk_msgs[] = {
	TXSYMPTOM_AUTO_P(NonKeyPacket),
	TXSYMPTOM_AUTO_P(GRHFail),
	TXSYMPTOM_AUTO_P(PkeyFail),
	TXSYMPTOM_AUTO_P(QPFail),
	TXSYMPTOM_AUTO_P(SLIDFail),
	TXSYMPTOM_AUTO_P(RawIPV6),
	TXSYMPTOM_AUTO_P(PacketTooSmall),
	{ .mask = 0, .sz = 0 }
};

#define IBA7322_HDRHEAD_PKTINT_SHIFT 32 /* interrupt cnt in upper 32 bits */

/*
 * Called when we might have an error that is specific to a particular
 * PIO buffer, and may need to cancel that buffer, so it can be re-used,
 * because we don't need to force the update of pioavail
 */
static void qib_disarm_7322_senderrbufs(struct qib_pportdata *ppd)
{
	struct qib_devdata *dd = ppd->dd;
	u32 i;
	int any;
	u32 piobcnt = dd->piobcnt2k + dd->piobcnt4k + NUM_VL15_BUFS;
	u32 regcnt = (piobcnt + BITS_PER_LONG - 1) / BITS_PER_LONG;
	unsigned long sbuf[4];

	/*
	 * It's possible that sendbuffererror could have bits set; might
	 * have already done this as a result of hardware error handling.
	 */
	any = 0;
	for (i = 0; i < regcnt; ++i) {
		sbuf[i] = qib_read_kreg64(dd, kr_sendbuffererror + i);
		if (sbuf[i]) {
			any = 1;
			qib_write_kreg(dd, kr_sendbuffererror + i, sbuf[i]);
		}
	}

	if (any)
		qib_disarm_piobufs_set(dd, sbuf, piobcnt);
}

/* No txe_recover yet, if ever */

/* No decode__errors yet */
static void err_decode(char *msg, size_t len, u64 errs,
		       const struct qib_hwerror_msgs *msp)
{
	u64 these, lmask;
	int took, multi, n = 0;

	while (errs && msp && msp->mask) {
		multi = (msp->mask & (msp->mask - 1));
		while (errs & msp->mask) {
			these = (errs & msp->mask);
			lmask = (these & (these - 1)) ^ these;
			if (len) {
				if (n++) {
					/* separate the strings */
					*msg++ = ',';
					len--;
				}
				BUG_ON(!msp->sz);
				/* msp->sz counts the nul */
				took = min_t(size_t, msp->sz - (size_t)1, len);
				memcpy(msg,  msp->msg, took);
				len -= took;
				msg += took;
				if (len)
					*msg = '\0';
			}
			errs &= ~lmask;
			if (len && multi) {
				/* More than one bit this mask */
				int idx = -1;

				while (lmask & msp->mask) {
					++idx;
					lmask >>= 1;
				}
				took = scnprintf(msg, len, "_%d", idx);
				len -= took;
				msg += took;
			}
		}
		++msp;
	}
	/* If some bits are left, show in hex. */
	if (len && errs)
		snprintf(msg, len, "%sMORE:%llX", n ? "," : "",
			(unsigned long long) errs);
}

/* only called if r1 set */
static void flush_fifo(struct qib_pportdata *ppd)
{
	struct qib_devdata *dd = ppd->dd;
	u32 __iomem *piobuf;
	u32 bufn;
	u32 *hdr;
	u64 pbc;
	const unsigned hdrwords = 7;
	static struct qib_ib_header ibhdr = {
		.lrh[0] = cpu_to_be16(0xF000 | QIB_LRH_BTH),
		.lrh[1] = IB_LID_PERMISSIVE,
		.lrh[2] = cpu_to_be16(hdrwords + SIZE_OF_CRC),
		.lrh[3] = IB_LID_PERMISSIVE,
		.u.oth.bth[0] = cpu_to_be32(
			(IB_OPCODE_UD_SEND_ONLY << 24) | QIB_DEFAULT_P_KEY),
		.u.oth.bth[1] = cpu_to_be32(0),
		.u.oth.bth[2] = cpu_to_be32(0),
		.u.oth.u.ud.deth[0] = cpu_to_be32(0),
		.u.oth.u.ud.deth[1] = cpu_to_be32(0),
	};

	/*
	 * Send a dummy VL15 packet to flush the launch FIFO.
	 * This will not actually be sent since the TxeBypassIbc bit is set.
	 */
	pbc = PBC_7322_VL15_SEND |
		(((u64)ppd->hw_pidx) << (PBC_PORT_SEL_LSB + 32)) |
		(hdrwords + SIZE_OF_CRC);
	piobuf = qib_7322_getsendbuf(ppd, pbc, &bufn);
	if (!piobuf)
		return;
	writeq(pbc, piobuf);
	hdr = (u32 *) &ibhdr;
	if (dd->flags & QIB_PIO_FLUSH_WC) {
		qib_flush_wc();
		qib_pio_copy(piobuf + 2, hdr, hdrwords - 1);
		qib_flush_wc();
		__raw_writel(hdr[hdrwords - 1], piobuf + hdrwords + 1);
		qib_flush_wc();
	} else
		qib_pio_copy(piobuf + 2, hdr, hdrwords);
	qib_sendbuf_done(dd, bufn);
}

/*
 * This is called with interrupts disabled and sdma_lock held.
 */
static void qib_7322_sdma_sendctrl(struct qib_pportdata *ppd, unsigned op)
{
	struct qib_devdata *dd = ppd->dd;
	u64 set_sendctrl = 0;
	u64 clr_sendctrl = 0;

	if (op & QIB_SDMA_SENDCTRL_OP_ENABLE)
		set_sendctrl |= SYM_MASK(SendCtrl_0, SDmaEnable);
	else
		clr_sendctrl |= SYM_MASK(SendCtrl_0, SDmaEnable);

	if (op & QIB_SDMA_SENDCTRL_OP_INTENABLE)
		set_sendctrl |= SYM_MASK(SendCtrl_0, SDmaIntEnable);
	else
		clr_sendctrl |= SYM_MASK(SendCtrl_0, SDmaIntEnable);

	if (op & QIB_SDMA_SENDCTRL_OP_HALT)
		set_sendctrl |= SYM_MASK(SendCtrl_0, SDmaHalt);
	else
		clr_sendctrl |= SYM_MASK(SendCtrl_0, SDmaHalt);

	if (op & QIB_SDMA_SENDCTRL_OP_DRAIN)
		set_sendctrl |= SYM_MASK(SendCtrl_0, TxeBypassIbc) |
				SYM_MASK(SendCtrl_0, TxeAbortIbc) |
				SYM_MASK(SendCtrl_0, TxeDrainRmFifo);
	else
		clr_sendctrl |= SYM_MASK(SendCtrl_0, TxeBypassIbc) |
				SYM_MASK(SendCtrl_0, TxeAbortIbc) |
				SYM_MASK(SendCtrl_0, TxeDrainRmFifo);

	spin_lock(&dd->sendctrl_lock);

	/* If we are draining everything, block sends first */
	if (op & QIB_SDMA_SENDCTRL_OP_DRAIN) {
		ppd->p_sendctrl &= ~SYM_MASK(SendCtrl_0, SendEnable);
		qib_write_kreg_port(ppd, krp_sendctrl, ppd->p_sendctrl);
		qib_write_kreg(dd, kr_scratch, 0);
	}

	ppd->p_sendctrl |= set_sendctrl;
	ppd->p_sendctrl &= ~clr_sendctrl;

	if (op & QIB_SDMA_SENDCTRL_OP_CLEANUP)
		qib_write_kreg_port(ppd, krp_sendctrl,
				    ppd->p_sendctrl |
				    SYM_MASK(SendCtrl_0, SDmaCleanup));
	else
		qib_write_kreg_port(ppd, krp_sendctrl, ppd->p_sendctrl);
	qib_write_kreg(dd, kr_scratch, 0);

	if (op & QIB_SDMA_SENDCTRL_OP_DRAIN) {
		ppd->p_sendctrl |= SYM_MASK(SendCtrl_0, SendEnable);
		qib_write_kreg_port(ppd, krp_sendctrl, ppd->p_sendctrl);
		qib_write_kreg(dd, kr_scratch, 0);
	}

	spin_unlock(&dd->sendctrl_lock);

	if ((op & QIB_SDMA_SENDCTRL_OP_DRAIN) && ppd->dd->cspec->r1)
		flush_fifo(ppd);
}

static void qib_7322_sdma_hw_clean_up(struct qib_pportdata *ppd)
{
	__qib_sdma_process_event(ppd, qib_sdma_event_e50_hw_cleaned);
}

static void qib_sdma_7322_setlengen(struct qib_pportdata *ppd)
{
	/*
	 * Set SendDmaLenGen and clear and set
	 * the MSB of the generation count to enable generation checking
	 * and load the internal generation counter.
	 */
	qib_write_kreg_port(ppd, krp_senddmalengen, ppd->sdma_descq_cnt);
	qib_write_kreg_port(ppd, krp_senddmalengen,
			    ppd->sdma_descq_cnt |
			    (1ULL << QIB_7322_SendDmaLenGen_0_Generation_MSB));
}

/*
 * Must be called with sdma_lock held, or before init finished.
 */
static void qib_sdma_update_7322_tail(struct qib_pportdata *ppd, u16 tail)
{
	/* Commit writes to memory and advance the tail on the chip */
	wmb();
	ppd->sdma_descq_tail = tail;
	qib_write_kreg_port(ppd, krp_senddmatail, tail);
}

/*
 * This is called with interrupts disabled and sdma_lock held.
 */
static void qib_7322_sdma_hw_start_up(struct qib_pportdata *ppd)
{
	/*
	 * Drain all FIFOs.
	 * The hardware doesn't require this but we do it so that verbs
	 * and user applications don't wait for link active to send stale
	 * data.
	 */
	sendctrl_7322_mod(ppd, QIB_SENDCTRL_FLUSH);

	qib_sdma_7322_setlengen(ppd);
	qib_sdma_update_7322_tail(ppd, 0); /* Set SendDmaTail */
	ppd->sdma_head_dma[0] = 0;
	qib_7322_sdma_sendctrl(ppd,
		ppd->sdma_state.current_op | QIB_SDMA_SENDCTRL_OP_CLEANUP);
}

#define DISABLES_SDMA ( \
	QIB_E_P_SDMAHALT | \
	QIB_E_P_SDMADESCADDRMISALIGN | \
	QIB_E_P_SDMAMISSINGDW | \
	QIB_E_P_SDMADWEN | \
	QIB_E_P_SDMARPYTAG | \
	QIB_E_P_SDMA1STDESC | \
	QIB_E_P_SDMABASE | \
	QIB_E_P_SDMATAILOUTOFBOUND | \
	QIB_E_P_SDMAOUTOFBOUND | \
	QIB_E_P_SDMAGENMISMATCH)

static void sdma_7322_p_errors(struct qib_pportdata *ppd, u64 errs)
{
	unsigned long flags;
	struct qib_devdata *dd = ppd->dd;

	errs &= QIB_E_P_SDMAERRS;

	if (errs & QIB_E_P_SDMAUNEXPDATA)
		qib_dev_err(dd, "IB%u:%u SDmaUnexpData\n", dd->unit,
			    ppd->port);

	spin_lock_irqsave(&ppd->sdma_lock, flags);

	switch (ppd->sdma_state.current_state) {
	case qib_sdma_state_s00_hw_down:
		break;

	case qib_sdma_state_s10_hw_start_up_wait:
		if (errs & QIB_E_P_SDMAHALT)
			__qib_sdma_process_event(ppd,
				qib_sdma_event_e20_hw_started);
		break;

	case qib_sdma_state_s20_idle:
		break;

	case qib_sdma_state_s30_sw_clean_up_wait:
		break;

	case qib_sdma_state_s40_hw_clean_up_wait:
		if (errs & QIB_E_P_SDMAHALT)
			__qib_sdma_process_event(ppd,
				qib_sdma_event_e50_hw_cleaned);
		break;

	case qib_sdma_state_s50_hw_halt_wait:
		if (errs & QIB_E_P_SDMAHALT)
			__qib_sdma_process_event(ppd,
				qib_sdma_event_e60_hw_halted);
		break;

	case qib_sdma_state_s99_running:
		__qib_sdma_process_event(ppd, qib_sdma_event_e7322_err_halted);
		__qib_sdma_process_event(ppd, qib_sdma_event_e60_hw_halted);
		break;
	}

	spin_unlock_irqrestore(&ppd->sdma_lock, flags);
}

/*
 * handle per-device errors (not per-port errors)
 */
static noinline void handle_7322_errors(struct qib_devdata *dd)
{
	char *msg;
	u64 iserr = 0;
	u64 errs;
	u64 mask;
	int log_idx;

	qib_stats.sps_errints++;
	errs = qib_read_kreg64(dd, kr_errstatus);
	if (!errs) {
		qib_devinfo(dd->pcidev, "device error interrupt, "
			 "but no error bits set!\n");
		goto done;
	}

	/* don't report errors that are masked */
	errs &= dd->cspec->errormask;
	msg = dd->cspec->emsgbuf;

	/* do these first, they are most important */
	if (errs & QIB_E_HARDWARE) {
		*msg = '\0';
		qib_7322_handle_hwerrors(dd, msg, sizeof dd->cspec->emsgbuf);
	} else
		for (log_idx = 0; log_idx < QIB_EEP_LOG_CNT; ++log_idx)
			if (errs & dd->eep_st_masks[log_idx].errs_to_log)
				qib_inc_eeprom_err(dd, log_idx, 1);

	if (errs & QIB_E_SPKTERRS) {
		qib_disarm_7322_senderrbufs(dd->pport);
		qib_stats.sps_txerrs++;
	} else if (errs & QIB_E_INVALIDADDR)
		qib_stats.sps_txerrs++;
	else if (errs & QIB_E_ARMLAUNCH) {
		qib_stats.sps_txerrs++;
		qib_disarm_7322_senderrbufs(dd->pport);
	}
	qib_write_kreg(dd, kr_errclear, errs);

	/*
	 * The ones we mask off are handled specially below
	 * or above.  Also mask SDMADISABLED by default as it
	 * is too chatty.
	 */
	mask = QIB_E_HARDWARE;
	*msg = '\0';

	err_decode(msg, sizeof dd->cspec->emsgbuf, errs & ~mask,
		   qib_7322error_msgs);

	/*
	 * Getting reset is a tragedy for all ports. Mark the device
	 * _and_ the ports as "offline" in way meaningful to each.
	 */
	if (errs & QIB_E_RESET) {
		int pidx;

		qib_dev_err(dd, "Got reset, requires re-init "
			    "(unload and reload driver)\n");
		dd->flags &= ~QIB_INITTED;  /* needs re-init */
		/* mark as having had error */
		*dd->devstatusp |= QIB_STATUS_HWERROR;
		for (pidx = 0; pidx < dd->num_pports; ++pidx)
			if (dd->pport[pidx].link_speed_supported)
				*dd->pport[pidx].statusp &= ~QIB_STATUS_IB_CONF;
	}

	if (*msg && iserr)
		qib_dev_err(dd, "%s error\n", msg);

	/*
	 * If there were hdrq or egrfull errors, wake up any processes
	 * waiting in poll.  We used to try to check which contexts had
	 * the overflow, but given the cost of that and the chip reads
	 * to support it, it's better to just wake everybody up if we
	 * get an overflow; waiters can poll again if it's not them.
	 */
	if (errs & (ERR_MASK(RcvEgrFullErr) | ERR_MASK(RcvHdrFullErr))) {
		qib_handle_urcv(dd, ~0U);
		if (errs & ERR_MASK(RcvEgrFullErr))
			qib_stats.sps_buffull++;
		else
			qib_stats.sps_hdrfull++;
	}

done:
	return;
}

static void qib_error_tasklet(unsigned long data)
{
	struct qib_devdata *dd = (struct qib_devdata *)data;

	handle_7322_errors(dd);
	qib_write_kreg(dd, kr_errmask, dd->cspec->errormask);
}

static void reenable_chase(unsigned long opaque)
{
	struct qib_pportdata *ppd = (struct qib_pportdata *)opaque;

	ppd->cpspec->chase_timer.expires = 0;
	qib_set_ib_7322_lstate(ppd, QLOGIC_IB_IBCC_LINKCMD_DOWN,
		QLOGIC_IB_IBCC_LINKINITCMD_POLL);
}

static void disable_chase(struct qib_pportdata *ppd, unsigned long tnow,
		u8 ibclt)
{
	ppd->cpspec->chase_end = 0;

	if (!qib_chase)
		return;

	qib_set_ib_7322_lstate(ppd, QLOGIC_IB_IBCC_LINKCMD_DOWN,
		QLOGIC_IB_IBCC_LINKINITCMD_DISABLE);
	ppd->cpspec->chase_timer.expires = jiffies + QIB_CHASE_DIS_TIME;
	add_timer(&ppd->cpspec->chase_timer);
}

static void handle_serdes_issues(struct qib_pportdata *ppd, u64 ibcst)
{
	u8 ibclt;
	unsigned long tnow;

	ibclt = (u8)SYM_FIELD(ibcst, IBCStatusA_0, LinkTrainingState);

	/*
	 * Detect and handle the state chase issue, where we can
	 * get stuck if we are unlucky on timing on both sides of
	 * the link.   If we are, we disable, set a timer, and
	 * then re-enable.
	 */
	switch (ibclt) {
	case IB_7322_LT_STATE_CFGRCVFCFG:
	case IB_7322_LT_STATE_CFGWAITRMT:
	case IB_7322_LT_STATE_TXREVLANES:
	case IB_7322_LT_STATE_CFGENH:
		tnow = jiffies;
		if (ppd->cpspec->chase_end &&
		     time_after(tnow, ppd->cpspec->chase_end))
			disable_chase(ppd, tnow, ibclt);
		else if (!ppd->cpspec->chase_end)
			ppd->cpspec->chase_end = tnow + QIB_CHASE_TIME;
		break;
	default:
		ppd->cpspec->chase_end = 0;
		break;
	}

	if (((ibclt >= IB_7322_LT_STATE_CFGTEST &&
	      ibclt <= IB_7322_LT_STATE_CFGWAITENH) ||
	     ibclt == IB_7322_LT_STATE_LINKUP) &&
	    (ibcst & SYM_MASK(IBCStatusA_0, LinkSpeedQDR))) {
		force_h1(ppd);
		ppd->cpspec->qdr_reforce = 1;
		if (!ppd->dd->cspec->r1)
			serdes_7322_los_enable(ppd, 0);
	} else if (ppd->cpspec->qdr_reforce &&
		(ibcst & SYM_MASK(IBCStatusA_0, LinkSpeedQDR)) &&
		 (ibclt == IB_7322_LT_STATE_CFGENH ||
		ibclt == IB_7322_LT_STATE_CFGIDLE ||
		ibclt == IB_7322_LT_STATE_LINKUP))
		force_h1(ppd);

	if ((IS_QMH(ppd->dd) || IS_QME(ppd->dd)) &&
	    ppd->link_speed_enabled == QIB_IB_QDR &&
	    (ibclt == IB_7322_LT_STATE_CFGTEST ||
	     ibclt == IB_7322_LT_STATE_CFGENH ||
	     (ibclt >= IB_7322_LT_STATE_POLLACTIVE &&
	      ibclt <= IB_7322_LT_STATE_SLEEPQUIET)))
		adj_tx_serdes(ppd);

	if (ibclt != IB_7322_LT_STATE_LINKUP) {
		u8 ltstate = qib_7322_phys_portstate(ibcst);
		u8 pibclt = (u8)SYM_FIELD(ppd->lastibcstat, IBCStatusA_0,
					  LinkTrainingState);
		if (!ppd->dd->cspec->r1 &&
		    pibclt == IB_7322_LT_STATE_LINKUP &&
		    ltstate != IB_PHYSPORTSTATE_LINK_ERR_RECOVER &&
		    ltstate != IB_PHYSPORTSTATE_RECOVERY_RETRAIN &&
		    ltstate != IB_PHYSPORTSTATE_RECOVERY_WAITRMT &&
		    ltstate != IB_PHYSPORTSTATE_RECOVERY_IDLE)
			/* If the link went down (but no into recovery,
			 * turn LOS back on */
			serdes_7322_los_enable(ppd, 1);
		if (!ppd->cpspec->qdr_dfe_on &&
		    ibclt <= IB_7322_LT_STATE_SLEEPQUIET) {
			ppd->cpspec->qdr_dfe_on = 1;
			ppd->cpspec->qdr_dfe_time = 0;
			/* On link down, reenable QDR adaptation */
			qib_write_kreg_port(ppd, krp_static_adapt_dis(2),
					    ppd->dd->cspec->r1 ?
					    QDR_STATIC_ADAPT_DOWN_R1 :
					    QDR_STATIC_ADAPT_DOWN);
			printk(KERN_INFO QIB_DRV_NAME
				" IB%u:%u re-enabled QDR adaptation "
				"ibclt %x\n", ppd->dd->unit, ppd->port, ibclt);
		}
	}
}

static int qib_7322_set_ib_cfg(struct qib_pportdata *, int, u32);

/*
 * This is per-pport error handling.
 * will likely get it's own MSIx interrupt (one for each port,
 * although just a single handler).
 */
static noinline void handle_7322_p_errors(struct qib_pportdata *ppd)
{
	char *msg;
	u64 ignore_this_time = 0, iserr = 0, errs, fmask;
	struct qib_devdata *dd = ppd->dd;

	/* do this as soon as possible */
	fmask = qib_read_kreg64(dd, kr_act_fmask);
	if (!fmask)
		check_7322_rxe_status(ppd);

	errs = qib_read_kreg_port(ppd, krp_errstatus);
	if (!errs)
		qib_devinfo(dd->pcidev,
			 "Port%d error interrupt, but no error bits set!\n",
			 ppd->port);
	if (!fmask)
		errs &= ~QIB_E_P_IBSTATUSCHANGED;
	if (!errs)
		goto done;

	msg = ppd->cpspec->epmsgbuf;
	*msg = '\0';

	if (errs & ~QIB_E_P_BITSEXTANT) {
		err_decode(msg, sizeof ppd->cpspec->epmsgbuf,
			   errs & ~QIB_E_P_BITSEXTANT, qib_7322p_error_msgs);
		if (!*msg)
			snprintf(msg, sizeof ppd->cpspec->epmsgbuf,
				 "no others");
		qib_dev_porterr(dd, ppd->port, "error interrupt with unknown"
				" errors 0x%016Lx set (and %s)\n",
				(errs & ~QIB_E_P_BITSEXTANT), msg);
		*msg = '\0';
	}

	if (errs & QIB_E_P_SHDR) {
		u64 symptom;

		/* determine cause, then write to clear */
		symptom = qib_read_kreg_port(ppd, krp_sendhdrsymptom);
		qib_write_kreg_port(ppd, krp_sendhdrsymptom, 0);
		err_decode(msg, sizeof ppd->cpspec->epmsgbuf, symptom,
			   hdrchk_msgs);
		*msg = '\0';
		/* senderrbuf cleared in SPKTERRS below */
	}

	if (errs & QIB_E_P_SPKTERRS) {
		if ((errs & QIB_E_P_LINK_PKTERRS) &&
		    !(ppd->lflags & QIBL_LINKACTIVE)) {
			/*
			 * This can happen when trying to bring the link
			 * up, but the IB link changes state at the "wrong"
			 * time. The IB logic then complains that the packet
			 * isn't valid.  We don't want to confuse people, so
			 * we just don't print them, except at debug
			 */
			err_decode(msg, sizeof ppd->cpspec->epmsgbuf,
				   (errs & QIB_E_P_LINK_PKTERRS),
				   qib_7322p_error_msgs);
			*msg = '\0';
			ignore_this_time = errs & QIB_E_P_LINK_PKTERRS;
		}
		qib_disarm_7322_senderrbufs(ppd);
	} else if ((errs & QIB_E_P_LINK_PKTERRS) &&
		   !(ppd->lflags & QIBL_LINKACTIVE)) {
		/*
		 * This can happen when SMA is trying to bring the link
		 * up, but the IB link changes state at the "wrong" time.
		 * The IB logic then complains that the packet isn't
		 * valid.  We don't want to confuse people, so we just
		 * don't print them, except at debug
		 */
		err_decode(msg, sizeof ppd->cpspec->epmsgbuf, errs,
			   qib_7322p_error_msgs);
		ignore_this_time = errs & QIB_E_P_LINK_PKTERRS;
		*msg = '\0';
	}

	qib_write_kreg_port(ppd, krp_errclear, errs);

	errs &= ~ignore_this_time;
	if (!errs)
		goto done;

	if (errs & QIB_E_P_RPKTERRS)
		qib_stats.sps_rcverrs++;
	if (errs & QIB_E_P_SPKTERRS)
		qib_stats.sps_txerrs++;

	iserr = errs & ~(QIB_E_P_RPKTERRS | QIB_E_P_PKTERRS);

	if (errs & QIB_E_P_SDMAERRS)
		sdma_7322_p_errors(ppd, errs);

	if (errs & QIB_E_P_IBSTATUSCHANGED) {
		u64 ibcs;
		u8 ltstate;

		ibcs = qib_read_kreg_port(ppd, krp_ibcstatus_a);
		ltstate = qib_7322_phys_portstate(ibcs);

		if (!(ppd->lflags & QIBL_IB_AUTONEG_INPROG))
			handle_serdes_issues(ppd, ibcs);
		if (!(ppd->cpspec->ibcctrl_a &
		      SYM_MASK(IBCCtrlA_0, IBStatIntReductionEn))) {
			/*
			 * We got our interrupt, so init code should be
			 * happy and not try alternatives. Now squelch
			 * other "chatter" from link-negotiation (pre Init)
			 */
			ppd->cpspec->ibcctrl_a |=
				SYM_MASK(IBCCtrlA_0, IBStatIntReductionEn);
			qib_write_kreg_port(ppd, krp_ibcctrl_a,
					    ppd->cpspec->ibcctrl_a);
		}

		/* Update our picture of width and speed from chip */
		ppd->link_width_active =
			(ibcs & SYM_MASK(IBCStatusA_0, LinkWidthActive)) ?
			    IB_WIDTH_4X : IB_WIDTH_1X;
		ppd->link_speed_active = (ibcs & SYM_MASK(IBCStatusA_0,
			LinkSpeedQDR)) ? QIB_IB_QDR : (ibcs &
			  SYM_MASK(IBCStatusA_0, LinkSpeedActive)) ?
				   QIB_IB_DDR : QIB_IB_SDR;

		if ((ppd->lflags & QIBL_IB_LINK_DISABLED) && ltstate !=
		    IB_PHYSPORTSTATE_DISABLED)
			qib_set_ib_7322_lstate(ppd, 0,
			       QLOGIC_IB_IBCC_LINKINITCMD_DISABLE);
		else
			/*
			 * Since going into a recovery state causes the link
			 * state to go down and since recovery is transitory,
			 * it is better if we "miss" ever seeing the link
			 * training state go into recovery (i.e., ignore this
			 * transition for link state special handling purposes)
			 * without updating lastibcstat.
			 */
			if (ltstate != IB_PHYSPORTSTATE_LINK_ERR_RECOVER &&
			    ltstate != IB_PHYSPORTSTATE_RECOVERY_RETRAIN &&
			    ltstate != IB_PHYSPORTSTATE_RECOVERY_WAITRMT &&
			    ltstate != IB_PHYSPORTSTATE_RECOVERY_IDLE)
				qib_handle_e_ibstatuschanged(ppd, ibcs);
	}
	if (*msg && iserr)
		qib_dev_porterr(dd, ppd->port, "%s error\n", msg);

	if (ppd->state_wanted & ppd->lflags)
		wake_up_interruptible(&ppd->state_wait);
done:
	return;
}

/* enable/disable chip from delivering interrupts */
static void qib_7322_set_intr_state(struct qib_devdata *dd, u32 enable)
{
	if (enable) {
		if (dd->flags & QIB_BADINTR)
			return;
		qib_write_kreg(dd, kr_intmask, dd->cspec->int_enable_mask);
		/* cause any pending enabled interrupts to be re-delivered */
		qib_write_kreg(dd, kr_intclear, 0ULL);
		if (dd->cspec->num_msix_entries) {
			/* and same for MSIx */
			u64 val = qib_read_kreg64(dd, kr_intgranted);
			if (val)
				qib_write_kreg(dd, kr_intgranted, val);
		}
	} else
		qib_write_kreg(dd, kr_intmask, 0ULL);
}

/*
 * Try to cleanup as much as possible for anything that might have gone
 * wrong while in freeze mode, such as pio buffers being written by user
 * processes (causing armlaunch), send errors due to going into freeze mode,
 * etc., and try to avoid causing extra interrupts while doing so.
 * Forcibly update the in-memory pioavail register copies after cleanup
 * because the chip won't do it while in freeze mode (the register values
 * themselves are kept correct).
 * Make sure that we don't lose any important interrupts by using the chip
 * feature that says that writing 0 to a bit in *clear that is set in
 * *status will cause an interrupt to be generated again (if allowed by
 * the *mask value).
 * This is in chip-specific code because of all of the register accesses,
 * even though the details are similar on most chips.
 */
static void qib_7322_clear_freeze(struct qib_devdata *dd)
{
	int pidx;

	/* disable error interrupts, to avoid confusion */
	qib_write_kreg(dd, kr_errmask, 0ULL);

	for (pidx = 0; pidx < dd->num_pports; ++pidx)
		if (dd->pport[pidx].link_speed_supported)
			qib_write_kreg_port(dd->pport + pidx, krp_errmask,
					    0ULL);

	/* also disable interrupts; errormask is sometimes overwriten */
	qib_7322_set_intr_state(dd, 0);

	/* clear the freeze, and be sure chip saw it */
	qib_write_kreg(dd, kr_control, dd->control);
	qib_read_kreg32(dd, kr_scratch);

	/*
	 * Force new interrupt if any hwerr, error or interrupt bits are
	 * still set, and clear "safe" send packet errors related to freeze
	 * and cancelling sends.  Re-enable error interrupts before possible
	 * force of re-interrupt on pending interrupts.
	 */
	qib_write_kreg(dd, kr_hwerrclear, 0ULL);
	qib_write_kreg(dd, kr_errclear, E_SPKT_ERRS_IGNORE);
	qib_write_kreg(dd, kr_errmask, dd->cspec->errormask);
	/* We need to purge per-port errs and reset mask, too */
	for (pidx = 0; pidx < dd->num_pports; ++pidx) {
		if (!dd->pport[pidx].link_speed_supported)
			continue;
		qib_write_kreg_port(dd->pport + pidx, krp_errclear, ~0Ull);
		qib_write_kreg_port(dd->pport + pidx, krp_errmask, ~0Ull);
	}
	qib_7322_set_intr_state(dd, 1);
}

/* no error handling to speak of */
/**
 * qib_7322_handle_hwerrors - display hardware errors.
 * @dd: the qlogic_ib device
 * @msg: the output buffer
 * @msgl: the size of the output buffer
 *
 * Use same msg buffer as regular errors to avoid excessive stack
 * use.  Most hardware errors are catastrophic, but for right now,
 * we'll print them and continue.  We reuse the same message buffer as
 * qib_handle_errors() to avoid excessive stack usage.
 */
static void qib_7322_handle_hwerrors(struct qib_devdata *dd, char *msg,
				     size_t msgl)
{
	u64 hwerrs;
	u32 ctrl;
	int isfatal = 0;

	hwerrs = qib_read_kreg64(dd, kr_hwerrstatus);
	if (!hwerrs)
		goto bail;
	if (hwerrs == ~0ULL) {
		qib_dev_err(dd, "Read of hardware error status failed "
			    "(all bits set); ignoring\n");
		goto bail;
	}
	qib_stats.sps_hwerrs++;

	/* Always clear the error status register, except BIST fail */
	qib_write_kreg(dd, kr_hwerrclear, hwerrs &
		       ~HWE_MASK(PowerOnBISTFailed));

	hwerrs &= dd->cspec->hwerrmask;

	/* no EEPROM logging, yet */

	if (hwerrs)
		qib_devinfo(dd->pcidev, "Hardware error: hwerr=0x%llx "
			    "(cleared)\n", (unsigned long long) hwerrs);

	ctrl = qib_read_kreg32(dd, kr_control);
	if ((ctrl & SYM_MASK(Control, FreezeMode)) && !dd->diag_client) {
		/*
		 * No recovery yet...
		 */
		if ((hwerrs & ~HWE_MASK(LATriggered)) ||
		    dd->cspec->stay_in_freeze) {
			/*
			 * If any set that we aren't ignoring only make the
			 * complaint once, in case it's stuck or recurring,
			 * and we get here multiple times
			 * Force link down, so switch knows, and
			 * LEDs are turned off.
			 */
			if (dd->flags & QIB_INITTED)
				isfatal = 1;
		} else
			qib_7322_clear_freeze(dd);
	}

	if (hwerrs & HWE_MASK(PowerOnBISTFailed)) {
		isfatal = 1;
		strlcpy(msg, "[Memory BIST test failed, "
			"InfiniPath hardware unusable]", msgl);
		/* ignore from now on, so disable until driver reloaded */
		dd->cspec->hwerrmask &= ~HWE_MASK(PowerOnBISTFailed);
		qib_write_kreg(dd, kr_hwerrmask, dd->cspec->hwerrmask);
	}

	err_decode(msg, msgl, hwerrs, qib_7322_hwerror_msgs);

	/* Ignore esoteric PLL failures et al. */

	qib_dev_err(dd, "%s hardware error\n", msg);

	if (isfatal && !dd->diag_client) {
		qib_dev_err(dd, "Fatal Hardware Error, no longer"
			    " usable, SN %.16s\n", dd->serial);
		/*
		 * for /sys status file and user programs to print; if no
		 * trailing brace is copied, we'll know it was truncated.
		 */
		if (dd->freezemsg)
			snprintf(dd->freezemsg, dd->freezelen,
				 "{%s}", msg);
		qib_disable_after_error(dd);
	}
bail:;
}

/**
 * qib_7322_init_hwerrors - enable hardware errors
 * @dd: the qlogic_ib device
 *
 * now that we have finished initializing everything that might reasonably
 * cause a hardware error, and cleared those errors bits as they occur,
 * we can enable hardware errors in the mask (potentially enabling
 * freeze mode), and enable hardware errors as errors (along with
 * everything else) in errormask
 */
static void qib_7322_init_hwerrors(struct qib_devdata *dd)
{
	int pidx;
	u64 extsval;

	extsval = qib_read_kreg64(dd, kr_extstatus);
	if (!(extsval & (QIB_EXTS_MEMBIST_DISABLED |
			 QIB_EXTS_MEMBIST_ENDTEST)))
		qib_dev_err(dd, "MemBIST did not complete!\n");

	/* never clear BIST failure, so reported on each driver load */
	qib_write_kreg(dd, kr_hwerrclear, ~HWE_MASK(PowerOnBISTFailed));
	qib_write_kreg(dd, kr_hwerrmask, dd->cspec->hwerrmask);

	/* clear all */
	qib_write_kreg(dd, kr_errclear, ~0ULL);
	/* enable errors that are masked, at least this first time. */
	qib_write_kreg(dd, kr_errmask, ~0ULL);
	dd->cspec->errormask = qib_read_kreg64(dd, kr_errmask);
	for (pidx = 0; pidx < dd->num_pports; ++pidx)
		if (dd->pport[pidx].link_speed_supported)
			qib_write_kreg_port(dd->pport + pidx, krp_errmask,
					    ~0ULL);
}

/*
 * Disable and enable the armlaunch error.  Used for PIO bandwidth testing
 * on chips that are count-based, rather than trigger-based.  There is no
 * reference counting, but that's also fine, given the intended use.
 * Only chip-specific because it's all register accesses
 */
static void qib_set_7322_armlaunch(struct qib_devdata *dd, u32 enable)
{
	if (enable) {
		qib_write_kreg(dd, kr_errclear, QIB_E_SPIOARMLAUNCH);
		dd->cspec->errormask |= QIB_E_SPIOARMLAUNCH;
	} else
		dd->cspec->errormask &= ~QIB_E_SPIOARMLAUNCH;
	qib_write_kreg(dd, kr_errmask, dd->cspec->errormask);
}

/*
 * Formerly took parameter <which> in pre-shifted,
 * pre-merged form with LinkCmd and LinkInitCmd
 * together, and assuming the zero was NOP.
 */
static void qib_set_ib_7322_lstate(struct qib_pportdata *ppd, u16 linkcmd,
				   u16 linitcmd)
{
	u64 mod_wd;
	struct qib_devdata *dd = ppd->dd;
	unsigned long flags;

	if (linitcmd == QLOGIC_IB_IBCC_LINKINITCMD_DISABLE) {
		/*
		 * If we are told to disable, note that so link-recovery
		 * code does not attempt to bring us back up.
		 * Also reset everything that we can, so we start
		 * completely clean when re-enabled (before we
		 * actually issue the disable to the IBC)
		 */
		qib_7322_mini_pcs_reset(ppd);
		spin_lock_irqsave(&ppd->lflags_lock, flags);
		ppd->lflags |= QIBL_IB_LINK_DISABLED;
		spin_unlock_irqrestore(&ppd->lflags_lock, flags);
	} else if (linitcmd || linkcmd == QLOGIC_IB_IBCC_LINKCMD_DOWN) {
		/*
		 * Any other linkinitcmd will lead to LINKDOWN and then
		 * to INIT (if all is well), so clear flag to let
		 * link-recovery code attempt to bring us back up.
		 */
		spin_lock_irqsave(&ppd->lflags_lock, flags);
		ppd->lflags &= ~QIBL_IB_LINK_DISABLED;
		spin_unlock_irqrestore(&ppd->lflags_lock, flags);
		/*
		 * Clear status change interrupt reduction so the
		 * new state is seen.
		 */
		ppd->cpspec->ibcctrl_a &=
			~SYM_MASK(IBCCtrlA_0, IBStatIntReductionEn);
	}

	mod_wd = (linkcmd << IBA7322_IBCC_LINKCMD_SHIFT) |
		(linitcmd << QLOGIC_IB_IBCC_LINKINITCMD_SHIFT);

	qib_write_kreg_port(ppd, krp_ibcctrl_a, ppd->cpspec->ibcctrl_a |
			    mod_wd);
	/* write to chip to prevent back-to-back writes of ibc reg */
	qib_write_kreg(dd, kr_scratch, 0);

}

/*
 * The total RCV buffer memory is 64KB, used for both ports, and is
 * in units of 64 bytes (same as IB flow control credit unit).
 * The consumedVL unit in the same registers are in 32 byte units!
 * So, a VL15 packet needs 4.50 IB credits, and 9 rx buffer chunks,
 * and we can therefore allocate just 9 IB credits for 2 VL15 packets
 * in krp_rxcreditvl15, rather than 10.
 */
#define RCV_BUF_UNITSZ 64
#define NUM_RCV_BUF_UNITS(dd) ((64 * 1024) / (RCV_BUF_UNITSZ * dd->num_pports))

static void set_vls(struct qib_pportdata *ppd)
{
	int i, numvls, totcred, cred_vl, vl0extra;
	struct qib_devdata *dd = ppd->dd;
	u64 val;

	numvls = qib_num_vls(ppd->vls_operational);

	/*
	 * Set up per-VL credits. Below is kluge based on these assumptions:
	 * 1) port is disabled at the time early_init is called.
	 * 2) give VL15 17 credits, for two max-plausible packets.
	 * 3) Give VL0-N the rest, with any rounding excess used for VL0
	 */
	/* 2 VL15 packets @ 288 bytes each (including IB headers) */
	totcred = NUM_RCV_BUF_UNITS(dd);
	cred_vl = (2 * 288 + RCV_BUF_UNITSZ - 1) / RCV_BUF_UNITSZ;
	totcred -= cred_vl;
	qib_write_kreg_port(ppd, krp_rxcreditvl15, (u64) cred_vl);
	cred_vl = totcred / numvls;
	vl0extra = totcred - cred_vl * numvls;
	qib_write_kreg_port(ppd, krp_rxcreditvl0, cred_vl + vl0extra);
	for (i = 1; i < numvls; i++)
		qib_write_kreg_port(ppd, krp_rxcreditvl0 + i, cred_vl);
	for (; i < 8; i++) /* no buffer space for other VLs */
		qib_write_kreg_port(ppd, krp_rxcreditvl0 + i, 0);

	/* Notify IBC that credits need to be recalculated */
	val = qib_read_kreg_port(ppd, krp_ibsdtestiftx);
	val |= SYM_MASK(IB_SDTEST_IF_TX_0, CREDIT_CHANGE);
	qib_write_kreg_port(ppd, krp_ibsdtestiftx, val);
	qib_write_kreg(dd, kr_scratch, 0ULL);
	val &= ~SYM_MASK(IB_SDTEST_IF_TX_0, CREDIT_CHANGE);
	qib_write_kreg_port(ppd, krp_ibsdtestiftx, val);

	for (i = 0; i < numvls; i++)
		val = qib_read_kreg_port(ppd, krp_rxcreditvl0 + i);
	val = qib_read_kreg_port(ppd, krp_rxcreditvl15);

	/* Change the number of operational VLs */
	ppd->cpspec->ibcctrl_a = (ppd->cpspec->ibcctrl_a &
				~SYM_MASK(IBCCtrlA_0, NumVLane)) |
		((u64)(numvls - 1) << SYM_LSB(IBCCtrlA_0, NumVLane));
	qib_write_kreg_port(ppd, krp_ibcctrl_a, ppd->cpspec->ibcctrl_a);
	qib_write_kreg(dd, kr_scratch, 0ULL);
}

/*
 * The code that deals with actual SerDes is in serdes_7322_init().
 * Compared to the code for iba7220, it is minimal.
 */
static int serdes_7322_init(struct qib_pportdata *ppd);

/**
 * qib_7322_bringup_serdes - bring up the serdes
 * @ppd: physical port on the qlogic_ib device
 */
static int qib_7322_bringup_serdes(struct qib_pportdata *ppd)
{
	struct qib_devdata *dd = ppd->dd;
	u64 val, guid, ibc;
	unsigned long flags;
	int ret = 0;

	/*
	 * SerDes model not in Pd, but still need to
	 * set up much of IBCCtrl and IBCDDRCtrl; move elsewhere
	 * eventually.
	 */
	/* Put IBC in reset, sends disabled (should be in reset already) */
	ppd->cpspec->ibcctrl_a &= ~SYM_MASK(IBCCtrlA_0, IBLinkEn);
	qib_write_kreg_port(ppd, krp_ibcctrl_a, ppd->cpspec->ibcctrl_a);
	qib_write_kreg(dd, kr_scratch, 0ULL);

	if (qib_compat_ddr_negotiate) {
		ppd->cpspec->ibdeltainprog = 1;
		ppd->cpspec->ibsymsnap = read_7322_creg32_port(ppd,
						crp_ibsymbolerr);
		ppd->cpspec->iblnkerrsnap = read_7322_creg32_port(ppd,
						crp_iblinkerrrecov);
	}

	/* flowcontrolwatermark is in units of KBytes */
	ibc = 0x5ULL << SYM_LSB(IBCCtrlA_0, FlowCtrlWaterMark);
	/*
	 * Flow control is sent this often, even if no changes in
	 * buffer space occur.  Units are 128ns for this chip.
	 * Set to 3usec.
	 */
	ibc |= 24ULL << SYM_LSB(IBCCtrlA_0, FlowCtrlPeriod);
	/* max error tolerance */
	ibc |= 0xfULL << SYM_LSB(IBCCtrlA_0, PhyerrThreshold);
	/* IB credit flow control. */
	ibc |= 0xfULL << SYM_LSB(IBCCtrlA_0, OverrunThreshold);
	/*
	 * set initial max size pkt IBC will send, including ICRC; it's the
	 * PIO buffer size in dwords, less 1; also see qib_set_mtu()
	 */
	ibc |= ((u64)(ppd->ibmaxlen >> 2) + 1) <<
		SYM_LSB(IBCCtrlA_0, MaxPktLen);
	ppd->cpspec->ibcctrl_a = ibc; /* without linkcmd or linkinitcmd! */

	/*
	 * Reset the PCS interface to the serdes (and also ibc, which is still
	 * in reset from above).  Writes new value of ibcctrl_a as last step.
	 */
	qib_7322_mini_pcs_reset(ppd);

	if (!ppd->cpspec->ibcctrl_b) {
		unsigned lse = ppd->link_speed_enabled;

		/*
		 * Not on re-init after reset, establish shadow
		 * and force initial config.
		 */
		ppd->cpspec->ibcctrl_b = qib_read_kreg_port(ppd,
							     krp_ibcctrl_b);
		ppd->cpspec->ibcctrl_b &= ~(IBA7322_IBC_SPEED_QDR |
				IBA7322_IBC_SPEED_DDR |
				IBA7322_IBC_SPEED_SDR |
				IBA7322_IBC_WIDTH_AUTONEG |
				SYM_MASK(IBCCtrlB_0, IB_LANE_REV_SUPPORTED));
		if (lse & (lse - 1)) /* Muliple speeds enabled */
			ppd->cpspec->ibcctrl_b |=
				(lse << IBA7322_IBC_SPEED_LSB) |
				IBA7322_IBC_IBTA_1_2_MASK |
				IBA7322_IBC_MAX_SPEED_MASK;
		else
			ppd->cpspec->ibcctrl_b |= (lse == QIB_IB_QDR) ?
				IBA7322_IBC_SPEED_QDR |
				 IBA7322_IBC_IBTA_1_2_MASK :
				(lse == QIB_IB_DDR) ?
					IBA7322_IBC_SPEED_DDR :
					IBA7322_IBC_SPEED_SDR;
		if ((ppd->link_width_enabled & (IB_WIDTH_1X | IB_WIDTH_4X)) ==
		    (IB_WIDTH_1X | IB_WIDTH_4X))
			ppd->cpspec->ibcctrl_b |= IBA7322_IBC_WIDTH_AUTONEG;
		else
			ppd->cpspec->ibcctrl_b |=
				ppd->link_width_enabled == IB_WIDTH_4X ?
				IBA7322_IBC_WIDTH_4X_ONLY :
				IBA7322_IBC_WIDTH_1X_ONLY;

		/* always enable these on driver reload, not sticky */
		ppd->cpspec->ibcctrl_b |= (IBA7322_IBC_RXPOL_MASK |
			IBA7322_IBC_HRTBT_MASK);
	}
	qib_write_kreg_port(ppd, krp_ibcctrl_b, ppd->cpspec->ibcctrl_b);

	/* setup so we have more time at CFGTEST to change H1 */
	val = qib_read_kreg_port(ppd, krp_ibcctrl_c);
	val &= ~SYM_MASK(IBCCtrlC_0, IB_FRONT_PORCH);
	val |= 0xfULL << SYM_LSB(IBCCtrlC_0, IB_FRONT_PORCH);
	qib_write_kreg_port(ppd, krp_ibcctrl_c, val);

	serdes_7322_init(ppd);

	guid = be64_to_cpu(ppd->guid);
	if (!guid) {
		if (dd->base_guid)
			guid = be64_to_cpu(dd->base_guid) + ppd->port - 1;
		ppd->guid = cpu_to_be64(guid);
	}

	qib_write_kreg_port(ppd, krp_hrtbt_guid, guid);
	/* write to chip to prevent back-to-back writes of ibc reg */
	qib_write_kreg(dd, kr_scratch, 0);

	/* Enable port */
	ppd->cpspec->ibcctrl_a |= SYM_MASK(IBCCtrlA_0, IBLinkEn);
	set_vls(ppd);

	/* initially come up DISABLED, without sending anything. */
	val = ppd->cpspec->ibcctrl_a | (QLOGIC_IB_IBCC_LINKINITCMD_DISABLE <<
					QLOGIC_IB_IBCC_LINKINITCMD_SHIFT);
	qib_write_kreg_port(ppd, krp_ibcctrl_a, val);
	qib_write_kreg(dd, kr_scratch, 0ULL);
	/* clear the linkinit cmds */
	ppd->cpspec->ibcctrl_a = val & ~SYM_MASK(IBCCtrlA_0, LinkInitCmd);

	/* be paranoid against later code motion, etc. */
	spin_lock_irqsave(&dd->cspec->rcvmod_lock, flags);
	ppd->p_rcvctrl |= SYM_MASK(RcvCtrl_0, RcvIBPortEnable);
	qib_write_kreg_port(ppd, krp_rcvctrl, ppd->p_rcvctrl);
	spin_unlock_irqrestore(&dd->cspec->rcvmod_lock, flags);

	/* Also enable IBSTATUSCHG interrupt.  */
	val = qib_read_kreg_port(ppd, krp_errmask);
	qib_write_kreg_port(ppd, krp_errmask,
		val | ERR_MASK_N(IBStatusChanged));

	/* Always zero until we start messing with SerDes for real */
	return ret;
}

/**
 * qib_7322_quiet_serdes - set serdes to txidle
 * @dd: the qlogic_ib device
 * Called when driver is being unloaded
 */
static void qib_7322_mini_quiet_serdes(struct qib_pportdata *ppd)
{
	u64 val;
	unsigned long flags;

	qib_set_ib_7322_lstate(ppd, 0, QLOGIC_IB_IBCC_LINKINITCMD_DISABLE);

	spin_lock_irqsave(&ppd->lflags_lock, flags);
	ppd->lflags &= ~QIBL_IB_AUTONEG_INPROG;
	spin_unlock_irqrestore(&ppd->lflags_lock, flags);
	wake_up(&ppd->cpspec->autoneg_wait);
	cancel_delayed_work_sync(&ppd->cpspec->autoneg_work);
	if (ppd->dd->cspec->r1)
		cancel_delayed_work_sync(&ppd->cpspec->ipg_work);

	ppd->cpspec->chase_end = 0;
	if (ppd->cpspec->chase_timer.data) /* if initted */
		del_timer_sync(&ppd->cpspec->chase_timer);

	/*
	 * Despite the name, actually disables IBC as well. Do it when
	 * we are as sure as possible that no more packets can be
	 * received, following the down and the PCS reset.
	 * The actual disabling happens in qib_7322_mini_pci_reset(),
	 * along with the PCS being reset.
	 */
	ppd->cpspec->ibcctrl_a &= ~SYM_MASK(IBCCtrlA_0, IBLinkEn);
	qib_7322_mini_pcs_reset(ppd);

	/*
	 * Update the adjusted counters so the adjustment persists
	 * across driver reload.
	 */
	if (ppd->cpspec->ibsymdelta || ppd->cpspec->iblnkerrdelta ||
	    ppd->cpspec->ibdeltainprog || ppd->cpspec->iblnkdowndelta) {
		struct qib_devdata *dd = ppd->dd;
		u64 diagc;

		/* enable counter writes */
		diagc = qib_read_kreg64(dd, kr_hwdiagctrl);
		qib_write_kreg(dd, kr_hwdiagctrl,
			       diagc | SYM_MASK(HwDiagCtrl, CounterWrEnable));

		if (ppd->cpspec->ibsymdelta || ppd->cpspec->ibdeltainprog) {
			val = read_7322_creg32_port(ppd, crp_ibsymbolerr);
			if (ppd->cpspec->ibdeltainprog)
				val -= val - ppd->cpspec->ibsymsnap;
			val -= ppd->cpspec->ibsymdelta;
			write_7322_creg_port(ppd, crp_ibsymbolerr, val);
		}
		if (ppd->cpspec->iblnkerrdelta || ppd->cpspec->ibdeltainprog) {
			val = read_7322_creg32_port(ppd, crp_iblinkerrrecov);
			if (ppd->cpspec->ibdeltainprog)
				val -= val - ppd->cpspec->iblnkerrsnap;
			val -= ppd->cpspec->iblnkerrdelta;
			write_7322_creg_port(ppd, crp_iblinkerrrecov, val);
		}
		if (ppd->cpspec->iblnkdowndelta) {
			val = read_7322_creg32_port(ppd, crp_iblinkdown);
			val += ppd->cpspec->iblnkdowndelta;
			write_7322_creg_port(ppd, crp_iblinkdown, val);
		}
		/*
		 * No need to save ibmalfdelta since IB perfcounters
		 * are cleared on driver reload.
		 */

		/* and disable counter writes */
		qib_write_kreg(dd, kr_hwdiagctrl, diagc);
	}
}

/**
 * qib_setup_7322_setextled - set the state of the two external LEDs
 * @ppd: physical port on the qlogic_ib device
 * @on: whether the link is up or not
 *
 * The exact combo of LEDs if on is true is determined by looking
 * at the ibcstatus.
 *
 * These LEDs indicate the physical and logical state of IB link.
 * For this chip (at least with recommended board pinouts), LED1
 * is Yellow (logical state) and LED2 is Green (physical state),
 *
 * Note:  We try to match the Mellanox HCA LED behavior as best
 * we can.  Green indicates physical link state is OK (something is
 * plugged in, and we can train).
 * Amber indicates the link is logically up (ACTIVE).
 * Mellanox further blinks the amber LED to indicate data packet
 * activity, but we have no hardware support for that, so it would
 * require waking up every 10-20 msecs and checking the counters
 * on the chip, and then turning the LED off if appropriate.  That's
 * visible overhead, so not something we will do.
 */
static void qib_setup_7322_setextled(struct qib_pportdata *ppd, u32 on)
{
	struct qib_devdata *dd = ppd->dd;
	u64 extctl, ledblink = 0, val;
	unsigned long flags;
	int yel, grn;

	/*
	 * The diags use the LED to indicate diag info, so we leave
	 * the external LED alone when the diags are running.
	 */
	if (dd->diag_client)
		return;

	/* Allow override of LED display for, e.g. Locating system in rack */
	if (ppd->led_override) {
		grn = (ppd->led_override & QIB_LED_PHYS);
		yel = (ppd->led_override & QIB_LED_LOG);
	} else if (on) {
		val = qib_read_kreg_port(ppd, krp_ibcstatus_a);
		grn = qib_7322_phys_portstate(val) ==
			IB_PHYSPORTSTATE_LINKUP;
		yel = qib_7322_iblink_state(val) == IB_PORT_ACTIVE;
	} else {
		grn = 0;
		yel = 0;
	}

	spin_lock_irqsave(&dd->cspec->gpio_lock, flags);
	extctl = dd->cspec->extctrl & (ppd->port == 1 ?
		~ExtLED_IB1_MASK : ~ExtLED_IB2_MASK);
	if (grn) {
		extctl |= ppd->port == 1 ? ExtLED_IB1_GRN : ExtLED_IB2_GRN;
		/*
		 * Counts are in chip clock (4ns) periods.
		 * This is 1/16 sec (66.6ms) on,
		 * 3/16 sec (187.5 ms) off, with packets rcvd.
		 */
		ledblink = ((66600 * 1000UL / 4) << IBA7322_LEDBLINK_ON_SHIFT) |
			((187500 * 1000UL / 4) << IBA7322_LEDBLINK_OFF_SHIFT);
	}
	if (yel)
		extctl |= ppd->port == 1 ? ExtLED_IB1_YEL : ExtLED_IB2_YEL;
	dd->cspec->extctrl = extctl;
	qib_write_kreg(dd, kr_extctrl, dd->cspec->extctrl);
	spin_unlock_irqrestore(&dd->cspec->gpio_lock, flags);

	if (ledblink) /* blink the LED on packet receive */
		qib_write_kreg_port(ppd, krp_rcvpktledcnt, ledblink);
}

/*
 * Disable MSIx interrupt if enabled, call generic MSIx code
 * to cleanup, and clear pending MSIx interrupts.
 * Used for fallback to INTx, after reset, and when MSIx setup fails.
 */
static void qib_7322_nomsix(struct qib_devdata *dd)
{
	u64 intgranted;
	int n;

	dd->cspec->main_int_mask = ~0ULL;
	n = dd->cspec->num_msix_entries;
	if (n) {
		int i;

		dd->cspec->num_msix_entries = 0;
		for (i = 0; i < n; i++)
			free_irq(dd->cspec->msix_entries[i].vector,
				 dd->cspec->msix_arg[i]);
		qib_nomsix(dd);
	}
	/* make sure no MSIx interrupts are left pending */
	intgranted = qib_read_kreg64(dd, kr_intgranted);
	if (intgranted)
		qib_write_kreg(dd, kr_intgranted, intgranted);
}

static void qib_7322_free_irq(struct qib_devdata *dd)
{
	if (dd->cspec->irq) {
		free_irq(dd->cspec->irq, dd);
		dd->cspec->irq = 0;
	}
	qib_7322_nomsix(dd);
}

static void qib_setup_7322_cleanup(struct qib_devdata *dd)
{
	int i;

	qib_7322_free_irq(dd);
	kfree(dd->cspec->cntrs);
	kfree(dd->cspec->sendchkenable);
	kfree(dd->cspec->sendgrhchk);
	kfree(dd->cspec->sendibchk);
	kfree(dd->cspec->msix_entries);
	kfree(dd->cspec->msix_arg);
	for (i = 0; i < dd->num_pports; i++) {
		unsigned long flags;
		u32 mask = QSFP_GPIO_MOD_PRS_N |
			(QSFP_GPIO_MOD_PRS_N << QSFP_GPIO_PORT2_SHIFT);

		kfree(dd->pport[i].cpspec->portcntrs);
		if (dd->flags & QIB_HAS_QSFP) {
			spin_lock_irqsave(&dd->cspec->gpio_lock, flags);
			dd->cspec->gpio_mask &= ~mask;
			qib_write_kreg(dd, kr_gpio_mask, dd->cspec->gpio_mask);
			spin_unlock_irqrestore(&dd->cspec->gpio_lock, flags);
			qib_qsfp_deinit(&dd->pport[i].cpspec->qsfp_data);
		}
		if (dd->pport[i].ibport_data.smi_ah)
			ib_destroy_ah(&dd->pport[i].ibport_data.smi_ah->ibah);
	}
}

/* handle SDMA interrupts */
static void sdma_7322_intr(struct qib_devdata *dd, u64 istat)
{
	struct qib_pportdata *ppd0 = &dd->pport[0];
	struct qib_pportdata *ppd1 = &dd->pport[1];
	u64 intr0 = istat & (INT_MASK_P(SDma, 0) |
		INT_MASK_P(SDmaIdle, 0) | INT_MASK_P(SDmaProgress, 0));
	u64 intr1 = istat & (INT_MASK_P(SDma, 1) |
		INT_MASK_P(SDmaIdle, 1) | INT_MASK_P(SDmaProgress, 1));

	if (intr0)
		qib_sdma_intr(ppd0);
	if (intr1)
		qib_sdma_intr(ppd1);

	if (istat & INT_MASK_PM(SDmaCleanupDone, 0))
		qib_sdma_process_event(ppd0, qib_sdma_event_e20_hw_started);
	if (istat & INT_MASK_PM(SDmaCleanupDone, 1))
		qib_sdma_process_event(ppd1, qib_sdma_event_e20_hw_started);
}

/*
 * Set or clear the Send buffer available interrupt enable bit.
 */
static void qib_wantpiobuf_7322_intr(struct qib_devdata *dd, u32 needint)
{
	unsigned long flags;

	spin_lock_irqsave(&dd->sendctrl_lock, flags);
	if (needint)
		dd->sendctrl |= SYM_MASK(SendCtrl, SendIntBufAvail);
	else
		dd->sendctrl &= ~SYM_MASK(SendCtrl, SendIntBufAvail);
	qib_write_kreg(dd, kr_sendctrl, dd->sendctrl);
	qib_write_kreg(dd, kr_scratch, 0ULL);
	spin_unlock_irqrestore(&dd->sendctrl_lock, flags);
}

/*
 * Somehow got an interrupt with reserved bits set in interrupt status.
 * Print a message so we know it happened, then clear them.
 * keep mainline interrupt handler cache-friendly
 */
static noinline void unknown_7322_ibits(struct qib_devdata *dd, u64 istat)
{
	u64 kills;
	char msg[128];

	kills = istat & ~QIB_I_BITSEXTANT;
	qib_dev_err(dd, "Clearing reserved interrupt(s) 0x%016llx:"
		    " %s\n", (unsigned long long) kills, msg);
	qib_write_kreg(dd, kr_intmask, (dd->cspec->int_enable_mask & ~kills));
}

/* keep mainline interrupt handler cache-friendly */
static noinline void unknown_7322_gpio_intr(struct qib_devdata *dd)
{
	u32 gpiostatus;
	int handled = 0;
	int pidx;

	/*
	 * Boards for this chip currently don't use GPIO interrupts,
	 * so clear by writing GPIOstatus to GPIOclear, and complain
	 * to developer.  To avoid endless repeats, clear
	 * the bits in the mask, since there is some kind of
	 * programming error or chip problem.
	 */
	gpiostatus = qib_read_kreg32(dd, kr_gpio_status);
	/*
	 * In theory, writing GPIOstatus to GPIOclear could
	 * have a bad side-effect on some diagnostic that wanted
	 * to poll for a status-change, but the various shadows
	 * make that problematic at best. Diags will just suppress
	 * all GPIO interrupts during such tests.
	 */
	qib_write_kreg(dd, kr_gpio_clear, gpiostatus);
	/*
	 * Check for QSFP MOD_PRS changes
	 * only works for single port if IB1 != pidx1
	 */
	for (pidx = 0; pidx < dd->num_pports && (dd->flags & QIB_HAS_QSFP);
	     ++pidx) {
		struct qib_pportdata *ppd;
		struct qib_qsfp_data *qd;
		u32 mask;
		if (!dd->pport[pidx].link_speed_supported)
			continue;
		mask = QSFP_GPIO_MOD_PRS_N;
		ppd = dd->pport + pidx;
		mask <<= (QSFP_GPIO_PORT2_SHIFT * ppd->hw_pidx);
		if (gpiostatus & dd->cspec->gpio_mask & mask) {
			u64 pins;
			qd = &ppd->cpspec->qsfp_data;
			gpiostatus &= ~mask;
			pins = qib_read_kreg64(dd, kr_extstatus);
			pins >>= SYM_LSB(EXTStatus, GPIOIn);
			if (!(pins & mask)) {
				++handled;
				qd->t_insert = jiffies;
				queue_work(ib_wq, &qd->work);
			}
		}
	}

	if (gpiostatus && !handled) {
		const u32 mask = qib_read_kreg32(dd, kr_gpio_mask);
		u32 gpio_irq = mask & gpiostatus;

		/*
		 * Clear any troublemakers, and update chip from shadow
		 */
		dd->cspec->gpio_mask &= ~gpio_irq;
		qib_write_kreg(dd, kr_gpio_mask, dd->cspec->gpio_mask);
	}
}

/*
 * Handle errors and unusual events first, separate function
 * to improve cache hits for fast path interrupt handling.
 */
static noinline void unlikely_7322_intr(struct qib_devdata *dd, u64 istat)
{
	if (istat & ~QIB_I_BITSEXTANT)
		unknown_7322_ibits(dd, istat);
	if (istat & QIB_I_GPIO)
		unknown_7322_gpio_intr(dd);
	if (istat & QIB_I_C_ERROR) {
		qib_write_kreg(dd, kr_errmask, 0ULL);
		tasklet_schedule(&dd->error_tasklet);
	}
	if (istat & INT_MASK_P(Err, 0) && dd->rcd[0])
		handle_7322_p_errors(dd->rcd[0]->ppd);
	if (istat & INT_MASK_P(Err, 1) && dd->rcd[1])
		handle_7322_p_errors(dd->rcd[1]->ppd);
}

/*
 * Dynamically adjust the rcv int timeout for a context based on incoming
 * packet rate.
 */
static void adjust_rcv_timeout(struct qib_ctxtdata *rcd, int npkts)
{
	struct qib_devdata *dd = rcd->dd;
	u32 timeout = dd->cspec->rcvavail_timeout[rcd->ctxt];

	/*
	 * Dynamically adjust idle timeout on chip
	 * based on number of packets processed.
	 */
	if (npkts < rcv_int_count && timeout > 2)
		timeout >>= 1;
	else if (npkts >= rcv_int_count && timeout < rcv_int_timeout)
		timeout = min(timeout << 1, rcv_int_timeout);
	else
		return;

	dd->cspec->rcvavail_timeout[rcd->ctxt] = timeout;
	qib_write_kreg(dd, kr_rcvavailtimeout + rcd->ctxt, timeout);
}

/*
 * This is the main interrupt handler.
 * It will normally only be used for low frequency interrupts but may
 * have to handle all interrupts if INTx is enabled or fewer than normal
 * MSIx interrupts were allocated.
 * This routine should ignore the interrupt bits for any of the
 * dedicated MSIx handlers.
 */
static irqreturn_t qib_7322intr(int irq, void *data)
{
	struct qib_devdata *dd = data;
	irqreturn_t ret;
	u64 istat;
	u64 ctxtrbits;
	u64 rmask;
	unsigned i;
	u32 npkts;

	if ((dd->flags & (QIB_PRESENT | QIB_BADINTR)) != QIB_PRESENT) {
		/*
		 * This return value is not great, but we do not want the
		 * interrupt core code to remove our interrupt handler
		 * because we don't appear to be handling an interrupt
		 * during a chip reset.
		 */
		ret = IRQ_HANDLED;
		goto bail;
	}

	istat = qib_read_kreg64(dd, kr_intstatus);

	if (unlikely(istat == ~0ULL)) {
		qib_bad_intrstatus(dd);
		qib_dev_err(dd, "Interrupt status all f's, skipping\n");
		/* don't know if it was our interrupt or not */
		ret = IRQ_NONE;
		goto bail;
	}

	istat &= dd->cspec->main_int_mask;
	if (unlikely(!istat)) {
		/* already handled, or shared and not us */
		ret = IRQ_NONE;
		goto bail;
	}

	qib_stats.sps_ints++;
	if (dd->int_counter != (u32) -1)
		dd->int_counter++;

	/* handle "errors" of various kinds first, device ahead of port */
	if (unlikely(istat & (~QIB_I_BITSEXTANT | QIB_I_GPIO |
			      QIB_I_C_ERROR | INT_MASK_P(Err, 0) |
			      INT_MASK_P(Err, 1))))
		unlikely_7322_intr(dd, istat);

	/*
	 * Clear the interrupt bits we found set, relatively early, so we
	 * "know" know the chip will have seen this by the time we process
	 * the queue, and will re-interrupt if necessary.  The processor
	 * itself won't take the interrupt again until we return.
	 */
	qib_write_kreg(dd, kr_intclear, istat);

	/*
	 * Handle kernel receive queues before checking for pio buffers
	 * available since receives can overflow; piobuf waiters can afford
	 * a few extra cycles, since they were waiting anyway.
	 */
	ctxtrbits = istat & (QIB_I_RCVAVAIL_MASK | QIB_I_RCVURG_MASK);
	if (ctxtrbits) {
		rmask = (1ULL << QIB_I_RCVAVAIL_LSB) |
			(1ULL << QIB_I_RCVURG_LSB);
		for (i = 0; i < dd->first_user_ctxt; i++) {
			if (ctxtrbits & rmask) {
				ctxtrbits &= ~rmask;
				if (dd->rcd[i])
					qib_kreceive(dd->rcd[i], NULL, &npkts);
			}
			rmask <<= 1;
		}
		if (ctxtrbits) {
			ctxtrbits = (ctxtrbits >> QIB_I_RCVAVAIL_LSB) |
				(ctxtrbits >> QIB_I_RCVURG_LSB);
			qib_handle_urcv(dd, ctxtrbits);
		}
	}

	if (istat & (QIB_I_P_SDMAINT(0) | QIB_I_P_SDMAINT(1)))
		sdma_7322_intr(dd, istat);

	if ((istat & QIB_I_SPIOBUFAVAIL) && (dd->flags & QIB_INITTED))
		qib_ib_piobufavail(dd);

	ret = IRQ_HANDLED;
bail:
	return ret;
}

/*
 * Dedicated receive packet available interrupt handler.
 */
static irqreturn_t qib_7322pintr(int irq, void *data)
{
	struct qib_ctxtdata *rcd = data;
	struct qib_devdata *dd = rcd->dd;
	u32 npkts;

	if ((dd->flags & (QIB_PRESENT | QIB_BADINTR)) != QIB_PRESENT)
		/*
		 * This return value is not great, but we do not want the
		 * interrupt core code to remove our interrupt handler
		 * because we don't appear to be handling an interrupt
		 * during a chip reset.
		 */
		return IRQ_HANDLED;

	qib_stats.sps_ints++;
	if (dd->int_counter != (u32) -1)
		dd->int_counter++;

	/* Clear the interrupt bit we expect to be set. */
	qib_write_kreg(dd, kr_intclear, ((1ULL << QIB_I_RCVAVAIL_LSB) |
		       (1ULL << QIB_I_RCVURG_LSB)) << rcd->ctxt);

	qib_kreceive(rcd, NULL, &npkts);

	return IRQ_HANDLED;
}

/*
 * Dedicated Send buffer available interrupt handler.
 */
static irqreturn_t qib_7322bufavail(int irq, void *data)
{
	struct qib_devdata *dd = data;

	if ((dd->flags & (QIB_PRESENT | QIB_BADINTR)) != QIB_PRESENT)
		/*
		 * This return value is not great, but we do not want the
		 * interrupt core code to remove our interrupt handler
		 * because we don't appear to be handling an interrupt
		 * during a chip reset.
		 */
		return IRQ_HANDLED;

	qib_stats.sps_ints++;
	if (dd->int_counter != (u32) -1)
		dd->int_counter++;

	/* Clear the interrupt bit we expect to be set. */
	qib_write_kreg(dd, kr_intclear, QIB_I_SPIOBUFAVAIL);

	/* qib_ib_piobufavail() will clear the want PIO interrupt if needed */
	if (dd->flags & QIB_INITTED)
		qib_ib_piobufavail(dd);
	else
		qib_wantpiobuf_7322_intr(dd, 0);

	return IRQ_HANDLED;
}

/*
 * Dedicated Send DMA interrupt handler.
 */
static irqreturn_t sdma_intr(int irq, void *data)
{
	struct qib_pportdata *ppd = data;
	struct qib_devdata *dd = ppd->dd;

	if ((dd->flags & (QIB_PRESENT | QIB_BADINTR)) != QIB_PRESENT)
		/*
		 * This return value is not great, but we do not want the
		 * interrupt core code to remove our interrupt handler
		 * because we don't appear to be handling an interrupt
		 * during a chip reset.
		 */
		return IRQ_HANDLED;

	qib_stats.sps_ints++;
	if (dd->int_counter != (u32) -1)
		dd->int_counter++;

	/* Clear the interrupt bit we expect to be set. */
	qib_write_kreg(dd, kr_intclear, ppd->hw_pidx ?
		       INT_MASK_P(SDma, 1) : INT_MASK_P(SDma, 0));
	qib_sdma_intr(ppd);

	return IRQ_HANDLED;
}

/*
 * Dedicated Send DMA idle interrupt handler.
 */
static irqreturn_t sdma_idle_intr(int irq, void *data)
{
	struct qib_pportdata *ppd = data;
	struct qib_devdata *dd = ppd->dd;

	if ((dd->flags & (QIB_PRESENT | QIB_BADINTR)) != QIB_PRESENT)
		/*
		 * This return value is not great, but we do not want the
		 * interrupt core code to remove our interrupt handler
		 * because we don't appear to be handling an interrupt
		 * during a chip reset.
		 */
		return IRQ_HANDLED;

	qib_stats.sps_ints++;
	if (dd->int_counter != (u32) -1)
		dd->int_counter++;

	/* Clear the interrupt bit we expect to be set. */
	qib_write_kreg(dd, kr_intclear, ppd->hw_pidx ?
		       INT_MASK_P(SDmaIdle, 1) : INT_MASK_P(SDmaIdle, 0));
	qib_sdma_intr(ppd);

	return IRQ_HANDLED;
}

/*
 * Dedicated Send DMA progress interrupt handler.
 */
static irqreturn_t sdma_progress_intr(int irq, void *data)
{
	struct qib_pportdata *ppd = data;
	struct qib_devdata *dd = ppd->dd;

	if ((dd->flags & (QIB_PRESENT | QIB_BADINTR)) != QIB_PRESENT)
		/*
		 * This return value is not great, but we do not want the
		 * interrupt core code to remove our interrupt handler
		 * because we don't appear to be handling an interrupt
		 * during a chip reset.
		 */
		return IRQ_HANDLED;

	qib_stats.sps_ints++;
	if (dd->int_counter != (u32) -1)
		dd->int_counter++;

	/* Clear the interrupt bit we expect to be set. */
	qib_write_kreg(dd, kr_intclear, ppd->hw_pidx ?
		       INT_MASK_P(SDmaProgress, 1) :
		       INT_MASK_P(SDmaProgress, 0));
	qib_sdma_intr(ppd);

	return IRQ_HANDLED;
}

/*
 * Dedicated Send DMA cleanup interrupt handler.
 */
static irqreturn_t sdma_cleanup_intr(int irq, void *data)
{
	struct qib_pportdata *ppd = data;
	struct qib_devdata *dd = ppd->dd;

	if ((dd->flags & (QIB_PRESENT | QIB_BADINTR)) != QIB_PRESENT)
		/*
		 * This return value is not great, but we do not want the
		 * interrupt core code to remove our interrupt handler
		 * because we don't appear to be handling an interrupt
		 * during a chip reset.
		 */
		return IRQ_HANDLED;

	qib_stats.sps_ints++;
	if (dd->int_counter != (u32) -1)
		dd->int_counter++;

	/* Clear the interrupt bit we expect to be set. */
	qib_write_kreg(dd, kr_intclear, ppd->hw_pidx ?
		       INT_MASK_PM(SDmaCleanupDone, 1) :
		       INT_MASK_PM(SDmaCleanupDone, 0));
	qib_sdma_process_event(ppd, qib_sdma_event_e20_hw_started);

	return IRQ_HANDLED;
}

/*
 * Set up our chip-specific interrupt handler.
 * The interrupt type has already been setup, so
 * we just need to do the registration and error checking.
 * If we are using MSIx interrupts, we may fall back to
 * INTx later, if the interrupt handler doesn't get called
 * within 1/2 second (see verify_interrupt()).
 */
static void qib_setup_7322_interrupt(struct qib_devdata *dd, int clearpend)
{
	int ret, i, msixnum;
	u64 redirect[6];
	u64 mask;

	if (!dd->num_pports)
		return;

	if (clearpend) {
		/*
		 * if not switching interrupt types, be sure interrupts are
		 * disabled, and then clear anything pending at this point,
		 * because we are starting clean.
		 */
		qib_7322_set_intr_state(dd, 0);

		/* clear the reset error, init error/hwerror mask */
		qib_7322_init_hwerrors(dd);

		/* clear any interrupt bits that might be set */
		qib_write_kreg(dd, kr_intclear, ~0ULL);

		/* make sure no pending MSIx intr, and clear diag reg */
		qib_write_kreg(dd, kr_intgranted, ~0ULL);
		qib_write_kreg(dd, kr_vecclr_wo_int, ~0ULL);
	}

	if (!dd->cspec->num_msix_entries) {
		/* Try to get INTx interrupt */
try_intx:
		if (!dd->pcidev->irq) {
			qib_dev_err(dd, "irq is 0, BIOS error?  "
				    "Interrupts won't work\n");
			goto bail;
		}
		ret = request_irq(dd->pcidev->irq, qib_7322intr,
				  IRQF_SHARED, QIB_DRV_NAME, dd);
		if (ret) {
			qib_dev_err(dd, "Couldn't setup INTx "
				    "interrupt (irq=%d): %d\n",
				    dd->pcidev->irq, ret);
			goto bail;
		}
		dd->cspec->irq = dd->pcidev->irq;
		dd->cspec->main_int_mask = ~0ULL;
		goto bail;
	}

	/* Try to get MSIx interrupts */
	memset(redirect, 0, sizeof redirect);
	mask = ~0ULL;
	msixnum = 0;
	for (i = 0; msixnum < dd->cspec->num_msix_entries; i++) {
		irq_handler_t handler;
		const char *name;
		void *arg;
		u64 val;
		int lsb, reg, sh;

		if (i < ARRAY_SIZE(irq_table)) {
			if (irq_table[i].port) {
				/* skip if for a non-configured port */
				if (irq_table[i].port > dd->num_pports)
					continue;
				arg = dd->pport + irq_table[i].port - 1;
			} else
				arg = dd;
			lsb = irq_table[i].lsb;
			handler = irq_table[i].handler;
			name = irq_table[i].name;
		} else {
			unsigned ctxt;

			ctxt = i - ARRAY_SIZE(irq_table);
			/* per krcvq context receive interrupt */
			arg = dd->rcd[ctxt];
			if (!arg)
				continue;
			if (qib_krcvq01_no_msi && ctxt < 2)
				continue;
			lsb = QIB_I_RCVAVAIL_LSB + ctxt;
			handler = qib_7322pintr;
			name = QIB_DRV_NAME " (kctx)";
		}
		ret = request_irq(dd->cspec->msix_entries[msixnum].vector,
				  handler, 0, name, arg);
		if (ret) {
			/*
			 * Shouldn't happen since the enable said we could
			 * have as many as we are trying to setup here.
			 */
			qib_dev_err(dd, "Couldn't setup MSIx "
				    "interrupt (vec=%d, irq=%d): %d\n", msixnum,
				    dd->cspec->msix_entries[msixnum].vector,
				    ret);
			qib_7322_nomsix(dd);
			goto try_intx;
		}
		dd->cspec->msix_arg[msixnum] = arg;
		if (lsb >= 0) {
			reg = lsb / IBA7322_REDIRECT_VEC_PER_REG;
			sh = (lsb % IBA7322_REDIRECT_VEC_PER_REG) *
				SYM_LSB(IntRedirect0, vec1);
			mask &= ~(1ULL << lsb);
			redirect[reg] |= ((u64) msixnum) << sh;
		}
		val = qib_read_kreg64(dd, 2 * msixnum + 1 +
			(QIB_7322_MsixTable_OFFS / sizeof(u64)));
		msixnum++;
	}
	/* Initialize the vector mapping */
	for (i = 0; i < ARRAY_SIZE(redirect); i++)
		qib_write_kreg(dd, kr_intredirect + i, redirect[i]);
	dd->cspec->main_int_mask = mask;
	tasklet_init(&dd->error_tasklet, qib_error_tasklet,
		(unsigned long)dd);
bail:;
}

/**
 * qib_7322_boardname - fill in the board name and note features
 * @dd: the qlogic_ib device
 *
 * info will be based on the board revision register
 */
static unsigned qib_7322_boardname(struct qib_devdata *dd)
{
	/* Will need enumeration of board-types here */
	char *n;
	u32 boardid, namelen;
	unsigned features = DUAL_PORT_CAP;

	boardid = SYM_FIELD(dd->revision, Revision, BoardID);

	switch (boardid) {
	case 0:
		n = "InfiniPath_QLE7342_Emulation";
		break;
	case 1:
		n = "InfiniPath_QLE7340";
		dd->flags |= QIB_HAS_QSFP;
		features = PORT_SPD_CAP;
		break;
	case 2:
		n = "InfiniPath_QLE7342";
		dd->flags |= QIB_HAS_QSFP;
		break;
	case 3:
		n = "InfiniPath_QMI7342";
		break;
	case 4:
		n = "InfiniPath_Unsupported7342";
		qib_dev_err(dd, "Unsupported version of QMH7342\n");
		features = 0;
		break;
	case BOARD_QMH7342:
		n = "InfiniPath_QMH7342";
		features = 0x24;
		break;
	case BOARD_QME7342:
		n = "InfiniPath_QME7342";
		break;
	case 8:
		n = "InfiniPath_QME7362";
		dd->flags |= QIB_HAS_QSFP;
		break;
	case 15:
		n = "InfiniPath_QLE7342_TEST";
		dd->flags |= QIB_HAS_QSFP;
		break;
	default:
		n = "InfiniPath_QLE73xy_UNKNOWN";
		qib_dev_err(dd, "Unknown 7322 board type %u\n", boardid);
		break;
	}
	dd->board_atten = 1; /* index into txdds_Xdr */

	namelen = strlen(n) + 1;
	dd->boardname = kmalloc(namelen, GFP_KERNEL);
	if (!dd->boardname)
		qib_dev_err(dd, "Failed allocation for board name: %s\n", n);
	else
		snprintf(dd->boardname, namelen, "%s", n);

	snprintf(dd->boardversion, sizeof(dd->boardversion),
		 "ChipABI %u.%u, %s, InfiniPath%u %u.%u, SW Compat %u\n",
		 QIB_CHIP_VERS_MAJ, QIB_CHIP_VERS_MIN, dd->boardname,
		 (unsigned)SYM_FIELD(dd->revision, Revision_R, Arch),
		 dd->majrev, dd->minrev,
		 (unsigned)SYM_FIELD(dd->revision, Revision_R, SW));

	if (qib_singleport && (features >> PORT_SPD_CAP_SHIFT) & PORT_SPD_CAP) {
		qib_devinfo(dd->pcidev, "IB%u: Forced to single port mode"
			    " by module parameter\n", dd->unit);
		features &= PORT_SPD_CAP;
	}

	return features;
}

/*
 * This routine sleeps, so it can only be called from user context, not
 * from interrupt context.
 */
static int qib_do_7322_reset(struct qib_devdata *dd)
{
	u64 val;
	u64 *msix_vecsave;
	int i, msix_entries, ret = 1;
	u16 cmdval;
	u8 int_line, clinesz;
	unsigned long flags;

	/* Use dev_err so it shows up in logs, etc. */
	qib_dev_err(dd, "Resetting InfiniPath unit %u\n", dd->unit);

	qib_pcie_getcmd(dd, &cmdval, &int_line, &clinesz);

	msix_entries = dd->cspec->num_msix_entries;

	/* no interrupts till re-initted */
	qib_7322_set_intr_state(dd, 0);

	if (msix_entries) {
		qib_7322_nomsix(dd);
		/* can be up to 512 bytes, too big for stack */
		msix_vecsave = kmalloc(2 * dd->cspec->num_msix_entries *
			sizeof(u64), GFP_KERNEL);
		if (!msix_vecsave)
			qib_dev_err(dd, "No mem to save MSIx data\n");
	} else
		msix_vecsave = NULL;

	/*
	 * Core PCI (as of 2.6.18) doesn't save or rewrite the full vector
	 * info that is set up by the BIOS, so we have to save and restore
	 * it ourselves.   There is some risk something could change it,
	 * after we save it, but since we have disabled the MSIx, it
	 * shouldn't be touched...
	 */
	for (i = 0; i < msix_entries; i++) {
		u64 vecaddr, vecdata;
		vecaddr = qib_read_kreg64(dd, 2 * i +
				  (QIB_7322_MsixTable_OFFS / sizeof(u64)));
		vecdata = qib_read_kreg64(dd, 1 + 2 * i +
				  (QIB_7322_MsixTable_OFFS / sizeof(u64)));
		if (msix_vecsave) {
			msix_vecsave[2 * i] = vecaddr;
			/* save it without the masked bit set */
			msix_vecsave[1 + 2 * i] = vecdata & ~0x100000000ULL;
		}
	}

	dd->pport->cpspec->ibdeltainprog = 0;
	dd->pport->cpspec->ibsymdelta = 0;
	dd->pport->cpspec->iblnkerrdelta = 0;
	dd->pport->cpspec->ibmalfdelta = 0;
	dd->int_counter = 0; /* so we check interrupts work again */

	/*
	 * Keep chip from being accessed until we are ready.  Use
	 * writeq() directly, to allow the write even though QIB_PRESENT
	 * isn't set.
	 */
	dd->flags &= ~(QIB_INITTED | QIB_PRESENT | QIB_BADINTR);
	dd->flags |= QIB_DOING_RESET;
	val = dd->control | QLOGIC_IB_C_RESET;
	writeq(val, &dd->kregbase[kr_control]);

	for (i = 1; i <= 5; i++) {
		/*
		 * Allow MBIST, etc. to complete; longer on each retry.
		 * We sometimes get machine checks from bus timeout if no
		 * response, so for now, make it *really* long.
		 */
		msleep(1000 + (1 + i) * 3000);

		qib_pcie_reenable(dd, cmdval, int_line, clinesz);

		/*
		 * Use readq directly, so we don't need to mark it as PRESENT
		 * until we get a successful indication that all is well.
		 */
		val = readq(&dd->kregbase[kr_revision]);
		if (val == dd->revision)
			break;
		if (i == 5) {
			qib_dev_err(dd, "Failed to initialize after reset, "
				    "unusable\n");
			ret = 0;
			goto  bail;
		}
	}

	dd->flags |= QIB_PRESENT; /* it's back */

	if (msix_entries) {
		/* restore the MSIx vector address and data if saved above */
		for (i = 0; i < msix_entries; i++) {
			dd->cspec->msix_entries[i].entry = i;
			if (!msix_vecsave || !msix_vecsave[2 * i])
				continue;
			qib_write_kreg(dd, 2 * i +
				(QIB_7322_MsixTable_OFFS / sizeof(u64)),
				msix_vecsave[2 * i]);
			qib_write_kreg(dd, 1 + 2 * i +
				(QIB_7322_MsixTable_OFFS / sizeof(u64)),
				msix_vecsave[1 + 2 * i]);
		}
	}

	/* initialize the remaining registers.  */
	for (i = 0; i < dd->num_pports; ++i)
		write_7322_init_portregs(&dd->pport[i]);
	write_7322_initregs(dd);

	if (qib_pcie_params(dd, dd->lbus_width,
			    &dd->cspec->num_msix_entries,
			    dd->cspec->msix_entries))
		qib_dev_err(dd, "Reset failed to setup PCIe or interrupts; "
				"continuing anyway\n");

	qib_setup_7322_interrupt(dd, 1);

	for (i = 0; i < dd->num_pports; ++i) {
		struct qib_pportdata *ppd = &dd->pport[i];

		spin_lock_irqsave(&ppd->lflags_lock, flags);
		ppd->lflags |= QIBL_IB_FORCE_NOTIFY;
		ppd->lflags &= ~QIBL_IB_AUTONEG_FAILED;
		spin_unlock_irqrestore(&ppd->lflags_lock, flags);
	}

bail:
	dd->flags &= ~QIB_DOING_RESET; /* OK or not, no longer resetting */
	kfree(msix_vecsave);
	return ret;
}

/**
 * qib_7322_put_tid - write a TID to the chip
 * @dd: the qlogic_ib device
 * @tidptr: pointer to the expected TID (in chip) to update
 * @tidtype: 0 for eager, 1 for expected
 * @pa: physical address of in memory buffer; tidinvalid if freeing
 */
static void qib_7322_put_tid(struct qib_devdata *dd, u64 __iomem *tidptr,
			     u32 type, unsigned long pa)
{
	if (!(dd->flags & QIB_PRESENT))
		return;
	if (pa != dd->tidinvalid) {
		u64 chippa = pa >> IBA7322_TID_PA_SHIFT;

		/* paranoia checks */
		if (pa != (chippa << IBA7322_TID_PA_SHIFT)) {
			qib_dev_err(dd, "Physaddr %lx not 2KB aligned!\n",
				    pa);
			return;
		}
		if (chippa >= (1UL << IBA7322_TID_SZ_SHIFT)) {
			qib_dev_err(dd, "Physical page address 0x%lx "
				"larger than supported\n", pa);
			return;
		}

		if (type == RCVHQ_RCV_TYPE_EAGER)
			chippa |= dd->tidtemplate;
		else /* for now, always full 4KB page */
			chippa |= IBA7322_TID_SZ_4K;
		pa = chippa;
	}
	writeq(pa, tidptr);
	mmiowb();
}

/**
 * qib_7322_clear_tids - clear all TID entries for a ctxt, expected and eager
 * @dd: the qlogic_ib device
 * @ctxt: the ctxt
 *
 * clear all TID entries for a ctxt, expected and eager.
 * Used from qib_close().
 */
static void qib_7322_clear_tids(struct qib_devdata *dd,
				struct qib_ctxtdata *rcd)
{
	u64 __iomem *tidbase;
	unsigned long tidinv;
	u32 ctxt;
	int i;

	if (!dd->kregbase || !rcd)
		return;

	ctxt = rcd->ctxt;

	tidinv = dd->tidinvalid;
	tidbase = (u64 __iomem *)
		((char __iomem *) dd->kregbase +
		 dd->rcvtidbase +
		 ctxt * dd->rcvtidcnt * sizeof(*tidbase));

	for (i = 0; i < dd->rcvtidcnt; i++)
		qib_7322_put_tid(dd, &tidbase[i], RCVHQ_RCV_TYPE_EXPECTED,
				 tidinv);

	tidbase = (u64 __iomem *)
		((char __iomem *) dd->kregbase +
		 dd->rcvegrbase +
		 rcd->rcvegr_tid_base * sizeof(*tidbase));

	for (i = 0; i < rcd->rcvegrcnt; i++)
		qib_7322_put_tid(dd, &tidbase[i], RCVHQ_RCV_TYPE_EAGER,
				 tidinv);
}

/**
 * qib_7322_tidtemplate - setup constants for TID updates
 * @dd: the qlogic_ib device
 *
 * We setup stuff that we use a lot, to avoid calculating each time
 */
static void qib_7322_tidtemplate(struct qib_devdata *dd)
{
	/*
	 * For now, we always allocate 4KB buffers (at init) so we can
	 * receive max size packets.  We may want a module parameter to
	 * specify 2KB or 4KB and/or make it per port instead of per device
	 * for those who want to reduce memory footprint.  Note that the
	 * rcvhdrentsize size must be large enough to hold the largest
	 * IB header (currently 96 bytes) that we expect to handle (plus of
	 * course the 2 dwords of RHF).
	 */
	if (dd->rcvegrbufsize == 2048)
		dd->tidtemplate = IBA7322_TID_SZ_2K;
	else if (dd->rcvegrbufsize == 4096)
		dd->tidtemplate = IBA7322_TID_SZ_4K;
	dd->tidinvalid = 0;
}

/**
 * qib_init_7322_get_base_info - set chip-specific flags for user code
 * @rcd: the qlogic_ib ctxt
 * @kbase: qib_base_info pointer
 *
 * We set the PCIE flag because the lower bandwidth on PCIe vs
 * HyperTransport can affect some user packet algorithims.
 */

static int qib_7322_get_base_info(struct qib_ctxtdata *rcd,
				  struct qib_base_info *kinfo)
{
	kinfo->spi_runtime_flags |= QIB_RUNTIME_CTXT_MSB_IN_QP |
		QIB_RUNTIME_PCIE | QIB_RUNTIME_NODMA_RTAIL |
		QIB_RUNTIME_HDRSUPP | QIB_RUNTIME_SDMA;
	if (rcd->dd->cspec->r1)
		kinfo->spi_runtime_flags |= QIB_RUNTIME_RCHK;
	if (rcd->dd->flags & QIB_USE_SPCL_TRIG)
		kinfo->spi_runtime_flags |= QIB_RUNTIME_SPECIAL_TRIGGER;

	return 0;
}

static struct qib_message_header *
qib_7322_get_msgheader(struct qib_devdata *dd, __le32 *rhf_addr)
{
	u32 offset = qib_hdrget_offset(rhf_addr);

	return (struct qib_message_header *)
		(rhf_addr - dd->rhf_offset + offset);
}

/*
 * Configure number of contexts.
 */
static void qib_7322_config_ctxts(struct qib_devdata *dd)
{
	unsigned long flags;
	u32 nchipctxts;

	nchipctxts = qib_read_kreg32(dd, kr_contextcnt);
	dd->cspec->numctxts = nchipctxts;
	if (qib_n_krcv_queues > 1 && dd->num_pports) {
		dd->first_user_ctxt = NUM_IB_PORTS +
			(qib_n_krcv_queues - 1) * dd->num_pports;
		if (dd->first_user_ctxt > nchipctxts)
			dd->first_user_ctxt = nchipctxts;
		dd->n_krcv_queues = dd->first_user_ctxt / dd->num_pports;
	} else {
		dd->first_user_ctxt = NUM_IB_PORTS;
		dd->n_krcv_queues = 1;
	}

	if (!qib_cfgctxts) {
		int nctxts = dd->first_user_ctxt + num_online_cpus();

		if (nctxts <= 6)
			dd->ctxtcnt = 6;
		else if (nctxts <= 10)
			dd->ctxtcnt = 10;
		else if (nctxts <= nchipctxts)
			dd->ctxtcnt = nchipctxts;
	} else if (qib_cfgctxts < dd->num_pports)
		dd->ctxtcnt = dd->num_pports;
	else if (qib_cfgctxts <= nchipctxts)
		dd->ctxtcnt = qib_cfgctxts;
	if (!dd->ctxtcnt) /* none of the above, set to max */
		dd->ctxtcnt = nchipctxts;

	/*
	 * Chip can be configured for 6, 10, or 18 ctxts, and choice
	 * affects number of eager TIDs per ctxt (1K, 2K, 4K).
	 * Lock to be paranoid about later motion, etc.
	 */
	spin_lock_irqsave(&dd->cspec->rcvmod_lock, flags);
	if (dd->ctxtcnt > 10)
		dd->rcvctrl |= 2ULL << SYM_LSB(RcvCtrl, ContextCfg);
	else if (dd->ctxtcnt > 6)
		dd->rcvctrl |= 1ULL << SYM_LSB(RcvCtrl, ContextCfg);
	/* else configure for default 6 receive ctxts */

	/* The XRC opcode is 5. */
	dd->rcvctrl |= 5ULL << SYM_LSB(RcvCtrl, XrcTypeCode);

	/*
	 * RcvCtrl *must* be written here so that the
	 * chip understands how to change rcvegrcnt below.
	 */
	qib_write_kreg(dd, kr_rcvctrl, dd->rcvctrl);
	spin_unlock_irqrestore(&dd->cspec->rcvmod_lock, flags);

	/* kr_rcvegrcnt changes based on the number of contexts enabled */
	dd->cspec->rcvegrcnt = qib_read_kreg32(dd, kr_rcvegrcnt);
	if (qib_rcvhdrcnt)
		dd->rcvhdrcnt = max(dd->cspec->rcvegrcnt, qib_rcvhdrcnt);
	else
		dd->rcvhdrcnt = 2 * max(dd->cspec->rcvegrcnt,
				    dd->num_pports > 1 ? 1024U : 2048U);
}

static int qib_7322_get_ib_cfg(struct qib_pportdata *ppd, int which)
{

	int lsb, ret = 0;
	u64 maskr; /* right-justified mask */

	switch (which) {

	case QIB_IB_CFG_LWID_ENB: /* Get allowed Link-width */
		ret = ppd->link_width_enabled;
		goto done;

	case QIB_IB_CFG_LWID: /* Get currently active Link-width */
		ret = ppd->link_width_active;
		goto done;

	case QIB_IB_CFG_SPD_ENB: /* Get allowed Link speeds */
		ret = ppd->link_speed_enabled;
		goto done;

	case QIB_IB_CFG_SPD: /* Get current Link spd */
		ret = ppd->link_speed_active;
		goto done;

	case QIB_IB_CFG_RXPOL_ENB: /* Get Auto-RX-polarity enable */
		lsb = SYM_LSB(IBCCtrlB_0, IB_POLARITY_REV_SUPP);
		maskr = SYM_RMASK(IBCCtrlB_0, IB_POLARITY_REV_SUPP);
		break;

	case QIB_IB_CFG_LREV_ENB: /* Get Auto-Lane-reversal enable */
		lsb = SYM_LSB(IBCCtrlB_0, IB_LANE_REV_SUPPORTED);
		maskr = SYM_RMASK(IBCCtrlB_0, IB_LANE_REV_SUPPORTED);
		break;

	case QIB_IB_CFG_LINKLATENCY:
		ret = qib_read_kreg_port(ppd, krp_ibcstatus_b) &
			SYM_MASK(IBCStatusB_0, LinkRoundTripLatency);
		goto done;

	case QIB_IB_CFG_OP_VLS:
		ret = ppd->vls_operational;
		goto done;

	case QIB_IB_CFG_VL_HIGH_CAP:
		ret = 16;
		goto done;

	case QIB_IB_CFG_VL_LOW_CAP:
		ret = 16;
		goto done;

	case QIB_IB_CFG_OVERRUN_THRESH: /* IB overrun threshold */
		ret = SYM_FIELD(ppd->cpspec->ibcctrl_a, IBCCtrlA_0,
				OverrunThreshold);
		goto done;

	case QIB_IB_CFG_PHYERR_THRESH: /* IB PHY error threshold */
		ret = SYM_FIELD(ppd->cpspec->ibcctrl_a, IBCCtrlA_0,
				PhyerrThreshold);
		goto done;

	case QIB_IB_CFG_LINKDEFAULT: /* IB link default (sleep/poll) */
		/* will only take effect when the link state changes */
		ret = (ppd->cpspec->ibcctrl_a &
		       SYM_MASK(IBCCtrlA_0, LinkDownDefaultState)) ?
			IB_LINKINITCMD_SLEEP : IB_LINKINITCMD_POLL;
		goto done;

	case QIB_IB_CFG_HRTBT: /* Get Heartbeat off/enable/auto */
		lsb = IBA7322_IBC_HRTBT_LSB;
		maskr = IBA7322_IBC_HRTBT_RMASK; /* OR of AUTO and ENB */
		break;

	case QIB_IB_CFG_PMA_TICKS:
		/*
		 * 0x00 = 10x link transfer rate or 4 nsec. for 2.5Gbs
		 * Since the clock is always 250MHz, the value is 3, 1 or 0.
		 */
		if (ppd->link_speed_active == QIB_IB_QDR)
			ret = 3;
		else if (ppd->link_speed_active == QIB_IB_DDR)
			ret = 1;
		else
			ret = 0;
		goto done;

	default:
		ret = -EINVAL;
		goto done;
	}
	ret = (int)((ppd->cpspec->ibcctrl_b >> lsb) & maskr);
done:
	return ret;
}

/*
 * Below again cribbed liberally from older version. Do not lean
 * heavily on it.
 */
#define IBA7322_IBC_DLIDLMC_SHIFT QIB_7322_IBCCtrlB_0_IB_DLID_LSB
#define IBA7322_IBC_DLIDLMC_MASK (QIB_7322_IBCCtrlB_0_IB_DLID_RMASK \
	| (QIB_7322_IBCCtrlB_0_IB_DLID_MASK_RMASK << 16))

static int qib_7322_set_ib_cfg(struct qib_pportdata *ppd, int which, u32 val)
{
	struct qib_devdata *dd = ppd->dd;
	u64 maskr; /* right-justified mask */
	int lsb, ret = 0;
	u16 lcmd, licmd;
	unsigned long flags;

	switch (which) {
	case QIB_IB_CFG_LIDLMC:
		/*
		 * Set LID and LMC. Combined to avoid possible hazard
		 * caller puts LMC in 16MSbits, DLID in 16LSbits of val
		 */
		lsb = IBA7322_IBC_DLIDLMC_SHIFT;
		maskr = IBA7322_IBC_DLIDLMC_MASK;
		/*
		 * For header-checking, the SLID in the packet will
		 * be masked with SendIBSLMCMask, and compared
		 * with SendIBSLIDAssignMask. Make sure we do not
		 * set any bits not covered by the mask, or we get
		 * false-positives.
		 */
		qib_write_kreg_port(ppd, krp_sendslid,
				    val & (val >> 16) & SendIBSLIDAssignMask);
		qib_write_kreg_port(ppd, krp_sendslidmask,
				    (val >> 16) & SendIBSLMCMask);
		break;

	case QIB_IB_CFG_LWID_ENB: /* set allowed Link-width */
		ppd->link_width_enabled = val;
		/* convert IB value to chip register value */
		if (val == IB_WIDTH_1X)
			val = 0;
		else if (val == IB_WIDTH_4X)
			val = 1;
		else
			val = 3;
		maskr = SYM_RMASK(IBCCtrlB_0, IB_NUM_CHANNELS);
		lsb = SYM_LSB(IBCCtrlB_0, IB_NUM_CHANNELS);
		break;

	case QIB_IB_CFG_SPD_ENB: /* set allowed Link speeds */
		/*
		 * As with width, only write the actual register if the
		 * link is currently down, otherwise takes effect on next
		 * link change.  Since setting is being explicitly requested
		 * (via MAD or sysfs), clear autoneg failure status if speed
		 * autoneg is enabled.
		 */
		ppd->link_speed_enabled = val;
		val <<= IBA7322_IBC_SPEED_LSB;
		maskr = IBA7322_IBC_SPEED_MASK | IBA7322_IBC_IBTA_1_2_MASK |
			IBA7322_IBC_MAX_SPEED_MASK;
		if (val & (val - 1)) {
			/* Muliple speeds enabled */
			val |= IBA7322_IBC_IBTA_1_2_MASK |
				IBA7322_IBC_MAX_SPEED_MASK;
			spin_lock_irqsave(&ppd->lflags_lock, flags);
			ppd->lflags &= ~QIBL_IB_AUTONEG_FAILED;
			spin_unlock_irqrestore(&ppd->lflags_lock, flags);
		} else if (val & IBA7322_IBC_SPEED_QDR)
			val |= IBA7322_IBC_IBTA_1_2_MASK;
		/* IBTA 1.2 mode + min/max + speed bits are contiguous */
		lsb = SYM_LSB(IBCCtrlB_0, IB_ENHANCED_MODE);
		break;

	case QIB_IB_CFG_RXPOL_ENB: /* set Auto-RX-polarity enable */
		lsb = SYM_LSB(IBCCtrlB_0, IB_POLARITY_REV_SUPP);
		maskr = SYM_RMASK(IBCCtrlB_0, IB_POLARITY_REV_SUPP);
		break;

	case QIB_IB_CFG_LREV_ENB: /* set Auto-Lane-reversal enable */
		lsb = SYM_LSB(IBCCtrlB_0, IB_LANE_REV_SUPPORTED);
		maskr = SYM_RMASK(IBCCtrlB_0, IB_LANE_REV_SUPPORTED);
		break;

	case QIB_IB_CFG_OVERRUN_THRESH: /* IB overrun threshold */
		maskr = SYM_FIELD(ppd->cpspec->ibcctrl_a, IBCCtrlA_0,
				  OverrunThreshold);
		if (maskr != val) {
			ppd->cpspec->ibcctrl_a &=
				~SYM_MASK(IBCCtrlA_0, OverrunThreshold);
			ppd->cpspec->ibcctrl_a |= (u64) val <<
				SYM_LSB(IBCCtrlA_0, OverrunThreshold);
			qib_write_kreg_port(ppd, krp_ibcctrl_a,
					    ppd->cpspec->ibcctrl_a);
			qib_write_kreg(dd, kr_scratch, 0ULL);
		}
		goto bail;

	case QIB_IB_CFG_PHYERR_THRESH: /* IB PHY error threshold */
		maskr = SYM_FIELD(ppd->cpspec->ibcctrl_a, IBCCtrlA_0,
				  PhyerrThreshold);
		if (maskr != val) {
			ppd->cpspec->ibcctrl_a &=
				~SYM_MASK(IBCCtrlA_0, PhyerrThreshold);
			ppd->cpspec->ibcctrl_a |= (u64) val <<
				SYM_LSB(IBCCtrlA_0, PhyerrThreshold);
			qib_write_kreg_port(ppd, krp_ibcctrl_a,
					    ppd->cpspec->ibcctrl_a);
			qib_write_kreg(dd, kr_scratch, 0ULL);
		}
		goto bail;

	case QIB_IB_CFG_PKEYS: /* update pkeys */
		maskr = (u64) ppd->pkeys[0] | ((u64) ppd->pkeys[1] << 16) |
			((u64) ppd->pkeys[2] << 32) |
			((u64) ppd->pkeys[3] << 48);
		qib_write_kreg_port(ppd, krp_partitionkey, maskr);
		goto bail;

	case QIB_IB_CFG_LINKDEFAULT: /* IB link default (sleep/poll) */
		/* will only take effect when the link state changes */
		if (val == IB_LINKINITCMD_POLL)
			ppd->cpspec->ibcctrl_a &=
				~SYM_MASK(IBCCtrlA_0, LinkDownDefaultState);
		else /* SLEEP */
			ppd->cpspec->ibcctrl_a |=
				SYM_MASK(IBCCtrlA_0, LinkDownDefaultState);
		qib_write_kreg_port(ppd, krp_ibcctrl_a, ppd->cpspec->ibcctrl_a);
		qib_write_kreg(dd, kr_scratch, 0ULL);
		goto bail;

	case QIB_IB_CFG_MTU: /* update the MTU in IBC */
		/*
		 * Update our housekeeping variables, and set IBC max
		 * size, same as init code; max IBC is max we allow in
		 * buffer, less the qword pbc, plus 1 for ICRC, in dwords
		 * Set even if it's unchanged, print debug message only
		 * on changes.
		 */
		val = (ppd->ibmaxlen >> 2) + 1;
		ppd->cpspec->ibcctrl_a &= ~SYM_MASK(IBCCtrlA_0, MaxPktLen);
		ppd->cpspec->ibcctrl_a |= (u64)val <<
			SYM_LSB(IBCCtrlA_0, MaxPktLen);
		qib_write_kreg_port(ppd, krp_ibcctrl_a,
				    ppd->cpspec->ibcctrl_a);
		qib_write_kreg(dd, kr_scratch, 0ULL);
		goto bail;

	case QIB_IB_CFG_LSTATE: /* set the IB link state */
		switch (val & 0xffff0000) {
		case IB_LINKCMD_DOWN:
			lcmd = QLOGIC_IB_IBCC_LINKCMD_DOWN;
			ppd->cpspec->ibmalfusesnap = 1;
			ppd->cpspec->ibmalfsnap = read_7322_creg32_port(ppd,
				crp_errlink);
			if (!ppd->cpspec->ibdeltainprog &&
			    qib_compat_ddr_negotiate) {
				ppd->cpspec->ibdeltainprog = 1;
				ppd->cpspec->ibsymsnap =
					read_7322_creg32_port(ppd,
							      crp_ibsymbolerr);
				ppd->cpspec->iblnkerrsnap =
					read_7322_creg32_port(ppd,
						      crp_iblinkerrrecov);
			}
			break;

		case IB_LINKCMD_ARMED:
			lcmd = QLOGIC_IB_IBCC_LINKCMD_ARMED;
			if (ppd->cpspec->ibmalfusesnap) {
				ppd->cpspec->ibmalfusesnap = 0;
				ppd->cpspec->ibmalfdelta +=
					read_7322_creg32_port(ppd,
							      crp_errlink) -
					ppd->cpspec->ibmalfsnap;
			}
			break;

		case IB_LINKCMD_ACTIVE:
			lcmd = QLOGIC_IB_IBCC_LINKCMD_ACTIVE;
			break;

		default:
			ret = -EINVAL;
			qib_dev_err(dd, "bad linkcmd req 0x%x\n", val >> 16);
			goto bail;
		}
		switch (val & 0xffff) {
		case IB_LINKINITCMD_NOP:
			licmd = 0;
			break;

		case IB_LINKINITCMD_POLL:
			licmd = QLOGIC_IB_IBCC_LINKINITCMD_POLL;
			break;

		case IB_LINKINITCMD_SLEEP:
			licmd = QLOGIC_IB_IBCC_LINKINITCMD_SLEEP;
			break;

		case IB_LINKINITCMD_DISABLE:
			licmd = QLOGIC_IB_IBCC_LINKINITCMD_DISABLE;
			ppd->cpspec->chase_end = 0;
			/*
			 * stop state chase counter and timer, if running.
			 * wait forpending timer, but don't clear .data (ppd)!
			 */
			if (ppd->cpspec->chase_timer.expires) {
				del_timer_sync(&ppd->cpspec->chase_timer);
				ppd->cpspec->chase_timer.expires = 0;
			}
			break;

		default:
			ret = -EINVAL;
			qib_dev_err(dd, "bad linkinitcmd req 0x%x\n",
				    val & 0xffff);
			goto bail;
		}
		qib_set_ib_7322_lstate(ppd, lcmd, licmd);
		goto bail;

	case QIB_IB_CFG_OP_VLS:
		if (ppd->vls_operational != val) {
			ppd->vls_operational = val;
			set_vls(ppd);
		}
		goto bail;

	case QIB_IB_CFG_VL_HIGH_LIMIT:
		qib_write_kreg_port(ppd, krp_highprio_limit, val);
		goto bail;

	case QIB_IB_CFG_HRTBT: /* set Heartbeat off/enable/auto */
		if (val > 3) {
			ret = -EINVAL;
			goto bail;
		}
		lsb = IBA7322_IBC_HRTBT_LSB;
		maskr = IBA7322_IBC_HRTBT_RMASK; /* OR of AUTO and ENB */
		break;

	case QIB_IB_CFG_PORT:
		/* val is the port number of the switch we are connected to. */
		if (ppd->dd->cspec->r1) {
			cancel_delayed_work(&ppd->cpspec->ipg_work);
			ppd->cpspec->ipg_tries = 0;
		}
		goto bail;

	default:
		ret = -EINVAL;
		goto bail;
	}
	ppd->cpspec->ibcctrl_b &= ~(maskr << lsb);
	ppd->cpspec->ibcctrl_b |= (((u64) val & maskr) << lsb);
	qib_write_kreg_port(ppd, krp_ibcctrl_b, ppd->cpspec->ibcctrl_b);
	qib_write_kreg(dd, kr_scratch, 0);
bail:
	return ret;
}

static int qib_7322_set_loopback(struct qib_pportdata *ppd, const char *what)
{
	int ret = 0;
	u64 val, ctrlb;

	/* only IBC loopback, may add serdes and xgxs loopbacks later */
	if (!strncmp(what, "ibc", 3)) {
		ppd->cpspec->ibcctrl_a |= SYM_MASK(IBCCtrlA_0,
						       Loopback);
		val = 0; /* disable heart beat, so link will come up */
		qib_devinfo(ppd->dd->pcidev, "Enabling IB%u:%u IBC loopback\n",
			 ppd->dd->unit, ppd->port);
	} else if (!strncmp(what, "off", 3)) {
		ppd->cpspec->ibcctrl_a &= ~SYM_MASK(IBCCtrlA_0,
							Loopback);
		/* enable heart beat again */
		val = IBA7322_IBC_HRTBT_RMASK << IBA7322_IBC_HRTBT_LSB;
		qib_devinfo(ppd->dd->pcidev, "Disabling IB%u:%u IBC loopback "
			    "(normal)\n", ppd->dd->unit, ppd->port);
	} else
		ret = -EINVAL;
	if (!ret) {
		qib_write_kreg_port(ppd, krp_ibcctrl_a,
				    ppd->cpspec->ibcctrl_a);
		ctrlb = ppd->cpspec->ibcctrl_b & ~(IBA7322_IBC_HRTBT_MASK
					     << IBA7322_IBC_HRTBT_LSB);
		ppd->cpspec->ibcctrl_b = ctrlb | val;
		qib_write_kreg_port(ppd, krp_ibcctrl_b,
				    ppd->cpspec->ibcctrl_b);
		qib_write_kreg(ppd->dd, kr_scratch, 0);
	}
	return ret;
}

static void get_vl_weights(struct qib_pportdata *ppd, unsigned regno,
			   struct ib_vl_weight_elem *vl)
{
	unsigned i;

	for (i = 0; i < 16; i++, regno++, vl++) {
		u32 val = qib_read_kreg_port(ppd, regno);

		vl->vl = (val >> SYM_LSB(LowPriority0_0, VirtualLane)) &
			SYM_RMASK(LowPriority0_0, VirtualLane);
		vl->weight = (val >> SYM_LSB(LowPriority0_0, Weight)) &
			SYM_RMASK(LowPriority0_0, Weight);
	}
}

static void set_vl_weights(struct qib_pportdata *ppd, unsigned regno,
			   struct ib_vl_weight_elem *vl)
{
	unsigned i;

	for (i = 0; i < 16; i++, regno++, vl++) {
		u64 val;

		val = ((vl->vl & SYM_RMASK(LowPriority0_0, VirtualLane)) <<
			SYM_LSB(LowPriority0_0, VirtualLane)) |
		      ((vl->weight & SYM_RMASK(LowPriority0_0, Weight)) <<
			SYM_LSB(LowPriority0_0, Weight));
		qib_write_kreg_port(ppd, regno, val);
	}
	if (!(ppd->p_sendctrl & SYM_MASK(SendCtrl_0, IBVLArbiterEn))) {
		struct qib_devdata *dd = ppd->dd;
		unsigned long flags;

		spin_lock_irqsave(&dd->sendctrl_lock, flags);
		ppd->p_sendctrl |= SYM_MASK(SendCtrl_0, IBVLArbiterEn);
		qib_write_kreg_port(ppd, krp_sendctrl, ppd->p_sendctrl);
		qib_write_kreg(dd, kr_scratch, 0);
		spin_unlock_irqrestore(&dd->sendctrl_lock, flags);
	}
}

static int qib_7322_get_ib_table(struct qib_pportdata *ppd, int which, void *t)
{
	switch (which) {
	case QIB_IB_TBL_VL_HIGH_ARB:
		get_vl_weights(ppd, krp_highprio_0, t);
		break;

	case QIB_IB_TBL_VL_LOW_ARB:
		get_vl_weights(ppd, krp_lowprio_0, t);
		break;

	default:
		return -EINVAL;
	}
	return 0;
}

static int qib_7322_set_ib_table(struct qib_pportdata *ppd, int which, void *t)
{
	switch (which) {
	case QIB_IB_TBL_VL_HIGH_ARB:
		set_vl_weights(ppd, krp_highprio_0, t);
		break;

	case QIB_IB_TBL_VL_LOW_ARB:
		set_vl_weights(ppd, krp_lowprio_0, t);
		break;

	default:
		return -EINVAL;
	}
	return 0;
}

static void qib_update_7322_usrhead(struct qib_ctxtdata *rcd, u64 hd,
				    u32 updegr, u32 egrhd, u32 npkts)
{
	/*
	 * Need to write timeout register before updating rcvhdrhead to ensure
	 * that the timer is enabled on reception of a packet.
	 */
	if (hd >> IBA7322_HDRHEAD_PKTINT_SHIFT)
		adjust_rcv_timeout(rcd, npkts);
	if (updegr)
		qib_write_ureg(rcd->dd, ur_rcvegrindexhead, egrhd, rcd->ctxt);
	mmiowb();
	qib_write_ureg(rcd->dd, ur_rcvhdrhead, hd, rcd->ctxt);
	qib_write_ureg(rcd->dd, ur_rcvhdrhead, hd, rcd->ctxt);
	mmiowb();
}

static u32 qib_7322_hdrqempty(struct qib_ctxtdata *rcd)
{
	u32 head, tail;

	head = qib_read_ureg32(rcd->dd, ur_rcvhdrhead, rcd->ctxt);
	if (rcd->rcvhdrtail_kvaddr)
		tail = qib_get_rcvhdrtail(rcd);
	else
		tail = qib_read_ureg32(rcd->dd, ur_rcvhdrtail, rcd->ctxt);
	return head == tail;
}

#define RCVCTRL_COMMON_MODS (QIB_RCVCTRL_CTXT_ENB | \
	QIB_RCVCTRL_CTXT_DIS | \
	QIB_RCVCTRL_TIDFLOW_ENB | \
	QIB_RCVCTRL_TIDFLOW_DIS | \
	QIB_RCVCTRL_TAILUPD_ENB | \
	QIB_RCVCTRL_TAILUPD_DIS | \
	QIB_RCVCTRL_INTRAVAIL_ENB | \
	QIB_RCVCTRL_INTRAVAIL_DIS | \
	QIB_RCVCTRL_BP_ENB | \
	QIB_RCVCTRL_BP_DIS)

#define RCVCTRL_PORT_MODS (QIB_RCVCTRL_CTXT_ENB | \
	QIB_RCVCTRL_CTXT_DIS | \
	QIB_RCVCTRL_PKEY_DIS | \
	QIB_RCVCTRL_PKEY_ENB)

/*
 * Modify the RCVCTRL register in chip-specific way. This
 * is a function because bit positions and (future) register
 * location is chip-specifc, but the needed operations are
 * generic. <op> is a bit-mask because we often want to
 * do multiple modifications.
 */
static void rcvctrl_7322_mod(struct qib_pportdata *ppd, unsigned int op,
			     int ctxt)
{
	struct qib_devdata *dd = ppd->dd;
	struct qib_ctxtdata *rcd;
	u64 mask, val;
	unsigned long flags;

	spin_lock_irqsave(&dd->cspec->rcvmod_lock, flags);

	if (op & QIB_RCVCTRL_TIDFLOW_ENB)
		dd->rcvctrl |= SYM_MASK(RcvCtrl, TidFlowEnable);
	if (op & QIB_RCVCTRL_TIDFLOW_DIS)
		dd->rcvctrl &= ~SYM_MASK(RcvCtrl, TidFlowEnable);
	if (op & QIB_RCVCTRL_TAILUPD_ENB)
		dd->rcvctrl |= SYM_MASK(RcvCtrl, TailUpd);
	if (op & QIB_RCVCTRL_TAILUPD_DIS)
		dd->rcvctrl &= ~SYM_MASK(RcvCtrl, TailUpd);
	if (op & QIB_RCVCTRL_PKEY_ENB)
		ppd->p_rcvctrl &= ~SYM_MASK(RcvCtrl_0, RcvPartitionKeyDisable);
	if (op & QIB_RCVCTRL_PKEY_DIS)
		ppd->p_rcvctrl |= SYM_MASK(RcvCtrl_0, RcvPartitionKeyDisable);
	if (ctxt < 0) {
		mask = (1ULL << dd->ctxtcnt) - 1;
		rcd = NULL;
	} else {
		mask = (1ULL << ctxt);
		rcd = dd->rcd[ctxt];
	}
	if ((op & QIB_RCVCTRL_CTXT_ENB) && rcd) {
		ppd->p_rcvctrl |=
			(mask << SYM_LSB(RcvCtrl_0, ContextEnableKernel));
		if (!(dd->flags & QIB_NODMA_RTAIL)) {
			op |= QIB_RCVCTRL_TAILUPD_ENB; /* need reg write */
			dd->rcvctrl |= SYM_MASK(RcvCtrl, TailUpd);
		}
		/* Write these registers before the context is enabled. */
		qib_write_kreg_ctxt(dd, krc_rcvhdrtailaddr, ctxt,
				    rcd->rcvhdrqtailaddr_phys);
		qib_write_kreg_ctxt(dd, krc_rcvhdraddr, ctxt,
				    rcd->rcvhdrq_phys);
		rcd->seq_cnt = 1;
	}
	if (op & QIB_RCVCTRL_CTXT_DIS)
		ppd->p_rcvctrl &=
			~(mask << SYM_LSB(RcvCtrl_0, ContextEnableKernel));
	if (op & QIB_RCVCTRL_BP_ENB)
		dd->rcvctrl |= mask << SYM_LSB(RcvCtrl, dontDropRHQFull);
	if (op & QIB_RCVCTRL_BP_DIS)
		dd->rcvctrl &= ~(mask << SYM_LSB(RcvCtrl, dontDropRHQFull));
	if (op & QIB_RCVCTRL_INTRAVAIL_ENB)
		dd->rcvctrl |= (mask << SYM_LSB(RcvCtrl, IntrAvail));
	if (op & QIB_RCVCTRL_INTRAVAIL_DIS)
		dd->rcvctrl &= ~(mask << SYM_LSB(RcvCtrl, IntrAvail));
	/*
	 * Decide which registers to write depending on the ops enabled.
	 * Special case is "flush" (no bits set at all)
	 * which needs to write both.
	 */
	if (op == 0 || (op & RCVCTRL_COMMON_MODS))
		qib_write_kreg(dd, kr_rcvctrl, dd->rcvctrl);
	if (op == 0 || (op & RCVCTRL_PORT_MODS))
		qib_write_kreg_port(ppd, krp_rcvctrl, ppd->p_rcvctrl);
	if ((op & QIB_RCVCTRL_CTXT_ENB) && dd->rcd[ctxt]) {
		/*
		 * Init the context registers also; if we were
		 * disabled, tail and head should both be zero
		 * already from the enable, but since we don't
		 * know, we have to do it explicitly.
		 */
		val = qib_read_ureg32(dd, ur_rcvegrindextail, ctxt);
		qib_write_ureg(dd, ur_rcvegrindexhead, val, ctxt);

		/* be sure enabling write seen; hd/tl should be 0 */
		(void) qib_read_kreg32(dd, kr_scratch);
		val = qib_read_ureg32(dd, ur_rcvhdrtail, ctxt);
		dd->rcd[ctxt]->head = val;
		/* If kctxt, interrupt on next receive. */
		if (ctxt < dd->first_user_ctxt)
			val |= dd->rhdrhead_intr_off;
		qib_write_ureg(dd, ur_rcvhdrhead, val, ctxt);
	} else if ((op & QIB_RCVCTRL_INTRAVAIL_ENB) &&
		dd->rcd[ctxt] && dd->rhdrhead_intr_off) {
		/* arm rcv interrupt */
		val = dd->rcd[ctxt]->head | dd->rhdrhead_intr_off;
		qib_write_ureg(dd, ur_rcvhdrhead, val, ctxt);
	}
	if (op & QIB_RCVCTRL_CTXT_DIS) {
		unsigned f;

		/* Now that the context is disabled, clear these registers. */
		if (ctxt >= 0) {
			qib_write_kreg_ctxt(dd, krc_rcvhdrtailaddr, ctxt, 0);
			qib_write_kreg_ctxt(dd, krc_rcvhdraddr, ctxt, 0);
			for (f = 0; f < NUM_TIDFLOWS_CTXT; f++)
				qib_write_ureg(dd, ur_rcvflowtable + f,
					       TIDFLOW_ERRBITS, ctxt);
		} else {
			unsigned i;

			for (i = 0; i < dd->cfgctxts; i++) {
				qib_write_kreg_ctxt(dd, krc_rcvhdrtailaddr,
						    i, 0);
				qib_write_kreg_ctxt(dd, krc_rcvhdraddr, i, 0);
				for (f = 0; f < NUM_TIDFLOWS_CTXT; f++)
					qib_write_ureg(dd, ur_rcvflowtable + f,
						       TIDFLOW_ERRBITS, i);
			}
		}
	}
	spin_unlock_irqrestore(&dd->cspec->rcvmod_lock, flags);
}

/*
 * Modify the SENDCTRL register in chip-specific way. This
 * is a function where there are multiple such registers with
 * slightly different layouts.
 * The chip doesn't allow back-to-back sendctrl writes, so write
 * the scratch register after writing sendctrl.
 *
 * Which register is written depends on the operation.
 * Most operate on the common register, while
 * SEND_ENB and SEND_DIS operate on the per-port ones.
 * SEND_ENB is included in common because it can change SPCL_TRIG
 */
#define SENDCTRL_COMMON_MODS (\
	QIB_SENDCTRL_CLEAR | \
	QIB_SENDCTRL_AVAIL_DIS | \
	QIB_SENDCTRL_AVAIL_ENB | \
	QIB_SENDCTRL_AVAIL_BLIP | \
	QIB_SENDCTRL_DISARM | \
	QIB_SENDCTRL_DISARM_ALL | \
	QIB_SENDCTRL_SEND_ENB)

#define SENDCTRL_PORT_MODS (\
	QIB_SENDCTRL_CLEAR | \
	QIB_SENDCTRL_SEND_ENB | \
	QIB_SENDCTRL_SEND_DIS | \
	QIB_SENDCTRL_FLUSH)

static void sendctrl_7322_mod(struct qib_pportdata *ppd, u32 op)
{
	struct qib_devdata *dd = ppd->dd;
	u64 tmp_dd_sendctrl;
	unsigned long flags;

	spin_lock_irqsave(&dd->sendctrl_lock, flags);

	/* First the dd ones that are "sticky", saved in shadow */
	if (op & QIB_SENDCTRL_CLEAR)
		dd->sendctrl = 0;
	if (op & QIB_SENDCTRL_AVAIL_DIS)
		dd->sendctrl &= ~SYM_MASK(SendCtrl, SendBufAvailUpd);
	else if (op & QIB_SENDCTRL_AVAIL_ENB) {
		dd->sendctrl |= SYM_MASK(SendCtrl, SendBufAvailUpd);
		if (dd->flags & QIB_USE_SPCL_TRIG)
			dd->sendctrl |= SYM_MASK(SendCtrl, SpecialTriggerEn);
	}

	/* Then the ppd ones that are "sticky", saved in shadow */
	if (op & QIB_SENDCTRL_SEND_DIS)
		ppd->p_sendctrl &= ~SYM_MASK(SendCtrl_0, SendEnable);
	else if (op & QIB_SENDCTRL_SEND_ENB)
		ppd->p_sendctrl |= SYM_MASK(SendCtrl_0, SendEnable);

	if (op & QIB_SENDCTRL_DISARM_ALL) {
		u32 i, last;

		tmp_dd_sendctrl = dd->sendctrl;
		last = dd->piobcnt2k + dd->piobcnt4k + NUM_VL15_BUFS;
		/*
		 * Disarm any buffers that are not yet launched,
		 * disabling updates until done.
		 */
		tmp_dd_sendctrl &= ~SYM_MASK(SendCtrl, SendBufAvailUpd);
		for (i = 0; i < last; i++) {
			qib_write_kreg(dd, kr_sendctrl,
				       tmp_dd_sendctrl |
				       SYM_MASK(SendCtrl, Disarm) | i);
			qib_write_kreg(dd, kr_scratch, 0);
		}
	}

	if (op & QIB_SENDCTRL_FLUSH) {
		u64 tmp_ppd_sendctrl = ppd->p_sendctrl;

		/*
		 * Now drain all the fifos.  The Abort bit should never be
		 * needed, so for now, at least, we don't use it.
		 */
		tmp_ppd_sendctrl |=
			SYM_MASK(SendCtrl_0, TxeDrainRmFifo) |
			SYM_MASK(SendCtrl_0, TxeDrainLaFifo) |
			SYM_MASK(SendCtrl_0, TxeBypassIbc);
		qib_write_kreg_port(ppd, krp_sendctrl, tmp_ppd_sendctrl);
		qib_write_kreg(dd, kr_scratch, 0);
	}

	tmp_dd_sendctrl = dd->sendctrl;

	if (op & QIB_SENDCTRL_DISARM)
		tmp_dd_sendctrl |= SYM_MASK(SendCtrl, Disarm) |
			((op & QIB_7322_SendCtrl_DisarmSendBuf_RMASK) <<
			 SYM_LSB(SendCtrl, DisarmSendBuf));
	if ((op & QIB_SENDCTRL_AVAIL_BLIP) &&
	    (dd->sendctrl & SYM_MASK(SendCtrl, SendBufAvailUpd)))
		tmp_dd_sendctrl &= ~SYM_MASK(SendCtrl, SendBufAvailUpd);

	if (op == 0 || (op & SENDCTRL_COMMON_MODS)) {
		qib_write_kreg(dd, kr_sendctrl, tmp_dd_sendctrl);
		qib_write_kreg(dd, kr_scratch, 0);
	}

	if (op == 0 || (op & SENDCTRL_PORT_MODS)) {
		qib_write_kreg_port(ppd, krp_sendctrl, ppd->p_sendctrl);
		qib_write_kreg(dd, kr_scratch, 0);
	}

	if (op & QIB_SENDCTRL_AVAIL_BLIP) {
		qib_write_kreg(dd, kr_sendctrl, dd->sendctrl);
		qib_write_kreg(dd, kr_scratch, 0);
	}

	spin_unlock_irqrestore(&dd->sendctrl_lock, flags);

	if (op & QIB_SENDCTRL_FLUSH) {
		u32 v;
		/*
		 * ensure writes have hit chip, then do a few
		 * more reads, to allow DMA of pioavail registers
		 * to occur, so in-memory copy is in sync with
		 * the chip.  Not always safe to sleep.
		 */
		v = qib_read_kreg32(dd, kr_scratch);
		qib_write_kreg(dd, kr_scratch, v);
		v = qib_read_kreg32(dd, kr_scratch);
		qib_write_kreg(dd, kr_scratch, v);
		qib_read_kreg32(dd, kr_scratch);
	}
}

#define _PORT_VIRT_FLAG 0x8000U /* "virtual", need adjustments */
#define _PORT_64BIT_FLAG 0x10000U /* not "virtual", but 64bit */
#define _PORT_CNTR_IDXMASK 0x7fffU /* mask off flags above */

/**
 * qib_portcntr_7322 - read a per-port chip counter
 * @ppd: the qlogic_ib pport
 * @creg: the counter to read (not a chip offset)
 */
static u64 qib_portcntr_7322(struct qib_pportdata *ppd, u32 reg)
{
	struct qib_devdata *dd = ppd->dd;
	u64 ret = 0ULL;
	u16 creg;
	/* 0xffff for unimplemented or synthesized counters */
	static const u32 xlator[] = {
		[QIBPORTCNTR_PKTSEND] = crp_pktsend | _PORT_64BIT_FLAG,
		[QIBPORTCNTR_WORDSEND] = crp_wordsend | _PORT_64BIT_FLAG,
		[QIBPORTCNTR_PSXMITDATA] = crp_psxmitdatacount,
		[QIBPORTCNTR_PSXMITPKTS] = crp_psxmitpktscount,
		[QIBPORTCNTR_PSXMITWAIT] = crp_psxmitwaitcount,
		[QIBPORTCNTR_SENDSTALL] = crp_sendstall,
		[QIBPORTCNTR_PKTRCV] = crp_pktrcv | _PORT_64BIT_FLAG,
		[QIBPORTCNTR_PSRCVDATA] = crp_psrcvdatacount,
		[QIBPORTCNTR_PSRCVPKTS] = crp_psrcvpktscount,
		[QIBPORTCNTR_RCVEBP] = crp_rcvebp,
		[QIBPORTCNTR_RCVOVFL] = crp_rcvovfl,
		[QIBPORTCNTR_WORDRCV] = crp_wordrcv | _PORT_64BIT_FLAG,
		[QIBPORTCNTR_RXDROPPKT] = 0xffff, /* not needed  for 7322 */
		[QIBPORTCNTR_RXLOCALPHYERR] = crp_rxotherlocalphyerr,
		[QIBPORTCNTR_RXVLERR] = crp_rxvlerr,
		[QIBPORTCNTR_ERRICRC] = crp_erricrc,
		[QIBPORTCNTR_ERRVCRC] = crp_errvcrc,
		[QIBPORTCNTR_ERRLPCRC] = crp_errlpcrc,
		[QIBPORTCNTR_BADFORMAT] = crp_badformat,
		[QIBPORTCNTR_ERR_RLEN] = crp_err_rlen,
		[QIBPORTCNTR_IBSYMBOLERR] = crp_ibsymbolerr,
		[QIBPORTCNTR_INVALIDRLEN] = crp_invalidrlen,
		[QIBPORTCNTR_UNSUPVL] = crp_txunsupvl,
		[QIBPORTCNTR_EXCESSBUFOVFL] = crp_excessbufferovfl,
		[QIBPORTCNTR_ERRLINK] = crp_errlink,
		[QIBPORTCNTR_IBLINKDOWN] = crp_iblinkdown,
		[QIBPORTCNTR_IBLINKERRRECOV] = crp_iblinkerrrecov,
		[QIBPORTCNTR_LLI] = crp_locallinkintegrityerr,
		[QIBPORTCNTR_VL15PKTDROP] = crp_vl15droppedpkt,
		[QIBPORTCNTR_ERRPKEY] = crp_errpkey,
		/*
		 * the next 3 aren't really counters, but were implemented
		 * as counters in older chips, so still get accessed as
		 * though they were counters from this code.
		 */
		[QIBPORTCNTR_PSINTERVAL] = krp_psinterval,
		[QIBPORTCNTR_PSSTART] = krp_psstart,
		[QIBPORTCNTR_PSSTAT] = krp_psstat,
		/* pseudo-counter, summed for all ports */
		[QIBPORTCNTR_KHDROVFL] = 0xffff,
	};

	if (reg >= ARRAY_SIZE(xlator)) {
		qib_devinfo(ppd->dd->pcidev,
			 "Unimplemented portcounter %u\n", reg);
		goto done;
	}
	creg = xlator[reg] & _PORT_CNTR_IDXMASK;

	/* handle non-counters and special cases first */
	if (reg == QIBPORTCNTR_KHDROVFL) {
		int i;

		/* sum over all kernel contexts (skip if mini_init) */
		for (i = 0; dd->rcd && i < dd->first_user_ctxt; i++) {
			struct qib_ctxtdata *rcd = dd->rcd[i];

			if (!rcd || rcd->ppd != ppd)
				continue;
			ret += read_7322_creg32(dd, cr_base_egrovfl + i);
		}
		goto done;
	} else if (reg == QIBPORTCNTR_RXDROPPKT) {
		/*
		 * Used as part of the synthesis of port_rcv_errors
		 * in the verbs code for IBTA counters.  Not needed for 7322,
		 * because all the errors are already counted by other cntrs.
		 */
		goto done;
	} else if (reg == QIBPORTCNTR_PSINTERVAL ||
		   reg == QIBPORTCNTR_PSSTART || reg == QIBPORTCNTR_PSSTAT) {
		/* were counters in older chips, now per-port kernel regs */
		ret = qib_read_kreg_port(ppd, creg);
		goto done;
	}

	/*
	 * Only fast increment counters are 64 bits; use 32 bit reads to
	 * avoid two independent reads when on Opteron.
	 */
	if (xlator[reg] & _PORT_64BIT_FLAG)
		ret = read_7322_creg_port(ppd, creg);
	else
		ret = read_7322_creg32_port(ppd, creg);
	if (creg == crp_ibsymbolerr) {
		if (ppd->cpspec->ibdeltainprog)
			ret -= ret - ppd->cpspec->ibsymsnap;
		ret -= ppd->cpspec->ibsymdelta;
	} else if (creg == crp_iblinkerrrecov) {
		if (ppd->cpspec->ibdeltainprog)
			ret -= ret - ppd->cpspec->iblnkerrsnap;
		ret -= ppd->cpspec->iblnkerrdelta;
	} else if (creg == crp_errlink)
		ret -= ppd->cpspec->ibmalfdelta;
	else if (creg == crp_iblinkdown)
		ret += ppd->cpspec->iblnkdowndelta;
done:
	return ret;
}

/*
 * Device counter names (not port-specific), one line per stat,
 * single string.  Used by utilities like ipathstats to print the stats
 * in a way which works for different versions of drivers, without changing
 * the utility.  Names need to be 12 chars or less (w/o newline), for proper
 * display by utility.
 * Non-error counters are first.
 * Start of "error" conters is indicated by a leading "E " on the first
 * "error" counter, and doesn't count in label length.
 * The EgrOvfl list needs to be last so we truncate them at the configured
 * context count for the device.
 * cntr7322indices contains the corresponding register indices.
 */
static const char cntr7322names[] =
	"Interrupts\n"
	"HostBusStall\n"
	"E RxTIDFull\n"
	"RxTIDInvalid\n"
	"RxTIDFloDrop\n" /* 7322 only */
	"Ctxt0EgrOvfl\n"
	"Ctxt1EgrOvfl\n"
	"Ctxt2EgrOvfl\n"
	"Ctxt3EgrOvfl\n"
	"Ctxt4EgrOvfl\n"
	"Ctxt5EgrOvfl\n"
	"Ctxt6EgrOvfl\n"
	"Ctxt7EgrOvfl\n"
	"Ctxt8EgrOvfl\n"
	"Ctxt9EgrOvfl\n"
	"Ctx10EgrOvfl\n"
	"Ctx11EgrOvfl\n"
	"Ctx12EgrOvfl\n"
	"Ctx13EgrOvfl\n"
	"Ctx14EgrOvfl\n"
	"Ctx15EgrOvfl\n"
	"Ctx16EgrOvfl\n"
	"Ctx17EgrOvfl\n"
	;

static const u32 cntr7322indices[] = {
	cr_lbint | _PORT_64BIT_FLAG,
	cr_lbstall | _PORT_64BIT_FLAG,
	cr_tidfull,
	cr_tidinvalid,
	cr_rxtidflowdrop,
	cr_base_egrovfl + 0,
	cr_base_egrovfl + 1,
	cr_base_egrovfl + 2,
	cr_base_egrovfl + 3,
	cr_base_egrovfl + 4,
	cr_base_egrovfl + 5,
	cr_base_egrovfl + 6,
	cr_base_egrovfl + 7,
	cr_base_egrovfl + 8,
	cr_base_egrovfl + 9,
	cr_base_egrovfl + 10,
	cr_base_egrovfl + 11,
	cr_base_egrovfl + 12,
	cr_base_egrovfl + 13,
	cr_base_egrovfl + 14,
	cr_base_egrovfl + 15,
	cr_base_egrovfl + 16,
	cr_base_egrovfl + 17,
};

/*
 * same as cntr7322names and cntr7322indices, but for port-specific counters.
 * portcntr7322indices is somewhat complicated by some registers needing
 * adjustments of various kinds, and those are ORed with _PORT_VIRT_FLAG
 */
static const char portcntr7322names[] =
	"TxPkt\n"
	"TxFlowPkt\n"
	"TxWords\n"
	"RxPkt\n"
	"RxFlowPkt\n"
	"RxWords\n"
	"TxFlowStall\n"
	"TxDmaDesc\n"  /* 7220 and 7322-only */
	"E RxDlidFltr\n"  /* 7220 and 7322-only */
	"IBStatusChng\n"
	"IBLinkDown\n"
	"IBLnkRecov\n"
	"IBRxLinkErr\n"
	"IBSymbolErr\n"
	"RxLLIErr\n"
	"RxBadFormat\n"
	"RxBadLen\n"
	"RxBufOvrfl\n"
	"RxEBP\n"
	"RxFlowCtlErr\n"
	"RxICRCerr\n"
	"RxLPCRCerr\n"
	"RxVCRCerr\n"
	"RxInvalLen\n"
	"RxInvalPKey\n"
	"RxPktDropped\n"
	"TxBadLength\n"
	"TxDropped\n"
	"TxInvalLen\n"
	"TxUnderrun\n"
	"TxUnsupVL\n"
	"RxLclPhyErr\n" /* 7220 and 7322-only from here down */
	"RxVL15Drop\n"
	"RxVlErr\n"
	"XcessBufOvfl\n"
	"RxQPBadCtxt\n" /* 7322-only from here down */
	"TXBadHeader\n"
	;

static const u32 portcntr7322indices[] = {
	QIBPORTCNTR_PKTSEND | _PORT_VIRT_FLAG,
	crp_pktsendflow,
	QIBPORTCNTR_WORDSEND | _PORT_VIRT_FLAG,
	QIBPORTCNTR_PKTRCV | _PORT_VIRT_FLAG,
	crp_pktrcvflowctrl,
	QIBPORTCNTR_WORDRCV | _PORT_VIRT_FLAG,
	QIBPORTCNTR_SENDSTALL | _PORT_VIRT_FLAG,
	crp_txsdmadesc | _PORT_64BIT_FLAG,
	crp_rxdlidfltr,
	crp_ibstatuschange,
	QIBPORTCNTR_IBLINKDOWN | _PORT_VIRT_FLAG,
	QIBPORTCNTR_IBLINKERRRECOV | _PORT_VIRT_FLAG,
	QIBPORTCNTR_ERRLINK | _PORT_VIRT_FLAG,
	QIBPORTCNTR_IBSYMBOLERR | _PORT_VIRT_FLAG,
	QIBPORTCNTR_LLI | _PORT_VIRT_FLAG,
	QIBPORTCNTR_BADFORMAT | _PORT_VIRT_FLAG,
	QIBPORTCNTR_ERR_RLEN | _PORT_VIRT_FLAG,
	QIBPORTCNTR_RCVOVFL | _PORT_VIRT_FLAG,
	QIBPORTCNTR_RCVEBP | _PORT_VIRT_FLAG,
	crp_rcvflowctrlviol,
	QIBPORTCNTR_ERRICRC | _PORT_VIRT_FLAG,
	QIBPORTCNTR_ERRLPCRC | _PORT_VIRT_FLAG,
	QIBPORTCNTR_ERRVCRC | _PORT_VIRT_FLAG,
	QIBPORTCNTR_INVALIDRLEN | _PORT_VIRT_FLAG,
	QIBPORTCNTR_ERRPKEY | _PORT_VIRT_FLAG,
	QIBPORTCNTR_RXDROPPKT | _PORT_VIRT_FLAG,
	crp_txminmaxlenerr,
	crp_txdroppedpkt,
	crp_txlenerr,
	crp_txunderrun,
	crp_txunsupvl,
	QIBPORTCNTR_RXLOCALPHYERR | _PORT_VIRT_FLAG,
	QIBPORTCNTR_VL15PKTDROP | _PORT_VIRT_FLAG,
	QIBPORTCNTR_RXVLERR | _PORT_VIRT_FLAG,
	QIBPORTCNTR_EXCESSBUFOVFL | _PORT_VIRT_FLAG,
	crp_rxqpinvalidctxt,
	crp_txhdrerr,
};

/* do all the setup to make the counter reads efficient later */
static void init_7322_cntrnames(struct qib_devdata *dd)
{
	int i, j = 0;
	char *s;

	for (i = 0, s = (char *)cntr7322names; s && j <= dd->cfgctxts;
	     i++) {
		/* we always have at least one counter before the egrovfl */
		if (!j && !strncmp("Ctxt0EgrOvfl", s + 1, 12))
			j = 1;
		s = strchr(s + 1, '\n');
		if (s && j)
			j++;
	}
	dd->cspec->ncntrs = i;
	if (!s)
		/* full list; size is without terminating null */
		dd->cspec->cntrnamelen = sizeof(cntr7322names) - 1;
	else
		dd->cspec->cntrnamelen = 1 + s - cntr7322names;
	dd->cspec->cntrs = kmalloc(dd->cspec->ncntrs
		* sizeof(u64), GFP_KERNEL);
	if (!dd->cspec->cntrs)
		qib_dev_err(dd, "Failed allocation for counters\n");

	for (i = 0, s = (char *)portcntr7322names; s; i++)
		s = strchr(s + 1, '\n');
	dd->cspec->nportcntrs = i - 1;
	dd->cspec->portcntrnamelen = sizeof(portcntr7322names) - 1;
	for (i = 0; i < dd->num_pports; ++i) {
		dd->pport[i].cpspec->portcntrs = kmalloc(dd->cspec->nportcntrs
			* sizeof(u64), GFP_KERNEL);
		if (!dd->pport[i].cpspec->portcntrs)
			qib_dev_err(dd, "Failed allocation for"
				    " portcounters\n");
	}
}

static u32 qib_read_7322cntrs(struct qib_devdata *dd, loff_t pos, char **namep,
			      u64 **cntrp)
{
	u32 ret;

	if (namep) {
		ret = dd->cspec->cntrnamelen;
		if (pos >= ret)
			ret = 0; /* final read after getting everything */
		else
			*namep = (char *) cntr7322names;
	} else {
		u64 *cntr = dd->cspec->cntrs;
		int i;

		ret = dd->cspec->ncntrs * sizeof(u64);
		if (!cntr || pos >= ret) {
			/* everything read, or couldn't get memory */
			ret = 0;
			goto done;
		}
		*cntrp = cntr;
		for (i = 0; i < dd->cspec->ncntrs; i++)
			if (cntr7322indices[i] & _PORT_64BIT_FLAG)
				*cntr++ = read_7322_creg(dd,
							 cntr7322indices[i] &
							 _PORT_CNTR_IDXMASK);
			else
				*cntr++ = read_7322_creg32(dd,
							   cntr7322indices[i]);
	}
done:
	return ret;
}

static u32 qib_read_7322portcntrs(struct qib_devdata *dd, loff_t pos, u32 port,
				  char **namep, u64 **cntrp)
{
	u32 ret;

	if (namep) {
		ret = dd->cspec->portcntrnamelen;
		if (pos >= ret)
			ret = 0; /* final read after getting everything */
		else
			*namep = (char *)portcntr7322names;
	} else {
		struct qib_pportdata *ppd = &dd->pport[port];
		u64 *cntr = ppd->cpspec->portcntrs;
		int i;

		ret = dd->cspec->nportcntrs * sizeof(u64);
		if (!cntr || pos >= ret) {
			/* everything read, or couldn't get memory */
			ret = 0;
			goto done;
		}
		*cntrp = cntr;
		for (i = 0; i < dd->cspec->nportcntrs; i++) {
			if (portcntr7322indices[i] & _PORT_VIRT_FLAG)
				*cntr++ = qib_portcntr_7322(ppd,
					portcntr7322indices[i] &
					_PORT_CNTR_IDXMASK);
			else if (portcntr7322indices[i] & _PORT_64BIT_FLAG)
				*cntr++ = read_7322_creg_port(ppd,
					   portcntr7322indices[i] &
					    _PORT_CNTR_IDXMASK);
			else
				*cntr++ = read_7322_creg32_port(ppd,
					   portcntr7322indices[i]);
		}
	}
done:
	return ret;
}

/**
 * qib_get_7322_faststats - get word counters from chip before they overflow
 * @opaque - contains a pointer to the qlogic_ib device qib_devdata
 *
 * VESTIGIAL IBA7322 has no "small fast counters", so the only
 * real purpose of this function is to maintain the notion of
 * "active time", which in turn is only logged into the eeprom,
 * which we don;t have, yet, for 7322-based boards.
 *
 * called from add_timer
 */
static void qib_get_7322_faststats(unsigned long opaque)
{
	struct qib_devdata *dd = (struct qib_devdata *) opaque;
	struct qib_pportdata *ppd;
	unsigned long flags;
	u64 traffic_wds;
	int pidx;

	for (pidx = 0; pidx < dd->num_pports; ++pidx) {
		ppd = dd->pport + pidx;

		/*
		 * If port isn't enabled or not operational ports, or
		 * diags is running (can cause memory diags to fail)
		 * skip this port this time.
		 */
		if (!ppd->link_speed_supported || !(dd->flags & QIB_INITTED)
		    || dd->diag_client)
			continue;

		/*
		 * Maintain an activity timer, based on traffic
		 * exceeding a threshold, so we need to check the word-counts
		 * even if they are 64-bit.
		 */
		traffic_wds = qib_portcntr_7322(ppd, QIBPORTCNTR_WORDRCV) +
			qib_portcntr_7322(ppd, QIBPORTCNTR_WORDSEND);
		spin_lock_irqsave(&ppd->dd->eep_st_lock, flags);
		traffic_wds -= ppd->dd->traffic_wds;
		ppd->dd->traffic_wds += traffic_wds;
		if (traffic_wds >= QIB_TRAFFIC_ACTIVE_THRESHOLD)
			atomic_add(ACTIVITY_TIMER, &ppd->dd->active_time);
		spin_unlock_irqrestore(&ppd->dd->eep_st_lock, flags);
		if (ppd->cpspec->qdr_dfe_on && (ppd->link_speed_active &
						QIB_IB_QDR) &&
		    (ppd->lflags & (QIBL_LINKINIT | QIBL_LINKARMED |
				    QIBL_LINKACTIVE)) &&
		    ppd->cpspec->qdr_dfe_time &&
		    time_is_before_jiffies(ppd->cpspec->qdr_dfe_time)) {
			ppd->cpspec->qdr_dfe_on = 0;

			qib_write_kreg_port(ppd, krp_static_adapt_dis(2),
					    ppd->dd->cspec->r1 ?
					    QDR_STATIC_ADAPT_INIT_R1 :
					    QDR_STATIC_ADAPT_INIT);
			force_h1(ppd);
		}
	}
	mod_timer(&dd->stats_timer, jiffies + HZ * ACTIVITY_TIMER);
}

/*
 * If we were using MSIx, try to fallback to INTx.
 */
static int qib_7322_intr_fallback(struct qib_devdata *dd)
{
	if (!dd->cspec->num_msix_entries)
		return 0; /* already using INTx */

	qib_devinfo(dd->pcidev, "MSIx interrupt not detected,"
		 " trying INTx interrupts\n");
	qib_7322_nomsix(dd);
	qib_enable_intx(dd->pcidev);
	qib_setup_7322_interrupt(dd, 0);
	return 1;
}

/*
 * Reset the XGXS (between serdes and IBC).  Slightly less intrusive
 * than resetting the IBC or external link state, and useful in some
 * cases to cause some retraining.  To do this right, we reset IBC
 * as well, then return to previous state (which may be still in reset)
 * NOTE: some callers of this "know" this writes the current value
 * of cpspec->ibcctrl_a as part of it's operation, so if that changes,
 * check all callers.
 */
static void qib_7322_mini_pcs_reset(struct qib_pportdata *ppd)
{
	u64 val;
	struct qib_devdata *dd = ppd->dd;
	const u64 reset_bits = SYM_MASK(IBPCSConfig_0, xcv_rreset) |
		SYM_MASK(IBPCSConfig_0, xcv_treset) |
		SYM_MASK(IBPCSConfig_0, tx_rx_reset);

	val = qib_read_kreg_port(ppd, krp_ib_pcsconfig);
	qib_write_kreg(dd, kr_hwerrmask,
		       dd->cspec->hwerrmask & ~HWE_MASK(statusValidNoEop));
	qib_write_kreg_port(ppd, krp_ibcctrl_a,
			    ppd->cpspec->ibcctrl_a &
			    ~SYM_MASK(IBCCtrlA_0, IBLinkEn));

	qib_write_kreg_port(ppd, krp_ib_pcsconfig, val | reset_bits);
	qib_read_kreg32(dd, kr_scratch);
	qib_write_kreg_port(ppd, krp_ib_pcsconfig, val & ~reset_bits);
	qib_write_kreg_port(ppd, krp_ibcctrl_a, ppd->cpspec->ibcctrl_a);
	qib_write_kreg(dd, kr_scratch, 0ULL);
	qib_write_kreg(dd, kr_hwerrclear,
		       SYM_MASK(HwErrClear, statusValidNoEopClear));
	qib_write_kreg(dd, kr_hwerrmask, dd->cspec->hwerrmask);
}

/*
 * This code for non-IBTA-compliant IB speed negotiation is only known to
 * work for the SDR to DDR transition, and only between an HCA and a switch
 * with recent firmware.  It is based on observed heuristics, rather than
 * actual knowledge of the non-compliant speed negotiation.
 * It has a number of hard-coded fields, since the hope is to rewrite this
 * when a spec is available on how the negoation is intended to work.
 */
static void autoneg_7322_sendpkt(struct qib_pportdata *ppd, u32 *hdr,
				 u32 dcnt, u32 *data)
{
	int i;
	u64 pbc;
	u32 __iomem *piobuf;
	u32 pnum, control, len;
	struct qib_devdata *dd = ppd->dd;

	i = 0;
	len = 7 + dcnt + 1; /* 7 dword header, dword data, icrc */
	control = qib_7322_setpbc_control(ppd, len, 0, 15);
	pbc = ((u64) control << 32) | len;
	while (!(piobuf = qib_7322_getsendbuf(ppd, pbc, &pnum))) {
		if (i++ > 15)
			return;
		udelay(2);
	}
	/* disable header check on this packet, since it can't be valid */
	dd->f_txchk_change(dd, pnum, 1, TXCHK_CHG_TYPE_DIS1, NULL);
	writeq(pbc, piobuf);
	qib_flush_wc();
	qib_pio_copy(piobuf + 2, hdr, 7);
	qib_pio_copy(piobuf + 9, data, dcnt);
	if (dd->flags & QIB_USE_SPCL_TRIG) {
		u32 spcl_off = (pnum >= dd->piobcnt2k) ? 2047 : 1023;

		qib_flush_wc();
		__raw_writel(0xaebecede, piobuf + spcl_off);
	}
	qib_flush_wc();
	qib_sendbuf_done(dd, pnum);
	/* and re-enable hdr check */
	dd->f_txchk_change(dd, pnum, 1, TXCHK_CHG_TYPE_ENAB1, NULL);
}

/*
 * _start packet gets sent twice at start, _done gets sent twice at end
 */
static void qib_autoneg_7322_send(struct qib_pportdata *ppd, int which)
{
	struct qib_devdata *dd = ppd->dd;
	static u32 swapped;
	u32 dw, i, hcnt, dcnt, *data;
	static u32 hdr[7] = { 0xf002ffff, 0x48ffff, 0x6400abba };
	static u32 madpayload_start[0x40] = {
		0x1810103, 0x1, 0x0, 0x0, 0x2c90000, 0x2c9, 0x0, 0x0,
		0xffffffff, 0x0, 0x0, 0x0, 0x0, 0x0, 0x0, 0x0,
		0x1, 0x1388, 0x15e, 0x1, /* rest 0's */
		};
	static u32 madpayload_done[0x40] = {
		0x1810103, 0x1, 0x0, 0x0, 0x2c90000, 0x2c9, 0x0, 0x0,
		0xffffffff, 0x0, 0x0, 0x0, 0x0, 0x0, 0x0, 0x0,
		0x40000001, 0x1388, 0x15e, /* rest 0's */
		};

	dcnt = ARRAY_SIZE(madpayload_start);
	hcnt = ARRAY_SIZE(hdr);
	if (!swapped) {
		/* for maintainability, do it at runtime */
		for (i = 0; i < hcnt; i++) {
			dw = (__force u32) cpu_to_be32(hdr[i]);
			hdr[i] = dw;
		}
		for (i = 0; i < dcnt; i++) {
			dw = (__force u32) cpu_to_be32(madpayload_start[i]);
			madpayload_start[i] = dw;
			dw = (__force u32) cpu_to_be32(madpayload_done[i]);
			madpayload_done[i] = dw;
		}
		swapped = 1;
	}

	data = which ? madpayload_done : madpayload_start;

	autoneg_7322_sendpkt(ppd, hdr, dcnt, data);
	qib_read_kreg64(dd, kr_scratch);
	udelay(2);
	autoneg_7322_sendpkt(ppd, hdr, dcnt, data);
	qib_read_kreg64(dd, kr_scratch);
	udelay(2);
}

/*
 * Do the absolute minimum to cause an IB speed change, and make it
 * ready, but don't actually trigger the change.   The caller will
 * do that when ready (if link is in Polling training state, it will
 * happen immediately, otherwise when link next goes down)
 *
 * This routine should only be used as part of the DDR autonegotation
 * code for devices that are not compliant with IB 1.2 (or code that
 * fixes things up for same).
 *
 * When link has gone down, and autoneg enabled, or autoneg has
 * failed and we give up until next time we set both speeds, and
 * then we want IBTA enabled as well as "use max enabled speed.
 */
static void set_7322_ibspeed_fast(struct qib_pportdata *ppd, u32 speed)
{
	u64 newctrlb;
	newctrlb = ppd->cpspec->ibcctrl_b & ~(IBA7322_IBC_SPEED_MASK |
				    IBA7322_IBC_IBTA_1_2_MASK |
				    IBA7322_IBC_MAX_SPEED_MASK);

	if (speed & (speed - 1)) /* multiple speeds */
		newctrlb |= (speed << IBA7322_IBC_SPEED_LSB) |
				    IBA7322_IBC_IBTA_1_2_MASK |
				    IBA7322_IBC_MAX_SPEED_MASK;
	else
		newctrlb |= speed == QIB_IB_QDR ?
			IBA7322_IBC_SPEED_QDR | IBA7322_IBC_IBTA_1_2_MASK :
			((speed == QIB_IB_DDR ?
			  IBA7322_IBC_SPEED_DDR : IBA7322_IBC_SPEED_SDR));

	if (newctrlb == ppd->cpspec->ibcctrl_b)
		return;

	ppd->cpspec->ibcctrl_b = newctrlb;
	qib_write_kreg_port(ppd, krp_ibcctrl_b, ppd->cpspec->ibcctrl_b);
	qib_write_kreg(ppd->dd, kr_scratch, 0);
}

/*
 * This routine is only used when we are not talking to another
 * IB 1.2-compliant device that we think can do DDR.
 * (This includes all existing switch chips as of Oct 2007.)
 * 1.2-compliant devices go directly to DDR prior to reaching INIT
 */
static void try_7322_autoneg(struct qib_pportdata *ppd)
{
	unsigned long flags;

	spin_lock_irqsave(&ppd->lflags_lock, flags);
	ppd->lflags |= QIBL_IB_AUTONEG_INPROG;
	spin_unlock_irqrestore(&ppd->lflags_lock, flags);
	qib_autoneg_7322_send(ppd, 0);
	set_7322_ibspeed_fast(ppd, QIB_IB_DDR);
	qib_7322_mini_pcs_reset(ppd);
	/* 2 msec is minimum length of a poll cycle */
	queue_delayed_work(ib_wq, &ppd->cpspec->autoneg_work,
			   msecs_to_jiffies(2));
}

/*
 * Handle the empirically determined mechanism for auto-negotiation
 * of DDR speed with switches.
 */
static void autoneg_7322_work(struct work_struct *work)
{
	struct qib_pportdata *ppd;
	struct qib_devdata *dd;
	u64 startms;
	u32 i;
	unsigned long flags;

	ppd = container_of(work, struct qib_chippport_specific,
			    autoneg_work.work)->ppd;
	dd = ppd->dd;

	startms = jiffies_to_msecs(jiffies);

	/*
	 * Busy wait for this first part, it should be at most a
	 * few hundred usec, since we scheduled ourselves for 2msec.
	 */
	for (i = 0; i < 25; i++) {
		if (SYM_FIELD(ppd->lastibcstat, IBCStatusA_0, LinkState)
		     == IB_7322_LT_STATE_POLLQUIET) {
			qib_set_linkstate(ppd, QIB_IB_LINKDOWN_DISABLE);
			break;
		}
		udelay(100);
	}

	if (!(ppd->lflags & QIBL_IB_AUTONEG_INPROG))
		goto done; /* we got there early or told to stop */

	/* we expect this to timeout */
	if (wait_event_timeout(ppd->cpspec->autoneg_wait,
			       !(ppd->lflags & QIBL_IB_AUTONEG_INPROG),
			       msecs_to_jiffies(90)))
		goto done;
	qib_7322_mini_pcs_reset(ppd);

	/* we expect this to timeout */
	if (wait_event_timeout(ppd->cpspec->autoneg_wait,
			       !(ppd->lflags & QIBL_IB_AUTONEG_INPROG),
			       msecs_to_jiffies(1700)))
		goto done;
	qib_7322_mini_pcs_reset(ppd);

	set_7322_ibspeed_fast(ppd, QIB_IB_SDR);

	/*
	 * Wait up to 250 msec for link to train and get to INIT at DDR;
	 * this should terminate early.
	 */
	wait_event_timeout(ppd->cpspec->autoneg_wait,
		!(ppd->lflags & QIBL_IB_AUTONEG_INPROG),
		msecs_to_jiffies(250));
done:
	if (ppd->lflags & QIBL_IB_AUTONEG_INPROG) {
		spin_lock_irqsave(&ppd->lflags_lock, flags);
		ppd->lflags &= ~QIBL_IB_AUTONEG_INPROG;
		if (ppd->cpspec->autoneg_tries == AUTONEG_TRIES) {
			ppd->lflags |= QIBL_IB_AUTONEG_FAILED;
			ppd->cpspec->autoneg_tries = 0;
		}
		spin_unlock_irqrestore(&ppd->lflags_lock, flags);
		set_7322_ibspeed_fast(ppd, ppd->link_speed_enabled);
	}
}

/*
 * This routine is used to request IPG set in the QLogic switch.
 * Only called if r1.
 */
static void try_7322_ipg(struct qib_pportdata *ppd)
{
	struct qib_ibport *ibp = &ppd->ibport_data;
	struct ib_mad_send_buf *send_buf;
	struct ib_mad_agent *agent;
	struct ib_smp *smp;
	unsigned delay;
	int ret;

	agent = ibp->send_agent;
	if (!agent)
		goto retry;

	send_buf = ib_create_send_mad(agent, 0, 0, 0, IB_MGMT_MAD_HDR,
				      IB_MGMT_MAD_DATA, GFP_ATOMIC);
	if (IS_ERR(send_buf))
		goto retry;

	if (!ibp->smi_ah) {
		struct ib_ah_attr attr;
		struct ib_ah *ah;

		memset(&attr, 0, sizeof attr);
		attr.dlid = be16_to_cpu(IB_LID_PERMISSIVE);
		attr.port_num = ppd->port;
		ah = ib_create_ah(ibp->qp0->ibqp.pd, &attr);
		if (IS_ERR(ah))
			ret = -EINVAL;
		else {
			send_buf->ah = ah;
			ibp->smi_ah = to_iah(ah);
			ret = 0;
		}
	} else {
		send_buf->ah = &ibp->smi_ah->ibah;
		ret = 0;
	}

	smp = send_buf->mad;
	smp->base_version = IB_MGMT_BASE_VERSION;
	smp->mgmt_class = IB_MGMT_CLASS_SUBN_DIRECTED_ROUTE;
	smp->class_version = 1;
	smp->method = IB_MGMT_METHOD_SEND;
	smp->hop_cnt = 1;
	smp->attr_id = QIB_VENDOR_IPG;
	smp->attr_mod = 0;

	if (!ret)
		ret = ib_post_send_mad(send_buf, NULL);
	if (ret)
		ib_free_send_mad(send_buf);
retry:
	delay = 2 << ppd->cpspec->ipg_tries;
	queue_delayed_work(ib_wq, &ppd->cpspec->ipg_work,
			   msecs_to_jiffies(delay));
}

/*
 * Timeout handler for setting IPG.
 * Only called if r1.
 */
static void ipg_7322_work(struct work_struct *work)
{
	struct qib_pportdata *ppd;

	ppd = container_of(work, struct qib_chippport_specific,
			   ipg_work.work)->ppd;
	if ((ppd->lflags & (QIBL_LINKINIT | QIBL_LINKARMED | QIBL_LINKACTIVE))
	    && ++ppd->cpspec->ipg_tries <= 10)
		try_7322_ipg(ppd);
}

static u32 qib_7322_iblink_state(u64 ibcs)
{
	u32 state = (u32)SYM_FIELD(ibcs, IBCStatusA_0, LinkState);

	switch (state) {
	case IB_7322_L_STATE_INIT:
		state = IB_PORT_INIT;
		break;
	case IB_7322_L_STATE_ARM:
		state = IB_PORT_ARMED;
		break;
	case IB_7322_L_STATE_ACTIVE:
		/* fall through */
	case IB_7322_L_STATE_ACT_DEFER:
		state = IB_PORT_ACTIVE;
		break;
	default: /* fall through */
	case IB_7322_L_STATE_DOWN:
		state = IB_PORT_DOWN;
		break;
	}
	return state;
}

/* returns the IBTA port state, rather than the IBC link training state */
static u8 qib_7322_phys_portstate(u64 ibcs)
{
	u8 state = (u8)SYM_FIELD(ibcs, IBCStatusA_0, LinkTrainingState);
	return qib_7322_physportstate[state];
}

static int qib_7322_ib_updown(struct qib_pportdata *ppd, int ibup, u64 ibcs)
{
	int ret = 0, symadj = 0;
	unsigned long flags;
	int mult;

	spin_lock_irqsave(&ppd->lflags_lock, flags);
	ppd->lflags &= ~QIBL_IB_FORCE_NOTIFY;
	spin_unlock_irqrestore(&ppd->lflags_lock, flags);

	/* Update our picture of width and speed from chip */
	if (ibcs & SYM_MASK(IBCStatusA_0, LinkSpeedQDR)) {
		ppd->link_speed_active = QIB_IB_QDR;
		mult = 4;
	} else if (ibcs & SYM_MASK(IBCStatusA_0, LinkSpeedActive)) {
		ppd->link_speed_active = QIB_IB_DDR;
		mult = 2;
	} else {
		ppd->link_speed_active = QIB_IB_SDR;
		mult = 1;
	}
	if (ibcs & SYM_MASK(IBCStatusA_0, LinkWidthActive)) {
		ppd->link_width_active = IB_WIDTH_4X;
		mult *= 4;
	} else
		ppd->link_width_active = IB_WIDTH_1X;
	ppd->delay_mult = ib_rate_to_delay[mult_to_ib_rate(mult)];

	if (!ibup) {
		u64 clr;

		/* Link went down. */
		/* do IPG MAD again after linkdown, even if last time failed */
		ppd->cpspec->ipg_tries = 0;
		clr = qib_read_kreg_port(ppd, krp_ibcstatus_b) &
			(SYM_MASK(IBCStatusB_0, heartbeat_timed_out) |
			 SYM_MASK(IBCStatusB_0, heartbeat_crosstalk));
		if (clr)
			qib_write_kreg_port(ppd, krp_ibcstatus_b, clr);
		if (!(ppd->lflags & (QIBL_IB_AUTONEG_FAILED |
				     QIBL_IB_AUTONEG_INPROG)))
			set_7322_ibspeed_fast(ppd, ppd->link_speed_enabled);
		if (!(ppd->lflags & QIBL_IB_AUTONEG_INPROG)) {
			struct qib_qsfp_data *qd =
				&ppd->cpspec->qsfp_data;
			/* unlock the Tx settings, speed may change */
			qib_write_kreg_port(ppd, krp_tx_deemph_override,
				SYM_MASK(IBSD_TX_DEEMPHASIS_OVERRIDE_0,
				reset_tx_deemphasis_override));
			qib_cancel_sends(ppd);
			/* on link down, ensure sane pcs state */
			qib_7322_mini_pcs_reset(ppd);
			/* schedule the qsfp refresh which should turn the link
			   off */
			if (ppd->dd->flags & QIB_HAS_QSFP) {
<<<<<<< HEAD
				qd->t_insert = get_jiffies_64();
=======
				qd->t_insert = jiffies;
>>>>>>> dcd6c922
				queue_work(ib_wq, &qd->work);
			}
			spin_lock_irqsave(&ppd->sdma_lock, flags);
			if (__qib_sdma_running(ppd))
				__qib_sdma_process_event(ppd,
					qib_sdma_event_e70_go_idle);
			spin_unlock_irqrestore(&ppd->sdma_lock, flags);
		}
		clr = read_7322_creg32_port(ppd, crp_iblinkdown);
		if (clr == ppd->cpspec->iblnkdownsnap)
			ppd->cpspec->iblnkdowndelta++;
	} else {
		if (qib_compat_ddr_negotiate &&
		    !(ppd->lflags & (QIBL_IB_AUTONEG_FAILED |
				     QIBL_IB_AUTONEG_INPROG)) &&
		    ppd->link_speed_active == QIB_IB_SDR &&
		    (ppd->link_speed_enabled & QIB_IB_DDR)
		    && ppd->cpspec->autoneg_tries < AUTONEG_TRIES) {
			/* we are SDR, and auto-negotiation enabled */
			++ppd->cpspec->autoneg_tries;
			if (!ppd->cpspec->ibdeltainprog) {
				ppd->cpspec->ibdeltainprog = 1;
				ppd->cpspec->ibsymdelta +=
					read_7322_creg32_port(ppd,
						crp_ibsymbolerr) -
						ppd->cpspec->ibsymsnap;
				ppd->cpspec->iblnkerrdelta +=
					read_7322_creg32_port(ppd,
						crp_iblinkerrrecov) -
						ppd->cpspec->iblnkerrsnap;
			}
			try_7322_autoneg(ppd);
			ret = 1; /* no other IB status change processing */
		} else if ((ppd->lflags & QIBL_IB_AUTONEG_INPROG) &&
			   ppd->link_speed_active == QIB_IB_SDR) {
			qib_autoneg_7322_send(ppd, 1);
			set_7322_ibspeed_fast(ppd, QIB_IB_DDR);
			qib_7322_mini_pcs_reset(ppd);
			udelay(2);
			ret = 1; /* no other IB status change processing */
		} else if ((ppd->lflags & QIBL_IB_AUTONEG_INPROG) &&
			   (ppd->link_speed_active & QIB_IB_DDR)) {
			spin_lock_irqsave(&ppd->lflags_lock, flags);
			ppd->lflags &= ~(QIBL_IB_AUTONEG_INPROG |
					 QIBL_IB_AUTONEG_FAILED);
			spin_unlock_irqrestore(&ppd->lflags_lock, flags);
			ppd->cpspec->autoneg_tries = 0;
			/* re-enable SDR, for next link down */
			set_7322_ibspeed_fast(ppd, ppd->link_speed_enabled);
			wake_up(&ppd->cpspec->autoneg_wait);
			symadj = 1;
		} else if (ppd->lflags & QIBL_IB_AUTONEG_FAILED) {
			/*
			 * Clear autoneg failure flag, and do setup
			 * so we'll try next time link goes down and
			 * back to INIT (possibly connected to a
			 * different device).
			 */
			spin_lock_irqsave(&ppd->lflags_lock, flags);
			ppd->lflags &= ~QIBL_IB_AUTONEG_FAILED;
			spin_unlock_irqrestore(&ppd->lflags_lock, flags);
			ppd->cpspec->ibcctrl_b |= IBA7322_IBC_IBTA_1_2_MASK;
			symadj = 1;
		}
		if (!(ppd->lflags & QIBL_IB_AUTONEG_INPROG)) {
			symadj = 1;
			if (ppd->dd->cspec->r1 && ppd->cpspec->ipg_tries <= 10)
				try_7322_ipg(ppd);
			if (!ppd->cpspec->recovery_init)
				setup_7322_link_recovery(ppd, 0);
			ppd->cpspec->qdr_dfe_time = jiffies +
				msecs_to_jiffies(QDR_DFE_DISABLE_DELAY);
		}
		ppd->cpspec->ibmalfusesnap = 0;
		ppd->cpspec->ibmalfsnap = read_7322_creg32_port(ppd,
			crp_errlink);
	}
	if (symadj) {
		ppd->cpspec->iblnkdownsnap =
			read_7322_creg32_port(ppd, crp_iblinkdown);
		if (ppd->cpspec->ibdeltainprog) {
			ppd->cpspec->ibdeltainprog = 0;
			ppd->cpspec->ibsymdelta += read_7322_creg32_port(ppd,
				crp_ibsymbolerr) - ppd->cpspec->ibsymsnap;
			ppd->cpspec->iblnkerrdelta += read_7322_creg32_port(ppd,
				crp_iblinkerrrecov) - ppd->cpspec->iblnkerrsnap;
		}
	} else if (!ibup && qib_compat_ddr_negotiate &&
		   !ppd->cpspec->ibdeltainprog &&
			!(ppd->lflags & QIBL_IB_AUTONEG_INPROG)) {
		ppd->cpspec->ibdeltainprog = 1;
		ppd->cpspec->ibsymsnap = read_7322_creg32_port(ppd,
			crp_ibsymbolerr);
		ppd->cpspec->iblnkerrsnap = read_7322_creg32_port(ppd,
			crp_iblinkerrrecov);
	}

	if (!ret)
		qib_setup_7322_setextled(ppd, ibup);
	return ret;
}

/*
 * Does read/modify/write to appropriate registers to
 * set output and direction bits selected by mask.
 * these are in their canonical postions (e.g. lsb of
 * dir will end up in D48 of extctrl on existing chips).
 * returns contents of GP Inputs.
 */
static int gpio_7322_mod(struct qib_devdata *dd, u32 out, u32 dir, u32 mask)
{
	u64 read_val, new_out;
	unsigned long flags;

	if (mask) {
		/* some bits being written, lock access to GPIO */
		dir &= mask;
		out &= mask;
		spin_lock_irqsave(&dd->cspec->gpio_lock, flags);
		dd->cspec->extctrl &= ~((u64)mask << SYM_LSB(EXTCtrl, GPIOOe));
		dd->cspec->extctrl |= ((u64) dir << SYM_LSB(EXTCtrl, GPIOOe));
		new_out = (dd->cspec->gpio_out & ~mask) | out;

		qib_write_kreg(dd, kr_extctrl, dd->cspec->extctrl);
		qib_write_kreg(dd, kr_gpio_out, new_out);
		dd->cspec->gpio_out = new_out;
		spin_unlock_irqrestore(&dd->cspec->gpio_lock, flags);
	}
	/*
	 * It is unlikely that a read at this time would get valid
	 * data on a pin whose direction line was set in the same
	 * call to this function. We include the read here because
	 * that allows us to potentially combine a change on one pin with
	 * a read on another, and because the old code did something like
	 * this.
	 */
	read_val = qib_read_kreg64(dd, kr_extstatus);
	return SYM_FIELD(read_val, EXTStatus, GPIOIn);
}

/* Enable writes to config EEPROM, if possible. Returns previous state */
static int qib_7322_eeprom_wen(struct qib_devdata *dd, int wen)
{
	int prev_wen;
	u32 mask;

	mask = 1 << QIB_EEPROM_WEN_NUM;
	prev_wen = ~gpio_7322_mod(dd, 0, 0, 0) >> QIB_EEPROM_WEN_NUM;
	gpio_7322_mod(dd, wen ? 0 : mask, mask, mask);

	return prev_wen & 1;
}

/*
 * Read fundamental info we need to use the chip.  These are
 * the registers that describe chip capabilities, and are
 * saved in shadow registers.
 */
static void get_7322_chip_params(struct qib_devdata *dd)
{
	u64 val;
	u32 piobufs;
	int mtu;

	dd->palign = qib_read_kreg32(dd, kr_pagealign);

	dd->uregbase = qib_read_kreg32(dd, kr_userregbase);

	dd->rcvtidcnt = qib_read_kreg32(dd, kr_rcvtidcnt);
	dd->rcvtidbase = qib_read_kreg32(dd, kr_rcvtidbase);
	dd->rcvegrbase = qib_read_kreg32(dd, kr_rcvegrbase);
	dd->piobufbase = qib_read_kreg64(dd, kr_sendpiobufbase);
	dd->pio2k_bufbase = dd->piobufbase & 0xffffffff;

	val = qib_read_kreg64(dd, kr_sendpiobufcnt);
	dd->piobcnt2k = val & ~0U;
	dd->piobcnt4k = val >> 32;
	val = qib_read_kreg64(dd, kr_sendpiosize);
	dd->piosize2k = val & ~0U;
	dd->piosize4k = val >> 32;

	mtu = ib_mtu_enum_to_int(qib_ibmtu);
	if (mtu == -1)
		mtu = QIB_DEFAULT_MTU;
	dd->pport[0].ibmtu = (u32)mtu;
	dd->pport[1].ibmtu = (u32)mtu;

	/* these may be adjusted in init_chip_wc_pat() */
	dd->pio2kbase = (u32 __iomem *)
		((char __iomem *) dd->kregbase + dd->pio2k_bufbase);
	dd->pio4kbase = (u32 __iomem *)
		((char __iomem *) dd->kregbase +
		 (dd->piobufbase >> 32));
	/*
	 * 4K buffers take 2 pages; we use roundup just to be
	 * paranoid; we calculate it once here, rather than on
	 * ever buf allocate
	 */
	dd->align4k = ALIGN(dd->piosize4k, dd->palign);

	piobufs = dd->piobcnt4k + dd->piobcnt2k + NUM_VL15_BUFS;

	dd->pioavregs = ALIGN(piobufs, sizeof(u64) * BITS_PER_BYTE / 2) /
		(sizeof(u64) * BITS_PER_BYTE / 2);
}

/*
 * The chip base addresses in cspec and cpspec have to be set
 * after possible init_chip_wc_pat(), rather than in
 * get_7322_chip_params(), so split out as separate function
 */
static void qib_7322_set_baseaddrs(struct qib_devdata *dd)
{
	u32 cregbase;
	cregbase = qib_read_kreg32(dd, kr_counterregbase);

	dd->cspec->cregbase = (u64 __iomem *)(cregbase +
		(char __iomem *)dd->kregbase);

	dd->egrtidbase = (u64 __iomem *)
		((char __iomem *) dd->kregbase + dd->rcvegrbase);

	/* port registers are defined as relative to base of chip */
	dd->pport[0].cpspec->kpregbase =
		(u64 __iomem *)((char __iomem *)dd->kregbase);
	dd->pport[1].cpspec->kpregbase =
		(u64 __iomem *)(dd->palign +
		(char __iomem *)dd->kregbase);
	dd->pport[0].cpspec->cpregbase =
		(u64 __iomem *)(qib_read_kreg_port(&dd->pport[0],
		kr_counterregbase) + (char __iomem *)dd->kregbase);
	dd->pport[1].cpspec->cpregbase =
		(u64 __iomem *)(qib_read_kreg_port(&dd->pport[1],
		kr_counterregbase) + (char __iomem *)dd->kregbase);
}

/*
 * This is a fairly special-purpose observer, so we only support
 * the port-specific parts of SendCtrl
 */

#define SENDCTRL_SHADOWED (SYM_MASK(SendCtrl_0, SendEnable) |		\
			   SYM_MASK(SendCtrl_0, SDmaEnable) |		\
			   SYM_MASK(SendCtrl_0, SDmaIntEnable) |	\
			   SYM_MASK(SendCtrl_0, SDmaSingleDescriptor) | \
			   SYM_MASK(SendCtrl_0, SDmaHalt) |		\
			   SYM_MASK(SendCtrl_0, IBVLArbiterEn) |	\
			   SYM_MASK(SendCtrl_0, ForceCreditUpToDate))

static int sendctrl_hook(struct qib_devdata *dd,
			 const struct diag_observer *op, u32 offs,
			 u64 *data, u64 mask, int only_32)
{
	unsigned long flags;
	unsigned idx;
	unsigned pidx;
	struct qib_pportdata *ppd = NULL;
	u64 local_data, all_bits;

	/*
	 * The fixed correspondence between Physical ports and pports is
	 * severed. We need to hunt for the ppd that corresponds
	 * to the offset we got. And we have to do that without admitting
	 * we know the stride, apparently.
	 */
	for (pidx = 0; pidx < dd->num_pports; ++pidx) {
		u64 __iomem *psptr;
		u32 psoffs;

		ppd = dd->pport + pidx;
		if (!ppd->cpspec->kpregbase)
			continue;

		psptr = ppd->cpspec->kpregbase + krp_sendctrl;
		psoffs = (u32) (psptr - dd->kregbase) * sizeof(*psptr);
		if (psoffs == offs)
			break;
	}

	/* If pport is not being managed by driver, just avoid shadows. */
	if (pidx >= dd->num_pports)
		ppd = NULL;

	/* In any case, "idx" is flat index in kreg space */
	idx = offs / sizeof(u64);

	all_bits = ~0ULL;
	if (only_32)
		all_bits >>= 32;

	spin_lock_irqsave(&dd->sendctrl_lock, flags);
	if (!ppd || (mask & all_bits) != all_bits) {
		/*
		 * At least some mask bits are zero, so we need
		 * to read. The judgement call is whether from
		 * reg or shadow. First-cut: read reg, and complain
		 * if any bits which should be shadowed are different
		 * from their shadowed value.
		 */
		if (only_32)
			local_data = (u64)qib_read_kreg32(dd, idx);
		else
			local_data = qib_read_kreg64(dd, idx);
		*data = (local_data & ~mask) | (*data & mask);
	}
	if (mask) {
		/*
		 * At least some mask bits are one, so we need
		 * to write, but only shadow some bits.
		 */
		u64 sval, tval; /* Shadowed, transient */

		/*
		 * New shadow val is bits we don't want to touch,
		 * ORed with bits we do, that are intended for shadow.
		 */
		if (ppd) {
			sval = ppd->p_sendctrl & ~mask;
			sval |= *data & SENDCTRL_SHADOWED & mask;
			ppd->p_sendctrl = sval;
		} else
			sval = *data & SENDCTRL_SHADOWED & mask;
		tval = sval | (*data & ~SENDCTRL_SHADOWED & mask);
		qib_write_kreg(dd, idx, tval);
		qib_write_kreg(dd, kr_scratch, 0Ull);
	}
	spin_unlock_irqrestore(&dd->sendctrl_lock, flags);
	return only_32 ? 4 : 8;
}

static const struct diag_observer sendctrl_0_observer = {
	sendctrl_hook, KREG_IDX(SendCtrl_0) * sizeof(u64),
	KREG_IDX(SendCtrl_0) * sizeof(u64)
};

static const struct diag_observer sendctrl_1_observer = {
	sendctrl_hook, KREG_IDX(SendCtrl_1) * sizeof(u64),
	KREG_IDX(SendCtrl_1) * sizeof(u64)
};

static ushort sdma_fetch_prio = 8;
module_param_named(sdma_fetch_prio, sdma_fetch_prio, ushort, S_IRUGO);
MODULE_PARM_DESC(sdma_fetch_prio, "SDMA descriptor fetch priority");

/* Besides logging QSFP events, we set appropriate TxDDS values */
static void init_txdds_table(struct qib_pportdata *ppd, int override);

static void qsfp_7322_event(struct work_struct *work)
{
	struct qib_qsfp_data *qd;
	struct qib_pportdata *ppd;
	unsigned long pwrup;
	unsigned long flags;
	int ret;
	u32 le2;

	qd = container_of(work, struct qib_qsfp_data, work);
	ppd = qd->ppd;
	pwrup = qd->t_insert +
		msecs_to_jiffies(QSFP_PWR_LAG_MSEC - QSFP_MODPRS_LAG_MSEC);

	/* Delay for 20 msecs to allow ModPrs resistor to setup */
	mdelay(QSFP_MODPRS_LAG_MSEC);

	if (!qib_qsfp_mod_present(ppd)) {
		ppd->cpspec->qsfp_data.modpresent = 0;
		/* Set the physical link to disabled */
		qib_set_ib_7322_lstate(ppd, 0,
				       QLOGIC_IB_IBCC_LINKINITCMD_DISABLE);
		spin_lock_irqsave(&ppd->lflags_lock, flags);
		ppd->lflags &= ~QIBL_LINKV;
		spin_unlock_irqrestore(&ppd->lflags_lock, flags);
	} else {
		/*
		 * Some QSFP's not only do not respond until the full power-up
		 * time, but may behave badly if we try. So hold off responding
		 * to insertion.
		 */
		while (1) {
			if (time_is_before_jiffies(pwrup))
				break;
			msleep(20);
		}

		ret = qib_refresh_qsfp_cache(ppd, &qd->cache);

		/*
		 * Need to change LE2 back to defaults if we couldn't
		 * read the cable type (to handle cable swaps), so do this
		 * even on failure to read cable information.  We don't
		 * get here for QME, so IS_QME check not needed here.
		 */
		if (!ret && !ppd->dd->cspec->r1) {
			if (QSFP_IS_ACTIVE_FAR(qd->cache.tech))
				le2 = LE2_QME;
			else if (qd->cache.atten[1] >= qib_long_atten &&
				 QSFP_IS_CU(qd->cache.tech))
				le2 = LE2_5m;
			else
				le2 = LE2_DEFAULT;
		} else
			le2 = LE2_DEFAULT;
		ibsd_wr_allchans(ppd, 13, (le2 << 7), BMASK(9, 7));
		/*
		 * We always change parameteters, since we can choose
		 * values for cables without eeproms, and the cable may have
		 * changed from a cable with full or partial eeprom content
		 * to one with partial or no content.
		 */
		init_txdds_table(ppd, 0);
		/* The physical link is being re-enabled only when the
		 * previous state was DISABLED and the VALID bit is not
		 * set. This should only happen when  the cable has been
		 * physically pulled. */
		if (!ppd->cpspec->qsfp_data.modpresent &&
		    (ppd->lflags & (QIBL_LINKV | QIBL_IB_LINK_DISABLED))) {
			ppd->cpspec->qsfp_data.modpresent = 1;
			qib_set_ib_7322_lstate(ppd, 0,
				QLOGIC_IB_IBCC_LINKINITCMD_SLEEP);
			spin_lock_irqsave(&ppd->lflags_lock, flags);
			ppd->lflags |= QIBL_LINKV;
			spin_unlock_irqrestore(&ppd->lflags_lock, flags);
		}
	}
}

/*
 * There is little we can do but complain to the user if QSFP
 * initialization fails.
 */
static void qib_init_7322_qsfp(struct qib_pportdata *ppd)
{
	unsigned long flags;
	struct qib_qsfp_data *qd = &ppd->cpspec->qsfp_data;
	struct qib_devdata *dd = ppd->dd;
	u64 mod_prs_bit = QSFP_GPIO_MOD_PRS_N;

	mod_prs_bit <<= (QSFP_GPIO_PORT2_SHIFT * ppd->hw_pidx);
	qd->ppd = ppd;
	qib_qsfp_init(qd, qsfp_7322_event);
	spin_lock_irqsave(&dd->cspec->gpio_lock, flags);
	dd->cspec->extctrl |= (mod_prs_bit << SYM_LSB(EXTCtrl, GPIOInvert));
	dd->cspec->gpio_mask |= mod_prs_bit;
	qib_write_kreg(dd, kr_extctrl, dd->cspec->extctrl);
	qib_write_kreg(dd, kr_gpio_mask, dd->cspec->gpio_mask);
	spin_unlock_irqrestore(&dd->cspec->gpio_lock, flags);
}

/*
 * called at device initialization time, and also if the txselect
 * module parameter is changed.  This is used for cables that don't
 * have valid QSFP EEPROMs (not present, or attenuation is zero).
 * We initialize to the default, then if there is a specific
 * unit,port match, we use that (and set it immediately, for the
 * current speed, if the link is at INIT or better).
 * String format is "default# unit#,port#=# ... u,p=#", separators must
 * be a SPACE character.  A newline terminates.  The u,p=# tuples may
 * optionally have "u,p=#,#", where the final # is the H1 value
 * The last specific match is used (actually, all are used, but last
 * one is the one that winds up set); if none at all, fall back on default.
 */
static void set_no_qsfp_atten(struct qib_devdata *dd, int change)
{
	char *nxt, *str;
	u32 pidx, unit, port, deflt, h1;
	unsigned long val;
	int any = 0, seth1;
	int txdds_size;

	str = txselect_list;

	/* default number is validated in setup_txselect() */
	deflt = simple_strtoul(str, &nxt, 0);
	for (pidx = 0; pidx < dd->num_pports; ++pidx)
		dd->pport[pidx].cpspec->no_eep = deflt;

	txdds_size = TXDDS_TABLE_SZ + TXDDS_EXTRA_SZ;
	if (IS_QME(dd) || IS_QMH(dd))
		txdds_size += TXDDS_MFG_SZ;

	while (*nxt && nxt[1]) {
		str = ++nxt;
		unit = simple_strtoul(str, &nxt, 0);
		if (nxt == str || !*nxt || *nxt != ',') {
			while (*nxt && *nxt++ != ' ') /* skip to next, if any */
				;
			continue;
		}
		str = ++nxt;
		port = simple_strtoul(str, &nxt, 0);
		if (nxt == str || *nxt != '=') {
			while (*nxt && *nxt++ != ' ') /* skip to next, if any */
				;
			continue;
		}
		str = ++nxt;
		val = simple_strtoul(str, &nxt, 0);
		if (nxt == str) {
			while (*nxt && *nxt++ != ' ') /* skip to next, if any */
				;
			continue;
		}
		if (val >= txdds_size)
			continue;
		seth1 = 0;
		h1 = 0; /* gcc thinks it might be used uninitted */
		if (*nxt == ',' && nxt[1]) {
			str = ++nxt;
			h1 = (u32)simple_strtoul(str, &nxt, 0);
			if (nxt == str)
				while (*nxt && *nxt++ != ' ') /* skip */
					;
			else
				seth1 = 1;
		}
		for (pidx = 0; dd->unit == unit && pidx < dd->num_pports;
		     ++pidx) {
			struct qib_pportdata *ppd = &dd->pport[pidx];

			if (ppd->port != port || !ppd->link_speed_supported)
				continue;
			ppd->cpspec->no_eep = val;
			if (seth1)
				ppd->cpspec->h1_val = h1;
			/* now change the IBC and serdes, overriding generic */
			init_txdds_table(ppd, 1);
			/* Re-enable the physical state machine on mezz boards
			 * now that the correct settings have been set.
			 * QSFP boards are handles by the QSFP event handler */
			if (IS_QMH(dd) || IS_QME(dd))
				qib_set_ib_7322_lstate(ppd, 0,
					    QLOGIC_IB_IBCC_LINKINITCMD_SLEEP);
			any++;
		}
		if (*nxt == '\n')
			break; /* done */
	}
	if (change && !any) {
		/* no specific setting, use the default.
		 * Change the IBC and serdes, but since it's
		 * general, don't override specific settings.
		 */
		for (pidx = 0; pidx < dd->num_pports; ++pidx)
			if (dd->pport[pidx].link_speed_supported)
				init_txdds_table(&dd->pport[pidx], 0);
	}
}

/* handle the txselect parameter changing */
static int setup_txselect(const char *str, struct kernel_param *kp)
{
	struct qib_devdata *dd;
	unsigned long val;
	char *n;
	if (strlen(str) >= MAX_ATTEN_LEN) {
		printk(KERN_INFO QIB_DRV_NAME " txselect_values string "
		       "too long\n");
		return -ENOSPC;
	}
	val = simple_strtoul(str, &n, 0);
	if (n == str || val >= (TXDDS_TABLE_SZ + TXDDS_EXTRA_SZ +
				TXDDS_MFG_SZ)) {
		printk(KERN_INFO QIB_DRV_NAME
		       "txselect_values must start with a number < %d\n",
			TXDDS_TABLE_SZ + TXDDS_EXTRA_SZ + TXDDS_MFG_SZ);
		return -EINVAL;
	}
	strcpy(txselect_list, str);

	list_for_each_entry(dd, &qib_dev_list, list)
		if (dd->deviceid == PCI_DEVICE_ID_QLOGIC_IB_7322)
			set_no_qsfp_atten(dd, 1);
	return 0;
}

/*
 * Write the final few registers that depend on some of the
 * init setup.  Done late in init, just before bringing up
 * the serdes.
 */
static int qib_late_7322_initreg(struct qib_devdata *dd)
{
	int ret = 0, n;
	u64 val;

	qib_write_kreg(dd, kr_rcvhdrentsize, dd->rcvhdrentsize);
	qib_write_kreg(dd, kr_rcvhdrsize, dd->rcvhdrsize);
	qib_write_kreg(dd, kr_rcvhdrcnt, dd->rcvhdrcnt);
	qib_write_kreg(dd, kr_sendpioavailaddr, dd->pioavailregs_phys);
	val = qib_read_kreg64(dd, kr_sendpioavailaddr);
	if (val != dd->pioavailregs_phys) {
		qib_dev_err(dd, "Catastrophic software error, "
			    "SendPIOAvailAddr written as %lx, "
			    "read back as %llx\n",
			    (unsigned long) dd->pioavailregs_phys,
			    (unsigned long long) val);
		ret = -EINVAL;
	}

	n = dd->piobcnt2k + dd->piobcnt4k + NUM_VL15_BUFS;
	qib_7322_txchk_change(dd, 0, n, TXCHK_CHG_TYPE_KERN, NULL);
	/* driver sends get pkey, lid, etc. checking also, to catch bugs */
	qib_7322_txchk_change(dd, 0, n, TXCHK_CHG_TYPE_ENAB1, NULL);

	qib_register_observer(dd, &sendctrl_0_observer);
	qib_register_observer(dd, &sendctrl_1_observer);

	dd->control &= ~QLOGIC_IB_C_SDMAFETCHPRIOEN;
	qib_write_kreg(dd, kr_control, dd->control);
	/*
	 * Set SendDmaFetchPriority and init Tx params, including
	 * QSFP handler on boards that have QSFP.
	 * First set our default attenuation entry for cables that
	 * don't have valid attenuation.
	 */
	set_no_qsfp_atten(dd, 0);
	for (n = 0; n < dd->num_pports; ++n) {
		struct qib_pportdata *ppd = dd->pport + n;

		qib_write_kreg_port(ppd, krp_senddmaprioritythld,
				    sdma_fetch_prio & 0xf);
		/* Initialize qsfp if present on board. */
		if (dd->flags & QIB_HAS_QSFP)
			qib_init_7322_qsfp(ppd);
	}
	dd->control |= QLOGIC_IB_C_SDMAFETCHPRIOEN;
	qib_write_kreg(dd, kr_control, dd->control);

	return ret;
}

/* per IB port errors.  */
#define SENDCTRL_PIBP (MASK_ACROSS(0, 1) | MASK_ACROSS(3, 3) | \
	MASK_ACROSS(8, 15))
#define RCVCTRL_PIBP (MASK_ACROSS(0, 17) | MASK_ACROSS(39, 41))
#define ERRS_PIBP (MASK_ACROSS(57, 58) | MASK_ACROSS(54, 54) | \
	MASK_ACROSS(36, 49) | MASK_ACROSS(29, 34) | MASK_ACROSS(14, 17) | \
	MASK_ACROSS(0, 11))

/*
 * Write the initialization per-port registers that need to be done at
 * driver load and after reset completes (i.e., that aren't done as part
 * of other init procedures called from qib_init.c).
 * Some of these should be redundant on reset, but play safe.
 */
static void write_7322_init_portregs(struct qib_pportdata *ppd)
{
	u64 val;
	int i;

	if (!ppd->link_speed_supported) {
		/* no buffer credits for this port */
		for (i = 1; i < 8; i++)
			qib_write_kreg_port(ppd, krp_rxcreditvl0 + i, 0);
		qib_write_kreg_port(ppd, krp_ibcctrl_b, 0);
		qib_write_kreg(ppd->dd, kr_scratch, 0);
		return;
	}

	/*
	 * Set the number of supported virtual lanes in IBC,
	 * for flow control packet handling on unsupported VLs
	 */
	val = qib_read_kreg_port(ppd, krp_ibsdtestiftx);
	val &= ~SYM_MASK(IB_SDTEST_IF_TX_0, VL_CAP);
	val |= (u64)(ppd->vls_supported - 1) <<
		SYM_LSB(IB_SDTEST_IF_TX_0, VL_CAP);
	qib_write_kreg_port(ppd, krp_ibsdtestiftx, val);

	qib_write_kreg_port(ppd, krp_rcvbthqp, QIB_KD_QP);

	/* enable tx header checking */
	qib_write_kreg_port(ppd, krp_sendcheckcontrol, IBA7322_SENDCHK_PKEY |
			    IBA7322_SENDCHK_BTHQP | IBA7322_SENDCHK_SLID |
			    IBA7322_SENDCHK_RAW_IPV6 | IBA7322_SENDCHK_MINSZ);

	qib_write_kreg_port(ppd, krp_ncmodectrl,
		SYM_MASK(IBNCModeCtrl_0, ScrambleCapLocal));

	/*
	 * Unconditionally clear the bufmask bits.  If SDMA is
	 * enabled, we'll set them appropriately later.
	 */
	qib_write_kreg_port(ppd, krp_senddmabufmask0, 0);
	qib_write_kreg_port(ppd, krp_senddmabufmask1, 0);
	qib_write_kreg_port(ppd, krp_senddmabufmask2, 0);
	if (ppd->dd->cspec->r1)
		ppd->p_sendctrl |= SYM_MASK(SendCtrl_0, ForceCreditUpToDate);
}

/*
 * Write the initialization per-device registers that need to be done at
 * driver load and after reset completes (i.e., that aren't done as part
 * of other init procedures called from qib_init.c).  Also write per-port
 * registers that are affected by overall device config, such as QP mapping
 * Some of these should be redundant on reset, but play safe.
 */
static void write_7322_initregs(struct qib_devdata *dd)
{
	struct qib_pportdata *ppd;
	int i, pidx;
	u64 val;

	/* Set Multicast QPs received by port 2 to map to context one. */
	qib_write_kreg(dd, KREG_IDX(RcvQPMulticastContext_1), 1);

	for (pidx = 0; pidx < dd->num_pports; ++pidx) {
		unsigned n, regno;
		unsigned long flags;

		if (dd->n_krcv_queues < 2 ||
			!dd->pport[pidx].link_speed_supported)
			continue;

		ppd = &dd->pport[pidx];

		/* be paranoid against later code motion, etc. */
		spin_lock_irqsave(&dd->cspec->rcvmod_lock, flags);
		ppd->p_rcvctrl |= SYM_MASK(RcvCtrl_0, RcvQPMapEnable);
		spin_unlock_irqrestore(&dd->cspec->rcvmod_lock, flags);

		/* Initialize QP to context mapping */
		regno = krp_rcvqpmaptable;
		val = 0;
		if (dd->num_pports > 1)
			n = dd->first_user_ctxt / dd->num_pports;
		else
			n = dd->first_user_ctxt - 1;
		for (i = 0; i < 32; ) {
			unsigned ctxt;

			if (dd->num_pports > 1)
				ctxt = (i % n) * dd->num_pports + pidx;
			else if (i % n)
				ctxt = (i % n) + 1;
			else
				ctxt = ppd->hw_pidx;
			val |= ctxt << (5 * (i % 6));
			i++;
			if (i % 6 == 0) {
				qib_write_kreg_port(ppd, regno, val);
				val = 0;
				regno++;
			}
		}
		qib_write_kreg_port(ppd, regno, val);
	}

	/*
	 * Setup up interrupt mitigation for kernel contexts, but
	 * not user contexts (user contexts use interrupts when
	 * stalled waiting for any packet, so want those interrupts
	 * right away).
	 */
	for (i = 0; i < dd->first_user_ctxt; i++) {
		dd->cspec->rcvavail_timeout[i] = rcv_int_timeout;
		qib_write_kreg(dd, kr_rcvavailtimeout + i, rcv_int_timeout);
	}

	/*
	 * Initialize  as (disabled) rcvflow tables.  Application code
	 * will setup each flow as it uses the flow.
	 * Doesn't clear any of the error bits that might be set.
	 */
	val = TIDFLOW_ERRBITS; /* these are W1C */
	for (i = 0; i < dd->cfgctxts; i++) {
		int flow;
		for (flow = 0; flow < NUM_TIDFLOWS_CTXT; flow++)
			qib_write_ureg(dd, ur_rcvflowtable+flow, val, i);
	}

	/*
	 * dual cards init to dual port recovery, single port cards to
	 * the one port.  Dual port cards may later adjust to 1 port,
	 * and then back to dual port if both ports are connected
	 * */
	if (dd->num_pports)
		setup_7322_link_recovery(dd->pport, dd->num_pports > 1);
}

static int qib_init_7322_variables(struct qib_devdata *dd)
{
	struct qib_pportdata *ppd;
	unsigned features, pidx, sbufcnt;
	int ret, mtu;
	u32 sbufs, updthresh;

	/* pport structs are contiguous, allocated after devdata */
	ppd = (struct qib_pportdata *)(dd + 1);
	dd->pport = ppd;
	ppd[0].dd = dd;
	ppd[1].dd = dd;

	dd->cspec = (struct qib_chip_specific *)(ppd + 2);

	ppd[0].cpspec = (struct qib_chippport_specific *)(dd->cspec + 1);
	ppd[1].cpspec = &ppd[0].cpspec[1];
	ppd[0].cpspec->ppd = &ppd[0]; /* for autoneg_7322_work() */
	ppd[1].cpspec->ppd = &ppd[1]; /* for autoneg_7322_work() */

	spin_lock_init(&dd->cspec->rcvmod_lock);
	spin_lock_init(&dd->cspec->gpio_lock);

	/* we haven't yet set QIB_PRESENT, so use read directly */
	dd->revision = readq(&dd->kregbase[kr_revision]);

	if ((dd->revision & 0xffffffffU) == 0xffffffffU) {
		qib_dev_err(dd, "Revision register read failure, "
			    "giving up initialization\n");
		ret = -ENODEV;
		goto bail;
	}
	dd->flags |= QIB_PRESENT;  /* now register routines work */

	dd->majrev = (u8) SYM_FIELD(dd->revision, Revision_R, ChipRevMajor);
	dd->minrev = (u8) SYM_FIELD(dd->revision, Revision_R, ChipRevMinor);
	dd->cspec->r1 = dd->minrev == 1;

	get_7322_chip_params(dd);
	features = qib_7322_boardname(dd);

	/* now that piobcnt2k and 4k set, we can allocate these */
	sbufcnt = dd->piobcnt2k + dd->piobcnt4k +
		NUM_VL15_BUFS + BITS_PER_LONG - 1;
	sbufcnt /= BITS_PER_LONG;
	dd->cspec->sendchkenable = kmalloc(sbufcnt *
		sizeof(*dd->cspec->sendchkenable), GFP_KERNEL);
	dd->cspec->sendgrhchk = kmalloc(sbufcnt *
		sizeof(*dd->cspec->sendgrhchk), GFP_KERNEL);
	dd->cspec->sendibchk = kmalloc(sbufcnt *
		sizeof(*dd->cspec->sendibchk), GFP_KERNEL);
	if (!dd->cspec->sendchkenable || !dd->cspec->sendgrhchk ||
		!dd->cspec->sendibchk) {
		qib_dev_err(dd, "Failed allocation for hdrchk bitmaps\n");
		ret = -ENOMEM;
		goto bail;
	}

	ppd = dd->pport;

	/*
	 * GPIO bits for TWSI data and clock,
	 * used for serial EEPROM.
	 */
	dd->gpio_sda_num = _QIB_GPIO_SDA_NUM;
	dd->gpio_scl_num = _QIB_GPIO_SCL_NUM;
	dd->twsi_eeprom_dev = QIB_TWSI_EEPROM_DEV;

	dd->flags |= QIB_HAS_INTX | QIB_HAS_LINK_LATENCY |
		QIB_NODMA_RTAIL | QIB_HAS_VLSUPP | QIB_HAS_HDRSUPP |
		QIB_HAS_THRESH_UPDATE |
		(sdma_idle_cnt ? QIB_HAS_SDMA_TIMEOUT : 0);
	dd->flags |= qib_special_trigger ?
		QIB_USE_SPCL_TRIG : QIB_HAS_SEND_DMA;

	/*
	 * Setup initial values.  These may change when PAT is enabled, but
	 * we need these to do initial chip register accesses.
	 */
	qib_7322_set_baseaddrs(dd);

	mtu = ib_mtu_enum_to_int(qib_ibmtu);
	if (mtu == -1)
		mtu = QIB_DEFAULT_MTU;

	dd->cspec->int_enable_mask = QIB_I_BITSEXTANT;
	/* all hwerrors become interrupts, unless special purposed */
	dd->cspec->hwerrmask = ~0ULL;
	/*  link_recovery setup causes these errors, so ignore them,
	 *  other than clearing them when they occur */
	dd->cspec->hwerrmask &=
		~(SYM_MASK(HwErrMask, IBSerdesPClkNotDetectMask_0) |
		  SYM_MASK(HwErrMask, IBSerdesPClkNotDetectMask_1) |
		  HWE_MASK(LATriggered));

	for (pidx = 0; pidx < NUM_IB_PORTS; ++pidx) {
		struct qib_chippport_specific *cp = ppd->cpspec;
		ppd->link_speed_supported = features & PORT_SPD_CAP;
		features >>=  PORT_SPD_CAP_SHIFT;
		if (!ppd->link_speed_supported) {
			/* single port mode (7340, or configured) */
			dd->skip_kctxt_mask |= 1 << pidx;
			if (pidx == 0) {
				/* Make sure port is disabled. */
				qib_write_kreg_port(ppd, krp_rcvctrl, 0);
				qib_write_kreg_port(ppd, krp_ibcctrl_a, 0);
				ppd[0] = ppd[1];
				dd->cspec->hwerrmask &= ~(SYM_MASK(HwErrMask,
						  IBSerdesPClkNotDetectMask_0)
						  | SYM_MASK(HwErrMask,
						  SDmaMemReadErrMask_0));
				dd->cspec->int_enable_mask &= ~(
				     SYM_MASK(IntMask, SDmaCleanupDoneMask_0) |
				     SYM_MASK(IntMask, SDmaIdleIntMask_0) |
				     SYM_MASK(IntMask, SDmaProgressIntMask_0) |
				     SYM_MASK(IntMask, SDmaIntMask_0) |
				     SYM_MASK(IntMask, ErrIntMask_0) |
				     SYM_MASK(IntMask, SendDoneIntMask_0));
			} else {
				/* Make sure port is disabled. */
				qib_write_kreg_port(ppd, krp_rcvctrl, 0);
				qib_write_kreg_port(ppd, krp_ibcctrl_a, 0);
				dd->cspec->hwerrmask &= ~(SYM_MASK(HwErrMask,
						  IBSerdesPClkNotDetectMask_1)
						  | SYM_MASK(HwErrMask,
						  SDmaMemReadErrMask_1));
				dd->cspec->int_enable_mask &= ~(
				     SYM_MASK(IntMask, SDmaCleanupDoneMask_1) |
				     SYM_MASK(IntMask, SDmaIdleIntMask_1) |
				     SYM_MASK(IntMask, SDmaProgressIntMask_1) |
				     SYM_MASK(IntMask, SDmaIntMask_1) |
				     SYM_MASK(IntMask, ErrIntMask_1) |
				     SYM_MASK(IntMask, SendDoneIntMask_1));
			}
			continue;
		}

		dd->num_pports++;
		qib_init_pportdata(ppd, dd, pidx, dd->num_pports);

		ppd->link_width_supported = IB_WIDTH_1X | IB_WIDTH_4X;
		ppd->link_width_enabled = IB_WIDTH_4X;
		ppd->link_speed_enabled = ppd->link_speed_supported;
		/*
		 * Set the initial values to reasonable default, will be set
		 * for real when link is up.
		 */
		ppd->link_width_active = IB_WIDTH_4X;
		ppd->link_speed_active = QIB_IB_SDR;
		ppd->delay_mult = ib_rate_to_delay[IB_RATE_10_GBPS];
		switch (qib_num_cfg_vls) {
		case 1:
			ppd->vls_supported = IB_VL_VL0;
			break;
		case 2:
			ppd->vls_supported = IB_VL_VL0_1;
			break;
		default:
			qib_devinfo(dd->pcidev,
				    "Invalid num_vls %u, using 4 VLs\n",
				    qib_num_cfg_vls);
			qib_num_cfg_vls = 4;
			/* fall through */
		case 4:
			ppd->vls_supported = IB_VL_VL0_3;
			break;
		case 8:
			if (mtu <= 2048)
				ppd->vls_supported = IB_VL_VL0_7;
			else {
				qib_devinfo(dd->pcidev,
					    "Invalid num_vls %u for MTU %d "
					    ", using 4 VLs\n",
					    qib_num_cfg_vls, mtu);
				ppd->vls_supported = IB_VL_VL0_3;
				qib_num_cfg_vls = 4;
			}
			break;
		}
		ppd->vls_operational = ppd->vls_supported;

		init_waitqueue_head(&cp->autoneg_wait);
		INIT_DELAYED_WORK(&cp->autoneg_work,
				  autoneg_7322_work);
		if (ppd->dd->cspec->r1)
			INIT_DELAYED_WORK(&cp->ipg_work, ipg_7322_work);

		/*
		 * For Mez and similar cards, no qsfp info, so do
		 * the "cable info" setup here.  Can be overridden
		 * in adapter-specific routines.
		 */
		if (!(dd->flags & QIB_HAS_QSFP)) {
			if (!IS_QMH(dd) && !IS_QME(dd))
				qib_devinfo(dd->pcidev, "IB%u:%u: "
					    "Unknown mezzanine card type\n",
					    dd->unit, ppd->port);
			cp->h1_val = IS_QMH(dd) ? H1_FORCE_QMH : H1_FORCE_QME;
			/*
			 * Choose center value as default tx serdes setting
			 * until changed through module parameter.
			 */
			ppd->cpspec->no_eep = IS_QMH(dd) ?
				TXDDS_TABLE_SZ + 2 : TXDDS_TABLE_SZ + 4;
		} else
			cp->h1_val = H1_FORCE_VAL;

		/* Avoid writes to chip for mini_init */
		if (!qib_mini_init)
			write_7322_init_portregs(ppd);

		init_timer(&cp->chase_timer);
		cp->chase_timer.function = reenable_chase;
		cp->chase_timer.data = (unsigned long)ppd;

		ppd++;
	}

	dd->rcvhdrentsize = qib_rcvhdrentsize ?
		qib_rcvhdrentsize : QIB_RCVHDR_ENTSIZE;
	dd->rcvhdrsize = qib_rcvhdrsize ?
		qib_rcvhdrsize : QIB_DFLT_RCVHDRSIZE;
	dd->rhf_offset = dd->rcvhdrentsize - sizeof(u64) / sizeof(u32);

	/* we always allocate at least 2048 bytes for eager buffers */
	dd->rcvegrbufsize = max(mtu, 2048);
	BUG_ON(!is_power_of_2(dd->rcvegrbufsize));
	dd->rcvegrbufsize_shift = ilog2(dd->rcvegrbufsize);

	qib_7322_tidtemplate(dd);

	/*
	 * We can request a receive interrupt for 1 or
	 * more packets from current offset.
	 */
	dd->rhdrhead_intr_off =
		(u64) rcv_int_count << IBA7322_HDRHEAD_PKTINT_SHIFT;

	/* setup the stats timer; the add_timer is done at end of init */
	init_timer(&dd->stats_timer);
	dd->stats_timer.function = qib_get_7322_faststats;
	dd->stats_timer.data = (unsigned long) dd;

	dd->ureg_align = 0x10000;  /* 64KB alignment */

	dd->piosize2kmax_dwords = dd->piosize2k >> 2;

	qib_7322_config_ctxts(dd);
	qib_set_ctxtcnt(dd);

	if (qib_wc_pat) {
		resource_size_t vl15off;
		/*
		 * We do not set WC on the VL15 buffers to avoid
		 * a rare problem with unaligned writes from
		 * interrupt-flushed store buffers, so we need
		 * to map those separately here.  We can't solve
		 * this for the rarely used mtrr case.
		 */
		ret = init_chip_wc_pat(dd, 0);
		if (ret)
			goto bail;

		/* vl15 buffers start just after the 4k buffers */
		vl15off = dd->physaddr + (dd->piobufbase >> 32) +
			dd->piobcnt4k * dd->align4k;
		dd->piovl15base	= ioremap_nocache(vl15off,
						  NUM_VL15_BUFS * dd->align4k);
		if (!dd->piovl15base)
			goto bail;
	}
	qib_7322_set_baseaddrs(dd); /* set chip access pointers now */

	ret = 0;
	if (qib_mini_init)
		goto bail;
	if (!dd->num_pports) {
		qib_dev_err(dd, "No ports enabled, giving up initialization\n");
		goto bail; /* no error, so can still figure out why err */
	}

	write_7322_initregs(dd);
	ret = qib_create_ctxts(dd);
	init_7322_cntrnames(dd);

	updthresh = 8U; /* update threshold */

	/* use all of 4KB buffers for the kernel SDMA, zero if !SDMA.
	 * reserve the update threshold amount for other kernel use, such
	 * as sending SMI, MAD, and ACKs, or 3, whichever is greater,
	 * unless we aren't enabling SDMA, in which case we want to use
	 * all the 4k bufs for the kernel.
	 * if this was less than the update threshold, we could wait
	 * a long time for an update.  Coded this way because we
	 * sometimes change the update threshold for various reasons,
	 * and we want this to remain robust.
	 */
	if (dd->flags & QIB_HAS_SEND_DMA) {
		dd->cspec->sdmabufcnt = dd->piobcnt4k;
		sbufs = updthresh > 3 ? updthresh : 3;
	} else {
		dd->cspec->sdmabufcnt = 0;
		sbufs = dd->piobcnt4k;
	}
	dd->cspec->lastbuf_for_pio = dd->piobcnt2k + dd->piobcnt4k -
		dd->cspec->sdmabufcnt;
	dd->lastctxt_piobuf = dd->cspec->lastbuf_for_pio - sbufs;
	dd->cspec->lastbuf_for_pio--; /* range is <= , not < */
	dd->pbufsctxt = (dd->cfgctxts > dd->first_user_ctxt) ?
		dd->lastctxt_piobuf / (dd->cfgctxts - dd->first_user_ctxt) : 0;

	/*
	 * If we have 16 user contexts, we will have 7 sbufs
	 * per context, so reduce the update threshold to match.  We
	 * want to update before we actually run out, at low pbufs/ctxt
	 * so give ourselves some margin.
	 */
	if (dd->pbufsctxt >= 2 && dd->pbufsctxt - 2 < updthresh)
		updthresh = dd->pbufsctxt - 2;
	dd->cspec->updthresh_dflt = updthresh;
	dd->cspec->updthresh = updthresh;

	/* before full enable, no interrupts, no locking needed */
	dd->sendctrl |= ((updthresh & SYM_RMASK(SendCtrl, AvailUpdThld))
			     << SYM_LSB(SendCtrl, AvailUpdThld)) |
			SYM_MASK(SendCtrl, SendBufAvailPad64Byte);

	dd->psxmitwait_supported = 1;
	dd->psxmitwait_check_rate = QIB_7322_PSXMITWAIT_CHECK_RATE;
bail:
	if (!dd->ctxtcnt)
		dd->ctxtcnt = 1; /* for other initialization code */

	return ret;
}

static u32 __iomem *qib_7322_getsendbuf(struct qib_pportdata *ppd, u64 pbc,
					u32 *pbufnum)
{
	u32 first, last, plen = pbc & QIB_PBC_LENGTH_MASK;
	struct qib_devdata *dd = ppd->dd;

	/* last is same for 2k and 4k, because we use 4k if all 2k busy */
	if (pbc & PBC_7322_VL15_SEND) {
		first = dd->piobcnt2k + dd->piobcnt4k + ppd->hw_pidx;
		last = first;
	} else {
		if ((plen + 1) > dd->piosize2kmax_dwords)
			first = dd->piobcnt2k;
		else
			first = 0;
		last = dd->cspec->lastbuf_for_pio;
	}
	return qib_getsendbuf_range(dd, pbufnum, first, last);
}

static void qib_set_cntr_7322_sample(struct qib_pportdata *ppd, u32 intv,
				     u32 start)
{
	qib_write_kreg_port(ppd, krp_psinterval, intv);
	qib_write_kreg_port(ppd, krp_psstart, start);
}

/*
 * Must be called with sdma_lock held, or before init finished.
 */
static void qib_sdma_set_7322_desc_cnt(struct qib_pportdata *ppd, unsigned cnt)
{
	qib_write_kreg_port(ppd, krp_senddmadesccnt, cnt);
}

static struct sdma_set_state_action sdma_7322_action_table[] = {
	[qib_sdma_state_s00_hw_down] = {
		.go_s99_running_tofalse = 1,
		.op_enable = 0,
		.op_intenable = 0,
		.op_halt = 0,
		.op_drain = 0,
	},
	[qib_sdma_state_s10_hw_start_up_wait] = {
		.op_enable = 0,
		.op_intenable = 1,
		.op_halt = 1,
		.op_drain = 0,
	},
	[qib_sdma_state_s20_idle] = {
		.op_enable = 1,
		.op_intenable = 1,
		.op_halt = 1,
		.op_drain = 0,
	},
	[qib_sdma_state_s30_sw_clean_up_wait] = {
		.op_enable = 0,
		.op_intenable = 1,
		.op_halt = 1,
		.op_drain = 0,
	},
	[qib_sdma_state_s40_hw_clean_up_wait] = {
		.op_enable = 1,
		.op_intenable = 1,
		.op_halt = 1,
		.op_drain = 0,
	},
	[qib_sdma_state_s50_hw_halt_wait] = {
		.op_enable = 1,
		.op_intenable = 1,
		.op_halt = 1,
		.op_drain = 1,
	},
	[qib_sdma_state_s99_running] = {
		.op_enable = 1,
		.op_intenable = 1,
		.op_halt = 0,
		.op_drain = 0,
		.go_s99_running_totrue = 1,
	},
};

static void qib_7322_sdma_init_early(struct qib_pportdata *ppd)
{
	ppd->sdma_state.set_state_action = sdma_7322_action_table;
}

static int init_sdma_7322_regs(struct qib_pportdata *ppd)
{
	struct qib_devdata *dd = ppd->dd;
	unsigned lastbuf, erstbuf;
	u64 senddmabufmask[3] = { 0 };
	int n, ret = 0;

	qib_write_kreg_port(ppd, krp_senddmabase, ppd->sdma_descq_phys);
	qib_sdma_7322_setlengen(ppd);
	qib_sdma_update_7322_tail(ppd, 0); /* Set SendDmaTail */
	qib_write_kreg_port(ppd, krp_senddmareloadcnt, sdma_idle_cnt);
	qib_write_kreg_port(ppd, krp_senddmadesccnt, 0);
	qib_write_kreg_port(ppd, krp_senddmaheadaddr, ppd->sdma_head_phys);

	if (dd->num_pports)
		n = dd->cspec->sdmabufcnt / dd->num_pports; /* no remainder */
	else
		n = dd->cspec->sdmabufcnt; /* failsafe for init */
	erstbuf = (dd->piobcnt2k + dd->piobcnt4k) -
		((dd->num_pports == 1 || ppd->port == 2) ? n :
		dd->cspec->sdmabufcnt);
	lastbuf = erstbuf + n;

	ppd->sdma_state.first_sendbuf = erstbuf;
	ppd->sdma_state.last_sendbuf = lastbuf;
	for (; erstbuf < lastbuf; ++erstbuf) {
		unsigned word = erstbuf / BITS_PER_LONG;
		unsigned bit = erstbuf & (BITS_PER_LONG - 1);

		BUG_ON(word >= 3);
		senddmabufmask[word] |= 1ULL << bit;
	}
	qib_write_kreg_port(ppd, krp_senddmabufmask0, senddmabufmask[0]);
	qib_write_kreg_port(ppd, krp_senddmabufmask1, senddmabufmask[1]);
	qib_write_kreg_port(ppd, krp_senddmabufmask2, senddmabufmask[2]);
	return ret;
}

/* sdma_lock must be held */
static u16 qib_sdma_7322_gethead(struct qib_pportdata *ppd)
{
	struct qib_devdata *dd = ppd->dd;
	int sane;
	int use_dmahead;
	u16 swhead;
	u16 swtail;
	u16 cnt;
	u16 hwhead;

	use_dmahead = __qib_sdma_running(ppd) &&
		(dd->flags & QIB_HAS_SDMA_TIMEOUT);
retry:
	hwhead = use_dmahead ?
		(u16) le64_to_cpu(*ppd->sdma_head_dma) :
		(u16) qib_read_kreg_port(ppd, krp_senddmahead);

	swhead = ppd->sdma_descq_head;
	swtail = ppd->sdma_descq_tail;
	cnt = ppd->sdma_descq_cnt;

	if (swhead < swtail)
		/* not wrapped */
		sane = (hwhead >= swhead) & (hwhead <= swtail);
	else if (swhead > swtail)
		/* wrapped around */
		sane = ((hwhead >= swhead) && (hwhead < cnt)) ||
			(hwhead <= swtail);
	else
		/* empty */
		sane = (hwhead == swhead);

	if (unlikely(!sane)) {
		if (use_dmahead) {
			/* try one more time, directly from the register */
			use_dmahead = 0;
			goto retry;
		}
		/* proceed as if no progress */
		hwhead = swhead;
	}

	return hwhead;
}

static int qib_sdma_7322_busy(struct qib_pportdata *ppd)
{
	u64 hwstatus = qib_read_kreg_port(ppd, krp_senddmastatus);

	return (hwstatus & SYM_MASK(SendDmaStatus_0, ScoreBoardDrainInProg)) ||
	       (hwstatus & SYM_MASK(SendDmaStatus_0, HaltInProg)) ||
	       !(hwstatus & SYM_MASK(SendDmaStatus_0, InternalSDmaHalt)) ||
	       !(hwstatus & SYM_MASK(SendDmaStatus_0, ScbEmpty));
}

/*
 * Compute the amount of delay before sending the next packet if the
 * port's send rate differs from the static rate set for the QP.
 * The delay affects the next packet and the amount of the delay is
 * based on the length of the this packet.
 */
static u32 qib_7322_setpbc_control(struct qib_pportdata *ppd, u32 plen,
				   u8 srate, u8 vl)
{
	u8 snd_mult = ppd->delay_mult;
	u8 rcv_mult = ib_rate_to_delay[srate];
	u32 ret;

	ret = rcv_mult > snd_mult ? ((plen + 1) >> 1) * snd_mult : 0;

	/* Indicate VL15, else set the VL in the control word */
	if (vl == 15)
		ret |= PBC_7322_VL15_SEND_CTRL;
	else
		ret |= vl << PBC_VL_NUM_LSB;
	ret |= ((u32)(ppd->hw_pidx)) << PBC_PORT_SEL_LSB;

	return ret;
}

/*
 * Enable the per-port VL15 send buffers for use.
 * They follow the rest of the buffers, without a config parameter.
 * This was in initregs, but that is done before the shadow
 * is set up, and this has to be done after the shadow is
 * set up.
 */
static void qib_7322_initvl15_bufs(struct qib_devdata *dd)
{
	unsigned vl15bufs;

	vl15bufs = dd->piobcnt2k + dd->piobcnt4k;
	qib_chg_pioavailkernel(dd, vl15bufs, NUM_VL15_BUFS,
			       TXCHK_CHG_TYPE_KERN, NULL);
}

static void qib_7322_init_ctxt(struct qib_ctxtdata *rcd)
{
	if (rcd->ctxt < NUM_IB_PORTS) {
		if (rcd->dd->num_pports > 1) {
			rcd->rcvegrcnt = KCTXT0_EGRCNT / 2;
			rcd->rcvegr_tid_base = rcd->ctxt ? rcd->rcvegrcnt : 0;
		} else {
			rcd->rcvegrcnt = KCTXT0_EGRCNT;
			rcd->rcvegr_tid_base = 0;
		}
	} else {
		rcd->rcvegrcnt = rcd->dd->cspec->rcvegrcnt;
		rcd->rcvegr_tid_base = KCTXT0_EGRCNT +
			(rcd->ctxt - NUM_IB_PORTS) * rcd->rcvegrcnt;
	}
}

#define QTXSLEEPS 5000
static void qib_7322_txchk_change(struct qib_devdata *dd, u32 start,
				  u32 len, u32 which, struct qib_ctxtdata *rcd)
{
	int i;
	const int last = start + len - 1;
	const int lastr = last / BITS_PER_LONG;
	u32 sleeps = 0;
	int wait = rcd != NULL;
	unsigned long flags;

	while (wait) {
		unsigned long shadow;
		int cstart, previ = -1;

		/*
		 * when flipping from kernel to user, we can't change
		 * the checking type if the buffer is allocated to the
		 * driver.   It's OK the other direction, because it's
		 * from close, and we have just disarm'ed all the
		 * buffers.  All the kernel to kernel changes are also
		 * OK.
		 */
		for (cstart = start; cstart <= last; cstart++) {
			i = ((2 * cstart) + QLOGIC_IB_SENDPIOAVAIL_BUSY_SHIFT)
				/ BITS_PER_LONG;
			if (i != previ) {
				shadow = (unsigned long)
					le64_to_cpu(dd->pioavailregs_dma[i]);
				previ = i;
			}
			if (test_bit(((2 * cstart) +
				      QLOGIC_IB_SENDPIOAVAIL_BUSY_SHIFT)
				     % BITS_PER_LONG, &shadow))
				break;
		}

		if (cstart > last)
			break;

		if (sleeps == QTXSLEEPS)
			break;
		/* make sure we see an updated copy next time around */
		sendctrl_7322_mod(dd->pport, QIB_SENDCTRL_AVAIL_BLIP);
		sleeps++;
		msleep(20);
	}

	switch (which) {
	case TXCHK_CHG_TYPE_DIS1:
		/*
		 * disable checking on a range; used by diags; just
		 * one buffer, but still written generically
		 */
		for (i = start; i <= last; i++)
			clear_bit(i, dd->cspec->sendchkenable);
		break;

	case TXCHK_CHG_TYPE_ENAB1:
		/*
		 * (re)enable checking on a range; used by diags; just
		 * one buffer, but still written generically; read
		 * scratch to be sure buffer actually triggered, not
		 * just flushed from processor.
		 */
		qib_read_kreg32(dd, kr_scratch);
		for (i = start; i <= last; i++)
			set_bit(i, dd->cspec->sendchkenable);
		break;

	case TXCHK_CHG_TYPE_KERN:
		/* usable by kernel */
		for (i = start; i <= last; i++) {
			set_bit(i, dd->cspec->sendibchk);
			clear_bit(i, dd->cspec->sendgrhchk);
		}
		spin_lock_irqsave(&dd->uctxt_lock, flags);
		/* see if we need to raise avail update threshold */
		for (i = dd->first_user_ctxt;
		     dd->cspec->updthresh != dd->cspec->updthresh_dflt
		     && i < dd->cfgctxts; i++)
			if (dd->rcd[i] && dd->rcd[i]->subctxt_cnt &&
			   ((dd->rcd[i]->piocnt / dd->rcd[i]->subctxt_cnt) - 1)
			   < dd->cspec->updthresh_dflt)
				break;
		spin_unlock_irqrestore(&dd->uctxt_lock, flags);
		if (i == dd->cfgctxts) {
			spin_lock_irqsave(&dd->sendctrl_lock, flags);
			dd->cspec->updthresh = dd->cspec->updthresh_dflt;
			dd->sendctrl &= ~SYM_MASK(SendCtrl, AvailUpdThld);
			dd->sendctrl |= (dd->cspec->updthresh &
					 SYM_RMASK(SendCtrl, AvailUpdThld)) <<
					   SYM_LSB(SendCtrl, AvailUpdThld);
			spin_unlock_irqrestore(&dd->sendctrl_lock, flags);
			sendctrl_7322_mod(dd->pport, QIB_SENDCTRL_AVAIL_BLIP);
		}
		break;

	case TXCHK_CHG_TYPE_USER:
		/* for user process */
		for (i = start; i <= last; i++) {
			clear_bit(i, dd->cspec->sendibchk);
			set_bit(i, dd->cspec->sendgrhchk);
		}
		spin_lock_irqsave(&dd->sendctrl_lock, flags);
		if (rcd && rcd->subctxt_cnt && ((rcd->piocnt
			/ rcd->subctxt_cnt) - 1) < dd->cspec->updthresh) {
			dd->cspec->updthresh = (rcd->piocnt /
						rcd->subctxt_cnt) - 1;
			dd->sendctrl &= ~SYM_MASK(SendCtrl, AvailUpdThld);
			dd->sendctrl |= (dd->cspec->updthresh &
					SYM_RMASK(SendCtrl, AvailUpdThld))
					<< SYM_LSB(SendCtrl, AvailUpdThld);
			spin_unlock_irqrestore(&dd->sendctrl_lock, flags);
			sendctrl_7322_mod(dd->pport, QIB_SENDCTRL_AVAIL_BLIP);
		} else
			spin_unlock_irqrestore(&dd->sendctrl_lock, flags);
		break;

	default:
		break;
	}

	for (i = start / BITS_PER_LONG; which >= 2 && i <= lastr; ++i)
		qib_write_kreg(dd, kr_sendcheckmask + i,
			       dd->cspec->sendchkenable[i]);

	for (i = start / BITS_PER_LONG; which < 2 && i <= lastr; ++i) {
		qib_write_kreg(dd, kr_sendgrhcheckmask + i,
			       dd->cspec->sendgrhchk[i]);
		qib_write_kreg(dd, kr_sendibpktmask + i,
			       dd->cspec->sendibchk[i]);
	}

	/*
	 * Be sure whatever we did was seen by the chip and acted upon,
	 * before we return.  Mostly important for which >= 2.
	 */
	qib_read_kreg32(dd, kr_scratch);
}


/* useful for trigger analyzers, etc. */
static void writescratch(struct qib_devdata *dd, u32 val)
{
	qib_write_kreg(dd, kr_scratch, val);
}

/* Dummy for now, use chip regs soon */
static int qib_7322_tempsense_rd(struct qib_devdata *dd, int regnum)
{
	return -ENXIO;
}

/**
 * qib_init_iba7322_funcs - set up the chip-specific function pointers
 * @dev: the pci_dev for qlogic_ib device
 * @ent: pci_device_id struct for this dev
 *
 * Also allocates, inits, and returns the devdata struct for this
 * device instance
 *
 * This is global, and is called directly at init to set up the
 * chip-specific function pointers for later use.
 */
struct qib_devdata *qib_init_iba7322_funcs(struct pci_dev *pdev,
					   const struct pci_device_id *ent)
{
	struct qib_devdata *dd;
	int ret, i;
	u32 tabsize, actual_cnt = 0;

	dd = qib_alloc_devdata(pdev,
		NUM_IB_PORTS * sizeof(struct qib_pportdata) +
		sizeof(struct qib_chip_specific) +
		NUM_IB_PORTS * sizeof(struct qib_chippport_specific));
	if (IS_ERR(dd))
		goto bail;

	dd->f_bringup_serdes    = qib_7322_bringup_serdes;
	dd->f_cleanup           = qib_setup_7322_cleanup;
	dd->f_clear_tids        = qib_7322_clear_tids;
	dd->f_free_irq          = qib_7322_free_irq;
	dd->f_get_base_info     = qib_7322_get_base_info;
	dd->f_get_msgheader     = qib_7322_get_msgheader;
	dd->f_getsendbuf        = qib_7322_getsendbuf;
	dd->f_gpio_mod          = gpio_7322_mod;
	dd->f_eeprom_wen        = qib_7322_eeprom_wen;
	dd->f_hdrqempty         = qib_7322_hdrqempty;
	dd->f_ib_updown         = qib_7322_ib_updown;
	dd->f_init_ctxt         = qib_7322_init_ctxt;
	dd->f_initvl15_bufs     = qib_7322_initvl15_bufs;
	dd->f_intr_fallback     = qib_7322_intr_fallback;
	dd->f_late_initreg      = qib_late_7322_initreg;
	dd->f_setpbc_control    = qib_7322_setpbc_control;
	dd->f_portcntr          = qib_portcntr_7322;
	dd->f_put_tid           = qib_7322_put_tid;
	dd->f_quiet_serdes      = qib_7322_mini_quiet_serdes;
	dd->f_rcvctrl           = rcvctrl_7322_mod;
	dd->f_read_cntrs        = qib_read_7322cntrs;
	dd->f_read_portcntrs    = qib_read_7322portcntrs;
	dd->f_reset             = qib_do_7322_reset;
	dd->f_init_sdma_regs    = init_sdma_7322_regs;
	dd->f_sdma_busy         = qib_sdma_7322_busy;
	dd->f_sdma_gethead      = qib_sdma_7322_gethead;
	dd->f_sdma_sendctrl     = qib_7322_sdma_sendctrl;
	dd->f_sdma_set_desc_cnt = qib_sdma_set_7322_desc_cnt;
	dd->f_sdma_update_tail  = qib_sdma_update_7322_tail;
	dd->f_sendctrl          = sendctrl_7322_mod;
	dd->f_set_armlaunch     = qib_set_7322_armlaunch;
	dd->f_set_cntr_sample   = qib_set_cntr_7322_sample;
	dd->f_iblink_state      = qib_7322_iblink_state;
	dd->f_ibphys_portstate  = qib_7322_phys_portstate;
	dd->f_get_ib_cfg        = qib_7322_get_ib_cfg;
	dd->f_set_ib_cfg        = qib_7322_set_ib_cfg;
	dd->f_set_ib_loopback   = qib_7322_set_loopback;
	dd->f_get_ib_table      = qib_7322_get_ib_table;
	dd->f_set_ib_table      = qib_7322_set_ib_table;
	dd->f_set_intr_state    = qib_7322_set_intr_state;
	dd->f_setextled         = qib_setup_7322_setextled;
	dd->f_txchk_change      = qib_7322_txchk_change;
	dd->f_update_usrhead    = qib_update_7322_usrhead;
	dd->f_wantpiobuf_intr   = qib_wantpiobuf_7322_intr;
	dd->f_xgxs_reset        = qib_7322_mini_pcs_reset;
	dd->f_sdma_hw_clean_up  = qib_7322_sdma_hw_clean_up;
	dd->f_sdma_hw_start_up  = qib_7322_sdma_hw_start_up;
	dd->f_sdma_init_early   = qib_7322_sdma_init_early;
	dd->f_writescratch      = writescratch;
	dd->f_tempsense_rd	= qib_7322_tempsense_rd;
	/*
	 * Do remaining PCIe setup and save PCIe values in dd.
	 * Any error printing is already done by the init code.
	 * On return, we have the chip mapped, but chip registers
	 * are not set up until start of qib_init_7322_variables.
	 */
	ret = qib_pcie_ddinit(dd, pdev, ent);
	if (ret < 0)
		goto bail_free;

	/* initialize chip-specific variables */
	ret = qib_init_7322_variables(dd);
	if (ret)
		goto bail_cleanup;

	if (qib_mini_init || !dd->num_pports)
		goto bail;

	/*
	 * Determine number of vectors we want; depends on port count
	 * and number of configured kernel receive queues actually used.
	 * Should also depend on whether sdma is enabled or not, but
	 * that's such a rare testing case it's not worth worrying about.
	 */
	tabsize = dd->first_user_ctxt + ARRAY_SIZE(irq_table);
	for (i = 0; i < tabsize; i++)
		if ((i < ARRAY_SIZE(irq_table) &&
		     irq_table[i].port <= dd->num_pports) ||
		    (i >= ARRAY_SIZE(irq_table) &&
		     dd->rcd[i - ARRAY_SIZE(irq_table)]))
			actual_cnt++;
	/* reduce by ctxt's < 2 */
	if (qib_krcvq01_no_msi)
		actual_cnt -= dd->num_pports;

	tabsize = actual_cnt;
	dd->cspec->msix_entries = kmalloc(tabsize *
			sizeof(struct msix_entry), GFP_KERNEL);
	dd->cspec->msix_arg = kmalloc(tabsize *
			sizeof(void *), GFP_KERNEL);
	if (!dd->cspec->msix_entries || !dd->cspec->msix_arg) {
		qib_dev_err(dd, "No memory for MSIx table\n");
		tabsize = 0;
	}
	for (i = 0; i < tabsize; i++)
		dd->cspec->msix_entries[i].entry = i;

	if (qib_pcie_params(dd, 8, &tabsize, dd->cspec->msix_entries))
		qib_dev_err(dd, "Failed to setup PCIe or interrupts; "
			    "continuing anyway\n");
	/* may be less than we wanted, if not enough available */
	dd->cspec->num_msix_entries = tabsize;

	/* setup interrupt handler */
	qib_setup_7322_interrupt(dd, 1);

	/* clear diagctrl register, in case diags were running and crashed */
	qib_write_kreg(dd, kr_hwdiagctrl, 0);

	goto bail;

bail_cleanup:
	qib_pcie_ddcleanup(dd);
bail_free:
	qib_free_devdata(dd);
	dd = ERR_PTR(ret);
bail:
	return dd;
}

/*
 * Set the table entry at the specified index from the table specifed.
 * There are 3 * TXDDS_TABLE_SZ entries in all per port, with the first
 * TXDDS_TABLE_SZ for SDR, the next for DDR, and the last for QDR.
 * 'idx' below addresses the correct entry, while its 4 LSBs select the
 * corresponding entry (one of TXDDS_TABLE_SZ) from the selected table.
 */
#define DDS_ENT_AMP_LSB 14
#define DDS_ENT_MAIN_LSB 9
#define DDS_ENT_POST_LSB 5
#define DDS_ENT_PRE_XTRA_LSB 3
#define DDS_ENT_PRE_LSB 0

/*
 * Set one entry in the TxDDS table for spec'd port
 * ridx picks one of the entries, while tp points
 * to the appropriate table entry.
 */
static void set_txdds(struct qib_pportdata *ppd, int ridx,
		      const struct txdds_ent *tp)
{
	struct qib_devdata *dd = ppd->dd;
	u32 pack_ent;
	int regidx;

	/* Get correct offset in chip-space, and in source table */
	regidx = KREG_IBPORT_IDX(IBSD_DDS_MAP_TABLE) + ridx;
	/*
	 * We do not use qib_write_kreg_port() because it was intended
	 * only for registers in the lower "port specific" pages.
	 * So do index calculation  by hand.
	 */
	if (ppd->hw_pidx)
		regidx += (dd->palign / sizeof(u64));

	pack_ent = tp->amp << DDS_ENT_AMP_LSB;
	pack_ent |= tp->main << DDS_ENT_MAIN_LSB;
	pack_ent |= tp->pre << DDS_ENT_PRE_LSB;
	pack_ent |= tp->post << DDS_ENT_POST_LSB;
	qib_write_kreg(dd, regidx, pack_ent);
	/* Prevent back-to-back writes by hitting scratch */
	qib_write_kreg(ppd->dd, kr_scratch, 0);
}

static const struct vendor_txdds_ent vendor_txdds[] = {
	{ /* Amphenol 1m 30awg NoEq */
		{ 0x41, 0x50, 0x48 }, "584470002       ",
		{ 10,  0,  0,  5 }, { 10,  0,  0,  9 }, {  7,  1,  0, 13 },
	},
	{ /* Amphenol 3m 28awg NoEq */
		{ 0x41, 0x50, 0x48 }, "584470004       ",
		{  0,  0,  0,  8 }, {  0,  0,  0, 11 }, {  0,  1,  7, 15 },
	},
	{ /* Finisar 3m OM2 Optical */
		{ 0x00, 0x90, 0x65 }, "FCBG410QB1C03-QL",
		{  0,  0,  0,  3 }, {  0,  0,  0,  4 }, {  0,  0,  0, 13 },
	},
	{ /* Finisar 30m OM2 Optical */
		{ 0x00, 0x90, 0x65 }, "FCBG410QB1C30-QL",
		{  0,  0,  0,  1 }, {  0,  0,  0,  5 }, {  0,  0,  0, 11 },
	},
	{ /* Finisar Default OM2 Optical */
		{ 0x00, 0x90, 0x65 }, NULL,
		{  0,  0,  0,  2 }, {  0,  0,  0,  5 }, {  0,  0,  0, 12 },
	},
	{ /* Gore 1m 30awg NoEq */
		{ 0x00, 0x21, 0x77 }, "QSN3300-1       ",
		{  0,  0,  0,  6 }, {  0,  0,  0,  9 }, {  0,  1,  0, 15 },
	},
	{ /* Gore 2m 30awg NoEq */
		{ 0x00, 0x21, 0x77 }, "QSN3300-2       ",
		{  0,  0,  0,  8 }, {  0,  0,  0, 10 }, {  0,  1,  7, 15 },
	},
	{ /* Gore 1m 28awg NoEq */
		{ 0x00, 0x21, 0x77 }, "QSN3800-1       ",
		{  0,  0,  0,  6 }, {  0,  0,  0,  8 }, {  0,  1,  0, 15 },
	},
	{ /* Gore 3m 28awg NoEq */
		{ 0x00, 0x21, 0x77 }, "QSN3800-3       ",
		{  0,  0,  0,  9 }, {  0,  0,  0, 13 }, {  0,  1,  7, 15 },
	},
	{ /* Gore 5m 24awg Eq */
		{ 0x00, 0x21, 0x77 }, "QSN7000-5       ",
		{  0,  0,  0,  7 }, {  0,  0,  0,  9 }, {  0,  1,  3, 15 },
	},
	{ /* Gore 7m 24awg Eq */
		{ 0x00, 0x21, 0x77 }, "QSN7000-7       ",
		{  0,  0,  0,  9 }, {  0,  0,  0, 11 }, {  0,  2,  6, 15 },
	},
	{ /* Gore 5m 26awg Eq */
		{ 0x00, 0x21, 0x77 }, "QSN7600-5       ",
		{  0,  0,  0,  8 }, {  0,  0,  0, 11 }, {  0,  1,  9, 13 },
	},
	{ /* Gore 7m 26awg Eq */
		{ 0x00, 0x21, 0x77 }, "QSN7600-7       ",
		{  0,  0,  0,  8 }, {  0,  0,  0, 11 }, {  10,  1,  8, 15 },
	},
	{ /* Intersil 12m 24awg Active */
		{ 0x00, 0x30, 0xB4 }, "QLX4000CQSFP1224",
		{  0,  0,  0,  2 }, {  0,  0,  0,  5 }, {  0,  3,  0,  9 },
	},
	{ /* Intersil 10m 28awg Active */
		{ 0x00, 0x30, 0xB4 }, "QLX4000CQSFP1028",
		{  0,  0,  0,  6 }, {  0,  0,  0,  4 }, {  0,  2,  0,  2 },
	},
	{ /* Intersil 7m 30awg Active */
		{ 0x00, 0x30, 0xB4 }, "QLX4000CQSFP0730",
		{  0,  0,  0,  6 }, {  0,  0,  0,  4 }, {  0,  1,  0,  3 },
	},
	{ /* Intersil 5m 32awg Active */
		{ 0x00, 0x30, 0xB4 }, "QLX4000CQSFP0532",
		{  0,  0,  0,  6 }, {  0,  0,  0,  6 }, {  0,  2,  0,  8 },
	},
	{ /* Intersil Default Active */
		{ 0x00, 0x30, 0xB4 }, NULL,
		{  0,  0,  0,  6 }, {  0,  0,  0,  5 }, {  0,  2,  0,  5 },
	},
	{ /* Luxtera 20m Active Optical */
		{ 0x00, 0x25, 0x63 }, NULL,
		{  0,  0,  0,  5 }, {  0,  0,  0,  8 }, {  0,  2,  0,  12 },
	},
	{ /* Molex 1M Cu loopback */
		{ 0x00, 0x09, 0x3A }, "74763-0025      ",
		{  2,  2,  6, 15 }, {  2,  2,  6, 15 }, {  2,  2,  6, 15 },
	},
	{ /* Molex 2m 28awg NoEq */
		{ 0x00, 0x09, 0x3A }, "74757-2201      ",
		{  0,  0,  0,  6 }, {  0,  0,  0,  9 }, {  0,  1,  1, 15 },
	},
};

static const struct txdds_ent txdds_sdr[TXDDS_TABLE_SZ] = {
	/* amp, pre, main, post */
	{  2, 2, 15,  6 },	/* Loopback */
	{  0, 0,  0,  1 },	/*  2 dB */
	{  0, 0,  0,  2 },	/*  3 dB */
	{  0, 0,  0,  3 },	/*  4 dB */
	{  0, 0,  0,  4 },	/*  5 dB */
	{  0, 0,  0,  5 },	/*  6 dB */
	{  0, 0,  0,  6 },	/*  7 dB */
	{  0, 0,  0,  7 },	/*  8 dB */
	{  0, 0,  0,  8 },	/*  9 dB */
	{  0, 0,  0,  9 },	/* 10 dB */
	{  0, 0,  0, 10 },	/* 11 dB */
	{  0, 0,  0, 11 },	/* 12 dB */
	{  0, 0,  0, 12 },	/* 13 dB */
	{  0, 0,  0, 13 },	/* 14 dB */
	{  0, 0,  0, 14 },	/* 15 dB */
	{  0, 0,  0, 15 },	/* 16 dB */
};

static const struct txdds_ent txdds_ddr[TXDDS_TABLE_SZ] = {
	/* amp, pre, main, post */
	{  2, 2, 15,  6 },	/* Loopback */
	{  0, 0,  0,  8 },	/*  2 dB */
	{  0, 0,  0,  8 },	/*  3 dB */
	{  0, 0,  0,  9 },	/*  4 dB */
	{  0, 0,  0,  9 },	/*  5 dB */
	{  0, 0,  0, 10 },	/*  6 dB */
	{  0, 0,  0, 10 },	/*  7 dB */
	{  0, 0,  0, 11 },	/*  8 dB */
	{  0, 0,  0, 11 },	/*  9 dB */
	{  0, 0,  0, 12 },	/* 10 dB */
	{  0, 0,  0, 12 },	/* 11 dB */
	{  0, 0,  0, 13 },	/* 12 dB */
	{  0, 0,  0, 13 },	/* 13 dB */
	{  0, 0,  0, 14 },	/* 14 dB */
	{  0, 0,  0, 14 },	/* 15 dB */
	{  0, 0,  0, 15 },	/* 16 dB */
};

static const struct txdds_ent txdds_qdr[TXDDS_TABLE_SZ] = {
	/* amp, pre, main, post */
	{  2, 2, 15,  6 },	/* Loopback */
	{  0, 1,  0,  7 },	/*  2 dB (also QMH7342) */
	{  0, 1,  0,  9 },	/*  3 dB (also QMH7342) */
	{  0, 1,  0, 11 },	/*  4 dB */
	{  0, 1,  0, 13 },	/*  5 dB */
	{  0, 1,  0, 15 },	/*  6 dB */
	{  0, 1,  3, 15 },	/*  7 dB */
	{  0, 1,  7, 15 },	/*  8 dB */
	{  0, 1,  7, 15 },	/*  9 dB */
	{  0, 1,  8, 15 },	/* 10 dB */
	{  0, 1,  9, 15 },	/* 11 dB */
	{  0, 1, 10, 15 },	/* 12 dB */
	{  0, 2,  6, 15 },	/* 13 dB */
	{  0, 2,  7, 15 },	/* 14 dB */
	{  0, 2,  8, 15 },	/* 15 dB */
	{  0, 2,  9, 15 },	/* 16 dB */
};

/*
 * extra entries for use with txselect, for indices >= TXDDS_TABLE_SZ.
 * These are mostly used for mez cards going through connectors
 * and backplane traces, but can be used to add other "unusual"
 * table values as well.
 */
static const struct txdds_ent txdds_extra_sdr[TXDDS_EXTRA_SZ] = {
	/* amp, pre, main, post */
	{  0, 0, 0,  1 },	/* QMH7342 backplane settings */
	{  0, 0, 0,  1 },	/* QMH7342 backplane settings */
	{  0, 0, 0,  2 },	/* QMH7342 backplane settings */
	{  0, 0, 0,  2 },	/* QMH7342 backplane settings */
	{  0, 0, 0, 11 },	/* QME7342 backplane settings */
	{  0, 0, 0, 11 },	/* QME7342 backplane settings */
	{  0, 0, 0, 11 },	/* QME7342 backplane settings */
	{  0, 0, 0, 11 },	/* QME7342 backplane settings */
	{  0, 0, 0, 11 },	/* QME7342 backplane settings */
	{  0, 0, 0, 11 },	/* QME7342 backplane settings */
	{  0, 0, 0, 11 },	/* QME7342 backplane settings */
	{  0, 0, 0,  3 },	/* QMH7342 backplane settings */
	{  0, 0, 0,  4 },	/* QMH7342 backplane settings */
};

static const struct txdds_ent txdds_extra_ddr[TXDDS_EXTRA_SZ] = {
	/* amp, pre, main, post */
	{  0, 0, 0,  7 },	/* QMH7342 backplane settings */
	{  0, 0, 0,  7 },	/* QMH7342 backplane settings */
	{  0, 0, 0,  8 },	/* QMH7342 backplane settings */
	{  0, 0, 0,  8 },	/* QMH7342 backplane settings */
	{  0, 0, 0, 13 },	/* QME7342 backplane settings */
	{  0, 0, 0, 13 },	/* QME7342 backplane settings */
	{  0, 0, 0, 13 },	/* QME7342 backplane settings */
	{  0, 0, 0, 13 },	/* QME7342 backplane settings */
	{  0, 0, 0, 13 },	/* QME7342 backplane settings */
	{  0, 0, 0, 13 },	/* QME7342 backplane settings */
	{  0, 0, 0, 13 },	/* QME7342 backplane settings */
	{  0, 0, 0,  9 },	/* QMH7342 backplane settings */
	{  0, 0, 0, 10 },	/* QMH7342 backplane settings */
};

static const struct txdds_ent txdds_extra_qdr[TXDDS_EXTRA_SZ] = {
	/* amp, pre, main, post */
	{  0, 1,  0,  4 },	/* QMH7342 backplane settings */
	{  0, 1,  0,  5 },	/* QMH7342 backplane settings */
	{  0, 1,  0,  6 },	/* QMH7342 backplane settings */
	{  0, 1,  0,  8 },	/* QMH7342 backplane settings */
	{  0, 1, 12, 10 },	/* QME7342 backplane setting */
	{  0, 1, 12, 11 },	/* QME7342 backplane setting */
	{  0, 1, 12, 12 },	/* QME7342 backplane setting */
	{  0, 1, 12, 14 },	/* QME7342 backplane setting */
	{  0, 1, 12,  6 },	/* QME7342 backplane setting */
	{  0, 1, 12,  7 },	/* QME7342 backplane setting */
	{  0, 1, 12,  8 },	/* QME7342 backplane setting */
	{  0, 1,  0, 10 },	/* QMH7342 backplane settings */
	{  0, 1,  0, 12 },	/* QMH7342 backplane settings */
};

static const struct txdds_ent txdds_extra_mfg[TXDDS_MFG_SZ] = {
	/* amp, pre, main, post */
	{ 0, 0, 0, 0 },         /* QME7342 mfg settings */
	{ 0, 0, 0, 6 },         /* QME7342 P2 mfg settings */
};

static const struct txdds_ent *get_atten_table(const struct txdds_ent *txdds,
					       unsigned atten)
{
	/*
	 * The attenuation table starts at 2dB for entry 1,
	 * with entry 0 being the loopback entry.
	 */
	if (atten <= 2)
		atten = 1;
	else if (atten > TXDDS_TABLE_SZ)
		atten = TXDDS_TABLE_SZ - 1;
	else
		atten--;
	return txdds + atten;
}

/*
 * if override is set, the module parameter txselect has a value
 * for this specific port, so use it, rather than our normal mechanism.
 */
static void find_best_ent(struct qib_pportdata *ppd,
			  const struct txdds_ent **sdr_dds,
			  const struct txdds_ent **ddr_dds,
			  const struct txdds_ent **qdr_dds, int override)
{
	struct qib_qsfp_cache *qd = &ppd->cpspec->qsfp_data.cache;
	int idx;

	/* Search table of known cables */
	for (idx = 0; !override && idx < ARRAY_SIZE(vendor_txdds); ++idx) {
		const struct vendor_txdds_ent *v = vendor_txdds + idx;

		if (!memcmp(v->oui, qd->oui, QSFP_VOUI_LEN) &&
		    (!v->partnum ||
		     !memcmp(v->partnum, qd->partnum, QSFP_PN_LEN))) {
			*sdr_dds = &v->sdr;
			*ddr_dds = &v->ddr;
			*qdr_dds = &v->qdr;
			return;
		}
	}

	/* Active cables don't have attenuation so we only set SERDES
	 * settings to account for the attenuation of the board traces. */
	if (!override && QSFP_IS_ACTIVE(qd->tech)) {
		*sdr_dds = txdds_sdr + ppd->dd->board_atten;
		*ddr_dds = txdds_ddr + ppd->dd->board_atten;
		*qdr_dds = txdds_qdr + ppd->dd->board_atten;
		return;
	}

	if (!override && QSFP_HAS_ATTEN(qd->tech) && (qd->atten[0] ||
						      qd->atten[1])) {
		*sdr_dds = get_atten_table(txdds_sdr, qd->atten[0]);
		*ddr_dds = get_atten_table(txdds_ddr, qd->atten[0]);
		*qdr_dds = get_atten_table(txdds_qdr, qd->atten[1]);
		return;
	} else if (ppd->cpspec->no_eep < TXDDS_TABLE_SZ) {
		/*
		 * If we have no (or incomplete) data from the cable
		 * EEPROM, or no QSFP, or override is set, use the
		 * module parameter value to index into the attentuation
		 * table.
		 */
		idx = ppd->cpspec->no_eep;
		*sdr_dds = &txdds_sdr[idx];
		*ddr_dds = &txdds_ddr[idx];
		*qdr_dds = &txdds_qdr[idx];
	} else if (ppd->cpspec->no_eep < (TXDDS_TABLE_SZ + TXDDS_EXTRA_SZ)) {
		/* similar to above, but index into the "extra" table. */
		idx = ppd->cpspec->no_eep - TXDDS_TABLE_SZ;
		*sdr_dds = &txdds_extra_sdr[idx];
		*ddr_dds = &txdds_extra_ddr[idx];
		*qdr_dds = &txdds_extra_qdr[idx];
	} else if ((IS_QME(ppd->dd) || IS_QMH(ppd->dd)) &&
		   ppd->cpspec->no_eep < (TXDDS_TABLE_SZ + TXDDS_EXTRA_SZ +
					  TXDDS_MFG_SZ)) {
		idx = ppd->cpspec->no_eep - (TXDDS_TABLE_SZ + TXDDS_EXTRA_SZ);
		printk(KERN_INFO QIB_DRV_NAME
			" IB%u:%u use idx %u into txdds_mfg\n",
			ppd->dd->unit, ppd->port, idx);
		*sdr_dds = &txdds_extra_mfg[idx];
		*ddr_dds = &txdds_extra_mfg[idx];
		*qdr_dds = &txdds_extra_mfg[idx];
	} else {
		/* this shouldn't happen, it's range checked */
		*sdr_dds = txdds_sdr + qib_long_atten;
		*ddr_dds = txdds_ddr + qib_long_atten;
		*qdr_dds = txdds_qdr + qib_long_atten;
	}
}

static void init_txdds_table(struct qib_pportdata *ppd, int override)
{
	const struct txdds_ent *sdr_dds, *ddr_dds, *qdr_dds;
	struct txdds_ent *dds;
	int idx;
	int single_ent = 0;

	find_best_ent(ppd, &sdr_dds, &ddr_dds, &qdr_dds, override);

	/* for mez cards or override, use the selected value for all entries */
	if (!(ppd->dd->flags & QIB_HAS_QSFP) || override)
		single_ent = 1;

	/* Fill in the first entry with the best entry found. */
	set_txdds(ppd, 0, sdr_dds);
	set_txdds(ppd, TXDDS_TABLE_SZ, ddr_dds);
	set_txdds(ppd, 2 * TXDDS_TABLE_SZ, qdr_dds);
	if (ppd->lflags & (QIBL_LINKINIT | QIBL_LINKARMED |
		QIBL_LINKACTIVE)) {
		dds = (struct txdds_ent *)(ppd->link_speed_active ==
					   QIB_IB_QDR ?  qdr_dds :
					   (ppd->link_speed_active ==
					    QIB_IB_DDR ? ddr_dds : sdr_dds));
		write_tx_serdes_param(ppd, dds);
	}

	/* Fill in the remaining entries with the default table values. */
	for (idx = 1; idx < ARRAY_SIZE(txdds_sdr); ++idx) {
		set_txdds(ppd, idx, single_ent ? sdr_dds : txdds_sdr + idx);
		set_txdds(ppd, idx + TXDDS_TABLE_SZ,
			  single_ent ? ddr_dds : txdds_ddr + idx);
		set_txdds(ppd, idx + 2 * TXDDS_TABLE_SZ,
			  single_ent ? qdr_dds : txdds_qdr + idx);
	}
}

#define KR_AHB_ACC KREG_IDX(ahb_access_ctrl)
#define KR_AHB_TRANS KREG_IDX(ahb_transaction_reg)
#define AHB_TRANS_RDY SYM_MASK(ahb_transaction_reg, ahb_rdy)
#define AHB_ADDR_LSB SYM_LSB(ahb_transaction_reg, ahb_address)
#define AHB_DATA_LSB SYM_LSB(ahb_transaction_reg, ahb_data)
#define AHB_WR SYM_MASK(ahb_transaction_reg, write_not_read)
#define AHB_TRANS_TRIES 10

/*
 * The chan argument is 0=chan0, 1=chan1, 2=pll, 3=chan2, 4=chan4,
 * 5=subsystem which is why most calls have "chan + chan >> 1"
 * for the channel argument.
 */
static u32 ahb_mod(struct qib_devdata *dd, int quad, int chan, int addr,
		    u32 data, u32 mask)
{
	u32 rd_data, wr_data, sz_mask;
	u64 trans, acc, prev_acc;
	u32 ret = 0xBAD0BAD;
	int tries;

	prev_acc = qib_read_kreg64(dd, KR_AHB_ACC);
	/* From this point on, make sure we return access */
	acc = (quad << 1) | 1;
	qib_write_kreg(dd, KR_AHB_ACC, acc);

	for (tries = 1; tries < AHB_TRANS_TRIES; ++tries) {
		trans = qib_read_kreg64(dd, KR_AHB_TRANS);
		if (trans & AHB_TRANS_RDY)
			break;
	}
	if (tries >= AHB_TRANS_TRIES) {
		qib_dev_err(dd, "No ahb_rdy in %d tries\n", AHB_TRANS_TRIES);
		goto bail;
	}

	/* If mask is not all 1s, we need to read, but different SerDes
	 * entities have different sizes
	 */
	sz_mask = (1UL << ((quad == 1) ? 32 : 16)) - 1;
	wr_data = data & mask & sz_mask;
	if ((~mask & sz_mask) != 0) {
		trans = ((chan << 6) | addr) << (AHB_ADDR_LSB + 1);
		qib_write_kreg(dd, KR_AHB_TRANS, trans);

		for (tries = 1; tries < AHB_TRANS_TRIES; ++tries) {
			trans = qib_read_kreg64(dd, KR_AHB_TRANS);
			if (trans & AHB_TRANS_RDY)
				break;
		}
		if (tries >= AHB_TRANS_TRIES) {
			qib_dev_err(dd, "No Rd ahb_rdy in %d tries\n",
				    AHB_TRANS_TRIES);
			goto bail;
		}
		/* Re-read in case host split reads and read data first */
		trans = qib_read_kreg64(dd, KR_AHB_TRANS);
		rd_data = (uint32_t)(trans >> AHB_DATA_LSB);
		wr_data |= (rd_data & ~mask & sz_mask);
	}

	/* If mask is not zero, we need to write. */
	if (mask & sz_mask) {
		trans = ((chan << 6) | addr) << (AHB_ADDR_LSB + 1);
		trans |= ((uint64_t)wr_data << AHB_DATA_LSB);
		trans |= AHB_WR;
		qib_write_kreg(dd, KR_AHB_TRANS, trans);

		for (tries = 1; tries < AHB_TRANS_TRIES; ++tries) {
			trans = qib_read_kreg64(dd, KR_AHB_TRANS);
			if (trans & AHB_TRANS_RDY)
				break;
		}
		if (tries >= AHB_TRANS_TRIES) {
			qib_dev_err(dd, "No Wr ahb_rdy in %d tries\n",
				    AHB_TRANS_TRIES);
			goto bail;
		}
	}
	ret = wr_data;
bail:
	qib_write_kreg(dd, KR_AHB_ACC, prev_acc);
	return ret;
}

static void ibsd_wr_allchans(struct qib_pportdata *ppd, int addr, unsigned data,
			     unsigned mask)
{
	struct qib_devdata *dd = ppd->dd;
	int chan;
	u32 rbc;

	for (chan = 0; chan < SERDES_CHANS; ++chan) {
		ahb_mod(dd, IBSD(ppd->hw_pidx), (chan + (chan >> 1)), addr,
			data, mask);
		rbc = ahb_mod(dd, IBSD(ppd->hw_pidx), (chan + (chan >> 1)),
			      addr, 0, 0);
	}
}

static void serdes_7322_los_enable(struct qib_pportdata *ppd, int enable)
{
	u64 data = qib_read_kreg_port(ppd, krp_serdesctrl);
	u8 state = SYM_FIELD(data, IBSerdesCtrl_0, RXLOSEN);

	if (enable && !state) {
		printk(KERN_INFO QIB_DRV_NAME " IB%u:%u Turning LOS on\n",
			ppd->dd->unit, ppd->port);
		data |= SYM_MASK(IBSerdesCtrl_0, RXLOSEN);
	} else if (!enable && state) {
		printk(KERN_INFO QIB_DRV_NAME " IB%u:%u Turning LOS off\n",
			ppd->dd->unit, ppd->port);
		data &= ~SYM_MASK(IBSerdesCtrl_0, RXLOSEN);
	}
	qib_write_kreg_port(ppd, krp_serdesctrl, data);
}

static int serdes_7322_init(struct qib_pportdata *ppd)
{
	int ret = 0;
	if (ppd->dd->cspec->r1)
		ret = serdes_7322_init_old(ppd);
	else
		ret = serdes_7322_init_new(ppd);
	return ret;
}

static int serdes_7322_init_old(struct qib_pportdata *ppd)
{
	u32 le_val;

	/*
	 * Initialize the Tx DDS tables.  Also done every QSFP event,
	 * for adapters with QSFP
	 */
	init_txdds_table(ppd, 0);

	/* ensure no tx overrides from earlier driver loads */
	qib_write_kreg_port(ppd, krp_tx_deemph_override,
		SYM_MASK(IBSD_TX_DEEMPHASIS_OVERRIDE_0,
		reset_tx_deemphasis_override));

	/* Patch some SerDes defaults to "Better for IB" */
	/* Timing Loop Bandwidth: cdr_timing[11:9] = 0 */
	ibsd_wr_allchans(ppd, 2, 0, BMASK(11, 9));

	/* Termination: rxtermctrl_r2d addr 11 bits [12:11] = 1 */
	ibsd_wr_allchans(ppd, 11, (1 << 11), BMASK(12, 11));
	/* Enable LE2: rxle2en_r2a addr 13 bit [6] = 1 */
	ibsd_wr_allchans(ppd, 13, (1 << 6), (1 << 6));

	/* May be overridden in qsfp_7322_event */
	le_val = IS_QME(ppd->dd) ? LE2_QME : LE2_DEFAULT;
	ibsd_wr_allchans(ppd, 13, (le_val << 7), BMASK(9, 7));

	/* enable LE1 adaptation for all but QME, which is disabled */
	le_val = IS_QME(ppd->dd) ? 0 : 1;
	ibsd_wr_allchans(ppd, 13, (le_val << 5), (1 << 5));

	/* Clear cmode-override, may be set from older driver */
	ahb_mod(ppd->dd, IBSD(ppd->hw_pidx), 5, 10, 0 << 14, 1 << 14);

	/* Timing Recovery: rxtapsel addr 5 bits [9:8] = 0 */
	ibsd_wr_allchans(ppd, 5, (0 << 8), BMASK(9, 8));

	/* setup LoS params; these are subsystem, so chan == 5 */
	/* LoS filter threshold_count on, ch 0-3, set to 8 */
	ahb_mod(ppd->dd, IBSD(ppd->hw_pidx), 5, 5, 8 << 11, BMASK(14, 11));
	ahb_mod(ppd->dd, IBSD(ppd->hw_pidx), 5, 7, 8 << 4, BMASK(7, 4));
	ahb_mod(ppd->dd, IBSD(ppd->hw_pidx), 5, 8, 8 << 11, BMASK(14, 11));
	ahb_mod(ppd->dd, IBSD(ppd->hw_pidx), 5, 10, 8 << 4, BMASK(7, 4));

	/* LoS filter threshold_count off, ch 0-3, set to 4 */
	ahb_mod(ppd->dd, IBSD(ppd->hw_pidx), 5, 6, 4 << 0, BMASK(3, 0));
	ahb_mod(ppd->dd, IBSD(ppd->hw_pidx), 5, 7, 4 << 8, BMASK(11, 8));
	ahb_mod(ppd->dd, IBSD(ppd->hw_pidx), 5, 9, 4 << 0, BMASK(3, 0));
	ahb_mod(ppd->dd, IBSD(ppd->hw_pidx), 5, 10, 4 << 8, BMASK(11, 8));

	/* LoS filter select enabled */
	ahb_mod(ppd->dd, IBSD(ppd->hw_pidx), 5, 9, 1 << 15, 1 << 15);

	/* LoS target data:  SDR=4, DDR=2, QDR=1 */
	ibsd_wr_allchans(ppd, 14, (1 << 3), BMASK(5, 3)); /* QDR */
	ibsd_wr_allchans(ppd, 20, (2 << 10), BMASK(12, 10)); /* DDR */
	ibsd_wr_allchans(ppd, 20, (4 << 13), BMASK(15, 13)); /* SDR */

	serdes_7322_los_enable(ppd, 1);

	/* rxbistena; set 0 to avoid effects of it switch later */
	ibsd_wr_allchans(ppd, 9, 0 << 15, 1 << 15);

	/* Configure 4 DFE taps, and only they adapt */
	ibsd_wr_allchans(ppd, 16, 0 << 0, BMASK(1, 0));

	/* gain hi stop 32 (22) (6:1) lo stop 7 (10:7) target 22 (13) (15:11) */
	le_val = (ppd->dd->cspec->r1 || IS_QME(ppd->dd)) ? 0xb6c0 : 0x6bac;
	ibsd_wr_allchans(ppd, 21, le_val, 0xfffe);

	/*
	 * Set receive adaptation mode.  SDR and DDR adaptation are
	 * always on, and QDR is initially enabled; later disabled.
	 */
	qib_write_kreg_port(ppd, krp_static_adapt_dis(0), 0ULL);
	qib_write_kreg_port(ppd, krp_static_adapt_dis(1), 0ULL);
	qib_write_kreg_port(ppd, krp_static_adapt_dis(2),
			    ppd->dd->cspec->r1 ?
			    QDR_STATIC_ADAPT_DOWN_R1 : QDR_STATIC_ADAPT_DOWN);
	ppd->cpspec->qdr_dfe_on = 1;

	/* FLoop LOS gate: PPM filter  enabled */
	ibsd_wr_allchans(ppd, 38, 0 << 10, 1 << 10);

	/* rx offset center enabled */
	ibsd_wr_allchans(ppd, 12, 1 << 4, 1 << 4);

	if (!ppd->dd->cspec->r1) {
		ibsd_wr_allchans(ppd, 12, 1 << 12, 1 << 12);
		ibsd_wr_allchans(ppd, 12, 2 << 8, 0x0f << 8);
	}

	/* Set the frequency loop bandwidth to 15 */
	ibsd_wr_allchans(ppd, 2, 15 << 5, BMASK(8, 5));

	return 0;
}

static int serdes_7322_init_new(struct qib_pportdata *ppd)
{
	unsigned long tend;
	u32 le_val, rxcaldone;
	int chan, chan_done = (1 << SERDES_CHANS) - 1;

	/* Clear cmode-override, may be set from older driver */
	ahb_mod(ppd->dd, IBSD(ppd->hw_pidx), 5, 10, 0 << 14, 1 << 14);

	/* ensure no tx overrides from earlier driver loads */
	qib_write_kreg_port(ppd, krp_tx_deemph_override,
		SYM_MASK(IBSD_TX_DEEMPHASIS_OVERRIDE_0,
		reset_tx_deemphasis_override));

	/* START OF LSI SUGGESTED SERDES BRINGUP */
	/* Reset - Calibration Setup */
	/*       Stop DFE adaptaion */
	ibsd_wr_allchans(ppd, 1, 0, BMASK(9, 1));
	/*       Disable LE1 */
	ibsd_wr_allchans(ppd, 13, 0, BMASK(5, 5));
	/*       Disable autoadapt for LE1 */
	ibsd_wr_allchans(ppd, 1, 0, BMASK(15, 15));
	/*       Disable LE2 */
	ibsd_wr_allchans(ppd, 13, 0, BMASK(6, 6));
	/*       Disable VGA */
	ibsd_wr_allchans(ppd, 5, 0, BMASK(0, 0));
	/*       Disable AFE Offset Cancel */
	ibsd_wr_allchans(ppd, 12, 0, BMASK(12, 12));
	/*       Disable Timing Loop */
	ibsd_wr_allchans(ppd, 2, 0, BMASK(3, 3));
	/*       Disable Frequency Loop */
	ibsd_wr_allchans(ppd, 2, 0, BMASK(4, 4));
	/*       Disable Baseline Wander Correction */
	ibsd_wr_allchans(ppd, 13, 0, BMASK(13, 13));
	/*       Disable RX Calibration */
	ibsd_wr_allchans(ppd, 4, 0, BMASK(10, 10));
	/*       Disable RX Offset Calibration */
	ibsd_wr_allchans(ppd, 12, 0, BMASK(4, 4));
	/*       Select BB CDR */
	ibsd_wr_allchans(ppd, 2, (1 << 15), BMASK(15, 15));
	/*       CDR Step Size */
	ibsd_wr_allchans(ppd, 5, 0, BMASK(9, 8));
	/*       Enable phase Calibration */
	ibsd_wr_allchans(ppd, 12, (1 << 5), BMASK(5, 5));
	/*       DFE Bandwidth [2:14-12] */
	ibsd_wr_allchans(ppd, 2, (4 << 12), BMASK(14, 12));
	/*       DFE Config (4 taps only) */
	ibsd_wr_allchans(ppd, 16, 0, BMASK(1, 0));
	/*       Gain Loop Bandwidth */
	if (!ppd->dd->cspec->r1) {
		ibsd_wr_allchans(ppd, 12, 1 << 12, BMASK(12, 12));
		ibsd_wr_allchans(ppd, 12, 2 << 8, BMASK(11, 8));
	} else {
		ibsd_wr_allchans(ppd, 19, (3 << 11), BMASK(13, 11));
	}
	/*       Baseline Wander Correction Gain [13:4-0] (leave as default) */
	/*       Baseline Wander Correction Gain [3:7-5] (leave as default) */
	/*       Data Rate Select [5:7-6] (leave as default) */
	/*       RX Parallel Word Width [3:10-8] (leave as default) */

	/* RX REST */
	/*       Single- or Multi-channel reset */
	/*       RX Analog reset */
	/*       RX Digital reset */
	ibsd_wr_allchans(ppd, 0, 0, BMASK(15, 13));
	msleep(20);
	/*       RX Analog reset */
	ibsd_wr_allchans(ppd, 0, (1 << 14), BMASK(14, 14));
	msleep(20);
	/*       RX Digital reset */
	ibsd_wr_allchans(ppd, 0, (1 << 13), BMASK(13, 13));
	msleep(20);

	/* setup LoS params; these are subsystem, so chan == 5 */
	/* LoS filter threshold_count on, ch 0-3, set to 8 */
	ahb_mod(ppd->dd, IBSD(ppd->hw_pidx), 5, 5, 8 << 11, BMASK(14, 11));
	ahb_mod(ppd->dd, IBSD(ppd->hw_pidx), 5, 7, 8 << 4, BMASK(7, 4));
	ahb_mod(ppd->dd, IBSD(ppd->hw_pidx), 5, 8, 8 << 11, BMASK(14, 11));
	ahb_mod(ppd->dd, IBSD(ppd->hw_pidx), 5, 10, 8 << 4, BMASK(7, 4));

	/* LoS filter threshold_count off, ch 0-3, set to 4 */
	ahb_mod(ppd->dd, IBSD(ppd->hw_pidx), 5, 6, 4 << 0, BMASK(3, 0));
	ahb_mod(ppd->dd, IBSD(ppd->hw_pidx), 5, 7, 4 << 8, BMASK(11, 8));
	ahb_mod(ppd->dd, IBSD(ppd->hw_pidx), 5, 9, 4 << 0, BMASK(3, 0));
	ahb_mod(ppd->dd, IBSD(ppd->hw_pidx), 5, 10, 4 << 8, BMASK(11, 8));

	/* LoS filter select enabled */
	ahb_mod(ppd->dd, IBSD(ppd->hw_pidx), 5, 9, 1 << 15, 1 << 15);

	/* LoS target data:  SDR=4, DDR=2, QDR=1 */
	ibsd_wr_allchans(ppd, 14, (1 << 3), BMASK(5, 3)); /* QDR */
	ibsd_wr_allchans(ppd, 20, (2 << 10), BMASK(12, 10)); /* DDR */
	ibsd_wr_allchans(ppd, 20, (4 << 13), BMASK(15, 13)); /* SDR */

	/* Turn on LOS on initial SERDES init */
	serdes_7322_los_enable(ppd, 1);
	/* FLoop LOS gate: PPM filter  enabled */
	ibsd_wr_allchans(ppd, 38, 0 << 10, 1 << 10);

	/* RX LATCH CALIBRATION */
	/*       Enable Eyefinder Phase Calibration latch */
	ibsd_wr_allchans(ppd, 15, 1, BMASK(0, 0));
	/*       Enable RX Offset Calibration latch */
	ibsd_wr_allchans(ppd, 12, (1 << 4), BMASK(4, 4));
	msleep(20);
	/*       Start Calibration */
	ibsd_wr_allchans(ppd, 4, (1 << 10), BMASK(10, 10));
	tend = jiffies + msecs_to_jiffies(500);
	while (chan_done && !time_is_before_jiffies(tend)) {
		msleep(20);
		for (chan = 0; chan < SERDES_CHANS; ++chan) {
			rxcaldone = ahb_mod(ppd->dd, IBSD(ppd->hw_pidx),
					    (chan + (chan >> 1)),
					    25, 0, 0);
			if ((~rxcaldone & (u32)BMASK(9, 9)) == 0 &&
			    (~chan_done & (1 << chan)) == 0)
				chan_done &= ~(1 << chan);
		}
	}
	if (chan_done) {
		printk(KERN_INFO QIB_DRV_NAME
			 " Serdes %d calibration not done after .5 sec: 0x%x\n",
			 IBSD(ppd->hw_pidx), chan_done);
	} else {
		for (chan = 0; chan < SERDES_CHANS; ++chan) {
			rxcaldone = ahb_mod(ppd->dd, IBSD(ppd->hw_pidx),
					    (chan + (chan >> 1)),
					    25, 0, 0);
			if ((~rxcaldone & (u32)BMASK(10, 10)) == 0)
				printk(KERN_INFO QIB_DRV_NAME
					 " Serdes %d chan %d calibration "
					 "failed\n", IBSD(ppd->hw_pidx), chan);
		}
	}

	/*       Turn off Calibration */
	ibsd_wr_allchans(ppd, 4, 0, BMASK(10, 10));
	msleep(20);

	/* BRING RX UP */
	/*       Set LE2 value (May be overridden in qsfp_7322_event) */
	le_val = IS_QME(ppd->dd) ? LE2_QME : LE2_DEFAULT;
	ibsd_wr_allchans(ppd, 13, (le_val << 7), BMASK(9, 7));
	/*       Set LE2 Loop bandwidth */
	ibsd_wr_allchans(ppd, 3, (7 << 5), BMASK(7, 5));
	/*       Enable LE2 */
	ibsd_wr_allchans(ppd, 13, (1 << 6), BMASK(6, 6));
	msleep(20);
	/*       Enable H0 only */
	ibsd_wr_allchans(ppd, 1, 1, BMASK(9, 1));
	/* gain hi stop 32 (22) (6:1) lo stop 7 (10:7) target 22 (13) (15:11) */
	le_val = (ppd->dd->cspec->r1 || IS_QME(ppd->dd)) ? 0xb6c0 : 0x6bac;
	ibsd_wr_allchans(ppd, 21, le_val, 0xfffe);
	/*       Enable VGA */
	ibsd_wr_allchans(ppd, 5, 0, BMASK(0, 0));
	msleep(20);
	/*       Set Frequency Loop Bandwidth */
	ibsd_wr_allchans(ppd, 2, (7 << 5), BMASK(8, 5));
	/*       Enable Frequency Loop */
	ibsd_wr_allchans(ppd, 2, (1 << 4), BMASK(4, 4));
	/*       Set Timing Loop Bandwidth */
	ibsd_wr_allchans(ppd, 2, 0, BMASK(11, 9));
	/*       Enable Timing Loop */
	ibsd_wr_allchans(ppd, 2, (1 << 3), BMASK(3, 3));
	msleep(50);
	/*       Enable DFE
	 *       Set receive adaptation mode.  SDR and DDR adaptation are
	 *       always on, and QDR is initially enabled; later disabled.
	 */
	qib_write_kreg_port(ppd, krp_static_adapt_dis(0), 0ULL);
	qib_write_kreg_port(ppd, krp_static_adapt_dis(1), 0ULL);
	qib_write_kreg_port(ppd, krp_static_adapt_dis(2),
			    ppd->dd->cspec->r1 ?
			    QDR_STATIC_ADAPT_DOWN_R1 : QDR_STATIC_ADAPT_DOWN);
	ppd->cpspec->qdr_dfe_on = 1;
	/*       Disable LE1  */
	ibsd_wr_allchans(ppd, 13, (0 << 5), (1 << 5));
	/*       Disable auto adapt for LE1 */
	ibsd_wr_allchans(ppd, 1, (0 << 15), BMASK(15, 15));
	msleep(20);
	/*       Enable AFE Offset Cancel */
	ibsd_wr_allchans(ppd, 12, (1 << 12), BMASK(12, 12));
	/*       Enable Baseline Wander Correction */
	ibsd_wr_allchans(ppd, 12, (1 << 13), BMASK(13, 13));
	/* Termination: rxtermctrl_r2d addr 11 bits [12:11] = 1 */
	ibsd_wr_allchans(ppd, 11, (1 << 11), BMASK(12, 11));
	/* VGA output common mode */
	ibsd_wr_allchans(ppd, 12, (3 << 2), BMASK(3, 2));

	/*
	 * Initialize the Tx DDS tables.  Also done every QSFP event,
	 * for adapters with QSFP
	 */
	init_txdds_table(ppd, 0);

	return 0;
}

/* start adjust QMH serdes parameters */

static void set_man_code(struct qib_pportdata *ppd, int chan, int code)
{
	ahb_mod(ppd->dd, IBSD(ppd->hw_pidx), (chan + (chan >> 1)),
		9, code << 9, 0x3f << 9);
}

static void set_man_mode_h1(struct qib_pportdata *ppd, int chan,
	int enable, u32 tapenable)
{
	if (enable)
		ahb_mod(ppd->dd, IBSD(ppd->hw_pidx), (chan + (chan >> 1)),
			1, 3 << 10, 0x1f << 10);
	else
		ahb_mod(ppd->dd, IBSD(ppd->hw_pidx), (chan + (chan >> 1)),
			1, 0, 0x1f << 10);
}

/* Set clock to 1, 0, 1, 0 */
static void clock_man(struct qib_pportdata *ppd, int chan)
{
	ahb_mod(ppd->dd, IBSD(ppd->hw_pidx), (chan + (chan >> 1)),
		4, 0x4000, 0x4000);
	ahb_mod(ppd->dd, IBSD(ppd->hw_pidx), (chan + (chan >> 1)),
		4, 0, 0x4000);
	ahb_mod(ppd->dd, IBSD(ppd->hw_pidx), (chan + (chan >> 1)),
		4, 0x4000, 0x4000);
	ahb_mod(ppd->dd, IBSD(ppd->hw_pidx), (chan + (chan >> 1)),
		4, 0, 0x4000);
}

/*
 * write the current Tx serdes pre,post,main,amp settings into the serdes.
 * The caller must pass the settings appropriate for the current speed,
 * or not care if they are correct for the current speed.
 */
static void write_tx_serdes_param(struct qib_pportdata *ppd,
				  struct txdds_ent *txdds)
{
	u64 deemph;

	deemph = qib_read_kreg_port(ppd, krp_tx_deemph_override);
	/* field names for amp, main, post, pre, respectively */
	deemph &= ~(SYM_MASK(IBSD_TX_DEEMPHASIS_OVERRIDE_0, txampcntl_d2a) |
		    SYM_MASK(IBSD_TX_DEEMPHASIS_OVERRIDE_0, txc0_ena) |
		    SYM_MASK(IBSD_TX_DEEMPHASIS_OVERRIDE_0, txcp1_ena) |
		    SYM_MASK(IBSD_TX_DEEMPHASIS_OVERRIDE_0, txcn1_ena));

	deemph |= SYM_MASK(IBSD_TX_DEEMPHASIS_OVERRIDE_0,
			   tx_override_deemphasis_select);
	deemph |= (txdds->amp & SYM_RMASK(IBSD_TX_DEEMPHASIS_OVERRIDE_0,
		    txampcntl_d2a)) << SYM_LSB(IBSD_TX_DEEMPHASIS_OVERRIDE_0,
				       txampcntl_d2a);
	deemph |= (txdds->main & SYM_RMASK(IBSD_TX_DEEMPHASIS_OVERRIDE_0,
		     txc0_ena)) << SYM_LSB(IBSD_TX_DEEMPHASIS_OVERRIDE_0,
				   txc0_ena);
	deemph |= (txdds->post & SYM_RMASK(IBSD_TX_DEEMPHASIS_OVERRIDE_0,
		     txcp1_ena)) << SYM_LSB(IBSD_TX_DEEMPHASIS_OVERRIDE_0,
				    txcp1_ena);
	deemph |= (txdds->pre & SYM_RMASK(IBSD_TX_DEEMPHASIS_OVERRIDE_0,
		     txcn1_ena)) << SYM_LSB(IBSD_TX_DEEMPHASIS_OVERRIDE_0,
				    txcn1_ena);
	qib_write_kreg_port(ppd, krp_tx_deemph_override, deemph);
}

/*
 * Set the parameters for mez cards on link bounce, so they are
 * always exactly what was requested.  Similar logic to init_txdds
 * but does just the serdes.
 */
static void adj_tx_serdes(struct qib_pportdata *ppd)
{
	const struct txdds_ent *sdr_dds, *ddr_dds, *qdr_dds;
	struct txdds_ent *dds;

	find_best_ent(ppd, &sdr_dds, &ddr_dds, &qdr_dds, 1);
	dds = (struct txdds_ent *)(ppd->link_speed_active == QIB_IB_QDR ?
		qdr_dds : (ppd->link_speed_active == QIB_IB_DDR ?
				ddr_dds : sdr_dds));
	write_tx_serdes_param(ppd, dds);
}

/* set QDR forced value for H1, if needed */
static void force_h1(struct qib_pportdata *ppd)
{
	int chan;

	ppd->cpspec->qdr_reforce = 0;
	if (!ppd->dd->cspec->r1)
		return;

	for (chan = 0; chan < SERDES_CHANS; chan++) {
		set_man_mode_h1(ppd, chan, 1, 0);
		set_man_code(ppd, chan, ppd->cpspec->h1_val);
		clock_man(ppd, chan);
		set_man_mode_h1(ppd, chan, 0, 0);
	}
}

#define SJA_EN SYM_MASK(SPC_JTAG_ACCESS_REG, SPC_JTAG_ACCESS_EN)
#define BISTEN_LSB SYM_LSB(SPC_JTAG_ACCESS_REG, bist_en)

#define R_OPCODE_LSB 3
#define R_OP_NOP 0
#define R_OP_SHIFT 2
#define R_OP_UPDATE 3
#define R_TDI_LSB 2
#define R_TDO_LSB 1
#define R_RDY 1

static int qib_r_grab(struct qib_devdata *dd)
{
	u64 val;
	val = SJA_EN;
	qib_write_kreg(dd, kr_r_access, val);
	qib_read_kreg32(dd, kr_scratch);
	return 0;
}

/* qib_r_wait_for_rdy() not only waits for the ready bit, it
 * returns the current state of R_TDO
 */
static int qib_r_wait_for_rdy(struct qib_devdata *dd)
{
	u64 val;
	int timeout;
	for (timeout = 0; timeout < 100 ; ++timeout) {
		val = qib_read_kreg32(dd, kr_r_access);
		if (val & R_RDY)
			return (val >> R_TDO_LSB) & 1;
	}
	return -1;
}

static int qib_r_shift(struct qib_devdata *dd, int bisten,
		       int len, u8 *inp, u8 *outp)
{
	u64 valbase, val;
	int ret, pos;

	valbase = SJA_EN | (bisten << BISTEN_LSB) |
		(R_OP_SHIFT << R_OPCODE_LSB);
	ret = qib_r_wait_for_rdy(dd);
	if (ret < 0)
		goto bail;
	for (pos = 0; pos < len; ++pos) {
		val = valbase;
		if (outp) {
			outp[pos >> 3] &= ~(1 << (pos & 7));
			outp[pos >> 3] |= (ret << (pos & 7));
		}
		if (inp) {
			int tdi = inp[pos >> 3] >> (pos & 7);
			val |= ((tdi & 1) << R_TDI_LSB);
		}
		qib_write_kreg(dd, kr_r_access, val);
		qib_read_kreg32(dd, kr_scratch);
		ret = qib_r_wait_for_rdy(dd);
		if (ret < 0)
			break;
	}
	/* Restore to NOP between operations. */
	val =  SJA_EN | (bisten << BISTEN_LSB);
	qib_write_kreg(dd, kr_r_access, val);
	qib_read_kreg32(dd, kr_scratch);
	ret = qib_r_wait_for_rdy(dd);

	if (ret >= 0)
		ret = pos;
bail:
	return ret;
}

static int qib_r_update(struct qib_devdata *dd, int bisten)
{
	u64 val;
	int ret;

	val = SJA_EN | (bisten << BISTEN_LSB) | (R_OP_UPDATE << R_OPCODE_LSB);
	ret = qib_r_wait_for_rdy(dd);
	if (ret >= 0) {
		qib_write_kreg(dd, kr_r_access, val);
		qib_read_kreg32(dd, kr_scratch);
	}
	return ret;
}

#define BISTEN_PORT_SEL 15
#define LEN_PORT_SEL 625
#define BISTEN_AT 17
#define LEN_AT 156
#define BISTEN_ETM 16
#define LEN_ETM 632

#define BIT2BYTE(x) (((x) +  BITS_PER_BYTE - 1) / BITS_PER_BYTE)

/* these are common for all IB port use cases. */
static u8 reset_at[BIT2BYTE(LEN_AT)] = {
	0x00, 0x00, 0x00, 0x00, 0x00, 0x00, 0x00, 0x00, 0x00, 0x00,
	0x00, 0x00, 0x00, 0x00, 0x00, 0x00, 0x00, 0x00, 0x20, 0x00,
};
static u8 reset_atetm[BIT2BYTE(LEN_ETM)] = {
	0x00, 0x00, 0x00, 0x00, 0x00, 0x00, 0x00, 0x00, 0x00, 0x00,
	0x00, 0x00, 0x00, 0x00, 0x00, 0x00, 0x00, 0x00, 0x00, 0x00,
	0x00, 0x00, 0x00, 0x80, 0xe3, 0x81, 0x73, 0x3c, 0x70, 0x8e,
	0x07, 0xce, 0xf1, 0xc0, 0x39, 0x1e, 0x38, 0xc7, 0x03, 0xe7,
	0x78, 0xe0, 0x1c, 0x0f, 0x9c, 0x7f, 0x80, 0x73, 0x0f, 0x70,
	0xde, 0x01, 0xce, 0x39, 0xc0, 0xf9, 0x06, 0x38, 0xd7, 0x00,
	0xe7, 0x19, 0xe0, 0x00, 0x00, 0x00, 0x00, 0x00, 0x00, 0x00,
	0x00, 0xff, 0xff, 0xff, 0xff, 0x00, 0x00, 0x00, 0x00,
};
static u8 at[BIT2BYTE(LEN_AT)] = {
	0x00, 0x00, 0x18, 0x00, 0x00, 0x00, 0x18, 0x00, 0x00, 0x00,
	0x00, 0x00, 0x00, 0x00, 0x00, 0x00, 0x00, 0x00, 0x20, 0x00,
};

/* used for IB1 or IB2, only one in use */
static u8 atetm_1port[BIT2BYTE(LEN_ETM)] = {
	0x00, 0x00, 0x00, 0x00, 0x00, 0x00, 0x00, 0x00, 0x00, 0x00,
	0x00, 0x00, 0x00, 0x00, 0x00, 0x00, 0x00, 0x00, 0x00, 0x00,
	0x00, 0x00, 0x00, 0x00, 0x00, 0x00, 0x00, 0x00, 0x00, 0x00,
	0x00, 0x10, 0xf2, 0x80, 0x83, 0x1e, 0x38, 0x00, 0x00, 0x00,
	0x00, 0x00, 0x00, 0x00, 0x00, 0x00, 0x00, 0x00, 0x00, 0x00,
	0x00, 0x00, 0x50, 0xf4, 0x41, 0x00, 0x18, 0x78, 0xc8, 0x03,
	0x07, 0x7b, 0xa0, 0x3e, 0x00, 0x02, 0x00, 0x00, 0x18, 0x00,
	0x18, 0x00, 0x00, 0x00, 0x00, 0x4b, 0x00, 0x00, 0x00,
};

/* used when both IB1 and IB2 are in use */
static u8 atetm_2port[BIT2BYTE(LEN_ETM)] = {
	0x00, 0x00, 0x00, 0x00, 0x00, 0x00, 0x00, 0x00, 0x00, 0x00,
	0x00, 0x00, 0x00, 0x00, 0x00, 0x00, 0x00, 0x00, 0x00, 0x79,
	0xc0, 0x00, 0x00, 0x00, 0x00, 0x00, 0x00, 0x00, 0x00, 0x00,
	0x00, 0x00, 0xf8, 0x80, 0x83, 0x1e, 0x38, 0xe0, 0x03, 0x05,
	0x7b, 0xa0, 0x00, 0x00, 0x00, 0x00, 0x00, 0x00, 0x00, 0x80,
	0xa2, 0x0f, 0x50, 0xf4, 0x41, 0x00, 0x18, 0x78, 0xd1, 0x07,
	0x02, 0x7c, 0x80, 0x3e, 0x00, 0x02, 0x00, 0x00, 0x3e, 0x00,
	0x02, 0x00, 0x00, 0x00, 0x00, 0x64, 0x00, 0x00, 0x00,
};

/* used when only IB1 is in use */
static u8 portsel_port1[BIT2BYTE(LEN_PORT_SEL)] = {
	0x32, 0x65, 0xa4, 0x7b, 0x10, 0x98, 0xdc, 0xfe, 0x13, 0x13,
	0x13, 0x13, 0x13, 0x13, 0x13, 0x13, 0x73, 0x0c, 0x0c, 0x0c,
	0x0c, 0x0c, 0x13, 0x13, 0x13, 0x13, 0x13, 0x13, 0x13, 0x13,
	0x13, 0x78, 0x78, 0x13, 0x13, 0x13, 0x13, 0x13, 0x13, 0x13,
	0x14, 0x14, 0x14, 0x14, 0x14, 0x14, 0x14, 0x14, 0x74, 0x32,
	0x32, 0x32, 0x32, 0x32, 0x14, 0x14, 0x14, 0x14, 0x14, 0x14,
	0x14, 0x14, 0x14, 0x14, 0x14, 0x14, 0x14, 0x14, 0x14, 0x14,
	0x14, 0x14, 0x9f, 0x01, 0x00, 0x00, 0x00, 0x00, 0x00,
};

/* used when only IB2 is in use */
static u8 portsel_port2[BIT2BYTE(LEN_PORT_SEL)] = {
	0x32, 0x65, 0xa4, 0x7b, 0x10, 0x98, 0xdc, 0xfe, 0x39, 0x39,
	0x39, 0x39, 0x39, 0x39, 0x39, 0x39, 0x73, 0x32, 0x32, 0x32,
	0x32, 0x32, 0x39, 0x39, 0x39, 0x39, 0x39, 0x39, 0x39, 0x39,
	0x39, 0x78, 0x78, 0x39, 0x39, 0x39, 0x39, 0x39, 0x39, 0x39,
	0x3a, 0x3a, 0x3a, 0x3a, 0x3a, 0x3a, 0x3a, 0x3a, 0x74, 0x32,
	0x32, 0x32, 0x32, 0x32, 0x3a, 0x3a, 0x3a, 0x3a, 0x3a, 0x3a,
	0x3a, 0x3a, 0x3a, 0x3a, 0x3a, 0x3a, 0x3a, 0x3a, 0x3a, 0x3a,
	0x3a, 0x3a, 0x9f, 0x01, 0x00, 0x00, 0x00, 0x00, 0x01,
};

/* used when both IB1 and IB2 are in use */
static u8 portsel_2port[BIT2BYTE(LEN_PORT_SEL)] = {
	0x32, 0xba, 0x54, 0x76, 0x10, 0x98, 0xdc, 0xfe, 0x13, 0x13,
	0x13, 0x13, 0x13, 0x13, 0x13, 0x13, 0x73, 0x0c, 0x0c, 0x0c,
	0x0c, 0x0c, 0x13, 0x13, 0x13, 0x13, 0x13, 0x13, 0x13, 0x13,
	0x13, 0x13, 0x13, 0x13, 0x13, 0x13, 0x13, 0x13, 0x13, 0x13,
	0x14, 0x14, 0x14, 0x14, 0x14, 0x14, 0x14, 0x14, 0x74, 0x32,
	0x32, 0x32, 0x32, 0x32, 0x14, 0x14, 0x14, 0x14, 0x14, 0x3a,
	0x3a, 0x14, 0x14, 0x14, 0x14, 0x14, 0x14, 0x14, 0x14, 0x14,
	0x14, 0x14, 0x9f, 0x01, 0x00, 0x00, 0x00, 0x00, 0x00,
};

/*
 * Do setup to properly handle IB link recovery; if port is zero, we
 * are initializing to cover both ports; otherwise we are initializing
 * to cover a single port card, or the port has reached INIT and we may
 * need to switch coverage types.
 */
static void setup_7322_link_recovery(struct qib_pportdata *ppd, u32 both)
{
	u8 *portsel, *etm;
	struct qib_devdata *dd = ppd->dd;

	if (!ppd->dd->cspec->r1)
		return;
	if (!both) {
		dd->cspec->recovery_ports_initted++;
		ppd->cpspec->recovery_init = 1;
	}
	if (!both && dd->cspec->recovery_ports_initted == 1) {
		portsel = ppd->port == 1 ? portsel_port1 : portsel_port2;
		etm = atetm_1port;
	} else {
		portsel = portsel_2port;
		etm = atetm_2port;
	}

	if (qib_r_grab(dd) < 0 ||
		qib_r_shift(dd, BISTEN_ETM, LEN_ETM, reset_atetm, NULL) < 0 ||
		qib_r_update(dd, BISTEN_ETM) < 0 ||
		qib_r_shift(dd, BISTEN_AT, LEN_AT, reset_at, NULL) < 0 ||
		qib_r_update(dd, BISTEN_AT) < 0 ||
		qib_r_shift(dd, BISTEN_PORT_SEL, LEN_PORT_SEL,
			    portsel, NULL) < 0 ||
		qib_r_update(dd, BISTEN_PORT_SEL) < 0 ||
		qib_r_shift(dd, BISTEN_AT, LEN_AT, at, NULL) < 0 ||
		qib_r_update(dd, BISTEN_AT) < 0 ||
		qib_r_shift(dd, BISTEN_ETM, LEN_ETM, etm, NULL) < 0 ||
		qib_r_update(dd, BISTEN_ETM) < 0)
		qib_dev_err(dd, "Failed IB link recovery setup\n");
}

static void check_7322_rxe_status(struct qib_pportdata *ppd)
{
	struct qib_devdata *dd = ppd->dd;
	u64 fmask;

	if (dd->cspec->recovery_ports_initted != 1)
		return; /* rest doesn't apply to dualport */
	qib_write_kreg(dd, kr_control, dd->control |
		       SYM_MASK(Control, FreezeMode));
	(void)qib_read_kreg64(dd, kr_scratch);
	udelay(3); /* ibcreset asserted 400ns, be sure that's over */
	fmask = qib_read_kreg64(dd, kr_act_fmask);
	if (!fmask) {
		/*
		 * require a powercycle before we'll work again, and make
		 * sure we get no more interrupts, and don't turn off
		 * freeze.
		 */
		ppd->dd->cspec->stay_in_freeze = 1;
		qib_7322_set_intr_state(ppd->dd, 0);
		qib_write_kreg(dd, kr_fmask, 0ULL);
		qib_dev_err(dd, "HCA unusable until powercycled\n");
		return; /* eventually reset */
	}

	qib_write_kreg(ppd->dd, kr_hwerrclear,
	    SYM_MASK(HwErrClear, IBSerdesPClkNotDetectClear_1));

	/* don't do the full clear_freeze(), not needed for this */
	qib_write_kreg(dd, kr_control, dd->control);
	qib_read_kreg32(dd, kr_scratch);
	/* take IBC out of reset */
	if (ppd->link_speed_supported) {
		ppd->cpspec->ibcctrl_a &=
			~SYM_MASK(IBCCtrlA_0, IBStatIntReductionEn);
		qib_write_kreg_port(ppd, krp_ibcctrl_a,
				    ppd->cpspec->ibcctrl_a);
		qib_read_kreg32(dd, kr_scratch);
		if (ppd->lflags & QIBL_IB_LINK_DISABLED)
			qib_set_ib_7322_lstate(ppd, 0,
				QLOGIC_IB_IBCC_LINKINITCMD_DISABLE);
	}
}<|MERGE_RESOLUTION|>--- conflicted
+++ resolved
@@ -5243,11 +5243,7 @@
 			/* schedule the qsfp refresh which should turn the link
 			   off */
 			if (ppd->dd->flags & QIB_HAS_QSFP) {
-<<<<<<< HEAD
-				qd->t_insert = get_jiffies_64();
-=======
 				qd->t_insert = jiffies;
->>>>>>> dcd6c922
 				queue_work(ib_wq, &qd->work);
 			}
 			spin_lock_irqsave(&ppd->sdma_lock, flags);
