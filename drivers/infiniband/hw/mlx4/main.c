/*
 * Copyright (c) 2006, 2007 Cisco Systems, Inc. All rights reserved.
 * Copyright (c) 2007, 2008 Mellanox Technologies. All rights reserved.
 *
 * This software is available to you under a choice of one of two
 * licenses.  You may choose to be licensed under the terms of the GNU
 * General Public License (GPL) Version 2, available from the file
 * COPYING in the main directory of this source tree, or the
 * OpenIB.org BSD license below:
 *
 *     Redistribution and use in source and binary forms, with or
 *     without modification, are permitted provided that the following
 *     conditions are met:
 *
 *      - Redistributions of source code must retain the above
 *        copyright notice, this list of conditions and the following
 *        disclaimer.
 *
 *      - Redistributions in binary form must reproduce the above
 *        copyright notice, this list of conditions and the following
 *        disclaimer in the documentation and/or other materials
 *        provided with the distribution.
 *
 * THE SOFTWARE IS PROVIDED "AS IS", WITHOUT WARRANTY OF ANY KIND,
 * EXPRESS OR IMPLIED, INCLUDING BUT NOT LIMITED TO THE WARRANTIES OF
 * MERCHANTABILITY, FITNESS FOR A PARTICULAR PURPOSE AND
 * NONINFRINGEMENT. IN NO EVENT SHALL THE AUTHORS OR COPYRIGHT HOLDERS
 * BE LIABLE FOR ANY CLAIM, DAMAGES OR OTHER LIABILITY, WHETHER IN AN
 * ACTION OF CONTRACT, TORT OR OTHERWISE, ARISING FROM, OUT OF OR IN
 * CONNECTION WITH THE SOFTWARE OR THE USE OR OTHER DEALINGS IN THE
 * SOFTWARE.
 */

#include <linux/module.h>
#include <linux/init.h>
#include <linux/slab.h>
#include <linux/errno.h>
#include <linux/netdevice.h>
#include <linux/inetdevice.h>
#include <linux/rtnetlink.h>
#include <linux/if_vlan.h>

#include <rdma/ib_smi.h>
#include <rdma/ib_user_verbs.h>
#include <rdma/ib_addr.h>

#include <linux/mlx4/driver.h>
#include <linux/mlx4/cmd.h>

#include "mlx4_ib.h"
#include "user.h"

#define DRV_NAME	"mlx4_ib"
#define DRV_VERSION	"1.0"
#define DRV_RELDATE	"April 4, 2008"

MODULE_AUTHOR("Roland Dreier");
MODULE_DESCRIPTION("Mellanox ConnectX HCA InfiniBand driver");
MODULE_LICENSE("Dual BSD/GPL");
MODULE_VERSION(DRV_VERSION);

static const char mlx4_ib_version[] =
	DRV_NAME ": Mellanox ConnectX InfiniBand driver v"
	DRV_VERSION " (" DRV_RELDATE ")\n";

struct update_gid_work {
	struct work_struct	work;
	union ib_gid		gids[128];
	struct mlx4_ib_dev     *dev;
	int			port;
};

static struct workqueue_struct *wq;

static void init_query_mad(struct ib_smp *mad)
{
	mad->base_version  = 1;
	mad->mgmt_class    = IB_MGMT_CLASS_SUBN_LID_ROUTED;
	mad->class_version = 1;
	mad->method	   = IB_MGMT_METHOD_GET;
}

static union ib_gid zgid;

static int mlx4_ib_query_device(struct ib_device *ibdev,
				struct ib_device_attr *props)
{
	struct mlx4_ib_dev *dev = to_mdev(ibdev);
	struct ib_smp *in_mad  = NULL;
	struct ib_smp *out_mad = NULL;
	int err = -ENOMEM;

	in_mad  = kzalloc(sizeof *in_mad, GFP_KERNEL);
	out_mad = kmalloc(sizeof *out_mad, GFP_KERNEL);
	if (!in_mad || !out_mad)
		goto out;

	init_query_mad(in_mad);
	in_mad->attr_id = IB_SMP_ATTR_NODE_INFO;

	err = mlx4_MAD_IFC(to_mdev(ibdev), 1, 1, 1, NULL, NULL, in_mad, out_mad);
	if (err)
		goto out;

	memset(props, 0, sizeof *props);

	props->fw_ver = dev->dev->caps.fw_ver;
	props->device_cap_flags    = IB_DEVICE_CHANGE_PHY_PORT |
		IB_DEVICE_PORT_ACTIVE_EVENT		|
		IB_DEVICE_SYS_IMAGE_GUID		|
		IB_DEVICE_RC_RNR_NAK_GEN		|
		IB_DEVICE_BLOCK_MULTICAST_LOOPBACK;
	if (dev->dev->caps.flags & MLX4_DEV_CAP_FLAG_BAD_PKEY_CNTR)
		props->device_cap_flags |= IB_DEVICE_BAD_PKEY_CNTR;
	if (dev->dev->caps.flags & MLX4_DEV_CAP_FLAG_BAD_QKEY_CNTR)
		props->device_cap_flags |= IB_DEVICE_BAD_QKEY_CNTR;
	if (dev->dev->caps.flags & MLX4_DEV_CAP_FLAG_APM)
		props->device_cap_flags |= IB_DEVICE_AUTO_PATH_MIG;
	if (dev->dev->caps.flags & MLX4_DEV_CAP_FLAG_UD_AV_PORT)
		props->device_cap_flags |= IB_DEVICE_UD_AV_PORT_ENFORCE;
	if (dev->dev->caps.flags & MLX4_DEV_CAP_FLAG_IPOIB_CSUM)
		props->device_cap_flags |= IB_DEVICE_UD_IP_CSUM;
	if (dev->dev->caps.max_gso_sz && dev->dev->caps.flags & MLX4_DEV_CAP_FLAG_BLH)
		props->device_cap_flags |= IB_DEVICE_UD_TSO;
	if (dev->dev->caps.bmme_flags & MLX4_BMME_FLAG_RESERVED_LKEY)
		props->device_cap_flags |= IB_DEVICE_LOCAL_DMA_LKEY;
	if ((dev->dev->caps.bmme_flags & MLX4_BMME_FLAG_LOCAL_INV) &&
	    (dev->dev->caps.bmme_flags & MLX4_BMME_FLAG_REMOTE_INV) &&
	    (dev->dev->caps.bmme_flags & MLX4_BMME_FLAG_FAST_REG_WR))
		props->device_cap_flags |= IB_DEVICE_MEM_MGT_EXTENSIONS;

	props->vendor_id	   = be32_to_cpup((__be32 *) (out_mad->data + 36)) &
		0xffffff;
	props->vendor_part_id	   = be16_to_cpup((__be16 *) (out_mad->data + 30));
	props->hw_ver		   = be32_to_cpup((__be32 *) (out_mad->data + 32));
	memcpy(&props->sys_image_guid, out_mad->data +	4, 8);

	props->max_mr_size	   = ~0ull;
	props->page_size_cap	   = dev->dev->caps.page_size_cap;
	props->max_qp		   = dev->dev->caps.num_qps - dev->dev->caps.reserved_qps;
	props->max_qp_wr	   = dev->dev->caps.max_wqes;
	props->max_sge		   = min(dev->dev->caps.max_sq_sg,
					 dev->dev->caps.max_rq_sg);
	props->max_cq		   = dev->dev->caps.num_cqs - dev->dev->caps.reserved_cqs;
	props->max_cqe		   = dev->dev->caps.max_cqes;
	props->max_mr		   = dev->dev->caps.num_mpts - dev->dev->caps.reserved_mrws;
	props->max_pd		   = dev->dev->caps.num_pds - dev->dev->caps.reserved_pds;
	props->max_qp_rd_atom	   = dev->dev->caps.max_qp_dest_rdma;
	props->max_qp_init_rd_atom = dev->dev->caps.max_qp_init_rdma;
	props->max_res_rd_atom	   = props->max_qp_rd_atom * props->max_qp;
	props->max_srq		   = dev->dev->caps.num_srqs - dev->dev->caps.reserved_srqs;
	props->max_srq_wr	   = dev->dev->caps.max_srq_wqes - 1;
	props->max_srq_sge	   = dev->dev->caps.max_srq_sge;
	props->max_fast_reg_page_list_len = MLX4_MAX_FAST_REG_PAGES;
	props->local_ca_ack_delay  = dev->dev->caps.local_ca_ack_delay;
	props->atomic_cap	   = dev->dev->caps.flags & MLX4_DEV_CAP_FLAG_ATOMIC ?
		IB_ATOMIC_HCA : IB_ATOMIC_NONE;
	props->masked_atomic_cap   = IB_ATOMIC_HCA;
	props->max_pkeys	   = dev->dev->caps.pkey_table_len[1];
	props->max_mcast_grp	   = dev->dev->caps.num_mgms + dev->dev->caps.num_amgms;
	props->max_mcast_qp_attach = dev->dev->caps.num_qp_per_mgm;
	props->max_total_mcast_qp_attach = props->max_mcast_qp_attach *
					   props->max_mcast_grp;
	props->max_map_per_fmr = (1 << (32 - ilog2(dev->dev->caps.num_mpts))) - 1;

out:
	kfree(in_mad);
	kfree(out_mad);

	return err;
}

static enum rdma_link_layer
mlx4_ib_port_link_layer(struct ib_device *device, u8 port_num)
{
	struct mlx4_dev *dev = to_mdev(device)->dev;

	return dev->caps.port_mask & (1 << (port_num - 1)) ?
		IB_LINK_LAYER_INFINIBAND : IB_LINK_LAYER_ETHERNET;
}

static int ib_link_query_port(struct ib_device *ibdev, u8 port,
			      struct ib_port_attr *props,
			      struct ib_smp *out_mad)
{
	props->lid		= be16_to_cpup((__be16 *) (out_mad->data + 16));
	props->lmc		= out_mad->data[34] & 0x7;
	props->sm_lid		= be16_to_cpup((__be16 *) (out_mad->data + 18));
	props->sm_sl		= out_mad->data[36] & 0xf;
	props->state		= out_mad->data[32] & 0xf;
	props->phys_state	= out_mad->data[33] >> 4;
	props->port_cap_flags	= be32_to_cpup((__be32 *) (out_mad->data + 20));
	props->gid_tbl_len	= to_mdev(ibdev)->dev->caps.gid_table_len[port];
	props->max_msg_sz	= to_mdev(ibdev)->dev->caps.max_msg_sz;
	props->pkey_tbl_len	= to_mdev(ibdev)->dev->caps.pkey_table_len[port];
	props->bad_pkey_cntr	= be16_to_cpup((__be16 *) (out_mad->data + 46));
	props->qkey_viol_cntr	= be16_to_cpup((__be16 *) (out_mad->data + 48));
	props->active_width	= out_mad->data[31] & 0xf;
	props->active_speed	= out_mad->data[35] >> 4;
	props->max_mtu		= out_mad->data[41] & 0xf;
	props->active_mtu	= out_mad->data[36] >> 4;
	props->subnet_timeout	= out_mad->data[51] & 0x1f;
	props->max_vl_num	= out_mad->data[37] >> 4;
	props->init_type_reply	= out_mad->data[41] >> 4;

	return 0;
}

static u8 state_to_phys_state(enum ib_port_state state)
{
	return state == IB_PORT_ACTIVE ? 5 : 3;
}

static int eth_link_query_port(struct ib_device *ibdev, u8 port,
			       struct ib_port_attr *props,
			       struct ib_smp *out_mad)
{
	struct mlx4_ib_iboe *iboe = &to_mdev(ibdev)->iboe;
	struct net_device *ndev;
	enum ib_mtu tmp;

<<<<<<< HEAD
	props->active_width	= IB_WIDTH_4X;
=======
	props->active_width	= IB_WIDTH_1X;
>>>>>>> 3cbea436
	props->active_speed	= 4;
	props->port_cap_flags	= IB_PORT_CM_SUP;
	props->gid_tbl_len	= to_mdev(ibdev)->dev->caps.gid_table_len[port];
	props->max_msg_sz	= to_mdev(ibdev)->dev->caps.max_msg_sz;
	props->pkey_tbl_len	= 1;
	props->bad_pkey_cntr	= be16_to_cpup((__be16 *) (out_mad->data + 46));
	props->qkey_viol_cntr	= be16_to_cpup((__be16 *) (out_mad->data + 48));
	props->max_mtu		= IB_MTU_2048;
	props->subnet_timeout	= 0;
	props->max_vl_num	= out_mad->data[37] >> 4;
	props->init_type_reply	= 0;
	props->state		= IB_PORT_DOWN;
	props->phys_state	= state_to_phys_state(props->state);
	props->active_mtu	= IB_MTU_256;
	spin_lock(&iboe->lock);
	ndev = iboe->netdevs[port - 1];
	if (!ndev)
		goto out;

	tmp = iboe_get_mtu(ndev->mtu);
	props->active_mtu = tmp ? min(props->max_mtu, tmp) : IB_MTU_256;

<<<<<<< HEAD
	props->state		= netif_running(ndev) &&  netif_oper_up(ndev) ?
=======
	props->state		= (netif_running(ndev) && netif_carrier_ok(ndev)) ?
>>>>>>> 3cbea436
					IB_PORT_ACTIVE : IB_PORT_DOWN;
	props->phys_state	= state_to_phys_state(props->state);

out:
	spin_unlock(&iboe->lock);
	return 0;
}

static int mlx4_ib_query_port(struct ib_device *ibdev, u8 port,
			      struct ib_port_attr *props)
{
	struct ib_smp *in_mad  = NULL;
	struct ib_smp *out_mad = NULL;
	int err = -ENOMEM;

	in_mad  = kzalloc(sizeof *in_mad, GFP_KERNEL);
	out_mad = kmalloc(sizeof *out_mad, GFP_KERNEL);
	if (!in_mad || !out_mad)
		goto out;

	memset(props, 0, sizeof *props);

	init_query_mad(in_mad);
	in_mad->attr_id  = IB_SMP_ATTR_PORT_INFO;
	in_mad->attr_mod = cpu_to_be32(port);

	err = mlx4_MAD_IFC(to_mdev(ibdev), 1, 1, port, NULL, NULL, in_mad, out_mad);
	if (err)
		goto out;

	err = mlx4_ib_port_link_layer(ibdev, port) == IB_LINK_LAYER_INFINIBAND ?
		ib_link_query_port(ibdev, port, props, out_mad) :
		eth_link_query_port(ibdev, port, props, out_mad);

out:
	kfree(in_mad);
	kfree(out_mad);

	return err;
}

static int __mlx4_ib_query_gid(struct ib_device *ibdev, u8 port, int index,
			       union ib_gid *gid)
{
	struct ib_smp *in_mad  = NULL;
	struct ib_smp *out_mad = NULL;
	int err = -ENOMEM;

	in_mad  = kzalloc(sizeof *in_mad, GFP_KERNEL);
	out_mad = kmalloc(sizeof *out_mad, GFP_KERNEL);
	if (!in_mad || !out_mad)
		goto out;

	init_query_mad(in_mad);
	in_mad->attr_id  = IB_SMP_ATTR_PORT_INFO;
	in_mad->attr_mod = cpu_to_be32(port);

	err = mlx4_MAD_IFC(to_mdev(ibdev), 1, 1, port, NULL, NULL, in_mad, out_mad);
	if (err)
		goto out;

	memcpy(gid->raw, out_mad->data + 8, 8);

	init_query_mad(in_mad);
	in_mad->attr_id  = IB_SMP_ATTR_GUID_INFO;
	in_mad->attr_mod = cpu_to_be32(index / 8);

	err = mlx4_MAD_IFC(to_mdev(ibdev), 1, 1, port, NULL, NULL, in_mad, out_mad);
	if (err)
		goto out;

	memcpy(gid->raw + 8, out_mad->data + (index % 8) * 8, 8);

out:
	kfree(in_mad);
	kfree(out_mad);
	return err;
}

static int iboe_query_gid(struct ib_device *ibdev, u8 port, int index,
			  union ib_gid *gid)
{
	struct mlx4_ib_dev *dev = to_mdev(ibdev);

	*gid = dev->iboe.gid_table[port - 1][index];

	return 0;
}

static int mlx4_ib_query_gid(struct ib_device *ibdev, u8 port, int index,
			     union ib_gid *gid)
{
	if (rdma_port_get_link_layer(ibdev, port) == IB_LINK_LAYER_INFINIBAND)
		return __mlx4_ib_query_gid(ibdev, port, index, gid);
	else
		return iboe_query_gid(ibdev, port, index, gid);
}

static int mlx4_ib_query_pkey(struct ib_device *ibdev, u8 port, u16 index,
			      u16 *pkey)
{
	struct ib_smp *in_mad  = NULL;
	struct ib_smp *out_mad = NULL;
	int err = -ENOMEM;

	in_mad  = kzalloc(sizeof *in_mad, GFP_KERNEL);
	out_mad = kmalloc(sizeof *out_mad, GFP_KERNEL);
	if (!in_mad || !out_mad)
		goto out;

	init_query_mad(in_mad);
	in_mad->attr_id  = IB_SMP_ATTR_PKEY_TABLE;
	in_mad->attr_mod = cpu_to_be32(index / 32);

	err = mlx4_MAD_IFC(to_mdev(ibdev), 1, 1, port, NULL, NULL, in_mad, out_mad);
	if (err)
		goto out;

	*pkey = be16_to_cpu(((__be16 *) out_mad->data)[index % 32]);

out:
	kfree(in_mad);
	kfree(out_mad);
	return err;
}

static int mlx4_ib_modify_device(struct ib_device *ibdev, int mask,
				 struct ib_device_modify *props)
{
	struct mlx4_cmd_mailbox *mailbox;

	if (mask & ~IB_DEVICE_MODIFY_NODE_DESC)
		return -EOPNOTSUPP;

	if (!(mask & IB_DEVICE_MODIFY_NODE_DESC))
		return 0;

	spin_lock(&to_mdev(ibdev)->sm_lock);
	memcpy(ibdev->node_desc, props->node_desc, 64);
	spin_unlock(&to_mdev(ibdev)->sm_lock);

	/*
	 * If possible, pass node desc to FW, so it can generate
	 * a 144 trap.  If cmd fails, just ignore.
	 */
	mailbox = mlx4_alloc_cmd_mailbox(to_mdev(ibdev)->dev);
	if (IS_ERR(mailbox))
		return 0;

	memset(mailbox->buf, 0, 256);
	memcpy(mailbox->buf, props->node_desc, 64);
	mlx4_cmd(to_mdev(ibdev)->dev, mailbox->dma, 1, 0,
		 MLX4_CMD_SET_NODE, MLX4_CMD_TIME_CLASS_A);

	mlx4_free_cmd_mailbox(to_mdev(ibdev)->dev, mailbox);

	return 0;
}

static int mlx4_SET_PORT(struct mlx4_ib_dev *dev, u8 port, int reset_qkey_viols,
			 u32 cap_mask)
{
	struct mlx4_cmd_mailbox *mailbox;
	int err;
	u8 is_eth = dev->dev->caps.port_type[port] == MLX4_PORT_TYPE_ETH;

	mailbox = mlx4_alloc_cmd_mailbox(dev->dev);
	if (IS_ERR(mailbox))
		return PTR_ERR(mailbox);

	memset(mailbox->buf, 0, 256);

	if (dev->dev->flags & MLX4_FLAG_OLD_PORT_CMDS) {
		*(u8 *) mailbox->buf	     = !!reset_qkey_viols << 6;
		((__be32 *) mailbox->buf)[2] = cpu_to_be32(cap_mask);
	} else {
		((u8 *) mailbox->buf)[3]     = !!reset_qkey_viols;
		((__be32 *) mailbox->buf)[1] = cpu_to_be32(cap_mask);
	}

	err = mlx4_cmd(dev->dev, mailbox->dma, port, is_eth, MLX4_CMD_SET_PORT,
		       MLX4_CMD_TIME_CLASS_B);

	mlx4_free_cmd_mailbox(dev->dev, mailbox);
	return err;
}

static int mlx4_ib_modify_port(struct ib_device *ibdev, u8 port, int mask,
			       struct ib_port_modify *props)
{
	struct ib_port_attr attr;
	u32 cap_mask;
	int err;

	mutex_lock(&to_mdev(ibdev)->cap_mask_mutex);

	err = mlx4_ib_query_port(ibdev, port, &attr);
	if (err)
		goto out;

	cap_mask = (attr.port_cap_flags | props->set_port_cap_mask) &
		~props->clr_port_cap_mask;

	err = mlx4_SET_PORT(to_mdev(ibdev), port,
			    !!(mask & IB_PORT_RESET_QKEY_CNTR),
			    cap_mask);

out:
	mutex_unlock(&to_mdev(ibdev)->cap_mask_mutex);
	return err;
}

static struct ib_ucontext *mlx4_ib_alloc_ucontext(struct ib_device *ibdev,
						  struct ib_udata *udata)
{
	struct mlx4_ib_dev *dev = to_mdev(ibdev);
	struct mlx4_ib_ucontext *context;
	struct mlx4_ib_alloc_ucontext_resp resp;
	int err;

	if (!dev->ib_active)
		return ERR_PTR(-EAGAIN);

	resp.qp_tab_size      = dev->dev->caps.num_qps;
	resp.bf_reg_size      = dev->dev->caps.bf_reg_size;
	resp.bf_regs_per_page = dev->dev->caps.bf_regs_per_page;

	context = kmalloc(sizeof *context, GFP_KERNEL);
	if (!context)
		return ERR_PTR(-ENOMEM);

	err = mlx4_uar_alloc(to_mdev(ibdev)->dev, &context->uar);
	if (err) {
		kfree(context);
		return ERR_PTR(err);
	}

	INIT_LIST_HEAD(&context->db_page_list);
	mutex_init(&context->db_page_mutex);

	err = ib_copy_to_udata(udata, &resp, sizeof resp);
	if (err) {
		mlx4_uar_free(to_mdev(ibdev)->dev, &context->uar);
		kfree(context);
		return ERR_PTR(-EFAULT);
	}

	return &context->ibucontext;
}

static int mlx4_ib_dealloc_ucontext(struct ib_ucontext *ibcontext)
{
	struct mlx4_ib_ucontext *context = to_mucontext(ibcontext);

	mlx4_uar_free(to_mdev(ibcontext->device)->dev, &context->uar);
	kfree(context);

	return 0;
}

static int mlx4_ib_mmap(struct ib_ucontext *context, struct vm_area_struct *vma)
{
	struct mlx4_ib_dev *dev = to_mdev(context->device);

	if (vma->vm_end - vma->vm_start != PAGE_SIZE)
		return -EINVAL;

	if (vma->vm_pgoff == 0) {
		vma->vm_page_prot = pgprot_noncached(vma->vm_page_prot);

		if (io_remap_pfn_range(vma, vma->vm_start,
				       to_mucontext(context)->uar.pfn,
				       PAGE_SIZE, vma->vm_page_prot))
			return -EAGAIN;
	} else if (vma->vm_pgoff == 1 && dev->dev->caps.bf_reg_size != 0) {
		vma->vm_page_prot = pgprot_writecombine(vma->vm_page_prot);

		if (io_remap_pfn_range(vma, vma->vm_start,
				       to_mucontext(context)->uar.pfn +
				       dev->dev->caps.num_uars,
				       PAGE_SIZE, vma->vm_page_prot))
			return -EAGAIN;
	} else
		return -EINVAL;

	return 0;
}

static struct ib_pd *mlx4_ib_alloc_pd(struct ib_device *ibdev,
				      struct ib_ucontext *context,
				      struct ib_udata *udata)
{
	struct mlx4_ib_pd *pd;
	int err;

	pd = kmalloc(sizeof *pd, GFP_KERNEL);
	if (!pd)
		return ERR_PTR(-ENOMEM);

	err = mlx4_pd_alloc(to_mdev(ibdev)->dev, &pd->pdn);
	if (err) {
		kfree(pd);
		return ERR_PTR(err);
	}

	if (context)
		if (ib_copy_to_udata(udata, &pd->pdn, sizeof (__u32))) {
			mlx4_pd_free(to_mdev(ibdev)->dev, pd->pdn);
			kfree(pd);
			return ERR_PTR(-EFAULT);
		}

	return &pd->ibpd;
}

static int mlx4_ib_dealloc_pd(struct ib_pd *pd)
{
	mlx4_pd_free(to_mdev(pd->device)->dev, to_mpd(pd)->pdn);
	kfree(pd);

	return 0;
}

static int add_gid_entry(struct ib_qp *ibqp, union ib_gid *gid)
{
	struct mlx4_ib_qp *mqp = to_mqp(ibqp);
	struct mlx4_ib_dev *mdev = to_mdev(ibqp->device);
	struct mlx4_ib_gid_entry *ge;

	ge = kzalloc(sizeof *ge, GFP_KERNEL);
	if (!ge)
		return -ENOMEM;

	ge->gid = *gid;
	if (mlx4_ib_add_mc(mdev, mqp, gid)) {
		ge->port = mqp->port;
		ge->added = 1;
	}

	mutex_lock(&mqp->mutex);
	list_add_tail(&ge->list, &mqp->gid_list);
	mutex_unlock(&mqp->mutex);

	return 0;
}

int mlx4_ib_add_mc(struct mlx4_ib_dev *mdev, struct mlx4_ib_qp *mqp,
		   union ib_gid *gid)
{
	u8 mac[6];
	struct net_device *ndev;
	int ret = 0;

	if (!mqp->port)
		return 0;

	spin_lock(&mdev->iboe.lock);
	ndev = mdev->iboe.netdevs[mqp->port - 1];
	if (ndev)
		dev_hold(ndev);
	spin_unlock(&mdev->iboe.lock);

	if (ndev) {
		rdma_get_mcast_mac((struct in6_addr *)gid, mac);
		rtnl_lock();
		dev_mc_add(mdev->iboe.netdevs[mqp->port - 1], mac);
		ret = 1;
		rtnl_unlock();
		dev_put(ndev);
	}

	return ret;
}

static int mlx4_ib_mcg_attach(struct ib_qp *ibqp, union ib_gid *gid, u16 lid)
{
	int err;
	struct mlx4_ib_dev *mdev = to_mdev(ibqp->device);
	struct mlx4_ib_qp *mqp = to_mqp(ibqp);

<<<<<<< HEAD
	err = mlx4_multicast_attach(mdev->dev, &mqp->mqp, gid->raw, !!(mqp->flags &
				    MLX4_IB_QP_BLOCK_MULTICAST_LOOPBACK));
=======
	err = mlx4_multicast_attach(mdev->dev, &mqp->mqp, gid->raw,
				    !!(mqp->flags & MLX4_IB_QP_BLOCK_MULTICAST_LOOPBACK),
				    MLX4_PROTOCOL_IB);
>>>>>>> 3cbea436
	if (err)
		return err;

	err = add_gid_entry(ibqp, gid);
	if (err)
		goto err_add;

	return 0;

err_add:
<<<<<<< HEAD
	mlx4_multicast_detach(mdev->dev, &mqp->mqp, gid->raw);
=======
	mlx4_multicast_detach(mdev->dev, &mqp->mqp, gid->raw, MLX4_PROTOCOL_IB);
>>>>>>> 3cbea436
	return err;
}

static struct mlx4_ib_gid_entry *find_gid_entry(struct mlx4_ib_qp *qp, u8 *raw)
{
	struct mlx4_ib_gid_entry *ge;
	struct mlx4_ib_gid_entry *tmp;
	struct mlx4_ib_gid_entry *ret = NULL;

	list_for_each_entry_safe(ge, tmp, &qp->gid_list, list) {
		if (!memcmp(raw, ge->gid.raw, 16)) {
			ret = ge;
			break;
		}
	}

	return ret;
}

static int mlx4_ib_mcg_detach(struct ib_qp *ibqp, union ib_gid *gid, u16 lid)
{
	int err;
	struct mlx4_ib_dev *mdev = to_mdev(ibqp->device);
	struct mlx4_ib_qp *mqp = to_mqp(ibqp);
	u8 mac[6];
	struct net_device *ndev;
	struct mlx4_ib_gid_entry *ge;

	err = mlx4_multicast_detach(mdev->dev,
<<<<<<< HEAD
				    &mqp->mqp, gid->raw);
=======
				    &mqp->mqp, gid->raw, MLX4_PROTOCOL_IB);
>>>>>>> 3cbea436
	if (err)
		return err;

	mutex_lock(&mqp->mutex);
	ge = find_gid_entry(mqp, gid->raw);
	if (ge) {
		spin_lock(&mdev->iboe.lock);
		ndev = ge->added ? mdev->iboe.netdevs[ge->port - 1] : NULL;
		if (ndev)
			dev_hold(ndev);
		spin_unlock(&mdev->iboe.lock);
		rdma_get_mcast_mac((struct in6_addr *)gid, mac);
		if (ndev) {
			rtnl_lock();
			dev_mc_del(mdev->iboe.netdevs[ge->port - 1], mac);
			rtnl_unlock();
			dev_put(ndev);
		}
		list_del(&ge->list);
		kfree(ge);
	} else
		printk(KERN_WARNING "could not find mgid entry\n");

	mutex_unlock(&mqp->mutex);

	return 0;
}

static int init_node_data(struct mlx4_ib_dev *dev)
{
	struct ib_smp *in_mad  = NULL;
	struct ib_smp *out_mad = NULL;
	int err = -ENOMEM;

	in_mad  = kzalloc(sizeof *in_mad, GFP_KERNEL);
	out_mad = kmalloc(sizeof *out_mad, GFP_KERNEL);
	if (!in_mad || !out_mad)
		goto out;

	init_query_mad(in_mad);
	in_mad->attr_id = IB_SMP_ATTR_NODE_DESC;

	err = mlx4_MAD_IFC(dev, 1, 1, 1, NULL, NULL, in_mad, out_mad);
	if (err)
		goto out;

	memcpy(dev->ib_dev.node_desc, out_mad->data, 64);

	in_mad->attr_id = IB_SMP_ATTR_NODE_INFO;

	err = mlx4_MAD_IFC(dev, 1, 1, 1, NULL, NULL, in_mad, out_mad);
	if (err)
		goto out;

	dev->dev->rev_id = be32_to_cpup((__be32 *) (out_mad->data + 32));
	memcpy(&dev->ib_dev.node_guid, out_mad->data + 12, 8);

out:
	kfree(in_mad);
	kfree(out_mad);
	return err;
}

static ssize_t show_hca(struct device *device, struct device_attribute *attr,
			char *buf)
{
	struct mlx4_ib_dev *dev =
		container_of(device, struct mlx4_ib_dev, ib_dev.dev);
	return sprintf(buf, "MT%d\n", dev->dev->pdev->device);
}

static ssize_t show_fw_ver(struct device *device, struct device_attribute *attr,
			   char *buf)
{
	struct mlx4_ib_dev *dev =
		container_of(device, struct mlx4_ib_dev, ib_dev.dev);
	return sprintf(buf, "%d.%d.%d\n", (int) (dev->dev->caps.fw_ver >> 32),
		       (int) (dev->dev->caps.fw_ver >> 16) & 0xffff,
		       (int) dev->dev->caps.fw_ver & 0xffff);
}

static ssize_t show_rev(struct device *device, struct device_attribute *attr,
			char *buf)
{
	struct mlx4_ib_dev *dev =
		container_of(device, struct mlx4_ib_dev, ib_dev.dev);
	return sprintf(buf, "%x\n", dev->dev->rev_id);
}

static ssize_t show_board(struct device *device, struct device_attribute *attr,
			  char *buf)
{
	struct mlx4_ib_dev *dev =
		container_of(device, struct mlx4_ib_dev, ib_dev.dev);
	return sprintf(buf, "%.*s\n", MLX4_BOARD_ID_LEN,
		       dev->dev->board_id);
}

static DEVICE_ATTR(hw_rev,   S_IRUGO, show_rev,    NULL);
static DEVICE_ATTR(fw_ver,   S_IRUGO, show_fw_ver, NULL);
static DEVICE_ATTR(hca_type, S_IRUGO, show_hca,    NULL);
static DEVICE_ATTR(board_id, S_IRUGO, show_board,  NULL);

static struct device_attribute *mlx4_class_attributes[] = {
	&dev_attr_hw_rev,
	&dev_attr_fw_ver,
	&dev_attr_hca_type,
	&dev_attr_board_id
};

static void mlx4_addrconf_ifid_eui48(u8 *eui, u16 vlan_id, struct net_device *dev)
{
	memcpy(eui, dev->dev_addr, 3);
	memcpy(eui + 5, dev->dev_addr + 3, 3);
	if (vlan_id < 0x1000) {
		eui[3] = vlan_id >> 8;
		eui[4] = vlan_id & 0xff;
	} else {
		eui[3] = 0xff;
		eui[4] = 0xfe;
	}
	eui[0] ^= 2;
}

static void update_gids_task(struct work_struct *work)
{
	struct update_gid_work *gw = container_of(work, struct update_gid_work, work);
	struct mlx4_cmd_mailbox *mailbox;
	union ib_gid *gids;
	int err;
	struct mlx4_dev	*dev = gw->dev->dev;
	struct ib_event event;

	mailbox = mlx4_alloc_cmd_mailbox(dev);
	if (IS_ERR(mailbox)) {
		printk(KERN_WARNING "update gid table failed %ld\n", PTR_ERR(mailbox));
		return;
	}

	gids = mailbox->buf;
	memcpy(gids, gw->gids, sizeof gw->gids);

	err = mlx4_cmd(dev, mailbox->dma, MLX4_SET_PORT_GID_TABLE << 8 | gw->port,
		       1, MLX4_CMD_SET_PORT, MLX4_CMD_TIME_CLASS_B);
	if (err)
		printk(KERN_WARNING "set port command failed\n");
	else {
		memcpy(gw->dev->iboe.gid_table[gw->port - 1], gw->gids, sizeof gw->gids);
		event.device = &gw->dev->ib_dev;
		event.element.port_num = gw->port;
		event.event    = IB_EVENT_LID_CHANGE;
		ib_dispatch_event(&event);
	}

	mlx4_free_cmd_mailbox(dev, mailbox);
	kfree(gw);
}

static int update_ipv6_gids(struct mlx4_ib_dev *dev, int port, int clear)
{
	struct net_device *ndev = dev->iboe.netdevs[port - 1];
	struct update_gid_work *work;
	struct net_device *tmp;
	int i;
	u8 *hits;
	int ret;
	union ib_gid gid;
	int free;
	int found;
	int need_update = 0;
	u16 vid;

	work = kzalloc(sizeof *work, GFP_ATOMIC);
	if (!work)
		return -ENOMEM;

	hits = kzalloc(128, GFP_ATOMIC);
	if (!hits) {
		ret = -ENOMEM;
		goto out;
	}

<<<<<<< HEAD
	read_lock(&dev_base_lock);
	for_each_netdev(&init_net, tmp) {
=======
	rcu_read_lock();
	for_each_netdev_rcu(&init_net, tmp) {
>>>>>>> 3cbea436
		if (ndev && (tmp == ndev || rdma_vlan_dev_real_dev(tmp) == ndev)) {
			gid.global.subnet_prefix = cpu_to_be64(0xfe80000000000000LL);
			vid = rdma_vlan_dev_vlan_id(tmp);
			mlx4_addrconf_ifid_eui48(&gid.raw[8], vid, ndev);
			found = 0;
			free = -1;
			for (i = 0; i < 128; ++i) {
				if (free < 0 &&
				    !memcmp(&dev->iboe.gid_table[port - 1][i], &zgid, sizeof zgid))
					free = i;
				if (!memcmp(&dev->iboe.gid_table[port - 1][i], &gid, sizeof gid)) {
					hits[i] = 1;
					found = 1;
					break;
				}
			}

			if (!found) {
				if (tmp == ndev &&
				    (memcmp(&dev->iboe.gid_table[port - 1][0],
					    &gid, sizeof gid) ||
				     !memcmp(&dev->iboe.gid_table[port - 1][0],
					     &zgid, sizeof gid))) {
					dev->iboe.gid_table[port - 1][0] = gid;
					++need_update;
					hits[0] = 1;
				} else if (free >= 0) {
					dev->iboe.gid_table[port - 1][free] = gid;
					hits[free] = 1;
					++need_update;
				}
			}
		}
	}
<<<<<<< HEAD
	read_unlock(&dev_base_lock);
=======
	rcu_read_unlock();
>>>>>>> 3cbea436

	for (i = 0; i < 128; ++i)
		if (!hits[i]) {
			if (memcmp(&dev->iboe.gid_table[port - 1][i], &zgid, sizeof zgid))
				++need_update;
			dev->iboe.gid_table[port - 1][i] = zgid;
		}

	if (need_update) {
		memcpy(work->gids, dev->iboe.gid_table[port - 1], sizeof work->gids);
		INIT_WORK(&work->work, update_gids_task);
		work->port = port;
		work->dev = dev;
		queue_work(wq, &work->work);
	} else
		kfree(work);

	kfree(hits);
	return 0;

out:
	kfree(work);
	return ret;
}

static void handle_en_event(struct mlx4_ib_dev *dev, int port, unsigned long event)
{
	switch (event) {
	case NETDEV_UP:
	case NETDEV_CHANGEADDR:
		update_ipv6_gids(dev, port, 0);
		break;

	case NETDEV_DOWN:
		update_ipv6_gids(dev, port, 1);
		dev->iboe.netdevs[port - 1] = NULL;
	}
}

static void netdev_added(struct mlx4_ib_dev *dev, int port)
{
	update_ipv6_gids(dev, port, 0);
}

static void netdev_removed(struct mlx4_ib_dev *dev, int port)
{
	update_ipv6_gids(dev, port, 1);
}

static int mlx4_ib_netdev_event(struct notifier_block *this, unsigned long event,
				void *ptr)
{
	struct net_device *dev = ptr;
	struct mlx4_ib_dev *ibdev;
	struct net_device *oldnd;
	struct mlx4_ib_iboe *iboe;
	int port;

	if (!net_eq(dev_net(dev), &init_net))
		return NOTIFY_DONE;

	ibdev = container_of(this, struct mlx4_ib_dev, iboe.nb);
	iboe = &ibdev->iboe;

	spin_lock(&iboe->lock);
	mlx4_foreach_ib_transport_port(port, ibdev->dev) {
		oldnd = iboe->netdevs[port - 1];
		iboe->netdevs[port - 1] =
			mlx4_get_protocol_dev(ibdev->dev, MLX4_PROTOCOL_EN, port);
		if (oldnd != iboe->netdevs[port - 1]) {
			if (iboe->netdevs[port - 1])
				netdev_added(ibdev, port);
			else
				netdev_removed(ibdev, port);
		}
	}

	if (dev == iboe->netdevs[0] ||
	    (iboe->netdevs[0] && rdma_vlan_dev_real_dev(dev) == iboe->netdevs[0]))
		handle_en_event(ibdev, 1, event);
	else if (dev == iboe->netdevs[1]
		 || (iboe->netdevs[1] && rdma_vlan_dev_real_dev(dev) == iboe->netdevs[1]))
		handle_en_event(ibdev, 2, event);

	spin_unlock(&iboe->lock);

	return NOTIFY_DONE;
}

static void *mlx4_ib_add(struct mlx4_dev *dev)
{
	struct mlx4_ib_dev *ibdev;
	int num_ports = 0;
	int i;
	int err;
	struct mlx4_ib_iboe *iboe;

	printk_once(KERN_INFO "%s", mlx4_ib_version);

	mlx4_foreach_ib_transport_port(i, dev)
		num_ports++;

	/* No point in registering a device with no ports... */
	if (num_ports == 0)
		return NULL;

	ibdev = (struct mlx4_ib_dev *) ib_alloc_device(sizeof *ibdev);
	if (!ibdev) {
		dev_err(&dev->pdev->dev, "Device struct alloc failed\n");
		return NULL;
	}

	iboe = &ibdev->iboe;

	if (mlx4_pd_alloc(dev, &ibdev->priv_pdn))
		goto err_dealloc;

	if (mlx4_uar_alloc(dev, &ibdev->priv_uar))
		goto err_pd;

	ibdev->uar_map = ioremap((phys_addr_t) ibdev->priv_uar.pfn << PAGE_SHIFT,
				 PAGE_SIZE);
	if (!ibdev->uar_map)
		goto err_uar;
	MLX4_INIT_DOORBELL_LOCK(&ibdev->uar_lock);

	ibdev->dev = dev;

	strlcpy(ibdev->ib_dev.name, "mlx4_%d", IB_DEVICE_NAME_MAX);
	ibdev->ib_dev.owner		= THIS_MODULE;
	ibdev->ib_dev.node_type		= RDMA_NODE_IB_CA;
	ibdev->ib_dev.local_dma_lkey	= dev->caps.reserved_lkey;
	ibdev->num_ports		= num_ports;
	ibdev->ib_dev.phys_port_cnt     = ibdev->num_ports;
	ibdev->ib_dev.num_comp_vectors	= dev->caps.num_comp_vectors;
	ibdev->ib_dev.dma_device	= &dev->pdev->dev;

	ibdev->ib_dev.uverbs_abi_ver	= MLX4_IB_UVERBS_ABI_VERSION;
	ibdev->ib_dev.uverbs_cmd_mask	=
		(1ull << IB_USER_VERBS_CMD_GET_CONTEXT)		|
		(1ull << IB_USER_VERBS_CMD_QUERY_DEVICE)	|
		(1ull << IB_USER_VERBS_CMD_QUERY_PORT)		|
		(1ull << IB_USER_VERBS_CMD_ALLOC_PD)		|
		(1ull << IB_USER_VERBS_CMD_DEALLOC_PD)		|
		(1ull << IB_USER_VERBS_CMD_REG_MR)		|
		(1ull << IB_USER_VERBS_CMD_DEREG_MR)		|
		(1ull << IB_USER_VERBS_CMD_CREATE_COMP_CHANNEL)	|
		(1ull << IB_USER_VERBS_CMD_CREATE_CQ)		|
		(1ull << IB_USER_VERBS_CMD_RESIZE_CQ)		|
		(1ull << IB_USER_VERBS_CMD_DESTROY_CQ)		|
		(1ull << IB_USER_VERBS_CMD_CREATE_QP)		|
		(1ull << IB_USER_VERBS_CMD_MODIFY_QP)		|
		(1ull << IB_USER_VERBS_CMD_QUERY_QP)		|
		(1ull << IB_USER_VERBS_CMD_DESTROY_QP)		|
		(1ull << IB_USER_VERBS_CMD_ATTACH_MCAST)	|
		(1ull << IB_USER_VERBS_CMD_DETACH_MCAST)	|
		(1ull << IB_USER_VERBS_CMD_CREATE_SRQ)		|
		(1ull << IB_USER_VERBS_CMD_MODIFY_SRQ)		|
		(1ull << IB_USER_VERBS_CMD_QUERY_SRQ)		|
		(1ull << IB_USER_VERBS_CMD_DESTROY_SRQ);

	ibdev->ib_dev.query_device	= mlx4_ib_query_device;
	ibdev->ib_dev.query_port	= mlx4_ib_query_port;
	ibdev->ib_dev.get_link_layer	= mlx4_ib_port_link_layer;
	ibdev->ib_dev.query_gid		= mlx4_ib_query_gid;
	ibdev->ib_dev.query_pkey	= mlx4_ib_query_pkey;
	ibdev->ib_dev.modify_device	= mlx4_ib_modify_device;
	ibdev->ib_dev.modify_port	= mlx4_ib_modify_port;
	ibdev->ib_dev.alloc_ucontext	= mlx4_ib_alloc_ucontext;
	ibdev->ib_dev.dealloc_ucontext	= mlx4_ib_dealloc_ucontext;
	ibdev->ib_dev.mmap		= mlx4_ib_mmap;
	ibdev->ib_dev.alloc_pd		= mlx4_ib_alloc_pd;
	ibdev->ib_dev.dealloc_pd	= mlx4_ib_dealloc_pd;
	ibdev->ib_dev.create_ah		= mlx4_ib_create_ah;
	ibdev->ib_dev.query_ah		= mlx4_ib_query_ah;
	ibdev->ib_dev.destroy_ah	= mlx4_ib_destroy_ah;
	ibdev->ib_dev.create_srq	= mlx4_ib_create_srq;
	ibdev->ib_dev.modify_srq	= mlx4_ib_modify_srq;
	ibdev->ib_dev.query_srq		= mlx4_ib_query_srq;
	ibdev->ib_dev.destroy_srq	= mlx4_ib_destroy_srq;
	ibdev->ib_dev.post_srq_recv	= mlx4_ib_post_srq_recv;
	ibdev->ib_dev.create_qp		= mlx4_ib_create_qp;
	ibdev->ib_dev.modify_qp		= mlx4_ib_modify_qp;
	ibdev->ib_dev.query_qp		= mlx4_ib_query_qp;
	ibdev->ib_dev.destroy_qp	= mlx4_ib_destroy_qp;
	ibdev->ib_dev.post_send		= mlx4_ib_post_send;
	ibdev->ib_dev.post_recv		= mlx4_ib_post_recv;
	ibdev->ib_dev.create_cq		= mlx4_ib_create_cq;
	ibdev->ib_dev.modify_cq		= mlx4_ib_modify_cq;
	ibdev->ib_dev.resize_cq		= mlx4_ib_resize_cq;
	ibdev->ib_dev.destroy_cq	= mlx4_ib_destroy_cq;
	ibdev->ib_dev.poll_cq		= mlx4_ib_poll_cq;
	ibdev->ib_dev.req_notify_cq	= mlx4_ib_arm_cq;
	ibdev->ib_dev.get_dma_mr	= mlx4_ib_get_dma_mr;
	ibdev->ib_dev.reg_user_mr	= mlx4_ib_reg_user_mr;
	ibdev->ib_dev.dereg_mr		= mlx4_ib_dereg_mr;
	ibdev->ib_dev.alloc_fast_reg_mr = mlx4_ib_alloc_fast_reg_mr;
	ibdev->ib_dev.alloc_fast_reg_page_list = mlx4_ib_alloc_fast_reg_page_list;
	ibdev->ib_dev.free_fast_reg_page_list  = mlx4_ib_free_fast_reg_page_list;
	ibdev->ib_dev.attach_mcast	= mlx4_ib_mcg_attach;
	ibdev->ib_dev.detach_mcast	= mlx4_ib_mcg_detach;
	ibdev->ib_dev.process_mad	= mlx4_ib_process_mad;

	ibdev->ib_dev.alloc_fmr		= mlx4_ib_fmr_alloc;
	ibdev->ib_dev.map_phys_fmr	= mlx4_ib_map_phys_fmr;
	ibdev->ib_dev.unmap_fmr		= mlx4_ib_unmap_fmr;
	ibdev->ib_dev.dealloc_fmr	= mlx4_ib_fmr_dealloc;

	spin_lock_init(&iboe->lock);

	if (init_node_data(ibdev))
		goto err_map;

	spin_lock_init(&ibdev->sm_lock);
	mutex_init(&ibdev->cap_mask_mutex);

	if (ib_register_device(&ibdev->ib_dev, NULL))
		goto err_map;

	if (mlx4_ib_mad_init(ibdev))
		goto err_reg;

	if (dev->caps.flags & MLX4_DEV_CAP_FLAG_IBOE && !iboe->nb.notifier_call) {
		iboe->nb.notifier_call = mlx4_ib_netdev_event;
		err = register_netdevice_notifier(&iboe->nb);
		if (err)
			goto err_reg;
	}

	for (i = 0; i < ARRAY_SIZE(mlx4_class_attributes); ++i) {
		if (device_create_file(&ibdev->ib_dev.dev,
				       mlx4_class_attributes[i]))
			goto err_notif;
	}

	ibdev->ib_active = true;

	return ibdev;

err_notif:
	if (unregister_netdevice_notifier(&ibdev->iboe.nb))
		printk(KERN_WARNING "failure unregistering notifier\n");
	flush_workqueue(wq);

err_reg:
	ib_unregister_device(&ibdev->ib_dev);

err_map:
	iounmap(ibdev->uar_map);

err_uar:
	mlx4_uar_free(dev, &ibdev->priv_uar);

err_pd:
	mlx4_pd_free(dev, ibdev->priv_pdn);

err_dealloc:
	ib_dealloc_device(&ibdev->ib_dev);

	return NULL;
}

static void mlx4_ib_remove(struct mlx4_dev *dev, void *ibdev_ptr)
{
	struct mlx4_ib_dev *ibdev = ibdev_ptr;
	int p;

	mlx4_ib_mad_cleanup(ibdev);
	ib_unregister_device(&ibdev->ib_dev);
	if (ibdev->iboe.nb.notifier_call) {
		if (unregister_netdevice_notifier(&ibdev->iboe.nb))
			printk(KERN_WARNING "failure unregistering notifier\n");
		ibdev->iboe.nb.notifier_call = NULL;
	}
	iounmap(ibdev->uar_map);

	mlx4_foreach_port(p, dev, MLX4_PORT_TYPE_IB)
		mlx4_CLOSE_PORT(dev, p);

	mlx4_uar_free(dev, &ibdev->priv_uar);
	mlx4_pd_free(dev, ibdev->priv_pdn);
	ib_dealloc_device(&ibdev->ib_dev);
}

static void mlx4_ib_event(struct mlx4_dev *dev, void *ibdev_ptr,
			  enum mlx4_dev_event event, int port)
{
	struct ib_event ibev;
	struct mlx4_ib_dev *ibdev = to_mdev((struct ib_device *) ibdev_ptr);

	if (port > ibdev->num_ports)
		return;

	switch (event) {
	case MLX4_DEV_EVENT_PORT_UP:
		ibev.event = IB_EVENT_PORT_ACTIVE;
		break;

	case MLX4_DEV_EVENT_PORT_DOWN:
		ibev.event = IB_EVENT_PORT_ERR;
		break;

	case MLX4_DEV_EVENT_CATASTROPHIC_ERROR:
		ibdev->ib_active = false;
		ibev.event = IB_EVENT_DEVICE_FATAL;
		break;

	default:
		return;
	}

	ibev.device	      = ibdev_ptr;
	ibev.element.port_num = port;

	ib_dispatch_event(&ibev);
}

static struct mlx4_interface mlx4_ib_interface = {
	.add		= mlx4_ib_add,
	.remove		= mlx4_ib_remove,
	.event		= mlx4_ib_event,
	.protocol	= MLX4_PROTOCOL_IB
};

static int __init mlx4_ib_init(void)
{
	int err;

	wq = create_singlethread_workqueue("mlx4_ib");
	if (!wq)
		return -ENOMEM;

	err = mlx4_register_interface(&mlx4_ib_interface);
	if (err) {
		destroy_workqueue(wq);
		return err;
	}

	return 0;
}

static void __exit mlx4_ib_cleanup(void)
{
	mlx4_unregister_interface(&mlx4_ib_interface);
	destroy_workqueue(wq);
}

module_init(mlx4_ib_init);
module_exit(mlx4_ib_cleanup);<|MERGE_RESOLUTION|>--- conflicted
+++ resolved
@@ -219,11 +219,7 @@
 	struct net_device *ndev;
 	enum ib_mtu tmp;
 
-<<<<<<< HEAD
-	props->active_width	= IB_WIDTH_4X;
-=======
 	props->active_width	= IB_WIDTH_1X;
->>>>>>> 3cbea436
 	props->active_speed	= 4;
 	props->port_cap_flags	= IB_PORT_CM_SUP;
 	props->gid_tbl_len	= to_mdev(ibdev)->dev->caps.gid_table_len[port];
@@ -246,11 +242,7 @@
 	tmp = iboe_get_mtu(ndev->mtu);
 	props->active_mtu = tmp ? min(props->max_mtu, tmp) : IB_MTU_256;
 
-<<<<<<< HEAD
-	props->state		= netif_running(ndev) &&  netif_oper_up(ndev) ?
-=======
 	props->state		= (netif_running(ndev) && netif_carrier_ok(ndev)) ?
->>>>>>> 3cbea436
 					IB_PORT_ACTIVE : IB_PORT_DOWN;
 	props->phys_state	= state_to_phys_state(props->state);
 
@@ -631,14 +623,9 @@
 	struct mlx4_ib_dev *mdev = to_mdev(ibqp->device);
 	struct mlx4_ib_qp *mqp = to_mqp(ibqp);
 
-<<<<<<< HEAD
-	err = mlx4_multicast_attach(mdev->dev, &mqp->mqp, gid->raw, !!(mqp->flags &
-				    MLX4_IB_QP_BLOCK_MULTICAST_LOOPBACK));
-=======
 	err = mlx4_multicast_attach(mdev->dev, &mqp->mqp, gid->raw,
 				    !!(mqp->flags & MLX4_IB_QP_BLOCK_MULTICAST_LOOPBACK),
 				    MLX4_PROTOCOL_IB);
->>>>>>> 3cbea436
 	if (err)
 		return err;
 
@@ -649,11 +636,7 @@
 	return 0;
 
 err_add:
-<<<<<<< HEAD
-	mlx4_multicast_detach(mdev->dev, &mqp->mqp, gid->raw);
-=======
 	mlx4_multicast_detach(mdev->dev, &mqp->mqp, gid->raw, MLX4_PROTOCOL_IB);
->>>>>>> 3cbea436
 	return err;
 }
 
@@ -683,11 +666,7 @@
 	struct mlx4_ib_gid_entry *ge;
 
 	err = mlx4_multicast_detach(mdev->dev,
-<<<<<<< HEAD
-				    &mqp->mqp, gid->raw);
-=======
 				    &mqp->mqp, gid->raw, MLX4_PROTOCOL_IB);
->>>>>>> 3cbea436
 	if (err)
 		return err;
 
@@ -870,13 +849,8 @@
 		goto out;
 	}
 
-<<<<<<< HEAD
-	read_lock(&dev_base_lock);
-	for_each_netdev(&init_net, tmp) {
-=======
 	rcu_read_lock();
 	for_each_netdev_rcu(&init_net, tmp) {
->>>>>>> 3cbea436
 		if (ndev && (tmp == ndev || rdma_vlan_dev_real_dev(tmp) == ndev)) {
 			gid.global.subnet_prefix = cpu_to_be64(0xfe80000000000000LL);
 			vid = rdma_vlan_dev_vlan_id(tmp);
@@ -911,11 +885,7 @@
 			}
 		}
 	}
-<<<<<<< HEAD
-	read_unlock(&dev_base_lock);
-=======
 	rcu_read_unlock();
->>>>>>> 3cbea436
 
 	for (i = 0; i < 128; ++i)
 		if (!hits[i]) {
