--- conflicted
+++ resolved
@@ -556,11 +556,7 @@
 }
 
 /* called with rcu_read_lock */
-<<<<<<< HEAD
-static void neigh_add_path(struct sk_buff *skb, struct net_device *dev)
-=======
 static void neigh_add_path(struct sk_buff *skb, struct neighbour *n, struct net_device *dev)
->>>>>>> dcd6c922
 {
 	struct ipoib_dev_priv *priv = netdev_priv(dev);
 	struct ipoib_path *path;
@@ -640,11 +636,7 @@
 }
 
 /* called with rcu_read_lock */
-<<<<<<< HEAD
-static void ipoib_path_lookup(struct sk_buff *skb, struct net_device *dev)
-=======
 static void ipoib_path_lookup(struct sk_buff *skb, struct neighbour *n, struct net_device *dev)
->>>>>>> dcd6c922
 {
 	struct ipoib_dev_priv *priv = netdev_priv(skb->dev);
 
@@ -726,14 +718,6 @@
 	unsigned long flags;
 
 	rcu_read_lock();
-<<<<<<< HEAD
-	if (likely(skb_dst(skb)))
-		n = dst_get_neighbour(skb_dst(skb));
-
-	if (likely(n)) {
-		if (unlikely(!*to_ipoib_neigh(n))) {
-			ipoib_path_lookup(skb, dev);
-=======
 	if (likely(skb_dst(skb))) {
 		n = dst_get_neighbour_noref(skb_dst(skb));
 		if (!n) {
@@ -745,7 +729,6 @@
 	if (likely(n)) {
 		if (unlikely(!*to_ipoib_neigh(n))) {
 			ipoib_path_lookup(skb, n, dev);
->>>>>>> dcd6c922
 			goto unlock;
 		}
 
@@ -768,11 +751,7 @@
 			list_del(&neigh->list);
 			ipoib_neigh_free(dev, neigh);
 			spin_unlock_irqrestore(&priv->lock, flags);
-<<<<<<< HEAD
-			ipoib_path_lookup(skb, dev);
-=======
 			ipoib_path_lookup(skb, n, dev);
->>>>>>> dcd6c922
 			goto unlock;
 		}
 
@@ -862,11 +841,7 @@
 	dst = skb_dst(skb);
 	n = NULL;
 	if (dst)
-<<<<<<< HEAD
-		n = dst_get_neighbour_raw(dst);
-=======
 		n = dst_get_neighbour_noref_raw(dst);
->>>>>>> dcd6c922
 	if ((!dst || !n) && daddr) {
 		struct ipoib_pseudoheader *phdr =
 			(struct ipoib_pseudoheader *) skb_push(skb, sizeof *phdr);
