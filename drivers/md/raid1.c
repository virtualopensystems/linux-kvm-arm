--- conflicted
+++ resolved
@@ -277,15 +277,6 @@
 static int find_bio_disk(struct r1bio *r1_bio, struct bio *bio)
 {
 	int mirror;
-<<<<<<< HEAD
-	int raid_disks = r1_bio->mddev->raid_disks;
-
-	for (mirror = 0; mirror < raid_disks; mirror++)
-		if (r1_bio->bios[mirror] == bio)
-			break;
-
-	BUG_ON(mirror == raid_disks);
-=======
 	struct r1conf *conf = r1_bio->mddev->private;
 	int raid_disks = conf->raid_disks;
 
@@ -294,7 +285,6 @@
 			break;
 
 	BUG_ON(mirror == raid_disks * 2);
->>>>>>> dcd6c922
 	update_head_pos(mirror, r1_bio);
 
 	return mirror;
@@ -634,11 +624,7 @@
 		return 1;
 
 	rcu_read_lock();
-<<<<<<< HEAD
-	for (i = 0; i < mddev->raid_disks; i++) {
-=======
 	for (i = 0; i < conf->raid_disks; i++) {
->>>>>>> dcd6c922
 		struct md_rdev *rdev = rcu_dereference(conf->mirrors[i].rdev);
 		if (rdev && !test_bit(Faulty, &rdev->flags)) {
 			struct request_queue *q = bdev_get_queue(rdev->bdev);
@@ -1293,8 +1279,6 @@
 	 */
 	for (i = 0; i < conf->raid_disks; i++) {
 		struct md_rdev *rdev = conf->mirrors[i].rdev;
-<<<<<<< HEAD
-=======
 		struct md_rdev *repl = conf->mirrors[conf->raid_disks + i].rdev;
 		if (repl
 		    && repl->recovery_offset == MaxSector
@@ -1314,7 +1298,6 @@
 					rdev->sysfs_state);
 			}
 		}
->>>>>>> dcd6c922
 		if (rdev
 		    && !test_bit(Faulty, &rdev->flags)
 		    && !test_and_set_bit(In_sync, &rdev->flags)) {
@@ -1392,14 +1375,6 @@
 	return err;
 }
 
-<<<<<<< HEAD
-static int raid1_remove_disk(struct mddev *mddev, int number)
-{
-	struct r1conf *conf = mddev->private;
-	int err = 0;
-	struct md_rdev *rdev;
-	struct mirror_info *p = conf->mirrors+ number;
-=======
 static int raid1_remove_disk(struct mddev *mddev, struct md_rdev *rdev)
 {
 	struct r1conf *conf = mddev->private;
@@ -1409,7 +1384,6 @@
 
 	if (rdev != p->rdev)
 		p = conf->mirrors + conf->raid_disks + number;
->>>>>>> dcd6c922
 
 	print_conf(conf);
 	if (rdev == p->rdev) {
@@ -1986,11 +1960,7 @@
 {
 	int m;
 	int s = r1_bio->sectors;
-<<<<<<< HEAD
-	for (m = 0; m < conf->raid_disks ; m++) {
-=======
 	for (m = 0; m < conf->raid_disks * 2 ; m++) {
->>>>>>> dcd6c922
 		struct md_rdev *rdev = conf->mirrors[m].rdev;
 		struct bio *bio = r1_bio->bios[m];
 		if (bio->bi_end_io == NULL)
@@ -2287,11 +2257,7 @@
 	r1_bio->state = 0;
 	set_bit(R1BIO_IsSync, &r1_bio->state);
 
-<<<<<<< HEAD
-	for (i=0; i < conf->raid_disks; i++) {
-=======
 	for (i = 0; i < conf->raid_disks * 2; i++) {
->>>>>>> dcd6c922
 		struct md_rdev *rdev;
 		bio = r1_bio->bios[i];
 
