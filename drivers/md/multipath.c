/*
 * multipath.c : Multiple Devices driver for Linux
 *
 * Copyright (C) 1999, 2000, 2001 Ingo Molnar, Red Hat
 *
 * Copyright (C) 1996, 1997, 1998 Ingo Molnar, Miguel de Icaza, Gadi Oxman
 *
 * MULTIPATH management functions.
 *
 * derived from raid1.c.
 *
 * This program is free software; you can redistribute it and/or modify
 * it under the terms of the GNU General Public License as published by
 * the Free Software Foundation; either version 2, or (at your option)
 * any later version.
 *
 * You should have received a copy of the GNU General Public License
 * (for example /usr/src/linux/COPYING); if not, write to the Free
 * Software Foundation, Inc., 675 Mass Ave, Cambridge, MA 02139, USA.
 */

#include <linux/blkdev.h>
#include <linux/module.h>
#include <linux/raid/md_u.h>
#include <linux/seq_file.h>
#include <linux/slab.h>
#include "md.h"
#include "multipath.h"

#define MAX_WORK_PER_DISK 128

#define	NR_RESERVED_BUFS	32


static int multipath_map (struct mpconf *conf)
{
	int i, disks = conf->raid_disks;

	/*
	 * Later we do read balancing on the read side 
	 * now we use the first available disk.
	 */

	rcu_read_lock();
	for (i = 0; i < disks; i++) {
		struct md_rdev *rdev = rcu_dereference(conf->multipaths[i].rdev);
		if (rdev && test_bit(In_sync, &rdev->flags)) {
			atomic_inc(&rdev->nr_pending);
			rcu_read_unlock();
			return i;
		}
	}
	rcu_read_unlock();

	printk(KERN_ERR "multipath_map(): no more operational IO paths?\n");
	return (-1);
}

static void multipath_reschedule_retry (struct multipath_bh *mp_bh)
{
	unsigned long flags;
	struct mddev *mddev = mp_bh->mddev;
	struct mpconf *conf = mddev->private;

	spin_lock_irqsave(&conf->device_lock, flags);
	list_add(&mp_bh->retry_list, &conf->retry_list);
	spin_unlock_irqrestore(&conf->device_lock, flags);
	md_wakeup_thread(mddev->thread);
}


/*
 * multipath_end_bh_io() is called when we have finished servicing a multipathed
 * operation and are ready to return a success/failure code to the buffer
 * cache layer.
 */
static void multipath_end_bh_io (struct multipath_bh *mp_bh, int err)
{
	struct bio *bio = mp_bh->master_bio;
	struct mpconf *conf = mp_bh->mddev->private;

	bio_endio(bio, err);
	mempool_free(mp_bh, conf->pool);
}

static void multipath_end_request(struct bio *bio, int error)
{
	int uptodate = test_bit(BIO_UPTODATE, &bio->bi_flags);
	struct multipath_bh *mp_bh = bio->bi_private;
	struct mpconf *conf = mp_bh->mddev->private;
	struct md_rdev *rdev = conf->multipaths[mp_bh->path].rdev;

	if (uptodate)
		multipath_end_bh_io(mp_bh, 0);
	else if (!(bio->bi_rw & REQ_RAHEAD)) {
		/*
		 * oops, IO error:
		 */
		char b[BDEVNAME_SIZE];
		md_error (mp_bh->mddev, rdev);
		printk(KERN_ERR "multipath: %s: rescheduling sector %llu\n", 
		       bdevname(rdev->bdev,b), 
		       (unsigned long long)bio->bi_sector);
		multipath_reschedule_retry(mp_bh);
	} else
		multipath_end_bh_io(mp_bh, error);
	rdev_dec_pending(rdev, conf->mddev);
}

static void multipath_make_request(struct mddev *mddev, struct bio * bio)
{
	struct mpconf *conf = mddev->private;
	struct multipath_bh * mp_bh;
	struct multipath_info *multipath;

	if (unlikely(bio->bi_rw & REQ_FLUSH)) {
		md_flush_request(mddev, bio);
		return;
	}

	mp_bh = mempool_alloc(conf->pool, GFP_NOIO);

	mp_bh->master_bio = bio;
	mp_bh->mddev = mddev;

	mp_bh->path = multipath_map(conf);
	if (mp_bh->path < 0) {
		bio_endio(bio, -EIO);
		mempool_free(mp_bh, conf->pool);
		return;
	}
	multipath = conf->multipaths + mp_bh->path;

	mp_bh->bio = *bio;
	mp_bh->bio.bi_sector += multipath->rdev->data_offset;
	mp_bh->bio.bi_bdev = multipath->rdev->bdev;
	mp_bh->bio.bi_rw |= REQ_FAILFAST_TRANSPORT;
	mp_bh->bio.bi_end_io = multipath_end_request;
	mp_bh->bio.bi_private = mp_bh;
	generic_make_request(&mp_bh->bio);
	return;
}

static void multipath_status (struct seq_file *seq, struct mddev *mddev)
{
	struct mpconf *conf = mddev->private;
	int i;
	
	seq_printf (seq, " [%d/%d] [", conf->raid_disks,
		    conf->raid_disks - mddev->degraded);
	for (i = 0; i < conf->raid_disks; i++)
		seq_printf (seq, "%s",
			       conf->multipaths[i].rdev && 
			       test_bit(In_sync, &conf->multipaths[i].rdev->flags) ? "U" : "_");
	seq_printf (seq, "]");
}

static int multipath_congested(void *data, int bits)
{
	struct mddev *mddev = data;
	struct mpconf *conf = mddev->private;
	int i, ret = 0;

	if (mddev_congested(mddev, bits))
		return 1;

	rcu_read_lock();
	for (i = 0; i < mddev->raid_disks ; i++) {
		struct md_rdev *rdev = rcu_dereference(conf->multipaths[i].rdev);
		if (rdev && !test_bit(Faulty, &rdev->flags)) {
			struct request_queue *q = bdev_get_queue(rdev->bdev);

			ret |= bdi_congested(&q->backing_dev_info, bits);
			/* Just like multipath_map, we just check the
			 * first available device
			 */
			break;
		}
	}
	rcu_read_unlock();
	return ret;
}

/*
 * Careful, this can execute in IRQ contexts as well!
 */
static void multipath_error (struct mddev *mddev, struct md_rdev *rdev)
{
	struct mpconf *conf = mddev->private;
	char b[BDEVNAME_SIZE];

	if (conf->raid_disks - mddev->degraded <= 1) {
		/*
		 * Uh oh, we can do nothing if this is our last path, but
		 * first check if this is a queued request for a device
		 * which has just failed.
		 */
		printk(KERN_ALERT 
		       "multipath: only one IO path left and IO error.\n");
		/* leave it active... it's all we have */
		return;
	}
	/*
	 * Mark disk as unusable
	 */
	if (test_and_clear_bit(In_sync, &rdev->flags)) {
		unsigned long flags;
		spin_lock_irqsave(&conf->device_lock, flags);
		mddev->degraded++;
		spin_unlock_irqrestore(&conf->device_lock, flags);
	}
	set_bit(Faulty, &rdev->flags);
	set_bit(MD_CHANGE_DEVS, &mddev->flags);
	printk(KERN_ALERT "multipath: IO failure on %s,"
	       " disabling IO path.\n"
	       "multipath: Operation continuing"
	       " on %d IO paths.\n",
	       bdevname(rdev->bdev, b),
	       conf->raid_disks - mddev->degraded);
}

static void print_multipath_conf (struct mpconf *conf)
{
	int i;
	struct multipath_info *tmp;

	printk("MULTIPATH conf printout:\n");
	if (!conf) {
		printk("(conf==NULL)\n");
		return;
	}
	printk(" --- wd:%d rd:%d\n", conf->raid_disks - conf->mddev->degraded,
			 conf->raid_disks);

	for (i = 0; i < conf->raid_disks; i++) {
		char b[BDEVNAME_SIZE];
		tmp = conf->multipaths + i;
		if (tmp->rdev)
			printk(" disk%d, o:%d, dev:%s\n",
				i,!test_bit(Faulty, &tmp->rdev->flags),
			       bdevname(tmp->rdev->bdev,b));
	}
}


static int multipath_add_disk(struct mddev *mddev, struct md_rdev *rdev)
{
	struct mpconf *conf = mddev->private;
	struct request_queue *q;
	int err = -EEXIST;
	int path;
	struct multipath_info *p;
	int first = 0;
	int last = mddev->raid_disks - 1;

	if (rdev->raid_disk >= 0)
		first = last = rdev->raid_disk;

	print_multipath_conf(conf);

	for (path = first; path <= last; path++)
		if ((p=conf->multipaths+path)->rdev == NULL) {
			q = rdev->bdev->bd_disk->queue;
			disk_stack_limits(mddev->gendisk, rdev->bdev,
					  rdev->data_offset << 9);

		/* as we don't honour merge_bvec_fn, we must never risk
		 * violating it, so limit ->max_segments to one, lying
		 * within a single page.
		 * (Note: it is very unlikely that a device with
		 * merge_bvec_fn will be involved in multipath.)
		 */
			if (q->merge_bvec_fn) {
				blk_queue_max_segments(mddev->queue, 1);
				blk_queue_segment_boundary(mddev->queue,
							   PAGE_CACHE_SIZE - 1);
			}

			spin_lock_irq(&conf->device_lock);
			mddev->degraded--;
			rdev->raid_disk = path;
			set_bit(In_sync, &rdev->flags);
			spin_unlock_irq(&conf->device_lock);
			rcu_assign_pointer(p->rdev, rdev);
			err = 0;
			md_integrity_add_rdev(rdev, mddev);
			break;
		}

	print_multipath_conf(conf);

	return err;
}

<<<<<<< HEAD
static int multipath_remove_disk(struct mddev *mddev, int number)
{
	struct mpconf *conf = mddev->private;
	int err = 0;
	struct md_rdev *rdev;
=======
static int multipath_remove_disk(struct mddev *mddev, struct md_rdev *rdev)
{
	struct mpconf *conf = mddev->private;
	int err = 0;
	int number = rdev->raid_disk;
>>>>>>> dcd6c922
	struct multipath_info *p = conf->multipaths + number;

	print_multipath_conf(conf);

	if (rdev == p->rdev) {
		if (test_bit(In_sync, &rdev->flags) ||
		    atomic_read(&rdev->nr_pending)) {
			printk(KERN_ERR "hot-remove-disk, slot %d is identified"
			       " but is still operational!\n", number);
			err = -EBUSY;
			goto abort;
		}
		p->rdev = NULL;
		synchronize_rcu();
		if (atomic_read(&rdev->nr_pending)) {
			/* lost the race, try later */
			err = -EBUSY;
			p->rdev = rdev;
			goto abort;
		}
		err = md_integrity_register(mddev);
	}
abort:

	print_multipath_conf(conf);
	return err;
}



/*
 * This is a kernel thread which:
 *
 *	1.	Retries failed read operations on working multipaths.
 *	2.	Updates the raid superblock when problems encounter.
 *	3.	Performs writes following reads for array syncronising.
 */

static void multipathd (struct mddev *mddev)
{
	struct multipath_bh *mp_bh;
	struct bio *bio;
	unsigned long flags;
	struct mpconf *conf = mddev->private;
	struct list_head *head = &conf->retry_list;

	md_check_recovery(mddev);
	for (;;) {
		char b[BDEVNAME_SIZE];
		spin_lock_irqsave(&conf->device_lock, flags);
		if (list_empty(head))
			break;
		mp_bh = list_entry(head->prev, struct multipath_bh, retry_list);
		list_del(head->prev);
		spin_unlock_irqrestore(&conf->device_lock, flags);

		bio = &mp_bh->bio;
		bio->bi_sector = mp_bh->master_bio->bi_sector;
		
		if ((mp_bh->path = multipath_map (conf))<0) {
			printk(KERN_ALERT "multipath: %s: unrecoverable IO read"
				" error for block %llu\n",
				bdevname(bio->bi_bdev,b),
				(unsigned long long)bio->bi_sector);
			multipath_end_bh_io(mp_bh, -EIO);
		} else {
			printk(KERN_ERR "multipath: %s: redirecting sector %llu"
				" to another IO path\n",
				bdevname(bio->bi_bdev,b),
				(unsigned long long)bio->bi_sector);
			*bio = *(mp_bh->master_bio);
			bio->bi_sector += conf->multipaths[mp_bh->path].rdev->data_offset;
			bio->bi_bdev = conf->multipaths[mp_bh->path].rdev->bdev;
			bio->bi_rw |= REQ_FAILFAST_TRANSPORT;
			bio->bi_end_io = multipath_end_request;
			bio->bi_private = mp_bh;
			generic_make_request(bio);
		}
	}
	spin_unlock_irqrestore(&conf->device_lock, flags);
}

static sector_t multipath_size(struct mddev *mddev, sector_t sectors, int raid_disks)
{
	WARN_ONCE(sectors || raid_disks,
		  "%s does not support generic reshape\n", __func__);

	return mddev->dev_sectors;
}

static int multipath_run (struct mddev *mddev)
{
	struct mpconf *conf;
	int disk_idx;
	struct multipath_info *disk;
	struct md_rdev *rdev;
	int working_disks;

	if (md_check_no_bitmap(mddev))
		return -EINVAL;

	if (mddev->level != LEVEL_MULTIPATH) {
		printk("multipath: %s: raid level not set to multipath IO (%d)\n",
		       mdname(mddev), mddev->level);
		goto out;
	}
	/*
	 * copy the already verified devices into our private MULTIPATH
	 * bookkeeping area. [whatever we allocate in multipath_run(),
	 * should be freed in multipath_stop()]
	 */

	conf = kzalloc(sizeof(struct mpconf), GFP_KERNEL);
	mddev->private = conf;
	if (!conf) {
		printk(KERN_ERR 
			"multipath: couldn't allocate memory for %s\n",
			mdname(mddev));
		goto out;
	}

	conf->multipaths = kzalloc(sizeof(struct multipath_info)*mddev->raid_disks,
				   GFP_KERNEL);
	if (!conf->multipaths) {
		printk(KERN_ERR 
			"multipath: couldn't allocate memory for %s\n",
			mdname(mddev));
		goto out_free_conf;
	}

	working_disks = 0;
	list_for_each_entry(rdev, &mddev->disks, same_set) {
		disk_idx = rdev->raid_disk;
		if (disk_idx < 0 ||
		    disk_idx >= mddev->raid_disks)
			continue;

		disk = conf->multipaths + disk_idx;
		disk->rdev = rdev;
		disk_stack_limits(mddev->gendisk, rdev->bdev,
				  rdev->data_offset << 9);

		/* as we don't honour merge_bvec_fn, we must never risk
		 * violating it, not that we ever expect a device with
		 * a merge_bvec_fn to be involved in multipath */
		if (rdev->bdev->bd_disk->queue->merge_bvec_fn) {
			blk_queue_max_segments(mddev->queue, 1);
			blk_queue_segment_boundary(mddev->queue,
						   PAGE_CACHE_SIZE - 1);
		}

		if (!test_bit(Faulty, &rdev->flags))
			working_disks++;
	}

	conf->raid_disks = mddev->raid_disks;
	conf->mddev = mddev;
	spin_lock_init(&conf->device_lock);
	INIT_LIST_HEAD(&conf->retry_list);

	if (!working_disks) {
		printk(KERN_ERR "multipath: no operational IO paths for %s\n",
			mdname(mddev));
		goto out_free_conf;
	}
	mddev->degraded = conf->raid_disks - working_disks;

	conf->pool = mempool_create_kmalloc_pool(NR_RESERVED_BUFS,
						 sizeof(struct multipath_bh));
	if (conf->pool == NULL) {
		printk(KERN_ERR 
			"multipath: couldn't allocate memory for %s\n",
			mdname(mddev));
		goto out_free_conf;
	}

	{
		mddev->thread = md_register_thread(multipathd, mddev, NULL);
		if (!mddev->thread) {
			printk(KERN_ERR "multipath: couldn't allocate thread"
				" for %s\n", mdname(mddev));
			goto out_free_conf;
		}
	}

	printk(KERN_INFO 
		"multipath: array %s active with %d out of %d IO paths\n",
		mdname(mddev), conf->raid_disks - mddev->degraded,
	       mddev->raid_disks);
	/*
	 * Ok, everything is just fine now
	 */
	md_set_array_sectors(mddev, multipath_size(mddev, 0, 0));

	mddev->queue->backing_dev_info.congested_fn = multipath_congested;
	mddev->queue->backing_dev_info.congested_data = mddev;

	if (md_integrity_register(mddev))
		goto out_free_conf;

	return 0;

out_free_conf:
	if (conf->pool)
		mempool_destroy(conf->pool);
	kfree(conf->multipaths);
	kfree(conf);
	mddev->private = NULL;
out:
	return -EIO;
}


static int multipath_stop (struct mddev *mddev)
{
	struct mpconf *conf = mddev->private;

	md_unregister_thread(&mddev->thread);
	blk_sync_queue(mddev->queue); /* the unplug fn references 'conf'*/
	mempool_destroy(conf->pool);
	kfree(conf->multipaths);
	kfree(conf);
	mddev->private = NULL;
	return 0;
}

static struct md_personality multipath_personality =
{
	.name		= "multipath",
	.level		= LEVEL_MULTIPATH,
	.owner		= THIS_MODULE,
	.make_request	= multipath_make_request,
	.run		= multipath_run,
	.stop		= multipath_stop,
	.status		= multipath_status,
	.error_handler	= multipath_error,
	.hot_add_disk	= multipath_add_disk,
	.hot_remove_disk= multipath_remove_disk,
	.size		= multipath_size,
};

static int __init multipath_init (void)
{
	return register_md_personality (&multipath_personality);
}

static void __exit multipath_exit (void)
{
	unregister_md_personality (&multipath_personality);
}

module_init(multipath_init);
module_exit(multipath_exit);
MODULE_LICENSE("GPL");
MODULE_DESCRIPTION("simple multi-path personality for MD");
MODULE_ALIAS("md-personality-7"); /* MULTIPATH */
MODULE_ALIAS("md-multipath");
MODULE_ALIAS("md-level--4");<|MERGE_RESOLUTION|>--- conflicted
+++ resolved
@@ -292,19 +292,11 @@
 	return err;
 }
 
-<<<<<<< HEAD
-static int multipath_remove_disk(struct mddev *mddev, int number)
-{
-	struct mpconf *conf = mddev->private;
-	int err = 0;
-	struct md_rdev *rdev;
-=======
 static int multipath_remove_disk(struct mddev *mddev, struct md_rdev *rdev)
 {
 	struct mpconf *conf = mddev->private;
 	int err = 0;
 	int number = rdev->raid_disk;
->>>>>>> dcd6c922
 	struct multipath_info *p = conf->multipaths + number;
 
 	print_multipath_conf(conf);
