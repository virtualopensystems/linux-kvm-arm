--- conflicted
+++ resolved
@@ -509,7 +509,6 @@
 		bfa_sm_set_state(rport, bfa_fcs_rport_sm_fc4_fcs_online);
 		bfa_fcxp_discard(rport->fcxp);
 		bfa_fcs_rport_fcs_online_action(rport);
-<<<<<<< HEAD
 		break;
 
 	default:
@@ -559,7 +558,8 @@
 	case RPSM_EVENT_PLOGI_COMP:
 	case RPSM_EVENT_LOGO_IMP:
 	case RPSM_EVENT_ADDRESS_CHANGE:
-	case RPSM_EVENT_SCN:
+	case RPSM_EVENT_FAB_SCN:
+	case RPSM_EVENT_SCN_OFFLINE:
 		bfa_sm_set_state(rport, bfa_fcs_rport_sm_fc4_offline);
 		bfa_fcs_rport_fcs_offline_action(rport);
 		break;
@@ -573,73 +573,6 @@
 	case RPSM_EVENT_DELETE:
 		bfa_sm_set_state(rport, bfa_fcs_rport_sm_fc4_logosend);
 		bfa_fcs_rport_fcs_offline_action(rport);
-=======
->>>>>>> ddffeb8c
-		break;
-
-	default:
-		bfa_sm_fault(rport->fcs, event);
-		break;
-	}
-}
-
-/*
- * PLOGI is done. Await bfa_fcs_itnim to ascertain the scsi function
- */
-static void
-bfa_fcs_rport_sm_fc4_fcs_online(struct bfa_fcs_rport_s *rport,
-				enum rport_event event)
-{
-	bfa_trc(rport->fcs, rport->pwwn);
-	bfa_trc(rport->fcs, rport->pid);
-	bfa_trc(rport->fcs, event);
-
-	switch (event) {
-	case RPSM_EVENT_FC4_FCS_ONLINE:
-		if (rport->scsi_function == BFA_RPORT_INITIATOR) {
-			if (!BFA_FCS_PID_IS_WKA(rport->pid))
-				bfa_fcs_rpf_rport_online(rport);
-			bfa_sm_set_state(rport, bfa_fcs_rport_sm_online);
-			break;
-		}
-
-		if (!rport->bfa_rport)
-			rport->bfa_rport =
-				bfa_rport_create(rport->fcs->bfa, rport);
-
-		if (rport->bfa_rport) {
-			bfa_sm_set_state(rport, bfa_fcs_rport_sm_hal_online);
-			bfa_fcs_rport_hal_online(rport);
-		} else {
-			bfa_sm_set_state(rport, bfa_fcs_rport_sm_fc4_logosend);
-			bfa_fcs_rport_fcs_offline_action(rport);
-		}
-		break;
-
-	case RPSM_EVENT_PLOGI_RCVD:
-		bfa_sm_set_state(rport, bfa_fcs_rport_sm_fc4_offline);
-		rport->plogi_pending = BFA_TRUE;
-		bfa_fcs_rport_fcs_offline_action(rport);
-		break;
-
-	case RPSM_EVENT_PLOGI_COMP:
-	case RPSM_EVENT_LOGO_IMP:
-	case RPSM_EVENT_ADDRESS_CHANGE:
-	case RPSM_EVENT_FAB_SCN:
-	case RPSM_EVENT_SCN_OFFLINE:
-		bfa_sm_set_state(rport, bfa_fcs_rport_sm_fc4_offline);
-		bfa_fcs_rport_fcs_offline_action(rport);
-		break;
-
-	case RPSM_EVENT_LOGO_RCVD:
-	case RPSM_EVENT_PRLO_RCVD:
-		bfa_sm_set_state(rport, bfa_fcs_rport_sm_fc4_logorcv);
-		bfa_fcs_rport_fcs_offline_action(rport);
-		break;
-
-	case RPSM_EVENT_DELETE:
-		bfa_sm_set_state(rport, bfa_fcs_rport_sm_fc4_logosend);
-		bfa_fcs_rport_fcs_offline_action(rport);
 		break;
 
 	default:
@@ -675,16 +608,10 @@
 		bfa_fcs_rport_fcs_offline_action(rport);
 		break;
 
-<<<<<<< HEAD
-	case RPSM_EVENT_SCN:
-	case RPSM_EVENT_LOGO_IMP:
-	case RPSM_EVENT_ADDRESS_CHANGE:
-=======
 	case RPSM_EVENT_FAB_SCN:
 	case RPSM_EVENT_LOGO_IMP:
 	case RPSM_EVENT_ADDRESS_CHANGE:
 	case RPSM_EVENT_SCN_OFFLINE:
->>>>>>> ddffeb8c
 		bfa_sm_set_state(rport, bfa_fcs_rport_sm_fc4_offline);
 		bfa_fcs_rport_fcs_offline_action(rport);
 		break;
@@ -973,8 +900,6 @@
 		bfa_sm_set_state(rport, bfa_fcs_rport_sm_fc4_logorcv);
 		bfa_fcxp_discard(rport->fcxp);
 		bfa_fcs_rport_hal_offline_action(rport);
-<<<<<<< HEAD
-=======
 		break;
 
 	default:
@@ -1064,7 +989,6 @@
 		bfa_timer_start(rport->fcs->bfa, &rport->timer,
 			bfa_fcs_rport_timeout, rport,
 			bfa_fcs_rport_del_timeout);
->>>>>>> ddffeb8c
 		break;
 
 	default:
@@ -1098,11 +1022,8 @@
 		bfa_sm_set_state(rport, bfa_fcs_rport_sm_fc4_off_delete);
 		break;
 
-<<<<<<< HEAD
-=======
 	case RPSM_EVENT_SCN_ONLINE:
 	case RPSM_EVENT_SCN_OFFLINE:
->>>>>>> ddffeb8c
 	case RPSM_EVENT_HCB_ONLINE:
 	case RPSM_EVENT_LOGO_RCVD:
 	case RPSM_EVENT_PRLO_RCVD:
@@ -1167,11 +1088,8 @@
 		bfa_fcs_rport_hal_offline(rport);
 		break;
 
-<<<<<<< HEAD
-=======
 	case RPSM_EVENT_SCN_ONLINE:
 		break;
->>>>>>> ddffeb8c
 	case RPSM_EVENT_LOGO_RCVD:
 		/*
 		 * Rport is going offline. Just ack the logo
@@ -1183,14 +1101,9 @@
 		bfa_fcs_rport_send_prlo_acc(rport);
 		break;
 
-<<<<<<< HEAD
-	case RPSM_EVENT_HCB_ONLINE:
-	case RPSM_EVENT_SCN:
-=======
 	case RPSM_EVENT_SCN_OFFLINE:
 	case RPSM_EVENT_HCB_ONLINE:
 	case RPSM_EVENT_FAB_SCN:
->>>>>>> ddffeb8c
 	case RPSM_EVENT_LOGO_IMP:
 	case RPSM_EVENT_ADDRESS_CHANGE:
 		/*
@@ -1248,8 +1161,6 @@
 				bfa_fcs_rport_sm_nsdisc_sending);
 			rport->ns_retries = 0;
 			bfa_fcs_rport_send_nsdisc(rport, NULL);
-<<<<<<< HEAD
-=======
 		} else if (bfa_fcport_get_topology(rport->port->fcs->bfa) ==
 					BFA_PORT_TOPOLOGY_LOOP) {
 			if (rport->scn_online) {
@@ -1263,7 +1174,6 @@
 					bfa_fcs_rport_timeout, rport,
 					bfa_fcs_rport_del_timeout);
 			}
->>>>>>> ddffeb8c
 		} else {
 			bfa_sm_set_state(rport, bfa_fcs_rport_sm_plogi_sending);
 			rport->plogi_retries = 0;
@@ -1399,11 +1309,8 @@
 		bfa_sm_set_state(rport, bfa_fcs_rport_sm_delete_pending);
 		break;
 
-<<<<<<< HEAD
-=======
 	case RPSM_EVENT_SCN_ONLINE:
 	case RPSM_EVENT_SCN_OFFLINE:
->>>>>>> ddffeb8c
 	case RPSM_EVENT_ADDRESS_CHANGE:
 		break;
 
@@ -1501,15 +1408,12 @@
 		bfa_sm_set_state(rport, bfa_fcs_rport_sm_fc4_fcs_online);
 		bfa_timer_stop(&rport->timer);
 		bfa_fcs_rport_fcs_online_action(rport);
-<<<<<<< HEAD
-=======
 		break;
 
 	case RPSM_EVENT_SCN_ONLINE:
 		bfa_timer_stop(&rport->timer);
 		bfa_sm_set_state(rport, bfa_fcs_rport_sm_plogi_sending);
 		bfa_fcs_rport_send_plogi(rport, NULL);
->>>>>>> ddffeb8c
 		break;
 
 	case RPSM_EVENT_PLOGI_SEND:
@@ -1746,7 +1650,6 @@
 	bfa_trc(rport->fcs, rport->pwwn);
 	bfa_trc(rport->fcs, rport->pid);
 	bfa_trc(rport->fcs, event);
-<<<<<<< HEAD
 
 	switch (event) {
 	case RPSM_EVENT_FC4_OFFLINE:
@@ -1754,15 +1657,6 @@
 		bfa_fcs_rport_hal_offline(rport);
 		break;
 
-=======
-
-	switch (event) {
-	case RPSM_EVENT_FC4_OFFLINE:
-		bfa_sm_set_state(rport, bfa_fcs_rport_sm_delete_pending);
-		bfa_fcs_rport_hal_offline(rport);
-		break;
-
->>>>>>> ddffeb8c
 	case RPSM_EVENT_DELETE:
 	case RPSM_EVENT_PLOGI_RCVD:
 		/* Ignore these events */
