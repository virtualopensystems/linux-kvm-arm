--- conflicted
+++ resolved
@@ -751,41 +751,29 @@
 bfa_fcs_fabric_sm_stopping(struct bfa_fcs_fabric_s *fabric,
 			   enum bfa_fcs_fabric_event event)
 {
-<<<<<<< HEAD
-=======
 	struct bfa_s	*bfa = fabric->fcs->bfa;
 
->>>>>>> ddffeb8c
 	bfa_trc(fabric->fcs, fabric->bport.port_cfg.pwwn);
 	bfa_trc(fabric->fcs, event);
 
 	switch (event) {
 	case BFA_FCS_FABRIC_SM_STOPCOMP:
-<<<<<<< HEAD
-		bfa_sm_set_state(fabric, bfa_fcs_fabric_sm_cleanup);
-		bfa_sm_send_event(fabric->lps, BFA_LPS_SM_LOGOUT);
-=======
 		if (bfa_fcport_get_topology(bfa) == BFA_PORT_TOPOLOGY_LOOP) {
 			bfa_sm_set_state(fabric, bfa_fcs_fabric_sm_created);
 		} else {
 			bfa_sm_set_state(fabric, bfa_fcs_fabric_sm_cleanup);
 			bfa_sm_send_event(fabric->lps, BFA_LPS_SM_LOGOUT);
 		}
->>>>>>> ddffeb8c
 		break;
 
 	case BFA_FCS_FABRIC_SM_LINK_UP:
 		break;
 
 	case BFA_FCS_FABRIC_SM_LINK_DOWN:
-<<<<<<< HEAD
-		bfa_sm_set_state(fabric, bfa_fcs_fabric_sm_cleanup);
-=======
 		if (bfa_fcport_get_topology(bfa) == BFA_PORT_TOPOLOGY_LOOP)
 			bfa_sm_set_state(fabric, bfa_fcs_fabric_sm_created);
 		else
 			bfa_sm_set_state(fabric, bfa_fcs_fabric_sm_cleanup);
->>>>>>> ddffeb8c
 		break;
 
 	default:
@@ -802,7 +790,6 @@
 {
 	bfa_trc(fabric->fcs, fabric->bport.port_cfg.pwwn);
 	bfa_trc(fabric->fcs, event);
-<<<<<<< HEAD
 
 	switch (event) {
 	case BFA_FCS_FABRIC_SM_STOPCOMP:
@@ -818,23 +805,6 @@
 		 */
 		break;
 
-=======
-
-	switch (event) {
-	case BFA_FCS_FABRIC_SM_STOPCOMP:
-	case BFA_FCS_FABRIC_SM_LOGOCOMP:
-		bfa_sm_set_state(fabric, bfa_fcs_fabric_sm_created);
-		bfa_wc_down(&(fabric->fcs)->wc);
-		break;
-
-	case BFA_FCS_FABRIC_SM_LINK_DOWN:
-		/*
-		 * Ignore - can get this event if we get notified about IOC down
-		 * before the fabric completion callbk is done.
-		 */
-		break;
-
->>>>>>> ddffeb8c
 	default:
 		bfa_sm_fault(fabric->fcs, event);
 	}
