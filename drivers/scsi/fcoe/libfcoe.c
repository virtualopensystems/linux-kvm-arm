/*
 * Copyright (c) 2008-2009 Cisco Systems, Inc.  All rights reserved.
 * Copyright (c) 2009 Intel Corporation.  All rights reserved.
 *
 * This program is free software; you can redistribute it and/or modify it
 * under the terms and conditions of the GNU General Public License,
 * version 2, as published by the Free Software Foundation.
 *
 * This program is distributed in the hope it will be useful, but WITHOUT
 * ANY WARRANTY; without even the implied warranty of MERCHANTABILITY or
 * FITNESS FOR A PARTICULAR PURPOSE.  See the GNU General Public License for
 * more details.
 *
 * You should have received a copy of the GNU General Public License along with
 * this program; if not, write to the Free Software Foundation, Inc.,
 * 51 Franklin St - Fifth Floor, Boston, MA 02110-1301 USA.
 *
 * Maintained at www.Open-FCoE.org
 */

#include <linux/types.h>
#include <linux/module.h>
#include <linux/kernel.h>
#include <linux/list.h>
#include <linux/spinlock.h>
#include <linux/timer.h>
#include <linux/netdevice.h>
#include <linux/etherdevice.h>
#include <linux/ethtool.h>
#include <linux/if_ether.h>
#include <linux/if_vlan.h>
#include <linux/errno.h>
#include <linux/bitops.h>
#include <linux/slab.h>
#include <net/rtnetlink.h>

#include <scsi/fc/fc_els.h>
#include <scsi/fc/fc_fs.h>
#include <scsi/fc/fc_fip.h>
#include <scsi/fc/fc_encaps.h>
#include <scsi/fc/fc_fcoe.h>
#include <scsi/fc/fc_fcp.h>

#include <scsi/libfc.h>
#include <scsi/libfcoe.h>

MODULE_AUTHOR("Open-FCoE.org");
MODULE_DESCRIPTION("FIP discovery protocol support for FCoE HBAs");
MODULE_LICENSE("GPL v2");

#define	FCOE_CTLR_MIN_FKA	500		/* min keep alive (mS) */
#define	FCOE_CTLR_DEF_FKA	FIP_DEF_FKA	/* default keep alive (mS) */

static void fcoe_ctlr_timeout(unsigned long);
static void fcoe_ctlr_timer_work(struct work_struct *);
static void fcoe_ctlr_recv_work(struct work_struct *);

static void fcoe_ctlr_vn_start(struct fcoe_ctlr *);
static int fcoe_ctlr_vn_recv(struct fcoe_ctlr *, struct sk_buff *);
static void fcoe_ctlr_vn_timeout(struct fcoe_ctlr *);
static int fcoe_ctlr_vn_lookup(struct fcoe_ctlr *, u32, u8 *);

static u8 fcoe_all_fcfs[ETH_ALEN] = FIP_ALL_FCF_MACS;
static u8 fcoe_all_enode[ETH_ALEN] = FIP_ALL_ENODE_MACS;
static u8 fcoe_all_vn2vn[ETH_ALEN] = FIP_ALL_VN2VN_MACS;
static u8 fcoe_all_p2p[ETH_ALEN] = FIP_ALL_P2P_MACS;

unsigned int libfcoe_debug_logging;
module_param_named(debug_logging, libfcoe_debug_logging, int, S_IRUGO|S_IWUSR);
MODULE_PARM_DESC(debug_logging, "a bit mask of logging levels");

#define LIBFCOE_LOGGING	    0x01 /* General logging, not categorized */
#define LIBFCOE_FIP_LOGGING 0x02 /* FIP logging */

#define LIBFCOE_CHECK_LOGGING(LEVEL, CMD)		\
do {							\
	if (unlikely(libfcoe_debug_logging & LEVEL))	\
		do {					\
			CMD;				\
		} while (0);				\
} while (0)

#define LIBFCOE_DBG(fmt, args...)					\
	LIBFCOE_CHECK_LOGGING(LIBFCOE_LOGGING,				\
			      printk(KERN_INFO "libfcoe: " fmt, ##args);)

#define LIBFCOE_FIP_DBG(fip, fmt, args...)				\
	LIBFCOE_CHECK_LOGGING(LIBFCOE_FIP_LOGGING,			\
			      printk(KERN_INFO "host%d: fip: " fmt, 	\
				     (fip)->lp->host->host_no, ##args);)

static const char *fcoe_ctlr_states[] = {
	[FIP_ST_DISABLED] =	"DISABLED",
	[FIP_ST_LINK_WAIT] =	"LINK_WAIT",
	[FIP_ST_AUTO] =		"AUTO",
	[FIP_ST_NON_FIP] =	"NON_FIP",
	[FIP_ST_ENABLED] =	"ENABLED",
	[FIP_ST_VNMP_START] =	"VNMP_START",
	[FIP_ST_VNMP_PROBE1] =	"VNMP_PROBE1",
	[FIP_ST_VNMP_PROBE2] =	"VNMP_PROBE2",
	[FIP_ST_VNMP_CLAIM] =	"VNMP_CLAIM",
	[FIP_ST_VNMP_UP] =	"VNMP_UP",
};

static const char *fcoe_ctlr_state(enum fip_state state)
{
	const char *cp = "unknown";

	if (state < ARRAY_SIZE(fcoe_ctlr_states))
		cp = fcoe_ctlr_states[state];
	if (!cp)
		cp = "unknown";
	return cp;
}

/**
 * fcoe_ctlr_set_state() - Set and do debug printing for the new FIP state.
 * @fip: The FCoE controller
 * @state: The new state
 */
static void fcoe_ctlr_set_state(struct fcoe_ctlr *fip, enum fip_state state)
{
	if (state == fip->state)
		return;
	if (fip->lp)
		LIBFCOE_FIP_DBG(fip, "state %s -> %s\n",
			fcoe_ctlr_state(fip->state), fcoe_ctlr_state(state));
	fip->state = state;
}

/**
 * fcoe_ctlr_mtu_valid() - Check if a FCF's MTU is valid
 * @fcf: The FCF to check
 *
 * Return non-zero if FCF fcoe_size has been validated.
 */
static inline int fcoe_ctlr_mtu_valid(const struct fcoe_fcf *fcf)
{
	return (fcf->flags & FIP_FL_SOL) != 0;
}

/**
 * fcoe_ctlr_fcf_usable() - Check if a FCF is usable
 * @fcf: The FCF to check
 *
 * Return non-zero if the FCF is usable.
 */
static inline int fcoe_ctlr_fcf_usable(struct fcoe_fcf *fcf)
{
	u16 flags = FIP_FL_SOL | FIP_FL_AVAIL;

	return (fcf->flags & flags) == flags;
}

/**
 * fcoe_ctlr_map_dest() - Set flag and OUI for mapping destination addresses
 * @fip: The FCoE controller
 */
static void fcoe_ctlr_map_dest(struct fcoe_ctlr *fip)
{
	if (fip->mode == FIP_MODE_VN2VN)
		hton24(fip->dest_addr, FIP_VN_FC_MAP);
	else
		hton24(fip->dest_addr, FIP_DEF_FC_MAP);
	hton24(fip->dest_addr + 3, 0);
	fip->map_dest = 1;
}

/**
 * fcoe_ctlr_init() - Initialize the FCoE Controller instance
 * @fip: The FCoE controller to initialize
 */
void fcoe_ctlr_init(struct fcoe_ctlr *fip, enum fip_state mode)
{
	fcoe_ctlr_set_state(fip, FIP_ST_LINK_WAIT);
	fip->mode = mode;
	INIT_LIST_HEAD(&fip->fcfs);
	mutex_init(&fip->ctlr_mutex);
	fip->flogi_oxid = FC_XID_UNKNOWN;
	setup_timer(&fip->timer, fcoe_ctlr_timeout, (unsigned long)fip);
	INIT_WORK(&fip->timer_work, fcoe_ctlr_timer_work);
	INIT_WORK(&fip->recv_work, fcoe_ctlr_recv_work);
	skb_queue_head_init(&fip->fip_recv_list);
}
EXPORT_SYMBOL(fcoe_ctlr_init);

/**
 * fcoe_ctlr_reset_fcfs() - Reset and free all FCFs for a controller
 * @fip: The FCoE controller whose FCFs are to be reset
 *
 * Called with &fcoe_ctlr lock held.
 */
static void fcoe_ctlr_reset_fcfs(struct fcoe_ctlr *fip)
{
	struct fcoe_fcf *fcf;
	struct fcoe_fcf *next;

	fip->sel_fcf = NULL;
	list_for_each_entry_safe(fcf, next, &fip->fcfs, list) {
		list_del(&fcf->list);
		kfree(fcf);
	}
	fip->fcf_count = 0;
	fip->sel_time = 0;
}

/**
 * fcoe_ctlr_destroy() - Disable and tear down a FCoE controller
 * @fip: The FCoE controller to tear down
 *
 * This is called by FCoE drivers before freeing the &fcoe_ctlr.
 *
 * The receive handler will have been deleted before this to guarantee
 * that no more recv_work will be scheduled.
 *
 * The timer routine will simply return once we set FIP_ST_DISABLED.
 * This guarantees that no further timeouts or work will be scheduled.
 */
void fcoe_ctlr_destroy(struct fcoe_ctlr *fip)
{
	cancel_work_sync(&fip->recv_work);
	skb_queue_purge(&fip->fip_recv_list);

	mutex_lock(&fip->ctlr_mutex);
	fcoe_ctlr_set_state(fip, FIP_ST_DISABLED);
	fcoe_ctlr_reset_fcfs(fip);
	mutex_unlock(&fip->ctlr_mutex);
	del_timer_sync(&fip->timer);
	cancel_work_sync(&fip->timer_work);
}
EXPORT_SYMBOL(fcoe_ctlr_destroy);

/**
 * fcoe_ctlr_fcoe_size() - Return the maximum FCoE size required for VN_Port
 * @fip: The FCoE controller to get the maximum FCoE size from
 *
 * Returns the maximum packet size including the FCoE header and trailer,
 * but not including any Ethernet or VLAN headers.
 */
static inline u32 fcoe_ctlr_fcoe_size(struct fcoe_ctlr *fip)
{
	/*
	 * Determine the max FCoE frame size allowed, including
	 * FCoE header and trailer.
	 * Note:  lp->mfs is currently the payload size, not the frame size.
	 */
	return fip->lp->mfs + sizeof(struct fc_frame_header) +
		sizeof(struct fcoe_hdr) + sizeof(struct fcoe_crc_eof);
}

/**
 * fcoe_ctlr_solicit() - Send a FIP solicitation
 * @fip: The FCoE controller to send the solicitation on
 * @fcf: The destination FCF (if NULL, a multicast solicitation is sent)
 */
static void fcoe_ctlr_solicit(struct fcoe_ctlr *fip, struct fcoe_fcf *fcf)
{
	struct sk_buff *skb;
	struct fip_sol {
		struct ethhdr eth;
		struct fip_header fip;
		struct {
			struct fip_mac_desc mac;
			struct fip_wwn_desc wwnn;
			struct fip_size_desc size;
		} __attribute__((packed)) desc;
	}  __attribute__((packed)) *sol;
	u32 fcoe_size;

	skb = dev_alloc_skb(sizeof(*sol));
	if (!skb)
		return;

	sol = (struct fip_sol *)skb->data;

	memset(sol, 0, sizeof(*sol));
	memcpy(sol->eth.h_dest, fcf ? fcf->fcf_mac : fcoe_all_fcfs, ETH_ALEN);
	memcpy(sol->eth.h_source, fip->ctl_src_addr, ETH_ALEN);
	sol->eth.h_proto = htons(ETH_P_FIP);

	sol->fip.fip_ver = FIP_VER_ENCAPS(FIP_VER);
	sol->fip.fip_op = htons(FIP_OP_DISC);
	sol->fip.fip_subcode = FIP_SC_SOL;
	sol->fip.fip_dl_len = htons(sizeof(sol->desc) / FIP_BPW);
	sol->fip.fip_flags = htons(FIP_FL_FPMA);
	if (fip->spma)
		sol->fip.fip_flags |= htons(FIP_FL_SPMA);

	sol->desc.mac.fd_desc.fip_dtype = FIP_DT_MAC;
	sol->desc.mac.fd_desc.fip_dlen = sizeof(sol->desc.mac) / FIP_BPW;
	memcpy(sol->desc.mac.fd_mac, fip->ctl_src_addr, ETH_ALEN);

	sol->desc.wwnn.fd_desc.fip_dtype = FIP_DT_NAME;
	sol->desc.wwnn.fd_desc.fip_dlen = sizeof(sol->desc.wwnn) / FIP_BPW;
	put_unaligned_be64(fip->lp->wwnn, &sol->desc.wwnn.fd_wwn);

	fcoe_size = fcoe_ctlr_fcoe_size(fip);
	sol->desc.size.fd_desc.fip_dtype = FIP_DT_FCOE_SIZE;
	sol->desc.size.fd_desc.fip_dlen = sizeof(sol->desc.size) / FIP_BPW;
	sol->desc.size.fd_size = htons(fcoe_size);

	skb_put(skb, sizeof(*sol));
	skb->protocol = htons(ETH_P_FIP);
	skb_reset_mac_header(skb);
	skb_reset_network_header(skb);
	fip->send(fip, skb);

	if (!fcf)
		fip->sol_time = jiffies;
}

/**
 * fcoe_ctlr_link_up() - Start FCoE controller
 * @fip: The FCoE controller to start
 *
 * Called from the LLD when the network link is ready.
 */
void fcoe_ctlr_link_up(struct fcoe_ctlr *fip)
{
	mutex_lock(&fip->ctlr_mutex);
	if (fip->state == FIP_ST_NON_FIP || fip->state == FIP_ST_AUTO) {
		mutex_unlock(&fip->ctlr_mutex);
		fc_linkup(fip->lp);
	} else if (fip->state == FIP_ST_LINK_WAIT) {
		fcoe_ctlr_set_state(fip, fip->mode);
		switch (fip->mode) {
		default:
			LIBFCOE_FIP_DBG(fip, "invalid mode %d\n", fip->mode);
			/* fall-through */
		case FIP_MODE_AUTO:
			LIBFCOE_FIP_DBG(fip, "%s", "setting AUTO mode.\n");
			/* fall-through */
		case FIP_MODE_FABRIC:
		case FIP_MODE_NON_FIP:
			mutex_unlock(&fip->ctlr_mutex);
			fc_linkup(fip->lp);
			fcoe_ctlr_solicit(fip, NULL);
			break;
		case FIP_MODE_VN2VN:
			fcoe_ctlr_vn_start(fip);
			mutex_unlock(&fip->ctlr_mutex);
			fc_linkup(fip->lp);
			break;
		}
	} else
		mutex_unlock(&fip->ctlr_mutex);
}
EXPORT_SYMBOL(fcoe_ctlr_link_up);

/**
 * fcoe_ctlr_reset() - Reset a FCoE controller
 * @fip:       The FCoE controller to reset
 */
static void fcoe_ctlr_reset(struct fcoe_ctlr *fip)
{
	fcoe_ctlr_reset_fcfs(fip);
	del_timer(&fip->timer);
	fip->ctlr_ka_time = 0;
	fip->port_ka_time = 0;
	fip->sol_time = 0;
	fip->flogi_oxid = FC_XID_UNKNOWN;
	fcoe_ctlr_map_dest(fip);
}

/**
 * fcoe_ctlr_link_down() - Stop a FCoE controller
 * @fip: The FCoE controller to be stopped
 *
 * Returns non-zero if the link was up and now isn't.
 *
 * Called from the LLD when the network link is not ready.
 * There may be multiple calls while the link is down.
 */
int fcoe_ctlr_link_down(struct fcoe_ctlr *fip)
{
	int link_dropped;

	LIBFCOE_FIP_DBG(fip, "link down.\n");
	mutex_lock(&fip->ctlr_mutex);
	fcoe_ctlr_reset(fip);
	link_dropped = fip->state != FIP_ST_LINK_WAIT;
	fcoe_ctlr_set_state(fip, FIP_ST_LINK_WAIT);
	mutex_unlock(&fip->ctlr_mutex);

	if (link_dropped)
		fc_linkdown(fip->lp);
	return link_dropped;
}
EXPORT_SYMBOL(fcoe_ctlr_link_down);

/**
 * fcoe_ctlr_send_keep_alive() - Send a keep-alive to the selected FCF
 * @fip:   The FCoE controller to send the FKA on
 * @lport: libfc fc_lport to send from
 * @ports: 0 for controller keep-alive, 1 for port keep-alive
 * @sa:	   The source MAC address
 *
 * A controller keep-alive is sent every fka_period (typically 8 seconds).
 * The source MAC is the native MAC address.
 *
 * A port keep-alive is sent every 90 seconds while logged in.
 * The source MAC is the assigned mapped source address.
 * The destination is the FCF's F-port.
 */
static void fcoe_ctlr_send_keep_alive(struct fcoe_ctlr *fip,
				      struct fc_lport *lport,
				      int ports, u8 *sa)
{
	struct sk_buff *skb;
	struct fip_kal {
		struct ethhdr eth;
		struct fip_header fip;
		struct fip_mac_desc mac;
	} __attribute__((packed)) *kal;
	struct fip_vn_desc *vn;
	u32 len;
	struct fc_lport *lp;
	struct fcoe_fcf *fcf;

	fcf = fip->sel_fcf;
	lp = fip->lp;
	if (!fcf || (ports && !lp->port_id))
		return;

	len = sizeof(*kal) + ports * sizeof(*vn);
	skb = dev_alloc_skb(len);
	if (!skb)
		return;

	kal = (struct fip_kal *)skb->data;
	memset(kal, 0, len);
	memcpy(kal->eth.h_dest, fcf->fcf_mac, ETH_ALEN);
	memcpy(kal->eth.h_source, sa, ETH_ALEN);
	kal->eth.h_proto = htons(ETH_P_FIP);

	kal->fip.fip_ver = FIP_VER_ENCAPS(FIP_VER);
	kal->fip.fip_op = htons(FIP_OP_CTRL);
	kal->fip.fip_subcode = FIP_SC_KEEP_ALIVE;
	kal->fip.fip_dl_len = htons((sizeof(kal->mac) +
				     ports * sizeof(*vn)) / FIP_BPW);
	kal->fip.fip_flags = htons(FIP_FL_FPMA);
	if (fip->spma)
		kal->fip.fip_flags |= htons(FIP_FL_SPMA);

	kal->mac.fd_desc.fip_dtype = FIP_DT_MAC;
	kal->mac.fd_desc.fip_dlen = sizeof(kal->mac) / FIP_BPW;
	memcpy(kal->mac.fd_mac, fip->ctl_src_addr, ETH_ALEN);
	if (ports) {
		vn = (struct fip_vn_desc *)(kal + 1);
		vn->fd_desc.fip_dtype = FIP_DT_VN_ID;
		vn->fd_desc.fip_dlen = sizeof(*vn) / FIP_BPW;
		memcpy(vn->fd_mac, fip->get_src_addr(lport), ETH_ALEN);
		hton24(vn->fd_fc_id, lport->port_id);
		put_unaligned_be64(lport->wwpn, &vn->fd_wwpn);
	}
	skb_put(skb, len);
	skb->protocol = htons(ETH_P_FIP);
	skb_reset_mac_header(skb);
	skb_reset_network_header(skb);
	fip->send(fip, skb);
}

/**
 * fcoe_ctlr_encaps() - Encapsulate an ELS frame for FIP, without sending it
 * @fip:   The FCoE controller for the ELS frame
 * @dtype: The FIP descriptor type for the frame
 * @skb:   The FCoE ELS frame including FC header but no FCoE headers
 * @d_id:  The destination port ID.
 *
 * Returns non-zero error code on failure.
 *
 * The caller must check that the length is a multiple of 4.
 *
 * The @skb must have enough headroom (28 bytes) and tailroom (8 bytes).
 * Headroom includes the FIP encapsulation description, FIP header, and
 * Ethernet header.  The tailroom is for the FIP MAC descriptor.
 */
static int fcoe_ctlr_encaps(struct fcoe_ctlr *fip, struct fc_lport *lport,
			    u8 dtype, struct sk_buff *skb, u32 d_id)
{
	struct fip_encaps_head {
		struct ethhdr eth;
		struct fip_header fip;
		struct fip_encaps encaps;
	} __attribute__((packed)) *cap;
	struct fc_frame_header *fh;
	struct fip_mac_desc *mac;
	struct fcoe_fcf *fcf;
	size_t dlen;
	u16 fip_flags;
	u8 op;

	fh = (struct fc_frame_header *)skb->data;
	op = *(u8 *)(fh + 1);
	dlen = sizeof(struct fip_encaps) + skb->len;	/* len before push */
	cap = (struct fip_encaps_head *)skb_push(skb, sizeof(*cap));
	memset(cap, 0, sizeof(*cap));

	if (lport->point_to_multipoint) {
		if (fcoe_ctlr_vn_lookup(fip, d_id, cap->eth.h_dest))
			return -ENODEV;
		fip_flags = 0;
	} else {
		fcf = fip->sel_fcf;
		if (!fcf)
			return -ENODEV;
		fip_flags = fcf->flags;
		fip_flags &= fip->spma ? FIP_FL_SPMA | FIP_FL_FPMA :
					 FIP_FL_FPMA;
		if (!fip_flags)
			return -ENODEV;
		memcpy(cap->eth.h_dest, fcf->fcf_mac, ETH_ALEN);
	}
	memcpy(cap->eth.h_source, fip->ctl_src_addr, ETH_ALEN);
	cap->eth.h_proto = htons(ETH_P_FIP);

	cap->fip.fip_ver = FIP_VER_ENCAPS(FIP_VER);
	cap->fip.fip_op = htons(FIP_OP_LS);
	if (op == ELS_LS_ACC || op == ELS_LS_RJT)
		cap->fip.fip_subcode = FIP_SC_REP;
	else
		cap->fip.fip_subcode = FIP_SC_REQ;
	cap->fip.fip_flags = htons(fip_flags);

	cap->encaps.fd_desc.fip_dtype = dtype;
	cap->encaps.fd_desc.fip_dlen = dlen / FIP_BPW;

	if (op != ELS_LS_RJT) {
		dlen += sizeof(*mac);
		mac = (struct fip_mac_desc *)skb_put(skb, sizeof(*mac));
		memset(mac, 0, sizeof(*mac));
		mac->fd_desc.fip_dtype = FIP_DT_MAC;
		mac->fd_desc.fip_dlen = sizeof(*mac) / FIP_BPW;
		if (dtype != FIP_DT_FLOGI && dtype != FIP_DT_FDISC) {
			memcpy(mac->fd_mac, fip->get_src_addr(lport), ETH_ALEN);
		} else if (fip->mode == FIP_MODE_VN2VN) {
			hton24(mac->fd_mac, FIP_VN_FC_MAP);
			hton24(mac->fd_mac + 3, fip->port_id);
		} else if (fip_flags & FIP_FL_SPMA) {
			LIBFCOE_FIP_DBG(fip, "FLOGI/FDISC sent with SPMA\n");
			memcpy(mac->fd_mac, fip->ctl_src_addr, ETH_ALEN);
		} else {
			LIBFCOE_FIP_DBG(fip, "FLOGI/FDISC sent with FPMA\n");
			/* FPMA only FLOGI.  Must leave the MAC desc zeroed. */
		}
	}
	cap->fip.fip_dl_len = htons(dlen / FIP_BPW);

	skb->protocol = htons(ETH_P_FIP);
	skb_reset_mac_header(skb);
	skb_reset_network_header(skb);
	return 0;
}

/**
 * fcoe_ctlr_els_send() - Send an ELS frame encapsulated by FIP if appropriate.
 * @fip:	FCoE controller.
 * @lport:	libfc fc_lport to send from
 * @skb:	FCoE ELS frame including FC header but no FCoE headers.
 *
 * Returns a non-zero error code if the frame should not be sent.
 * Returns zero if the caller should send the frame with FCoE encapsulation.
 *
 * The caller must check that the length is a multiple of 4.
 * The SKB must have enough headroom (28 bytes) and tailroom (8 bytes).
 * The the skb must also be an fc_frame.
 */
int fcoe_ctlr_els_send(struct fcoe_ctlr *fip, struct fc_lport *lport,
		       struct sk_buff *skb)
{
	struct fc_frame *fp;
	struct fc_frame_header *fh;
	u16 old_xid;
	u8 op;
	u8 mac[ETH_ALEN];

	fp = container_of(skb, struct fc_frame, skb);
	fh = (struct fc_frame_header *)skb->data;
	op = *(u8 *)(fh + 1);

	if (op == ELS_FLOGI && fip->mode != FIP_MODE_VN2VN) {
		old_xid = fip->flogi_oxid;
		fip->flogi_oxid = ntohs(fh->fh_ox_id);
		if (fip->state == FIP_ST_AUTO) {
			if (old_xid == FC_XID_UNKNOWN)
				fip->flogi_count = 0;
			fip->flogi_count++;
			if (fip->flogi_count < 3)
				goto drop;
			fcoe_ctlr_map_dest(fip);
			return 0;
		}
		if (fip->state == FIP_ST_NON_FIP)
			fcoe_ctlr_map_dest(fip);
	}

	if (fip->state == FIP_ST_NON_FIP)
		return 0;
	if (!fip->sel_fcf && fip->mode != FIP_MODE_VN2VN)
		goto drop;
	switch (op) {
	case ELS_FLOGI:
		op = FIP_DT_FLOGI;
		break;
	case ELS_FDISC:
		if (ntoh24(fh->fh_s_id))
			return 0;
		op = FIP_DT_FDISC;
		break;
	case ELS_LOGO:
		if (fip->mode == FIP_MODE_VN2VN) {
			if (fip->state != FIP_ST_VNMP_UP)
				return -EINVAL;
			if (ntoh24(fh->fh_d_id) == FC_FID_FLOGI)
				return -EINVAL;
		} else {
			if (fip->state != FIP_ST_ENABLED)
				return 0;
			if (ntoh24(fh->fh_d_id) != FC_FID_FLOGI)
				return 0;
		}
		op = FIP_DT_LOGO;
		break;
	case ELS_LS_ACC:
		/*
		 * If non-FIP, we may have gotten an SID by accepting an FLOGI
		 * from a point-to-point connection.  Switch to using
		 * the source mac based on the SID.  The destination
		 * MAC in this case would have been set by receving the
		 * FLOGI.
		 */
		if (fip->state == FIP_ST_NON_FIP) {
			if (fip->flogi_oxid == FC_XID_UNKNOWN)
				return 0;
			fip->flogi_oxid = FC_XID_UNKNOWN;
			fc_fcoe_set_mac(mac, fh->fh_d_id);
			fip->update_mac(lport, mac);
		}
		/* fall through */
	case ELS_LS_RJT:
		op = fr_encaps(fp);
		if (op)
			break;
		return 0;
	default:
		if (fip->state != FIP_ST_ENABLED &&
		    fip->state != FIP_ST_VNMP_UP)
			goto drop;
		return 0;
	}
	LIBFCOE_FIP_DBG(fip, "els_send op %u d_id %x\n",
			op, ntoh24(fh->fh_d_id));
	if (fcoe_ctlr_encaps(fip, lport, op, skb, ntoh24(fh->fh_d_id)))
		goto drop;
	fip->send(fip, skb);
	return -EINPROGRESS;
drop:
	kfree_skb(skb);
	return -EINVAL;
}
EXPORT_SYMBOL(fcoe_ctlr_els_send);

/**
 * fcoe_ctlr_age_fcfs() - Reset and free all old FCFs for a controller
 * @fip: The FCoE controller to free FCFs on
 *
 * Called with lock held and preemption disabled.
 *
 * An FCF is considered old if we have missed two advertisements.
 * That is, there have been no valid advertisement from it for 2.5
 * times its keep-alive period.
 *
 * In addition, determine the time when an FCF selection can occur.
 *
 * Also, increment the MissDiscAdvCount when no advertisement is received
 * for the corresponding FCF for 1.5 * FKA_ADV_PERIOD (FC-BB-5 LESB).
 *
 * Returns the time in jiffies for the next call.
 */
static unsigned long fcoe_ctlr_age_fcfs(struct fcoe_ctlr *fip)
{
	struct fcoe_fcf *fcf;
	struct fcoe_fcf *next;
	unsigned long next_timer = jiffies + msecs_to_jiffies(FIP_VN_KA_PERIOD);
	unsigned long deadline;
	unsigned long sel_time = 0;
	struct fcoe_dev_stats *stats;

	stats = per_cpu_ptr(fip->lp->dev_stats, get_cpu());

	list_for_each_entry_safe(fcf, next, &fip->fcfs, list) {
		deadline = fcf->time + fcf->fka_period + fcf->fka_period / 2;
		if (fip->sel_fcf == fcf) {
			if (time_after(jiffies, deadline)) {
				stats->MissDiscAdvCount++;
				printk(KERN_INFO "libfcoe: host%d: "
				       "Missing Discovery Advertisement "
				       "for fab %16.16llx count %lld\n",
				       fip->lp->host->host_no, fcf->fabric_name,
				       stats->MissDiscAdvCount);
			} else if (time_after(next_timer, deadline))
				next_timer = deadline;
		}

		deadline += fcf->fka_period;
		if (time_after_eq(jiffies, deadline)) {
			if (fip->sel_fcf == fcf)
				fip->sel_fcf = NULL;
			list_del(&fcf->list);
			WARN_ON(!fip->fcf_count);
			fip->fcf_count--;
			kfree(fcf);
			stats->VLinkFailureCount++;
		} else {
			if (time_after(next_timer, deadline))
				next_timer = deadline;
			if (fcoe_ctlr_mtu_valid(fcf) &&
			    (!sel_time || time_before(sel_time, fcf->time)))
				sel_time = fcf->time;
		}
	}
	put_cpu();
	if (sel_time && !fip->sel_fcf && !fip->sel_time) {
		sel_time += msecs_to_jiffies(FCOE_CTLR_START_DELAY);
		fip->sel_time = sel_time;
	}

	return next_timer;
}

/**
 * fcoe_ctlr_parse_adv() - Decode a FIP advertisement into a new FCF entry
 * @fip: The FCoE controller receiving the advertisement
 * @skb: The received FIP advertisement frame
 * @fcf: The resulting FCF entry
 *
 * Returns zero on a valid parsed advertisement,
 * otherwise returns non zero value.
 */
static int fcoe_ctlr_parse_adv(struct fcoe_ctlr *fip,
			       struct sk_buff *skb, struct fcoe_fcf *fcf)
{
	struct fip_header *fiph;
	struct fip_desc *desc = NULL;
	struct fip_wwn_desc *wwn;
	struct fip_fab_desc *fab;
	struct fip_fka_desc *fka;
	unsigned long t;
	size_t rlen;
	size_t dlen;
	u32 desc_mask;

	memset(fcf, 0, sizeof(*fcf));
	fcf->fka_period = msecs_to_jiffies(FCOE_CTLR_DEF_FKA);

	fiph = (struct fip_header *)skb->data;
	fcf->flags = ntohs(fiph->fip_flags);

	/*
	 * mask of required descriptors. validating each one clears its bit.
	 */
	desc_mask = BIT(FIP_DT_PRI) | BIT(FIP_DT_MAC) | BIT(FIP_DT_NAME) |
			BIT(FIP_DT_FAB) | BIT(FIP_DT_FKA);

	rlen = ntohs(fiph->fip_dl_len) * 4;
	if (rlen + sizeof(*fiph) > skb->len)
		return -EINVAL;

	desc = (struct fip_desc *)(fiph + 1);
	while (rlen > 0) {
		dlen = desc->fip_dlen * FIP_BPW;
		if (dlen < sizeof(*desc) || dlen > rlen)
			return -EINVAL;
		/* Drop Adv if there are duplicate critical descriptors */
		if ((desc->fip_dtype < 32) &&
		    !(desc_mask & 1U << desc->fip_dtype)) {
			LIBFCOE_FIP_DBG(fip, "Duplicate Critical "
					"Descriptors in FIP adv\n");
			return -EINVAL;
		}
		switch (desc->fip_dtype) {
		case FIP_DT_PRI:
			if (dlen != sizeof(struct fip_pri_desc))
				goto len_err;
			fcf->pri = ((struct fip_pri_desc *)desc)->fd_pri;
			desc_mask &= ~BIT(FIP_DT_PRI);
			break;
		case FIP_DT_MAC:
			if (dlen != sizeof(struct fip_mac_desc))
				goto len_err;
			memcpy(fcf->fcf_mac,
			       ((struct fip_mac_desc *)desc)->fd_mac,
			       ETH_ALEN);
			if (!is_valid_ether_addr(fcf->fcf_mac)) {
				LIBFCOE_FIP_DBG(fip,
					"Invalid MAC addr %pM in FIP adv\n",
					fcf->fcf_mac);
				return -EINVAL;
			}
			desc_mask &= ~BIT(FIP_DT_MAC);
			break;
		case FIP_DT_NAME:
			if (dlen != sizeof(struct fip_wwn_desc))
				goto len_err;
			wwn = (struct fip_wwn_desc *)desc;
			fcf->switch_name = get_unaligned_be64(&wwn->fd_wwn);
			desc_mask &= ~BIT(FIP_DT_NAME);
			break;
		case FIP_DT_FAB:
			if (dlen != sizeof(struct fip_fab_desc))
				goto len_err;
			fab = (struct fip_fab_desc *)desc;
			fcf->fabric_name = get_unaligned_be64(&fab->fd_wwn);
			fcf->vfid = ntohs(fab->fd_vfid);
			fcf->fc_map = ntoh24(fab->fd_map);
			desc_mask &= ~BIT(FIP_DT_FAB);
			break;
		case FIP_DT_FKA:
			if (dlen != sizeof(struct fip_fka_desc))
				goto len_err;
			fka = (struct fip_fka_desc *)desc;
			if (fka->fd_flags & FIP_FKA_ADV_D)
				fcf->fd_flags = 1;
			t = ntohl(fka->fd_fka_period);
			if (t >= FCOE_CTLR_MIN_FKA)
				fcf->fka_period = msecs_to_jiffies(t);
			desc_mask &= ~BIT(FIP_DT_FKA);
			break;
		case FIP_DT_MAP_OUI:
		case FIP_DT_FCOE_SIZE:
		case FIP_DT_FLOGI:
		case FIP_DT_FDISC:
		case FIP_DT_LOGO:
		case FIP_DT_ELP:
		default:
			LIBFCOE_FIP_DBG(fip, "unexpected descriptor type %x "
					"in FIP adv\n", desc->fip_dtype);
			/* standard says ignore unknown descriptors >= 128 */
			if (desc->fip_dtype < FIP_DT_VENDOR_BASE)
				return -EINVAL;
			break;
		}
		desc = (struct fip_desc *)((char *)desc + dlen);
		rlen -= dlen;
	}
	if (!fcf->fc_map || (fcf->fc_map & 0x10000))
		return -EINVAL;
	if (!fcf->switch_name)
		return -EINVAL;
	if (desc_mask) {
		LIBFCOE_FIP_DBG(fip, "adv missing descriptors mask %x\n",
				desc_mask);
		return -EINVAL;
	}
	return 0;

len_err:
	LIBFCOE_FIP_DBG(fip, "FIP length error in descriptor type %x len %zu\n",
			desc->fip_dtype, dlen);
	return -EINVAL;
}

/**
 * fcoe_ctlr_recv_adv() - Handle an incoming advertisement
 * @fip: The FCoE controller receiving the advertisement
 * @skb: The received FIP packet
 */
static void fcoe_ctlr_recv_adv(struct fcoe_ctlr *fip, struct sk_buff *skb)
{
	struct fcoe_fcf *fcf;
	struct fcoe_fcf new;
	struct fcoe_fcf *found;
	unsigned long sol_tov = msecs_to_jiffies(FCOE_CTRL_SOL_TOV);
	int first = 0;
	int mtu_valid;

	if (fcoe_ctlr_parse_adv(fip, skb, &new))
		return;

	mutex_lock(&fip->ctlr_mutex);
	first = list_empty(&fip->fcfs);
	found = NULL;
	list_for_each_entry(fcf, &fip->fcfs, list) {
		if (fcf->switch_name == new.switch_name &&
		    fcf->fabric_name == new.fabric_name &&
		    fcf->fc_map == new.fc_map &&
		    compare_ether_addr(fcf->fcf_mac, new.fcf_mac) == 0) {
			found = fcf;
			break;
		}
	}
	if (!found) {
		if (fip->fcf_count >= FCOE_CTLR_FCF_LIMIT)
			goto out;

		fcf = kmalloc(sizeof(*fcf), GFP_ATOMIC);
		if (!fcf)
			goto out;

		fip->fcf_count++;
		memcpy(fcf, &new, sizeof(new));
		list_add(&fcf->list, &fip->fcfs);
	} else {
		/*
		 * Update the FCF's keep-alive descriptor flags.
		 * Other flag changes from new advertisements are
		 * ignored after a solicited advertisement is
		 * received and the FCF is selectable (usable).
		 */
		fcf->fd_flags = new.fd_flags;
		if (!fcoe_ctlr_fcf_usable(fcf))
			fcf->flags = new.flags;

		if (fcf == fip->sel_fcf && !fcf->fd_flags) {
			fip->ctlr_ka_time -= fcf->fka_period;
			fip->ctlr_ka_time += new.fka_period;
			if (time_before(fip->ctlr_ka_time, fip->timer.expires))
				mod_timer(&fip->timer, fip->ctlr_ka_time);
		}
		fcf->fka_period = new.fka_period;
		memcpy(fcf->fcf_mac, new.fcf_mac, ETH_ALEN);
	}
	mtu_valid = fcoe_ctlr_mtu_valid(fcf);
	fcf->time = jiffies;
	if (!found) {
		LIBFCOE_FIP_DBG(fip, "New FCF for fab %16.16llx "
				"map %x val %d\n",
				fcf->fabric_name, fcf->fc_map, mtu_valid);
	}

	/*
	 * If this advertisement is not solicited and our max receive size
	 * hasn't been verified, send a solicited advertisement.
	 */
	if (!mtu_valid)
		fcoe_ctlr_solicit(fip, fcf);

	/*
	 * If its been a while since we did a solicit, and this is
	 * the first advertisement we've received, do a multicast
	 * solicitation to gather as many advertisements as we can
	 * before selection occurs.
	 */
	if (first && time_after(jiffies, fip->sol_time + sol_tov))
		fcoe_ctlr_solicit(fip, NULL);

	/*
	 * If this is the first validated FCF, note the time and
	 * set a timer to trigger selection.
	 */
	if (mtu_valid && !fip->sel_fcf && fcoe_ctlr_fcf_usable(fcf)) {
		fip->sel_time = jiffies +
			msecs_to_jiffies(FCOE_CTLR_START_DELAY);
		if (!timer_pending(&fip->timer) ||
		    time_before(fip->sel_time, fip->timer.expires))
			mod_timer(&fip->timer, fip->sel_time);
	}
out:
	mutex_unlock(&fip->ctlr_mutex);
}

/**
 * fcoe_ctlr_recv_els() - Handle an incoming FIP encapsulated ELS frame
 * @fip: The FCoE controller which received the packet
 * @skb: The received FIP packet
 */
static void fcoe_ctlr_recv_els(struct fcoe_ctlr *fip, struct sk_buff *skb)
{
	struct fc_lport *lport = fip->lp;
	struct fip_header *fiph;
	struct fc_frame *fp = (struct fc_frame *)skb;
	struct fc_frame_header *fh = NULL;
	struct fip_desc *desc;
	struct fip_encaps *els;
	struct fcoe_dev_stats *stats;
	enum fip_desc_type els_dtype = 0;
	u8 els_op;
	u8 sub;
	u8 granted_mac[ETH_ALEN] = { 0 };
	size_t els_len = 0;
	size_t rlen;
	size_t dlen;
	u32 desc_mask = 0;
	u32 desc_cnt = 0;

	fiph = (struct fip_header *)skb->data;
	sub = fiph->fip_subcode;
	if (sub != FIP_SC_REQ && sub != FIP_SC_REP)
		goto drop;

	rlen = ntohs(fiph->fip_dl_len) * 4;
	if (rlen + sizeof(*fiph) > skb->len)
		goto drop;

	desc = (struct fip_desc *)(fiph + 1);
	while (rlen > 0) {
		desc_cnt++;
		dlen = desc->fip_dlen * FIP_BPW;
		if (dlen < sizeof(*desc) || dlen > rlen)
			goto drop;
		/* Drop ELS if there are duplicate critical descriptors */
		if (desc->fip_dtype < 32) {
			if (desc_mask & 1U << desc->fip_dtype) {
				LIBFCOE_FIP_DBG(fip, "Duplicate Critical "
						"Descriptors in FIP ELS\n");
				goto drop;
			}
			desc_mask |= (1 << desc->fip_dtype);
		}
		switch (desc->fip_dtype) {
		case FIP_DT_MAC:
			if (desc_cnt == 1) {
				LIBFCOE_FIP_DBG(fip, "FIP descriptors "
						"received out of order\n");
				goto drop;
			}

			if (dlen != sizeof(struct fip_mac_desc))
				goto len_err;
			memcpy(granted_mac,
			       ((struct fip_mac_desc *)desc)->fd_mac,
			       ETH_ALEN);
			break;
		case FIP_DT_FLOGI:
		case FIP_DT_FDISC:
		case FIP_DT_LOGO:
		case FIP_DT_ELP:
			if (desc_cnt != 1) {
				LIBFCOE_FIP_DBG(fip, "FIP descriptors "
						"received out of order\n");
				goto drop;
			}
			if (fh)
				goto drop;
			if (dlen < sizeof(*els) + sizeof(*fh) + 1)
				goto len_err;
			els_len = dlen - sizeof(*els);
			els = (struct fip_encaps *)desc;
			fh = (struct fc_frame_header *)(els + 1);
			els_dtype = desc->fip_dtype;
			break;
		default:
			LIBFCOE_FIP_DBG(fip, "unexpected descriptor type %x "
					"in FIP adv\n", desc->fip_dtype);
			/* standard says ignore unknown descriptors >= 128 */
			if (desc->fip_dtype < FIP_DT_VENDOR_BASE)
				goto drop;
			if (desc_cnt <= 2) {
				LIBFCOE_FIP_DBG(fip, "FIP descriptors "
						"received out of order\n");
				goto drop;
			}
			break;
		}
		desc = (struct fip_desc *)((char *)desc + dlen);
		rlen -= dlen;
	}

	if (!fh)
		goto drop;
	els_op = *(u8 *)(fh + 1);

	if ((els_dtype == FIP_DT_FLOGI || els_dtype == FIP_DT_FDISC) &&
	    sub == FIP_SC_REP && els_op == ELS_LS_ACC &&
	    fip->mode != FIP_MODE_VN2VN) {
		if (!is_valid_ether_addr(granted_mac)) {
			LIBFCOE_FIP_DBG(fip,
				"Invalid MAC address %pM in FIP ELS\n",
				granted_mac);
			goto drop;
		}
		memcpy(fr_cb(fp)->granted_mac, granted_mac, ETH_ALEN);

		if (fip->flogi_oxid == ntohs(fh->fh_ox_id))
			fip->flogi_oxid = FC_XID_UNKNOWN;
	}

	if ((desc_cnt == 0) || ((els_op != ELS_LS_RJT) &&
	    (!(1U << FIP_DT_MAC & desc_mask)))) {
		LIBFCOE_FIP_DBG(fip, "Missing critical descriptors "
				"in FIP ELS\n");
		goto drop;
	}

	/*
	 * Convert skb into an fc_frame containing only the ELS.
	 */
	skb_pull(skb, (u8 *)fh - skb->data);
	skb_trim(skb, els_len);
	fp = (struct fc_frame *)skb;
	fc_frame_init(fp);
	fr_sof(fp) = FC_SOF_I3;
	fr_eof(fp) = FC_EOF_T;
	fr_dev(fp) = lport;
	fr_encaps(fp) = els_dtype;

	stats = per_cpu_ptr(lport->dev_stats, get_cpu());
	stats->RxFrames++;
	stats->RxWords += skb->len / FIP_BPW;
	put_cpu();

	fc_exch_recv(lport, fp);
	return;

len_err:
	LIBFCOE_FIP_DBG(fip, "FIP length error in descriptor type %x len %zu\n",
			desc->fip_dtype, dlen);
drop:
	kfree_skb(skb);
}

/**
 * fcoe_ctlr_recv_els() - Handle an incoming link reset frame
 * @fip: The FCoE controller that received the frame
 * @fh:	 The received FIP header
 *
 * There may be multiple VN_Port descriptors.
 * The overall length has already been checked.
 */
static void fcoe_ctlr_recv_clr_vlink(struct fcoe_ctlr *fip,
				     struct fip_header *fh)
{
	struct fip_desc *desc;
	struct fip_mac_desc *mp;
	struct fip_wwn_desc *wp;
	struct fip_vn_desc *vp;
	size_t rlen;
	size_t dlen;
	struct fcoe_fcf *fcf = fip->sel_fcf;
	struct fc_lport *lport = fip->lp;
	struct fc_lport *vn_port = NULL;
	u32 desc_mask;
	int is_vn_port = 0;

	LIBFCOE_FIP_DBG(fip, "Clear Virtual Link received\n");

	if (!fcf || !lport->port_id)
		return;

	/*
	 * mask of required descriptors.  Validating each one clears its bit.
	 */
	desc_mask = BIT(FIP_DT_MAC) | BIT(FIP_DT_NAME) | BIT(FIP_DT_VN_ID);

	rlen = ntohs(fh->fip_dl_len) * FIP_BPW;
	desc = (struct fip_desc *)(fh + 1);
	while (rlen >= sizeof(*desc)) {
		dlen = desc->fip_dlen * FIP_BPW;
		if (dlen > rlen)
			return;
		/* Drop CVL if there are duplicate critical descriptors */
		if ((desc->fip_dtype < 32) &&
		    !(desc_mask & 1U << desc->fip_dtype)) {
			LIBFCOE_FIP_DBG(fip, "Duplicate Critical "
					"Descriptors in FIP CVL\n");
			return;
		}
		switch (desc->fip_dtype) {
		case FIP_DT_MAC:
			mp = (struct fip_mac_desc *)desc;
			if (dlen < sizeof(*mp))
				return;
			if (compare_ether_addr(mp->fd_mac, fcf->fcf_mac))
				return;
			desc_mask &= ~BIT(FIP_DT_MAC);
			break;
		case FIP_DT_NAME:
			wp = (struct fip_wwn_desc *)desc;
			if (dlen < sizeof(*wp))
				return;
			if (get_unaligned_be64(&wp->fd_wwn) != fcf->switch_name)
				return;
			desc_mask &= ~BIT(FIP_DT_NAME);
			break;
		case FIP_DT_VN_ID:
			vp = (struct fip_vn_desc *)desc;
			if (dlen < sizeof(*vp))
				return;
			if (compare_ether_addr(vp->fd_mac,
					       fip->get_src_addr(lport)) == 0 &&
			    get_unaligned_be64(&vp->fd_wwpn) == lport->wwpn &&
			    ntoh24(vp->fd_fc_id) == lport->port_id) {
				desc_mask &= ~BIT(FIP_DT_VN_ID);
				break;
			}
			/* check if clr_vlink is for NPIV port */
			mutex_lock(&lport->lp_mutex);
			list_for_each_entry(vn_port, &lport->vports, list) {
				if (compare_ether_addr(vp->fd_mac,
				    fip->get_src_addr(vn_port)) == 0 &&
				    (get_unaligned_be64(&vp->fd_wwpn)
							== vn_port->wwpn) &&
				    (ntoh24(vp->fd_fc_id) ==
					    fc_host_port_id(vn_port->host))) {
					desc_mask &= ~BIT(FIP_DT_VN_ID);
					is_vn_port = 1;
					break;
				}
			}
			mutex_unlock(&lport->lp_mutex);

			break;
		default:
			/* standard says ignore unknown descriptors >= 128 */
			if (desc->fip_dtype < FIP_DT_VENDOR_BASE)
				return;
			break;
		}
		desc = (struct fip_desc *)((char *)desc + dlen);
		rlen -= dlen;
	}

	/*
	 * reset only if all required descriptors were present and valid.
	 */
	if (desc_mask) {
		LIBFCOE_FIP_DBG(fip, "missing descriptors mask %x\n",
				desc_mask);
	} else {
		LIBFCOE_FIP_DBG(fip, "performing Clear Virtual Link\n");

		if (is_vn_port)
			fc_lport_reset(vn_port);
		else {
			mutex_lock(&fip->ctlr_mutex);
			per_cpu_ptr(lport->dev_stats,
				    get_cpu())->VLinkFailureCount++;
			put_cpu();
			fcoe_ctlr_reset(fip);
			mutex_unlock(&fip->ctlr_mutex);

			fc_lport_reset(fip->lp);
			fcoe_ctlr_solicit(fip, NULL);
		}
	}
}

/**
 * fcoe_ctlr_recv() - Receive a FIP packet
 * @fip: The FCoE controller that received the packet
 * @skb: The received FIP packet
 *
 * This may be called from either NET_RX_SOFTIRQ or IRQ.
 */
void fcoe_ctlr_recv(struct fcoe_ctlr *fip, struct sk_buff *skb)
{
	skb_queue_tail(&fip->fip_recv_list, skb);
	schedule_work(&fip->recv_work);
}
EXPORT_SYMBOL(fcoe_ctlr_recv);

/**
 * fcoe_ctlr_recv_handler() - Receive a FIP frame
 * @fip: The FCoE controller that received the frame
 * @skb: The received FIP frame
 *
 * Returns non-zero if the frame is dropped.
 */
static int fcoe_ctlr_recv_handler(struct fcoe_ctlr *fip, struct sk_buff *skb)
{
	struct fip_header *fiph;
	struct ethhdr *eh;
	enum fip_state state;
	u16 op;
	u8 sub;

	if (skb_linearize(skb))
		goto drop;
	if (skb->len < sizeof(*fiph))
		goto drop;
	eh = eth_hdr(skb);
	if (fip->mode == FIP_MODE_VN2VN) {
		if (compare_ether_addr(eh->h_dest, fip->ctl_src_addr) &&
		    compare_ether_addr(eh->h_dest, fcoe_all_vn2vn) &&
		    compare_ether_addr(eh->h_dest, fcoe_all_p2p))
			goto drop;
	} else if (compare_ether_addr(eh->h_dest, fip->ctl_src_addr) &&
		   compare_ether_addr(eh->h_dest, fcoe_all_enode))
		goto drop;
	fiph = (struct fip_header *)skb->data;
	op = ntohs(fiph->fip_op);
	sub = fiph->fip_subcode;

	if (FIP_VER_DECAPS(fiph->fip_ver) != FIP_VER)
		goto drop;
	if (ntohs(fiph->fip_dl_len) * FIP_BPW + sizeof(*fiph) > skb->len)
		goto drop;

	mutex_lock(&fip->ctlr_mutex);
	state = fip->state;
	if (state == FIP_ST_AUTO) {
		fip->map_dest = 0;
		fcoe_ctlr_set_state(fip, FIP_ST_ENABLED);
		state = FIP_ST_ENABLED;
		LIBFCOE_FIP_DBG(fip, "Using FIP mode\n");
	}
	mutex_unlock(&fip->ctlr_mutex);

	if (fip->mode == FIP_MODE_VN2VN && op == FIP_OP_VN2VN)
		return fcoe_ctlr_vn_recv(fip, skb);

	if (state != FIP_ST_ENABLED && state != FIP_ST_VNMP_UP &&
	    state != FIP_ST_VNMP_CLAIM)
		goto drop;

	if (op == FIP_OP_LS) {
		fcoe_ctlr_recv_els(fip, skb);	/* consumes skb */
		return 0;
	}

	if (state != FIP_ST_ENABLED)
		goto drop;

	if (op == FIP_OP_DISC && sub == FIP_SC_ADV)
		fcoe_ctlr_recv_adv(fip, skb);
	else if (op == FIP_OP_CTRL && sub == FIP_SC_CLR_VLINK)
		fcoe_ctlr_recv_clr_vlink(fip, fiph);
	kfree_skb(skb);
	return 0;
drop:
	kfree_skb(skb);
	return -1;
}

/**
 * fcoe_ctlr_select() - Select the best FCF (if possible)
 * @fip: The FCoE controller
 *
 * If there are conflicting advertisements, no FCF can be chosen.
 *
 * Called with lock held.
 */
static void fcoe_ctlr_select(struct fcoe_ctlr *fip)
{
	struct fcoe_fcf *fcf;
	struct fcoe_fcf *best = NULL;

	list_for_each_entry(fcf, &fip->fcfs, list) {
		LIBFCOE_FIP_DBG(fip, "consider FCF for fab %16.16llx "
				"VFID %d map %x val %d\n",
				fcf->fabric_name, fcf->vfid,
				fcf->fc_map, fcoe_ctlr_mtu_valid(fcf));
		if (!fcoe_ctlr_fcf_usable(fcf)) {
			LIBFCOE_FIP_DBG(fip, "FCF for fab %16.16llx "
					"map %x %svalid %savailable\n",
					fcf->fabric_name, fcf->fc_map,
					(fcf->flags & FIP_FL_SOL) ? "" : "in",
					(fcf->flags & FIP_FL_AVAIL) ?
					"" : "un");
			continue;
		}
		if (!best) {
			best = fcf;
			continue;
		}
		if (fcf->fabric_name != best->fabric_name ||
		    fcf->vfid != best->vfid ||
		    fcf->fc_map != best->fc_map) {
			LIBFCOE_FIP_DBG(fip, "Conflicting fabric, VFID, "
					"or FC-MAP\n");
			return;
		}
		if (fcf->pri < best->pri)
			best = fcf;
	}
	fip->sel_fcf = best;
}

/**
 * fcoe_ctlr_timeout() - FIP timeout handler
 * @arg: The FCoE controller that timed out
 */
static void fcoe_ctlr_timeout(unsigned long arg)
{
	struct fcoe_ctlr *fip = (struct fcoe_ctlr *)arg;

	schedule_work(&fip->timer_work);
}

/**
 * fcoe_ctlr_timer_work() - Worker thread function for timer work
 * @work: Handle to a FCoE controller
 *
 * Ages FCFs.  Triggers FCF selection if possible.
 * Sends keep-alives and resets.
 */
static void fcoe_ctlr_timer_work(struct work_struct *work)
{
	struct fcoe_ctlr *fip;
	struct fc_lport *vport;
	u8 *mac;
	u8 reset = 0;
	u8 send_ctlr_ka = 0;
	u8 send_port_ka = 0;
	struct fcoe_fcf *sel;
	struct fcoe_fcf *fcf;
	unsigned long next_timer;

	fip = container_of(work, struct fcoe_ctlr, timer_work);
	if (fip->mode == FIP_MODE_VN2VN)
		return fcoe_ctlr_vn_timeout(fip);
	mutex_lock(&fip->ctlr_mutex);
	if (fip->state == FIP_ST_DISABLED) {
		mutex_unlock(&fip->ctlr_mutex);
		return;
	}

	fcf = fip->sel_fcf;
	next_timer = fcoe_ctlr_age_fcfs(fip);

	sel = fip->sel_fcf;
	if (!sel && fip->sel_time) {
		if (time_after_eq(jiffies, fip->sel_time)) {
			fcoe_ctlr_select(fip);
			sel = fip->sel_fcf;
			fip->sel_time = 0;
		} else if (time_after(next_timer, fip->sel_time))
			next_timer = fip->sel_time;
	}

	if (sel != fcf) {
		fcf = sel;		/* the old FCF may have been freed */
		if (sel) {
			printk(KERN_INFO "libfcoe: host%d: FIP selected "
			       "Fibre-Channel Forwarder MAC %pM\n",
			       fip->lp->host->host_no, sel->fcf_mac);
			memcpy(fip->dest_addr, sel->fcf_mac, ETH_ALEN);
			fip->map_dest = 0;
			fip->port_ka_time = jiffies +
				msecs_to_jiffies(FIP_VN_KA_PERIOD);
			fip->ctlr_ka_time = jiffies + sel->fka_period;
			if (time_after(next_timer, fip->ctlr_ka_time))
				next_timer = fip->ctlr_ka_time;
		} else {
			printk(KERN_NOTICE "libfcoe: host%d: "
			       "FIP Fibre-Channel Forwarder timed out.	"
			       "Starting FCF discovery.\n",
			       fip->lp->host->host_no);
			reset = 1;
		}
	}

	if (sel && !sel->fd_flags) {
		if (time_after_eq(jiffies, fip->ctlr_ka_time)) {
			fip->ctlr_ka_time = jiffies + sel->fka_period;
			send_ctlr_ka = 1;
		}
		if (time_after(next_timer, fip->ctlr_ka_time))
			next_timer = fip->ctlr_ka_time;

		if (time_after_eq(jiffies, fip->port_ka_time)) {
			fip->port_ka_time = jiffies +
				msecs_to_jiffies(FIP_VN_KA_PERIOD);
			send_port_ka = 1;
		}
		if (time_after(next_timer, fip->port_ka_time))
			next_timer = fip->port_ka_time;
	}
	if (!list_empty(&fip->fcfs))
		mod_timer(&fip->timer, next_timer);
	mutex_unlock(&fip->ctlr_mutex);

	if (reset) {
		fc_lport_reset(fip->lp);
		/* restart things with a solicitation */
		fcoe_ctlr_solicit(fip, NULL);
	}

	if (send_ctlr_ka)
		fcoe_ctlr_send_keep_alive(fip, NULL, 0, fip->ctl_src_addr);

	if (send_port_ka) {
		mutex_lock(&fip->lp->lp_mutex);
		mac = fip->get_src_addr(fip->lp);
		fcoe_ctlr_send_keep_alive(fip, fip->lp, 1, mac);
		list_for_each_entry(vport, &fip->lp->vports, list) {
			mac = fip->get_src_addr(vport);
			fcoe_ctlr_send_keep_alive(fip, vport, 1, mac);
		}
		mutex_unlock(&fip->lp->lp_mutex);
	}
}

/**
 * fcoe_ctlr_recv_work() - Worker thread function for receiving FIP frames
 * @recv_work: Handle to a FCoE controller
 */
static void fcoe_ctlr_recv_work(struct work_struct *recv_work)
{
	struct fcoe_ctlr *fip;
	struct sk_buff *skb;

	fip = container_of(recv_work, struct fcoe_ctlr, recv_work);
	while ((skb = skb_dequeue(&fip->fip_recv_list)))
		fcoe_ctlr_recv_handler(fip, skb);
}

/**
 * fcoe_ctlr_recv_flogi() - Snoop pre-FIP receipt of FLOGI response
 * @fip: The FCoE controller
 * @fp:	 The FC frame to snoop
 *
 * Snoop potential response to FLOGI or even incoming FLOGI.
 *
 * The caller has checked that we are waiting for login as indicated
 * by fip->flogi_oxid != FC_XID_UNKNOWN.
 *
 * The caller is responsible for freeing the frame.
 * Fill in the granted_mac address.
 *
 * Return non-zero if the frame should not be delivered to libfc.
 */
int fcoe_ctlr_recv_flogi(struct fcoe_ctlr *fip, struct fc_lport *lport,
			 struct fc_frame *fp)
{
	struct fc_frame_header *fh;
	u8 op;
	u8 *sa;

	sa = eth_hdr(&fp->skb)->h_source;
	fh = fc_frame_header_get(fp);
	if (fh->fh_type != FC_TYPE_ELS)
		return 0;

	op = fc_frame_payload_op(fp);
	if (op == ELS_LS_ACC && fh->fh_r_ctl == FC_RCTL_ELS_REP &&
	    fip->flogi_oxid == ntohs(fh->fh_ox_id)) {

		mutex_lock(&fip->ctlr_mutex);
		if (fip->state != FIP_ST_AUTO && fip->state != FIP_ST_NON_FIP) {
			mutex_unlock(&fip->ctlr_mutex);
			return -EINVAL;
		}
		fcoe_ctlr_set_state(fip, FIP_ST_NON_FIP);
		LIBFCOE_FIP_DBG(fip,
				"received FLOGI LS_ACC using non-FIP mode\n");

		/*
		 * FLOGI accepted.
		 * If the src mac addr is FC_OUI-based, then we mark the
		 * address_mode flag to use FC_OUI-based Ethernet DA.
		 * Otherwise we use the FCoE gateway addr
		 */
		if (!compare_ether_addr(sa, (u8[6])FC_FCOE_FLOGI_MAC)) {
			fcoe_ctlr_map_dest(fip);
		} else {
			memcpy(fip->dest_addr, sa, ETH_ALEN);
			fip->map_dest = 0;
		}
		fip->flogi_oxid = FC_XID_UNKNOWN;
		mutex_unlock(&fip->ctlr_mutex);
		fc_fcoe_set_mac(fr_cb(fp)->granted_mac, fh->fh_d_id);
	} else if (op == ELS_FLOGI && fh->fh_r_ctl == FC_RCTL_ELS_REQ && sa) {
		/*
		 * Save source MAC for point-to-point responses.
		 */
		mutex_lock(&fip->ctlr_mutex);
		if (fip->state == FIP_ST_AUTO || fip->state == FIP_ST_NON_FIP) {
			memcpy(fip->dest_addr, sa, ETH_ALEN);
			fip->map_dest = 0;
			if (fip->state == FIP_ST_AUTO)
				LIBFCOE_FIP_DBG(fip, "received non-FIP FLOGI. "
						"Setting non-FIP mode\n");
			fcoe_ctlr_set_state(fip, FIP_ST_NON_FIP);
		}
		mutex_unlock(&fip->ctlr_mutex);
	}
	return 0;
}
EXPORT_SYMBOL(fcoe_ctlr_recv_flogi);

/**
 * fcoe_wwn_from_mac() - Converts a 48-bit IEEE MAC address to a 64-bit FC WWN
 * @mac:    The MAC address to convert
 * @scheme: The scheme to use when converting
 * @port:   The port indicator for converting
 *
 * Returns: u64 fc world wide name
 */
u64 fcoe_wwn_from_mac(unsigned char mac[MAX_ADDR_LEN],
		      unsigned int scheme, unsigned int port)
{
	u64 wwn;
	u64 host_mac;

	/* The MAC is in NO, so flip only the low 48 bits */
	host_mac = ((u64) mac[0] << 40) |
		((u64) mac[1] << 32) |
		((u64) mac[2] << 24) |
		((u64) mac[3] << 16) |
		((u64) mac[4] << 8) |
		(u64) mac[5];

	WARN_ON(host_mac >= (1ULL << 48));
	wwn = host_mac | ((u64) scheme << 60);
	switch (scheme) {
	case 1:
		WARN_ON(port != 0);
		break;
	case 2:
		WARN_ON(port >= 0xfff);
		wwn |= (u64) port << 48;
		break;
	default:
		WARN_ON(1);
		break;
	}

	return wwn;
}
EXPORT_SYMBOL_GPL(fcoe_wwn_from_mac);

/**
 * fcoe_ctlr_rport() - return the fcoe_rport for a given fc_rport_priv
 * @rdata: libfc remote port
 */
static inline struct fcoe_rport *fcoe_ctlr_rport(struct fc_rport_priv *rdata)
{
	return (struct fcoe_rport *)(rdata + 1);
}

/**
 * fcoe_ctlr_vn_send() - Send a FIP VN2VN Probe Request or Reply.
 * @fip: The FCoE controller
 * @sub: sub-opcode for probe request, reply, or advertisement.
 * @dest: The destination Ethernet MAC address
 * @min_len: minimum size of the Ethernet payload to be sent
 */
static void fcoe_ctlr_vn_send(struct fcoe_ctlr *fip,
			      enum fip_vn2vn_subcode sub,
			      const u8 *dest, size_t min_len)
{
	struct sk_buff *skb;
	struct fip_frame {
		struct ethhdr eth;
		struct fip_header fip;
		struct fip_mac_desc mac;
		struct fip_wwn_desc wwnn;
		struct fip_vn_desc vn;
	} __attribute__((packed)) *frame;
	struct fip_fc4_feat *ff;
	struct fip_size_desc *size;
	u32 fcp_feat;
	size_t len;
	size_t dlen;

	len = sizeof(*frame);
	dlen = 0;
	if (sub == FIP_SC_VN_CLAIM_NOTIFY || sub == FIP_SC_VN_CLAIM_REP) {
		dlen = sizeof(struct fip_fc4_feat) +
		       sizeof(struct fip_size_desc);
		len += dlen;
	}
	dlen += sizeof(frame->mac) + sizeof(frame->wwnn) + sizeof(frame->vn);
	len = max(len, min_len + sizeof(struct ethhdr));

	skb = dev_alloc_skb(len);
	if (!skb)
		return;

	frame = (struct fip_frame *)skb->data;
	memset(frame, 0, len);
	memcpy(frame->eth.h_dest, dest, ETH_ALEN);
	memcpy(frame->eth.h_source, fip->ctl_src_addr, ETH_ALEN);
	frame->eth.h_proto = htons(ETH_P_FIP);

	frame->fip.fip_ver = FIP_VER_ENCAPS(FIP_VER);
	frame->fip.fip_op = htons(FIP_OP_VN2VN);
	frame->fip.fip_subcode = sub;
	frame->fip.fip_dl_len = htons(dlen / FIP_BPW);

	frame->mac.fd_desc.fip_dtype = FIP_DT_MAC;
	frame->mac.fd_desc.fip_dlen = sizeof(frame->mac) / FIP_BPW;
	memcpy(frame->mac.fd_mac, fip->ctl_src_addr, ETH_ALEN);

	frame->wwnn.fd_desc.fip_dtype = FIP_DT_NAME;
	frame->wwnn.fd_desc.fip_dlen = sizeof(frame->wwnn) / FIP_BPW;
	put_unaligned_be64(fip->lp->wwnn, &frame->wwnn.fd_wwn);

	frame->vn.fd_desc.fip_dtype = FIP_DT_VN_ID;
	frame->vn.fd_desc.fip_dlen = sizeof(frame->vn) / FIP_BPW;
	hton24(frame->vn.fd_mac, FIP_VN_FC_MAP);
	hton24(frame->vn.fd_mac + 3, fip->port_id);
	hton24(frame->vn.fd_fc_id, fip->port_id);
	put_unaligned_be64(fip->lp->wwpn, &frame->vn.fd_wwpn);

	/*
	 * For claims, add FC-4 features.
	 * TBD: Add interface to get fc-4 types and features from libfc.
	 */
	if (sub == FIP_SC_VN_CLAIM_NOTIFY || sub == FIP_SC_VN_CLAIM_REP) {
		ff = (struct fip_fc4_feat *)(frame + 1);
		ff->fd_desc.fip_dtype = FIP_DT_FC4F;
		ff->fd_desc.fip_dlen = sizeof(*ff) / FIP_BPW;
		ff->fd_fts = fip->lp->fcts;

		fcp_feat = 0;
		if (fip->lp->service_params & FCP_SPPF_INIT_FCN)
			fcp_feat |= FCP_FEAT_INIT;
		if (fip->lp->service_params & FCP_SPPF_TARG_FCN)
			fcp_feat |= FCP_FEAT_TARG;
		fcp_feat <<= (FC_TYPE_FCP * 4) % 32;
		ff->fd_ff.fd_feat[FC_TYPE_FCP * 4 / 32] = htonl(fcp_feat);

		size = (struct fip_size_desc *)(ff + 1);
		size->fd_desc.fip_dtype = FIP_DT_FCOE_SIZE;
		size->fd_desc.fip_dlen = sizeof(*size) / FIP_BPW;
		size->fd_size = htons(fcoe_ctlr_fcoe_size(fip));
	}

	skb_put(skb, len);
	skb->protocol = htons(ETH_P_FIP);
	skb_reset_mac_header(skb);
	skb_reset_network_header(skb);

	fip->send(fip, skb);
}

/**
 * fcoe_ctlr_vn_rport_callback - Event handler for rport events.
 * @lport: The lport which is receiving the event
 * @rdata: remote port private data
 * @event: The event that occured
 *
 * Locking Note:  The rport lock must not be held when calling this function.
 */
static void fcoe_ctlr_vn_rport_callback(struct fc_lport *lport,
					struct fc_rport_priv *rdata,
					enum fc_rport_event event)
{
	struct fcoe_ctlr *fip = lport->disc.priv;
	struct fcoe_rport *frport = fcoe_ctlr_rport(rdata);

	LIBFCOE_FIP_DBG(fip, "vn_rport_callback %x event %d\n",
			rdata->ids.port_id, event);

	mutex_lock(&fip->ctlr_mutex);
	switch (event) {
	case RPORT_EV_READY:
		frport->login_count = 0;
		break;
	case RPORT_EV_LOGO:
	case RPORT_EV_FAILED:
	case RPORT_EV_STOP:
		frport->login_count++;
		if (frport->login_count > FCOE_CTLR_VN2VN_LOGIN_LIMIT) {
			LIBFCOE_FIP_DBG(fip,
					"rport FLOGI limited port_id %6.6x\n",
					rdata->ids.port_id);
			lport->tt.rport_logoff(rdata);
		}
		break;
	default:
		break;
	}
	mutex_unlock(&fip->ctlr_mutex);
}

static struct fc_rport_operations fcoe_ctlr_vn_rport_ops = {
	.event_callback = fcoe_ctlr_vn_rport_callback,
};

/**
 * fcoe_ctlr_disc_stop_locked() - stop discovery in VN2VN mode
 * @fip: The FCoE controller
 *
 * Called with ctlr_mutex held.
 */
static void fcoe_ctlr_disc_stop_locked(struct fc_lport *lport)
{
	mutex_lock(&lport->disc.disc_mutex);
	lport->disc.disc_callback = NULL;
	mutex_unlock(&lport->disc.disc_mutex);
}

/**
 * fcoe_ctlr_disc_stop() - stop discovery in VN2VN mode
 * @fip: The FCoE controller
 *
 * Called through the local port template for discovery.
 * Called without the ctlr_mutex held.
 */
static void fcoe_ctlr_disc_stop(struct fc_lport *lport)
{
	struct fcoe_ctlr *fip = lport->disc.priv;

	mutex_lock(&fip->ctlr_mutex);
	fcoe_ctlr_disc_stop_locked(lport);
	mutex_unlock(&fip->ctlr_mutex);
}

/**
 * fcoe_ctlr_disc_stop_final() - stop discovery for shutdown in VN2VN mode
 * @fip: The FCoE controller
 *
 * Called through the local port template for discovery.
 * Called without the ctlr_mutex held.
 */
static void fcoe_ctlr_disc_stop_final(struct fc_lport *lport)
{
	fcoe_ctlr_disc_stop(lport);
	lport->tt.rport_flush_queue();
	synchronize_rcu();
}

/**
 * fcoe_ctlr_vn_restart() - VN2VN probe restart with new port_id
 * @fip: The FCoE controller
 *
 * Called with fcoe_ctlr lock held.
 */
static void fcoe_ctlr_vn_restart(struct fcoe_ctlr *fip)
{
	unsigned long wait;
	u32 port_id;

	fcoe_ctlr_disc_stop_locked(fip->lp);

	/*
	 * Get proposed port ID.
	 * If this is the first try after link up, use any previous port_id.
	 * If there was none, use the low bits of the port_name.
	 * On subsequent tries, get the next random one.
	 * Don't use reserved IDs, use another non-zero value, just as random.
	 */
	port_id = fip->port_id;
	if (fip->probe_tries)
		port_id = prandom32(&fip->rnd_state) & 0xffff;
	else if (!port_id)
		port_id = fip->lp->wwpn & 0xffff;
	if (!port_id || port_id == 0xffff)
		port_id = 1;
	fip->port_id = port_id;

	if (fip->probe_tries < FIP_VN_RLIM_COUNT) {
		fip->probe_tries++;
		wait = random32() % FIP_VN_PROBE_WAIT;
	} else
		wait = FIP_VN_RLIM_INT;
	mod_timer(&fip->timer, jiffies + msecs_to_jiffies(wait));
	fcoe_ctlr_set_state(fip, FIP_ST_VNMP_START);
}

/**
 * fcoe_ctlr_vn_start() - Start in VN2VN mode
 * @fip: The FCoE controller
 *
 * Called with fcoe_ctlr lock held.
 */
static void fcoe_ctlr_vn_start(struct fcoe_ctlr *fip)
{
	fip->probe_tries = 0;
	prandom32_seed(&fip->rnd_state, fip->lp->wwpn);
	fcoe_ctlr_vn_restart(fip);
}

/**
 * fcoe_ctlr_vn_parse - parse probe request or response
 * @fip: The FCoE controller
 * @skb: incoming packet
 * @rdata: buffer for resulting parsed VN entry plus fcoe_rport
 *
 * Returns non-zero error number on error.
 * Does not consume the packet.
 */
static int fcoe_ctlr_vn_parse(struct fcoe_ctlr *fip,
			      struct sk_buff *skb,
			      struct fc_rport_priv *rdata)
{
	struct fip_header *fiph;
	struct fip_desc *desc = NULL;
	struct fip_mac_desc *macd = NULL;
	struct fip_wwn_desc *wwn = NULL;
	struct fip_vn_desc *vn = NULL;
	struct fip_size_desc *size = NULL;
	struct fcoe_rport *frport;
	size_t rlen;
	size_t dlen;
	u32 desc_mask = 0;
	u32 dtype;
	u8 sub;

	memset(rdata, 0, sizeof(*rdata) + sizeof(*frport));
	frport = fcoe_ctlr_rport(rdata);

	fiph = (struct fip_header *)skb->data;
	frport->flags = ntohs(fiph->fip_flags);

	sub = fiph->fip_subcode;
	switch (sub) {
	case FIP_SC_VN_PROBE_REQ:
	case FIP_SC_VN_PROBE_REP:
	case FIP_SC_VN_BEACON:
		desc_mask = BIT(FIP_DT_MAC) | BIT(FIP_DT_NAME) |
			    BIT(FIP_DT_VN_ID);
		break;
	case FIP_SC_VN_CLAIM_NOTIFY:
	case FIP_SC_VN_CLAIM_REP:
		desc_mask = BIT(FIP_DT_MAC) | BIT(FIP_DT_NAME) |
			    BIT(FIP_DT_VN_ID) | BIT(FIP_DT_FC4F) |
			    BIT(FIP_DT_FCOE_SIZE);
		break;
	default:
		LIBFCOE_FIP_DBG(fip, "vn_parse unknown subcode %u\n", sub);
		return -EINVAL;
	}

	rlen = ntohs(fiph->fip_dl_len) * 4;
	if (rlen + sizeof(*fiph) > skb->len)
		return -EINVAL;

	desc = (struct fip_desc *)(fiph + 1);
	while (rlen > 0) {
		dlen = desc->fip_dlen * FIP_BPW;
		if (dlen < sizeof(*desc) || dlen > rlen)
			return -EINVAL;

		dtype = desc->fip_dtype;
		if (dtype < 32) {
			if (!(desc_mask & BIT(dtype))) {
				LIBFCOE_FIP_DBG(fip,
						"unexpected or duplicated desc "
						"desc type %u in "
						"FIP VN2VN subtype %u\n",
						dtype, sub);
				return -EINVAL;
			}
			desc_mask &= ~BIT(dtype);
		}

		switch (dtype) {
		case FIP_DT_MAC:
			if (dlen != sizeof(struct fip_mac_desc))
				goto len_err;
			macd = (struct fip_mac_desc *)desc;
			if (!is_valid_ether_addr(macd->fd_mac)) {
				LIBFCOE_FIP_DBG(fip,
					"Invalid MAC addr %pM in FIP VN2VN\n",
					 macd->fd_mac);
				return -EINVAL;
			}
			memcpy(frport->enode_mac, macd->fd_mac, ETH_ALEN);
			break;
		case FIP_DT_NAME:
			if (dlen != sizeof(struct fip_wwn_desc))
				goto len_err;
			wwn = (struct fip_wwn_desc *)desc;
			rdata->ids.node_name = get_unaligned_be64(&wwn->fd_wwn);
			break;
		case FIP_DT_VN_ID:
			if (dlen != sizeof(struct fip_vn_desc))
				goto len_err;
			vn = (struct fip_vn_desc *)desc;
			memcpy(frport->vn_mac, vn->fd_mac, ETH_ALEN);
			rdata->ids.port_id = ntoh24(vn->fd_fc_id);
			rdata->ids.port_name = get_unaligned_be64(&vn->fd_wwpn);
			break;
		case FIP_DT_FC4F:
			if (dlen != sizeof(struct fip_fc4_feat))
				goto len_err;
			break;
		case FIP_DT_FCOE_SIZE:
			if (dlen != sizeof(struct fip_size_desc))
				goto len_err;
			size = (struct fip_size_desc *)desc;
			frport->fcoe_len = ntohs(size->fd_size);
			break;
		default:
			LIBFCOE_FIP_DBG(fip, "unexpected descriptor type %x "
					"in FIP probe\n", dtype);
			/* standard says ignore unknown descriptors >= 128 */
			if (dtype < FIP_DT_VENDOR_BASE)
				return -EINVAL;
			break;
		}
		desc = (struct fip_desc *)((char *)desc + dlen);
		rlen -= dlen;
	}
	return 0;

len_err:
	LIBFCOE_FIP_DBG(fip, "FIP length error in descriptor type %x len %zu\n",
			dtype, dlen);
	return -EINVAL;
}

/**
 * fcoe_ctlr_vn_send_claim() - send multicast FIP VN2VN Claim Notification.
 * @fip: The FCoE controller
 *
 * Called with ctlr_mutex held.
 */
static void fcoe_ctlr_vn_send_claim(struct fcoe_ctlr *fip)
{
	fcoe_ctlr_vn_send(fip, FIP_SC_VN_CLAIM_NOTIFY, fcoe_all_vn2vn, 0);
	fip->sol_time = jiffies;
}

/**
 * fcoe_ctlr_vn_probe_req() - handle incoming VN2VN probe request.
 * @fip: The FCoE controller
 * @rdata: parsed remote port with frport from the probe request
 *
 * Called with ctlr_mutex held.
 */
static void fcoe_ctlr_vn_probe_req(struct fcoe_ctlr *fip,
				   struct fc_rport_priv *rdata)
{
	struct fcoe_rport *frport = fcoe_ctlr_rport(rdata);

	if (rdata->ids.port_id != fip->port_id)
		return;

	switch (fip->state) {
	case FIP_ST_VNMP_CLAIM:
	case FIP_ST_VNMP_UP:
		fcoe_ctlr_vn_send(fip, FIP_SC_VN_PROBE_REP,
				  frport->enode_mac, 0);
		break;
	case FIP_ST_VNMP_PROBE1:
	case FIP_ST_VNMP_PROBE2:
		/*
		 * Decide whether to reply to the Probe.
		 * Our selected address is never a "recorded" one, so
		 * only reply if our WWPN is greater and the
		 * Probe's REC bit is not set.
		 * If we don't reply, we will change our address.
		 */
		if (fip->lp->wwpn > rdata->ids.port_name &&
		    !(frport->flags & FIP_FL_REC_OR_P2P)) {
			fcoe_ctlr_vn_send(fip, FIP_SC_VN_PROBE_REP,
					  frport->enode_mac, 0);
			break;
		}
		/* fall through */
	case FIP_ST_VNMP_START:
		fcoe_ctlr_vn_restart(fip);
		break;
	default:
		break;
	}
}

/**
 * fcoe_ctlr_vn_probe_reply() - handle incoming VN2VN probe reply.
 * @fip: The FCoE controller
 * @rdata: parsed remote port with frport from the probe request
 *
 * Called with ctlr_mutex held.
 */
static void fcoe_ctlr_vn_probe_reply(struct fcoe_ctlr *fip,
				   struct fc_rport_priv *rdata)
{
	if (rdata->ids.port_id != fip->port_id)
		return;
	switch (fip->state) {
	case FIP_ST_VNMP_START:
	case FIP_ST_VNMP_PROBE1:
	case FIP_ST_VNMP_PROBE2:
	case FIP_ST_VNMP_CLAIM:
		fcoe_ctlr_vn_restart(fip);
		break;
	case FIP_ST_VNMP_UP:
		fcoe_ctlr_vn_send_claim(fip);
		break;
	default:
		break;
	}
}

/**
 * fcoe_ctlr_vn_add() - Add a VN2VN entry to the list, based on a claim reply.
 * @fip: The FCoE controller
 * @new: newly-parsed remote port with frport as a template for new rdata
 *
 * Called with ctlr_mutex held.
 */
static void fcoe_ctlr_vn_add(struct fcoe_ctlr *fip, struct fc_rport_priv *new)
{
	struct fc_lport *lport = fip->lp;
	struct fc_rport_priv *rdata;
	struct fc_rport_identifiers *ids;
	struct fcoe_rport *frport;
	u32 port_id;

	port_id = new->ids.port_id;
	if (port_id == fip->port_id)
		return;

	mutex_lock(&lport->disc.disc_mutex);
	rdata = lport->tt.rport_create(lport, port_id);
	if (!rdata) {
		mutex_unlock(&lport->disc.disc_mutex);
		return;
	}

	rdata->ops = &fcoe_ctlr_vn_rport_ops;
	rdata->disc_id = lport->disc.disc_id;

	ids = &rdata->ids;
	if ((ids->port_name != -1 && ids->port_name != new->ids.port_name) ||
	    (ids->node_name != -1 && ids->node_name != new->ids.node_name))
		lport->tt.rport_logoff(rdata);
	ids->port_name = new->ids.port_name;
	ids->node_name = new->ids.node_name;
	mutex_unlock(&lport->disc.disc_mutex);

	frport = fcoe_ctlr_rport(rdata);
	LIBFCOE_FIP_DBG(fip, "vn_add rport %6.6x %s\n",
			port_id, frport->fcoe_len ? "old" : "new");
	*frport = *fcoe_ctlr_rport(new);
	frport->time = 0;
}

/**
 * fcoe_ctlr_vn_lookup() - Find VN remote port's MAC address
 * @fip: The FCoE controller
 * @port_id:  The port_id of the remote VN_node
 * @mac: buffer which will hold the VN_NODE destination MAC address, if found.
 *
 * Returns non-zero error if no remote port found.
 */
static int fcoe_ctlr_vn_lookup(struct fcoe_ctlr *fip, u32 port_id, u8 *mac)
{
	struct fc_lport *lport = fip->lp;
	struct fc_rport_priv *rdata;
	struct fcoe_rport *frport;
	int ret = -1;

	rcu_read_lock();
	rdata = lport->tt.rport_lookup(lport, port_id);
	if (rdata) {
		frport = fcoe_ctlr_rport(rdata);
		memcpy(mac, frport->enode_mac, ETH_ALEN);
		ret = 0;
	}
	rcu_read_unlock();
	return ret;
}

/**
 * fcoe_ctlr_vn_claim_notify() - handle received FIP VN2VN Claim Notification
 * @fip: The FCoE controller
 * @new: newly-parsed remote port with frport as a template for new rdata
 *
 * Called with ctlr_mutex held.
 */
static void fcoe_ctlr_vn_claim_notify(struct fcoe_ctlr *fip,
				      struct fc_rport_priv *new)
{
	struct fcoe_rport *frport = fcoe_ctlr_rport(new);

	if (frport->flags & FIP_FL_REC_OR_P2P) {
		fcoe_ctlr_vn_send(fip, FIP_SC_VN_PROBE_REQ, fcoe_all_vn2vn, 0);
		return;
	}
	switch (fip->state) {
	case FIP_ST_VNMP_START:
	case FIP_ST_VNMP_PROBE1:
	case FIP_ST_VNMP_PROBE2:
		if (new->ids.port_id == fip->port_id)
			fcoe_ctlr_vn_restart(fip);
		break;
	case FIP_ST_VNMP_CLAIM:
	case FIP_ST_VNMP_UP:
		if (new->ids.port_id == fip->port_id) {
			if (new->ids.port_name > fip->lp->wwpn) {
				fcoe_ctlr_vn_restart(fip);
				break;
			}
			fcoe_ctlr_vn_send_claim(fip);
			break;
		}
		fcoe_ctlr_vn_send(fip, FIP_SC_VN_CLAIM_REP, frport->enode_mac,
				  min((u32)frport->fcoe_len,
				      fcoe_ctlr_fcoe_size(fip)));
		fcoe_ctlr_vn_add(fip, new);
		break;
	default:
		break;
	}
}

/**
 * fcoe_ctlr_vn_claim_resp() - handle received Claim Response
 * @fip: The FCoE controller that received the frame
 * @new: newly-parsed remote port with frport from the Claim Response
 *
 * Called with ctlr_mutex held.
 */
static void fcoe_ctlr_vn_claim_resp(struct fcoe_ctlr *fip,
				    struct fc_rport_priv *new)
{
	LIBFCOE_FIP_DBG(fip, "claim resp from from rport %x - state %s\n",
			new->ids.port_id, fcoe_ctlr_state(fip->state));
	if (fip->state == FIP_ST_VNMP_UP || fip->state == FIP_ST_VNMP_CLAIM)
		fcoe_ctlr_vn_add(fip, new);
}

/**
 * fcoe_ctlr_vn_beacon() - handle received beacon.
 * @fip: The FCoE controller that received the frame
 * @new: newly-parsed remote port with frport from the Beacon
 *
 * Called with ctlr_mutex held.
 */
static void fcoe_ctlr_vn_beacon(struct fcoe_ctlr *fip,
				struct fc_rport_priv *new)
{
	struct fc_lport *lport = fip->lp;
	struct fc_rport_priv *rdata;
	struct fcoe_rport *frport;

	frport = fcoe_ctlr_rport(new);
	if (frport->flags & FIP_FL_REC_OR_P2P) {
		fcoe_ctlr_vn_send(fip, FIP_SC_VN_PROBE_REQ, fcoe_all_vn2vn, 0);
		return;
	}
	mutex_lock(&lport->disc.disc_mutex);
	rdata = lport->tt.rport_lookup(lport, new->ids.port_id);
	if (rdata)
		kref_get(&rdata->kref);
	mutex_unlock(&lport->disc.disc_mutex);
	if (rdata) {
		if (rdata->ids.node_name == new->ids.node_name &&
		    rdata->ids.port_name == new->ids.port_name) {
			frport = fcoe_ctlr_rport(rdata);
			if (!frport->time && fip->state == FIP_ST_VNMP_UP)
				lport->tt.rport_login(rdata);
			frport->time = jiffies;
		}
		kref_put(&rdata->kref, lport->tt.rport_destroy);
		return;
	}
	if (fip->state != FIP_ST_VNMP_UP)
		return;

	/*
	 * Beacon from a new neighbor.
	 * Send a claim notify if one hasn't been sent recently.
	 * Don't add the neighbor yet.
	 */
	LIBFCOE_FIP_DBG(fip, "beacon from new rport %x. sending claim notify\n",
			new->ids.port_id);
	if (time_after(jiffies,
		       fip->sol_time + msecs_to_jiffies(FIP_VN_ANN_WAIT)))
		fcoe_ctlr_vn_send_claim(fip);
}

/**
 * fcoe_ctlr_vn_age() - Check for VN_ports without recent beacons
 * @fip: The FCoE controller
 *
 * Called with ctlr_mutex held.
 * Called only in state FIP_ST_VNMP_UP.
 * Returns the soonest time for next age-out or a time far in the future.
 */
static unsigned long fcoe_ctlr_vn_age(struct fcoe_ctlr *fip)
{
	struct fc_lport *lport = fip->lp;
	struct fc_rport_priv *rdata;
	struct fcoe_rport *frport;
	unsigned long next_time;
	unsigned long deadline;

	next_time = jiffies + msecs_to_jiffies(FIP_VN_BEACON_INT * 10);
	mutex_lock(&lport->disc.disc_mutex);
	list_for_each_entry_rcu(rdata, &lport->disc.rports, peers) {
		frport = fcoe_ctlr_rport(rdata);
		if (!frport->time)
			continue;
		deadline = frport->time +
			   msecs_to_jiffies(FIP_VN_BEACON_INT * 25 / 10);
		if (time_after_eq(jiffies, deadline)) {
			frport->time = 0;
			LIBFCOE_FIP_DBG(fip,
				"port %16.16llx fc_id %6.6x beacon expired\n",
				rdata->ids.port_name, rdata->ids.port_id);
			lport->tt.rport_logoff(rdata);
		} else if (time_before(deadline, next_time))
			next_time = deadline;
	}
	mutex_unlock(&lport->disc.disc_mutex);
	return next_time;
}

/**
 * fcoe_ctlr_vn_recv() - Receive a FIP frame
 * @fip: The FCoE controller that received the frame
 * @skb: The received FIP frame
 *
 * Returns non-zero if the frame is dropped.
 * Always consumes the frame.
 */
static int fcoe_ctlr_vn_recv(struct fcoe_ctlr *fip, struct sk_buff *skb)
{
	struct fip_header *fiph;
	enum fip_vn2vn_subcode sub;
<<<<<<< HEAD
	union {
=======
	struct {
>>>>>>> 45f53cc9
		struct fc_rport_priv rdata;
		struct fcoe_rport frport;
	} buf;
	int rc;

	fiph = (struct fip_header *)skb->data;
	sub = fiph->fip_subcode;

	rc = fcoe_ctlr_vn_parse(fip, skb, &buf.rdata);
	if (rc) {
		LIBFCOE_FIP_DBG(fip, "vn_recv vn_parse error %d\n", rc);
		goto drop;
	}

	mutex_lock(&fip->ctlr_mutex);
	switch (sub) {
	case FIP_SC_VN_PROBE_REQ:
		fcoe_ctlr_vn_probe_req(fip, &buf.rdata);
		break;
	case FIP_SC_VN_PROBE_REP:
		fcoe_ctlr_vn_probe_reply(fip, &buf.rdata);
		break;
	case FIP_SC_VN_CLAIM_NOTIFY:
		fcoe_ctlr_vn_claim_notify(fip, &buf.rdata);
		break;
	case FIP_SC_VN_CLAIM_REP:
		fcoe_ctlr_vn_claim_resp(fip, &buf.rdata);
		break;
	case FIP_SC_VN_BEACON:
		fcoe_ctlr_vn_beacon(fip, &buf.rdata);
		break;
	default:
		LIBFCOE_FIP_DBG(fip, "vn_recv unknown subcode %d\n", sub);
		rc = -1;
		break;
	}
	mutex_unlock(&fip->ctlr_mutex);
drop:
	kfree_skb(skb);
	return rc;
}

/**
 * fcoe_ctlr_disc_recv - discovery receive handler for VN2VN mode.
 * @lport: The local port
 * @fp: The received frame
 *
 * This should never be called since we don't see RSCNs or other
 * fabric-generated ELSes.
 */
static void fcoe_ctlr_disc_recv(struct fc_lport *lport, struct fc_frame *fp)
{
	struct fc_seq_els_data rjt_data;

	rjt_data.reason = ELS_RJT_UNSUP;
	rjt_data.explan = ELS_EXPL_NONE;
	lport->tt.seq_els_rsp_send(fp, ELS_LS_RJT, &rjt_data);
	fc_frame_free(fp);
}

/**
 * fcoe_ctlr_disc_recv - start discovery for VN2VN mode.
 * @fip: The FCoE controller
 *
 * This sets a flag indicating that remote ports should be created
 * and started for the peers we discover.  We use the disc_callback
 * pointer as that flag.  Peers already discovered are created here.
 *
 * The lport lock is held during this call. The callback must be done
 * later, without holding either the lport or discovery locks.
 * The fcoe_ctlr lock may also be held during this call.
 */
static void fcoe_ctlr_disc_start(void (*callback)(struct fc_lport *,
						  enum fc_disc_event),
				 struct fc_lport *lport)
{
	struct fc_disc *disc = &lport->disc;
	struct fcoe_ctlr *fip = disc->priv;

	mutex_lock(&disc->disc_mutex);
	disc->disc_callback = callback;
	disc->disc_id = (disc->disc_id + 2) | 1;
	disc->pending = 1;
	schedule_work(&fip->timer_work);
	mutex_unlock(&disc->disc_mutex);
}

/**
 * fcoe_ctlr_vn_disc() - report FIP VN_port discovery results after claim state.
 * @fip: The FCoE controller
 *
 * Starts the FLOGI and PLOGI login process to each discovered rport for which
 * we've received at least one beacon.
 * Performs the discovery complete callback.
 */
static void fcoe_ctlr_vn_disc(struct fcoe_ctlr *fip)
{
	struct fc_lport *lport = fip->lp;
	struct fc_disc *disc = &lport->disc;
	struct fc_rport_priv *rdata;
	struct fcoe_rport *frport;
	void (*callback)(struct fc_lport *, enum fc_disc_event);

	mutex_lock(&disc->disc_mutex);
	callback = disc->pending ? disc->disc_callback : NULL;
	disc->pending = 0;
	list_for_each_entry_rcu(rdata, &disc->rports, peers) {
		frport = fcoe_ctlr_rport(rdata);
		if (frport->time)
			lport->tt.rport_login(rdata);
	}
	mutex_unlock(&disc->disc_mutex);
	if (callback)
		callback(lport, DISC_EV_SUCCESS);
}

/**
 * fcoe_ctlr_vn_timeout - timer work function for VN2VN mode.
 * @fip: The FCoE controller
 */
static void fcoe_ctlr_vn_timeout(struct fcoe_ctlr *fip)
{
	unsigned long next_time;
	u8 mac[ETH_ALEN];
	u32 new_port_id = 0;

	mutex_lock(&fip->ctlr_mutex);
	switch (fip->state) {
	case FIP_ST_VNMP_START:
		fcoe_ctlr_set_state(fip, FIP_ST_VNMP_PROBE1);
		fcoe_ctlr_vn_send(fip, FIP_SC_VN_PROBE_REQ, fcoe_all_vn2vn, 0);
		next_time = jiffies + msecs_to_jiffies(FIP_VN_PROBE_WAIT);
		break;
	case FIP_ST_VNMP_PROBE1:
		fcoe_ctlr_set_state(fip, FIP_ST_VNMP_PROBE2);
		fcoe_ctlr_vn_send(fip, FIP_SC_VN_PROBE_REQ, fcoe_all_vn2vn, 0);
		next_time = jiffies + msecs_to_jiffies(FIP_VN_ANN_WAIT);
		break;
	case FIP_ST_VNMP_PROBE2:
		fcoe_ctlr_set_state(fip, FIP_ST_VNMP_CLAIM);
		new_port_id = fip->port_id;
		hton24(mac, FIP_VN_FC_MAP);
		hton24(mac + 3, new_port_id);
		fcoe_ctlr_map_dest(fip);
		fip->update_mac(fip->lp, mac);
		fcoe_ctlr_vn_send_claim(fip);
		next_time = jiffies + msecs_to_jiffies(FIP_VN_ANN_WAIT);
		break;
	case FIP_ST_VNMP_CLAIM:
		/*
		 * This may be invoked either by starting discovery so don't
		 * go to the next state unless it's been long enough.
		 */
		next_time = fip->sol_time + msecs_to_jiffies(FIP_VN_ANN_WAIT);
		if (time_after_eq(jiffies, next_time)) {
			fcoe_ctlr_set_state(fip, FIP_ST_VNMP_UP);
			fcoe_ctlr_vn_send(fip, FIP_SC_VN_BEACON,
					  fcoe_all_vn2vn, 0);
			next_time = jiffies + msecs_to_jiffies(FIP_VN_ANN_WAIT);
			fip->port_ka_time = next_time;
		}
		fcoe_ctlr_vn_disc(fip);
		break;
	case FIP_ST_VNMP_UP:
		next_time = fcoe_ctlr_vn_age(fip);
		if (time_after_eq(jiffies, fip->port_ka_time)) {
			fcoe_ctlr_vn_send(fip, FIP_SC_VN_BEACON,
					  fcoe_all_vn2vn, 0);
			fip->port_ka_time = jiffies +
				 msecs_to_jiffies(FIP_VN_BEACON_INT +
					(random32() % FIP_VN_BEACON_FUZZ));
		}
		if (time_before(fip->port_ka_time, next_time))
			next_time = fip->port_ka_time;
		break;
	case FIP_ST_LINK_WAIT:
		goto unlock;
	default:
		WARN(1, "unexpected state %d", fip->state);
		goto unlock;
	}
	mod_timer(&fip->timer, next_time);
unlock:
	mutex_unlock(&fip->ctlr_mutex);

	/* If port ID is new, notify local port after dropping ctlr_mutex */
	if (new_port_id)
		fc_lport_set_local_id(fip->lp, new_port_id);
}

/**
 * fcoe_libfc_config() - Sets up libfc related properties for local port
 * @lp: The local port to configure libfc for
 * @fip: The FCoE controller in use by the local port
 * @tt: The libfc function template
 * @init_fcp: If non-zero, the FCP portion of libfc should be initialized
 *
 * Returns : 0 for success
 */
int fcoe_libfc_config(struct fc_lport *lport, struct fcoe_ctlr *fip,
		      const struct libfc_function_template *tt, int init_fcp)
{
	/* Set the function pointers set by the LLDD */
	memcpy(&lport->tt, tt, sizeof(*tt));
	if (init_fcp && fc_fcp_init(lport))
		return -ENOMEM;
	fc_exch_init(lport);
	fc_elsct_init(lport);
	fc_lport_init(lport);
	if (fip->mode == FIP_MODE_VN2VN)
		lport->rport_priv_size = sizeof(struct fcoe_rport);
	fc_rport_init(lport);
	if (fip->mode == FIP_MODE_VN2VN) {
		lport->point_to_multipoint = 1;
		lport->tt.disc_recv_req = fcoe_ctlr_disc_recv;
		lport->tt.disc_start = fcoe_ctlr_disc_start;
		lport->tt.disc_stop = fcoe_ctlr_disc_stop;
		lport->tt.disc_stop_final = fcoe_ctlr_disc_stop_final;
		mutex_init(&lport->disc.disc_mutex);
		INIT_LIST_HEAD(&lport->disc.rports);
		lport->disc.priv = fip;
	} else {
		fc_disc_init(lport);
	}
	return 0;
}
EXPORT_SYMBOL_GPL(fcoe_libfc_config);<|MERGE_RESOLUTION|>--- conflicted
+++ resolved
@@ -2296,11 +2296,7 @@
 {
 	struct fip_header *fiph;
 	enum fip_vn2vn_subcode sub;
-<<<<<<< HEAD
-	union {
-=======
 	struct {
->>>>>>> 45f53cc9
 		struct fc_rport_priv rdata;
 		struct fcoe_rport frport;
 	} buf;
