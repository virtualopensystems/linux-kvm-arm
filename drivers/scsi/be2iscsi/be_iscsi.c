/**
 * Copyright (C) 2005 - 2010 ServerEngines
 * All rights reserved.
 *
 * This program is free software; you can redistribute it and/or
 * modify it under the terms of the GNU General Public License version 2
 * as published by the Free Software Foundation.  The full GNU General
 * Public License is included in this distribution in the file called COPYING.
 *
 * Written by: Jayamohan Kallickal (jayamohank@serverengines.com)
 *
 * Contact Information:
 * linux-drivers@serverengines.com
 *
 * ServerEngines
 * 209 N. Fair Oaks Ave
 * Sunnyvale, CA 94085
 *
 */

#include <scsi/libiscsi.h>
#include <scsi/scsi_transport_iscsi.h>
#include <scsi/scsi_transport.h>
#include <scsi/scsi_cmnd.h>
#include <scsi/scsi_device.h>
#include <scsi/scsi_host.h>
#include <scsi/scsi.h>

#include "be_iscsi.h"

extern struct iscsi_transport beiscsi_iscsi_transport;

/**
 * beiscsi_session_create - creates a new iscsi session
 * @cmds_max: max commands supported
 * @qdepth: max queue depth supported
 * @initial_cmdsn: initial iscsi CMDSN
 */
struct iscsi_cls_session *beiscsi_session_create(struct iscsi_endpoint *ep,
						 u16 cmds_max,
						 u16 qdepth,
						 u32 initial_cmdsn)
{
	struct Scsi_Host *shost;
	struct beiscsi_endpoint *beiscsi_ep;
	struct iscsi_cls_session *cls_session;
	struct beiscsi_hba *phba;
	struct iscsi_session *sess;
	struct beiscsi_session *beiscsi_sess;
	struct beiscsi_io_task *io_task;

	SE_DEBUG(DBG_LVL_8, "In beiscsi_session_create\n");

	if (!ep) {
		SE_DEBUG(DBG_LVL_1, "beiscsi_session_create: invalid ep\n");
		return NULL;
	}
	beiscsi_ep = ep->dd_data;
	phba = beiscsi_ep->phba;
	shost = phba->shost;
	if (cmds_max > beiscsi_ep->phba->params.wrbs_per_cxn) {
		shost_printk(KERN_ERR, shost, "Cannot handle %d cmds."
			     "Max cmds per session supported is %d. Using %d. "
			     "\n", cmds_max,
			      beiscsi_ep->phba->params.wrbs_per_cxn,
			      beiscsi_ep->phba->params.wrbs_per_cxn);
		cmds_max = beiscsi_ep->phba->params.wrbs_per_cxn;
	}

	cls_session = iscsi_session_setup(&beiscsi_iscsi_transport,
					  shost, cmds_max,
					  sizeof(*beiscsi_sess),
					  sizeof(*io_task),
					  initial_cmdsn, ISCSI_MAX_TARGET);
	if (!cls_session)
		return NULL;
	sess = cls_session->dd_data;
	beiscsi_sess = sess->dd_data;
	beiscsi_sess->bhs_pool =  pci_pool_create("beiscsi_bhs_pool",
						   phba->pcidev,
						   sizeof(struct be_cmd_bhs),
						   64, 0);
	if (!beiscsi_sess->bhs_pool)
		goto destroy_sess;

	return cls_session;
destroy_sess:
	iscsi_session_teardown(cls_session);
	return NULL;
}

/**
 * beiscsi_session_destroy - destroys iscsi session
 * @cls_session:	pointer to iscsi cls session
 *
 * Destroys iSCSI session instance and releases
 * resources allocated for it.
 */
void beiscsi_session_destroy(struct iscsi_cls_session *cls_session)
{
	struct iscsi_session *sess = cls_session->dd_data;
	struct beiscsi_session *beiscsi_sess = sess->dd_data;

	SE_DEBUG(DBG_LVL_8, "In beiscsi_session_destroy\n");
	pci_pool_destroy(beiscsi_sess->bhs_pool);
	iscsi_session_teardown(cls_session);
}

/**
 * beiscsi_conn_create - create an instance of iscsi connection
 * @cls_session: ptr to iscsi_cls_session
 * @cid: iscsi cid
 */
struct iscsi_cls_conn *
beiscsi_conn_create(struct iscsi_cls_session *cls_session, u32 cid)
{
	struct beiscsi_hba *phba;
	struct Scsi_Host *shost;
	struct iscsi_cls_conn *cls_conn;
	struct beiscsi_conn *beiscsi_conn;
	struct iscsi_conn *conn;
	struct iscsi_session *sess;
	struct beiscsi_session *beiscsi_sess;

	SE_DEBUG(DBG_LVL_8, "In beiscsi_conn_create ,cid"
		 "from iscsi layer=%d\n", cid);
	shost = iscsi_session_to_shost(cls_session);
	phba = iscsi_host_priv(shost);

	cls_conn = iscsi_conn_setup(cls_session, sizeof(*beiscsi_conn), cid);
	if (!cls_conn)
		return NULL;

	conn = cls_conn->dd_data;
	beiscsi_conn = conn->dd_data;
	beiscsi_conn->ep = NULL;
	beiscsi_conn->phba = phba;
	beiscsi_conn->conn = conn;
	sess = cls_session->dd_data;
	beiscsi_sess = sess->dd_data;
	beiscsi_conn->beiscsi_sess = beiscsi_sess;
	return cls_conn;
}

/**
 * beiscsi_bindconn_cid - Bind the beiscsi_conn with phba connection table
 * @beiscsi_conn: The pointer to  beiscsi_conn structure
 * @phba: The phba instance
 * @cid: The cid to free
 */
static int beiscsi_bindconn_cid(struct beiscsi_hba *phba,
				struct beiscsi_conn *beiscsi_conn,
				unsigned int cid)
{
	if (phba->conn_table[cid]) {
		SE_DEBUG(DBG_LVL_1,
			 "Connection table already occupied. Detected clash\n");
		return -EINVAL;
	} else {
		SE_DEBUG(DBG_LVL_8, "phba->conn_table[%d]=%p(beiscsi_conn)\n",
			 cid, beiscsi_conn);
		phba->conn_table[cid] = beiscsi_conn;
	}
	return 0;
}

/**
 * beiscsi_conn_bind - Binds iscsi session/connection with TCP connection
 * @cls_session: pointer to iscsi cls session
 * @cls_conn: pointer to iscsi cls conn
 * @transport_fd: EP handle(64 bit)
 *
 * This function binds the TCP Conn with iSCSI Connection and Session.
 */
int beiscsi_conn_bind(struct iscsi_cls_session *cls_session,
		      struct iscsi_cls_conn *cls_conn,
		      u64 transport_fd, int is_leading)
{
	struct iscsi_conn *conn = cls_conn->dd_data;
	struct beiscsi_conn *beiscsi_conn = conn->dd_data;
	struct Scsi_Host *shost =
		(struct Scsi_Host *)iscsi_session_to_shost(cls_session);
	struct beiscsi_hba *phba = (struct beiscsi_hba *)iscsi_host_priv(shost);
	struct beiscsi_endpoint *beiscsi_ep;
	struct iscsi_endpoint *ep;

	SE_DEBUG(DBG_LVL_8, "In beiscsi_conn_bind\n");
	ep = iscsi_lookup_endpoint(transport_fd);
	if (!ep)
		return -EINVAL;

	beiscsi_ep = ep->dd_data;

	if (iscsi_conn_bind(cls_session, cls_conn, is_leading))
		return -EINVAL;

	if (beiscsi_ep->phba != phba) {
		SE_DEBUG(DBG_LVL_8,
			 "beiscsi_ep->hba=%p not equal to phba=%p\n",
			 beiscsi_ep->phba, phba);
		return -EEXIST;
	}

	beiscsi_conn->beiscsi_conn_cid = beiscsi_ep->ep_cid;
	beiscsi_conn->ep = beiscsi_ep;
	beiscsi_ep->conn = beiscsi_conn;
	SE_DEBUG(DBG_LVL_8, "beiscsi_conn=%p conn=%p ep_cid=%d\n",
		 beiscsi_conn, conn, beiscsi_ep->ep_cid);
	return beiscsi_bindconn_cid(phba, beiscsi_conn, beiscsi_ep->ep_cid);
}

/**
 * beiscsi_conn_get_param - get the iscsi parameter
 * @cls_conn: pointer to iscsi cls conn
 * @param: parameter type identifier
 * @buf: buffer pointer
 *
 * returns iscsi parameter
 */
int beiscsi_conn_get_param(struct iscsi_cls_conn *cls_conn,
			   enum iscsi_param param, char *buf)
{
	struct beiscsi_endpoint *beiscsi_ep;
	struct iscsi_conn *conn = cls_conn->dd_data;
	struct beiscsi_conn *beiscsi_conn = conn->dd_data;
	int len = 0;

	SE_DEBUG(DBG_LVL_8, "In beiscsi_conn_get_param, param= %d\n", param);
	beiscsi_ep = beiscsi_conn->ep;
	if (!beiscsi_ep) {
		SE_DEBUG(DBG_LVL_1,
			 "In beiscsi_conn_get_param , no beiscsi_ep\n");
		return -ENODEV;
	}

	switch (param) {
	case ISCSI_PARAM_CONN_PORT:
		len = sprintf(buf, "%hu\n", beiscsi_ep->dst_tcpport);
		break;
	case ISCSI_PARAM_CONN_ADDRESS:
		if (beiscsi_ep->ip_type == BE2_IPV4)
			len = sprintf(buf, "%pI4\n", &beiscsi_ep->dst_addr);
		else
			len = sprintf(buf, "%pI6\n", &beiscsi_ep->dst6_addr);
		break;
	default:
		return iscsi_conn_get_param(cls_conn, param, buf);
	}
	return len;
}

int beiscsi_set_param(struct iscsi_cls_conn *cls_conn,
		      enum iscsi_param param, char *buf, int buflen)
{
	struct iscsi_conn *conn = cls_conn->dd_data;
	struct iscsi_session *session = conn->session;
	int ret;

	SE_DEBUG(DBG_LVL_8, "In beiscsi_conn_set_param, param= %d\n", param);
	ret = iscsi_set_param(cls_conn, param, buf, buflen);
	if (ret)
		return ret;
	/*
	 * If userspace tried to set the value to higher than we can
	 * support override here.
	 */
	switch (param) {
	case ISCSI_PARAM_FIRST_BURST:
		if (session->first_burst > 8192)
			session->first_burst = 8192;
		break;
	case ISCSI_PARAM_MAX_RECV_DLENGTH:
		if (conn->max_recv_dlength > 65536)
			conn->max_recv_dlength = 65536;
		break;
	case ISCSI_PARAM_MAX_BURST:
		if (session->max_burst > 262144)
			session->max_burst = 262144;
		break;
	case ISCSI_PARAM_MAX_XMIT_DLENGTH:
		if ((conn->max_xmit_dlength > 65536) ||
		    (conn->max_xmit_dlength == 0))
			conn->max_xmit_dlength = 65536;
	default:
		return 0;
	}

	return 0;
}

/**
 * beiscsi_get_host_param - get the iscsi parameter
 * @shost: pointer to scsi_host structure
 * @param: parameter type identifier
 * @buf: buffer pointer
 *
 * returns host parameter
 */
int beiscsi_get_host_param(struct Scsi_Host *shost,
			   enum iscsi_host_param param, char *buf)
{
	struct beiscsi_hba *phba = (struct beiscsi_hba *)iscsi_host_priv(shost);
<<<<<<< HEAD
	int len = 0;
	int status;
=======
	int status = 0;
>>>>>>> 062c1825

	SE_DEBUG(DBG_LVL_8, "In beiscsi_get_host_param, param= %d\n", param);
	switch (param) {
	case ISCSI_HOST_PARAM_HWADDRESS:
		status = beiscsi_get_macaddr(buf, phba);
		if (status < 0) {
			SE_DEBUG(DBG_LVL_1, "beiscsi_get_macaddr Failed\n");
			return status;
		}
		break;
	default:
		return iscsi_host_get_param(shost, param, buf);
	}
	return status;
}

int beiscsi_get_macaddr(char *buf, struct beiscsi_hba *phba)
{
	struct be_cmd_resp_get_mac_addr *resp;
	struct be_mcc_wrb *wrb;
	unsigned int tag, wrb_num;
	unsigned short status, extd_status;
	struct be_queue_info *mccq = &phba->ctrl.mcc_obj.q;
	int rc;

	if (phba->read_mac_address)
		return sysfs_format_mac(buf, phba->mac_address,
					ETH_ALEN);

	tag = be_cmd_get_mac_addr(phba);
	if (!tag) {
		SE_DEBUG(DBG_LVL_1, "be_cmd_get_mac_addr Failed\n");
		return -EBUSY;
	} else
		wait_event_interruptible(phba->ctrl.mcc_wait[tag],
					 phba->ctrl.mcc_numtag[tag]);

	wrb_num = (phba->ctrl.mcc_numtag[tag] & 0x00FF0000) >> 16;
	extd_status = (phba->ctrl.mcc_numtag[tag] & 0x0000FF00) >> 8;
	status = phba->ctrl.mcc_numtag[tag] & 0x000000FF;
	if (status || extd_status) {
		SE_DEBUG(DBG_LVL_1, "Failed to get be_cmd_get_mac_addr"
				    " status = %d extd_status = %d\n",
				    status, extd_status);
		free_mcc_tag(&phba->ctrl, tag);
		return -EAGAIN;
	}
	wrb = queue_get_wrb(mccq, wrb_num);
	free_mcc_tag(&phba->ctrl, tag);
	resp = embedded_payload(wrb);
	memcpy(phba->mac_address, resp->mac_address, ETH_ALEN);
	rc = sysfs_format_mac(buf, phba->mac_address,
			       ETH_ALEN);
	phba->read_mac_address = 1;
	return rc;
}

<<<<<<< HEAD
int beiscsi_get_macaddr(char *buf, struct beiscsi_hba *phba)
{
	struct be_cmd_resp_get_mac_addr *resp;
	struct be_mcc_wrb *wrb;
	unsigned int tag, wrb_num;
	unsigned short status, extd_status;
	struct be_queue_info *mccq = &phba->ctrl.mcc_obj.q;
	int rc;

	if (phba->read_mac_address)
		return sysfs_format_mac(buf, phba->mac_address,
					ETH_ALEN);

	tag = be_cmd_get_mac_addr(phba);
	if (!tag) {
		SE_DEBUG(DBG_LVL_1, "be_cmd_get_mac_addr Failed\n");
		return -EBUSY;
	} else
		wait_event_interruptible(phba->ctrl.mcc_wait[tag],
					 phba->ctrl.mcc_numtag[tag]);

	wrb_num = (phba->ctrl.mcc_numtag[tag] & 0x00FF0000) >> 16;
	extd_status = (phba->ctrl.mcc_numtag[tag] & 0x0000FF00) >> 8;
	status = phba->ctrl.mcc_numtag[tag] & 0x000000FF;
	if (status || extd_status) {
		SE_DEBUG(DBG_LVL_1, "Failed to get be_cmd_get_mac_addr"
				    " status = %d extd_status = %d\n",
				    status, extd_status);
		free_mcc_tag(&phba->ctrl, tag);
		return -EAGAIN;
	}
	wrb = queue_get_wrb(mccq, wrb_num);
	free_mcc_tag(&phba->ctrl, tag);
	resp = embedded_payload(wrb);
	memcpy(phba->mac_address, resp->mac_address, ETH_ALEN);
	rc = sysfs_format_mac(buf, phba->mac_address,
			       ETH_ALEN);
	phba->read_mac_address = 1;
	return rc;
}

=======
>>>>>>> 062c1825

/**
 * beiscsi_conn_get_stats - get the iscsi stats
 * @cls_conn: pointer to iscsi cls conn
 * @stats: pointer to iscsi_stats structure
 *
 * returns iscsi stats
 */
void beiscsi_conn_get_stats(struct iscsi_cls_conn *cls_conn,
			    struct iscsi_stats *stats)
{
	struct iscsi_conn *conn = cls_conn->dd_data;

	SE_DEBUG(DBG_LVL_8, "In beiscsi_conn_get_stats\n");
	stats->txdata_octets = conn->txdata_octets;
	stats->rxdata_octets = conn->rxdata_octets;
	stats->dataout_pdus = conn->dataout_pdus_cnt;
	stats->scsirsp_pdus = conn->scsirsp_pdus_cnt;
	stats->scsicmd_pdus = conn->scsicmd_pdus_cnt;
	stats->datain_pdus = conn->datain_pdus_cnt;
	stats->tmfrsp_pdus = conn->tmfrsp_pdus_cnt;
	stats->tmfcmd_pdus = conn->tmfcmd_pdus_cnt;
	stats->r2t_pdus = conn->r2t_pdus_cnt;
	stats->digest_err = 0;
	stats->timeout_err = 0;
	stats->custom_length = 0;
	strcpy(stats->custom[0].desc, "eh_abort_cnt");
	stats->custom[0].value = conn->eh_abort_cnt;
}

/**
 * beiscsi_set_params_for_offld - get the parameters for offload
 * @beiscsi_conn: pointer to beiscsi_conn
 * @params: pointer to offload_params structure
 */
static void  beiscsi_set_params_for_offld(struct beiscsi_conn *beiscsi_conn,
					  struct beiscsi_offload_params *params)
{
	struct iscsi_conn *conn = beiscsi_conn->conn;
	struct iscsi_session *session = conn->session;

	AMAP_SET_BITS(struct amap_beiscsi_offload_params, max_burst_length,
		      params, session->max_burst);
	AMAP_SET_BITS(struct amap_beiscsi_offload_params,
		      max_send_data_segment_length, params,
		      conn->max_xmit_dlength);
	AMAP_SET_BITS(struct amap_beiscsi_offload_params, first_burst_length,
		      params, session->first_burst);
	AMAP_SET_BITS(struct amap_beiscsi_offload_params, erl, params,
		      session->erl);
	AMAP_SET_BITS(struct amap_beiscsi_offload_params, dde, params,
		      conn->datadgst_en);
	AMAP_SET_BITS(struct amap_beiscsi_offload_params, hde, params,
		      conn->hdrdgst_en);
	AMAP_SET_BITS(struct amap_beiscsi_offload_params, ir2t, params,
		      session->initial_r2t_en);
	AMAP_SET_BITS(struct amap_beiscsi_offload_params, imd, params,
		      session->imm_data_en);
	AMAP_SET_BITS(struct amap_beiscsi_offload_params, exp_statsn, params,
		      (conn->exp_statsn - 1));
}

/**
 * beiscsi_conn_start - offload of session to chip
 * @cls_conn: pointer to beiscsi_conn
 */
int beiscsi_conn_start(struct iscsi_cls_conn *cls_conn)
{
	struct iscsi_conn *conn = cls_conn->dd_data;
	struct beiscsi_conn *beiscsi_conn = conn->dd_data;
	struct beiscsi_endpoint *beiscsi_ep;
	struct beiscsi_offload_params params;

	SE_DEBUG(DBG_LVL_8, "In beiscsi_conn_start\n");
	memset(&params, 0, sizeof(struct beiscsi_offload_params));
	beiscsi_ep = beiscsi_conn->ep;
	if (!beiscsi_ep)
		SE_DEBUG(DBG_LVL_1, "In beiscsi_conn_start , no beiscsi_ep\n");

	beiscsi_conn->login_in_progress = 0;
	beiscsi_set_params_for_offld(beiscsi_conn, &params);
	beiscsi_offload_connection(beiscsi_conn, &params);
	iscsi_conn_start(cls_conn);
	return 0;
}

/**
 * beiscsi_get_cid - Allocate a cid
 * @phba: The phba instance
 */
static int beiscsi_get_cid(struct beiscsi_hba *phba)
{
	unsigned short cid = 0xFFFF;

	if (!phba->avlbl_cids)
		return cid;

	cid = phba->cid_array[phba->cid_alloc++];
	if (phba->cid_alloc == phba->params.cxns_per_ctrl)
		phba->cid_alloc = 0;
	phba->avlbl_cids--;
	return cid;
}

/**
 * beiscsi_put_cid - Free the cid
 * @phba: The phba for which the cid is being freed
 * @cid: The cid to free
 */
static void beiscsi_put_cid(struct beiscsi_hba *phba, unsigned short cid)
{
	phba->avlbl_cids++;
	phba->cid_array[phba->cid_free++] = cid;
	if (phba->cid_free == phba->params.cxns_per_ctrl)
		phba->cid_free = 0;
}

/**
 * beiscsi_free_ep - free endpoint
 * @ep:	pointer to iscsi endpoint structure
 */
static void beiscsi_free_ep(struct beiscsi_endpoint *beiscsi_ep)
{
	struct beiscsi_hba *phba = beiscsi_ep->phba;

	beiscsi_put_cid(phba, beiscsi_ep->ep_cid);
	beiscsi_ep->phba = NULL;
}

/**
 * beiscsi_open_conn - Ask FW to open a TCP connection
 * @ep:	endpoint to be used
 * @src_addr: The source IP address
 * @dst_addr: The Destination  IP address
 *
 * Asks the FW to open a TCP connection
 */
static int beiscsi_open_conn(struct iscsi_endpoint *ep,
			     struct sockaddr *src_addr,
			     struct sockaddr *dst_addr, int non_blocking)
{
	struct beiscsi_endpoint *beiscsi_ep = ep->dd_data;
	struct beiscsi_hba *phba = beiscsi_ep->phba;
	struct be_queue_info *mccq = &phba->ctrl.mcc_obj.q;
	struct be_mcc_wrb *wrb;
	struct tcp_connect_and_offload_out *ptcpcnct_out;
	unsigned short status, extd_status;
	struct be_dma_mem nonemb_cmd;
	unsigned int tag, wrb_num;
	int ret = -ENOMEM;

	SE_DEBUG(DBG_LVL_8, "In beiscsi_open_conn\n");
	beiscsi_ep->ep_cid = beiscsi_get_cid(phba);
	if (beiscsi_ep->ep_cid == 0xFFFF) {
		SE_DEBUG(DBG_LVL_1, "No free cid available\n");
		return ret;
	}
	SE_DEBUG(DBG_LVL_8, "In beiscsi_open_conn, ep_cid=%d\n",
		 beiscsi_ep->ep_cid);
	phba->ep_array[beiscsi_ep->ep_cid -
		       phba->fw_config.iscsi_cid_start] = ep;
	if (beiscsi_ep->ep_cid > (phba->fw_config.iscsi_cid_start +
				  phba->params.cxns_per_ctrl * 2)) {
		SE_DEBUG(DBG_LVL_1, "Failed in allocate iscsi cid\n");
		beiscsi_put_cid(phba, beiscsi_ep->ep_cid);
		goto free_ep;
	}

	beiscsi_ep->cid_vld = 0;
	nonemb_cmd.va = pci_alloc_consistent(phba->ctrl.pdev,
				sizeof(struct tcp_connect_and_offload_in),
				&nonemb_cmd.dma);
	if (nonemb_cmd.va == NULL) {
		SE_DEBUG(DBG_LVL_1,
			 "Failed to allocate memory for mgmt_open_connection"
			 "\n");
		beiscsi_put_cid(phba, beiscsi_ep->ep_cid);
		return -ENOMEM;
	}
	nonemb_cmd.size = sizeof(struct tcp_connect_and_offload_in);
	memset(nonemb_cmd.va, 0, nonemb_cmd.size);
	tag = mgmt_open_connection(phba, dst_addr, beiscsi_ep, &nonemb_cmd);
	if (!tag) {
		SE_DEBUG(DBG_LVL_1,
			 "mgmt_open_connection Failed for cid=%d\n",
			 beiscsi_ep->ep_cid);
		beiscsi_put_cid(phba, beiscsi_ep->ep_cid);
		pci_free_consistent(phba->ctrl.pdev, nonemb_cmd.size,
				    nonemb_cmd.va, nonemb_cmd.dma);
		return -EAGAIN;
	} else {
		wait_event_interruptible(phba->ctrl.mcc_wait[tag],
					 phba->ctrl.mcc_numtag[tag]);
	}
	wrb_num = (phba->ctrl.mcc_numtag[tag] & 0x00FF0000) >> 16;
	extd_status = (phba->ctrl.mcc_numtag[tag] & 0x0000FF00) >> 8;
	status = phba->ctrl.mcc_numtag[tag] & 0x000000FF;
	if (status || extd_status) {
		SE_DEBUG(DBG_LVL_1, "mgmt_open_connection Failed"
				    " status = %d extd_status = %d\n",
				    status, extd_status);
		beiscsi_put_cid(phba, beiscsi_ep->ep_cid);
		free_mcc_tag(&phba->ctrl, tag);
		pci_free_consistent(phba->ctrl.pdev, nonemb_cmd.size,
			    nonemb_cmd.va, nonemb_cmd.dma);
		goto free_ep;
	} else {
		wrb = queue_get_wrb(mccq, wrb_num);
		free_mcc_tag(&phba->ctrl, tag);

		ptcpcnct_out = embedded_payload(wrb);
		beiscsi_ep = ep->dd_data;
		beiscsi_ep->fw_handle = ptcpcnct_out->connection_handle;
		beiscsi_ep->cid_vld = 1;
		SE_DEBUG(DBG_LVL_8, "mgmt_open_connection Success\n");
	}
	beiscsi_put_cid(phba, beiscsi_ep->ep_cid);
	pci_free_consistent(phba->ctrl.pdev, nonemb_cmd.size,
			    nonemb_cmd.va, nonemb_cmd.dma);
	return 0;

free_ep:
	beiscsi_free_ep(beiscsi_ep);
	return -EBUSY;
}

/**
 * beiscsi_ep_connect - Ask chip to create TCP Conn
 * @scsi_host: Pointer to scsi_host structure
 * @dst_addr: The IP address of Target
 * @non_blocking: blocking or non-blocking call
 *
 * This routines first asks chip to create a connection and then allocates an EP
 */
struct iscsi_endpoint *
beiscsi_ep_connect(struct Scsi_Host *shost, struct sockaddr *dst_addr,
		   int non_blocking)
{
	struct beiscsi_hba *phba;
	struct beiscsi_endpoint *beiscsi_ep;
	struct iscsi_endpoint *ep;
	int ret;

	SE_DEBUG(DBG_LVL_8, "In beiscsi_ep_connect\n");
	if (shost)
		phba = iscsi_host_priv(shost);
	else {
		ret = -ENXIO;
		SE_DEBUG(DBG_LVL_1, "shost is NULL\n");
		return ERR_PTR(ret);
	}

	if (phba->state != BE_ADAPTER_UP) {
		ret = -EBUSY;
		SE_DEBUG(DBG_LVL_1, "The Adapter state is Not UP\n");
		return ERR_PTR(ret);
	}

	ep = iscsi_create_endpoint(sizeof(struct beiscsi_endpoint));
	if (!ep) {
		ret = -ENOMEM;
		return ERR_PTR(ret);
	}

	beiscsi_ep = ep->dd_data;
	beiscsi_ep->phba = phba;
	beiscsi_ep->openiscsi_ep = ep;
	ret = beiscsi_open_conn(ep, NULL, dst_addr, non_blocking);
	if (ret) {
		SE_DEBUG(DBG_LVL_1, "Failed in beiscsi_open_conn\n");
		goto free_ep;
	}

	return ep;

free_ep:
	iscsi_destroy_endpoint(ep);
	return ERR_PTR(ret);
}

/**
 * beiscsi_ep_poll - Poll to see if connection is established
 * @ep:	endpoint to be used
 * @timeout_ms: timeout specified in millisecs
 *
 * Poll to see if TCP connection established
 */
int beiscsi_ep_poll(struct iscsi_endpoint *ep, int timeout_ms)
{
	struct beiscsi_endpoint *beiscsi_ep = ep->dd_data;

	SE_DEBUG(DBG_LVL_8, "In  beiscsi_ep_poll\n");
	if (beiscsi_ep->cid_vld == 1)
		return 1;
	else
		return 0;
}

/**
 * beiscsi_close_conn - Upload the  connection
 * @ep: The iscsi endpoint
 * @flag: The type of connection closure
 */
static int beiscsi_close_conn(struct  beiscsi_endpoint *beiscsi_ep, int flag)
{
	int ret = 0;
	unsigned int tag;
	struct beiscsi_hba *phba = beiscsi_ep->phba;

	tag = mgmt_upload_connection(phba, beiscsi_ep->ep_cid, flag);
	if (!tag) {
		SE_DEBUG(DBG_LVL_8, "upload failed for cid 0x%x\n",
			 beiscsi_ep->ep_cid);
		ret = -EAGAIN;
	} else {
		wait_event_interruptible(phba->ctrl.mcc_wait[tag],
					 phba->ctrl.mcc_numtag[tag]);
		free_mcc_tag(&phba->ctrl, tag);
	}
	return ret;
}

/**
 * beiscsi_unbind_conn_to_cid - Unbind the beiscsi_conn from phba conn table
 * @phba: The phba instance
 * @cid: The cid to free
 */
static int beiscsi_unbind_conn_to_cid(struct beiscsi_hba *phba,
				      unsigned int cid)
{
	if (phba->conn_table[cid])
		phba->conn_table[cid] = NULL;
	else {
		SE_DEBUG(DBG_LVL_8, "Connection table Not occupied.\n");
		return -EINVAL;
	}
	return 0;
}

/**
 * beiscsi_ep_disconnect - Tears down the TCP connection
 * @ep:	endpoint to be used
 *
 * Tears down the TCP connection
 */
void beiscsi_ep_disconnect(struct iscsi_endpoint *ep)
{
	struct beiscsi_conn *beiscsi_conn;
	struct beiscsi_endpoint *beiscsi_ep;
	struct beiscsi_hba *phba;
	unsigned int tag;
	unsigned short savecfg_flag = CMD_ISCSI_SESSION_SAVE_CFG_ON_FLASH;

	beiscsi_ep = ep->dd_data;
	phba = beiscsi_ep->phba;
	SE_DEBUG(DBG_LVL_8, "In beiscsi_ep_disconnect for ep_cid = %d\n",
			     beiscsi_ep->ep_cid);

	if (!beiscsi_ep->conn) {
		SE_DEBUG(DBG_LVL_8, "In beiscsi_ep_disconnect, no "
			 "beiscsi_ep\n");
		return;
	}
	beiscsi_conn = beiscsi_ep->conn;
	iscsi_suspend_queue(beiscsi_conn->conn);

	SE_DEBUG(DBG_LVL_8, "In beiscsi_ep_disconnect ep_cid = %d\n",
		 beiscsi_ep->ep_cid);

	tag = mgmt_invalidate_connection(phba, beiscsi_ep,
					    beiscsi_ep->ep_cid, 1,
					    savecfg_flag);
	if (!tag) {
		SE_DEBUG(DBG_LVL_1,
			 "mgmt_invalidate_connection Failed for cid=%d\n",
			  beiscsi_ep->ep_cid);
	} else {
		wait_event_interruptible(phba->ctrl.mcc_wait[tag],
					 phba->ctrl.mcc_numtag[tag]);
		free_mcc_tag(&phba->ctrl, tag);
	}

	beiscsi_close_conn(beiscsi_ep, CONNECTION_UPLOAD_GRACEFUL);
	beiscsi_free_ep(beiscsi_ep);
	beiscsi_unbind_conn_to_cid(phba, beiscsi_ep->ep_cid);
	iscsi_destroy_endpoint(beiscsi_ep->openiscsi_ep);
}<|MERGE_RESOLUTION|>--- conflicted
+++ resolved
@@ -300,12 +300,7 @@
 			   enum iscsi_host_param param, char *buf)
 {
 	struct beiscsi_hba *phba = (struct beiscsi_hba *)iscsi_host_priv(shost);
-<<<<<<< HEAD
-	int len = 0;
-	int status;
-=======
 	int status = 0;
->>>>>>> 062c1825
 
 	SE_DEBUG(DBG_LVL_8, "In beiscsi_get_host_param, param= %d\n", param);
 	switch (param) {
@@ -363,50 +358,6 @@
 	return rc;
 }
 
-<<<<<<< HEAD
-int beiscsi_get_macaddr(char *buf, struct beiscsi_hba *phba)
-{
-	struct be_cmd_resp_get_mac_addr *resp;
-	struct be_mcc_wrb *wrb;
-	unsigned int tag, wrb_num;
-	unsigned short status, extd_status;
-	struct be_queue_info *mccq = &phba->ctrl.mcc_obj.q;
-	int rc;
-
-	if (phba->read_mac_address)
-		return sysfs_format_mac(buf, phba->mac_address,
-					ETH_ALEN);
-
-	tag = be_cmd_get_mac_addr(phba);
-	if (!tag) {
-		SE_DEBUG(DBG_LVL_1, "be_cmd_get_mac_addr Failed\n");
-		return -EBUSY;
-	} else
-		wait_event_interruptible(phba->ctrl.mcc_wait[tag],
-					 phba->ctrl.mcc_numtag[tag]);
-
-	wrb_num = (phba->ctrl.mcc_numtag[tag] & 0x00FF0000) >> 16;
-	extd_status = (phba->ctrl.mcc_numtag[tag] & 0x0000FF00) >> 8;
-	status = phba->ctrl.mcc_numtag[tag] & 0x000000FF;
-	if (status || extd_status) {
-		SE_DEBUG(DBG_LVL_1, "Failed to get be_cmd_get_mac_addr"
-				    " status = %d extd_status = %d\n",
-				    status, extd_status);
-		free_mcc_tag(&phba->ctrl, tag);
-		return -EAGAIN;
-	}
-	wrb = queue_get_wrb(mccq, wrb_num);
-	free_mcc_tag(&phba->ctrl, tag);
-	resp = embedded_payload(wrb);
-	memcpy(phba->mac_address, resp->mac_address, ETH_ALEN);
-	rc = sysfs_format_mac(buf, phba->mac_address,
-			       ETH_ALEN);
-	phba->read_mac_address = 1;
-	return rc;
-}
-
-=======
->>>>>>> 062c1825
 
 /**
  * beiscsi_conn_get_stats - get the iscsi stats
