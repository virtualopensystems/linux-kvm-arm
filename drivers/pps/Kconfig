#
# PPS support configuration
#

menu "PPS support"

config PPS
	tristate "PPS support"
	depends on EXPERIMENTAL
	---help---
	  PPS (Pulse Per Second) is a special pulse provided by some GPS
	  antennae. Userland can use it to get a high-precision time
	  reference.

	  Some antennae's PPS signals are connected with the CD (Carrier
	  Detect) pin of the serial line they use to communicate with the
	  host. In this case use the SERIAL_LINE client support.

	  Some antennae's PPS signals are connected with some special host
	  inputs so you have to enable the corresponding client support.

	  To compile this driver as a module, choose M here: the module
	  will be called pps_core.ko.

config PPS_DEBUG
	bool "PPS debugging messages"
	depends on PPS
	help
	  Say Y here if you want the PPS support to produce a bunch of debug
	  messages to the system log.  Select this if you are having a
	  problem with PPS support and want to see more of what is going on.

<<<<<<< HEAD
source drivers/pps/clients/Kconfig

=======
config NTP_PPS
	bool "PPS kernel consumer support"
	depends on PPS && !NO_HZ
	help
	  This option adds support for direct in-kernel time
	  syncronization using an external PPS signal.

	  It doesn't work on tickless systems at the moment.

source drivers/pps/clients/Kconfig

source drivers/pps/generators/Kconfig

>>>>>>> 3cbea436
endmenu<|MERGE_RESOLUTION|>--- conflicted
+++ resolved
@@ -30,10 +30,6 @@
 	  messages to the system log.  Select this if you are having a
 	  problem with PPS support and want to see more of what is going on.
 
-<<<<<<< HEAD
-source drivers/pps/clients/Kconfig
-
-=======
 config NTP_PPS
 	bool "PPS kernel consumer support"
 	depends on PPS && !NO_HZ
@@ -47,5 +43,4 @@
 
 source drivers/pps/generators/Kconfig
 
->>>>>>> 3cbea436
 endmenu