--- conflicted
+++ resolved
@@ -2765,7 +2765,6 @@
 	if (vc->port.tty) {
 		ret = -ERESTARTSYS;
 		goto unlock;
-<<<<<<< HEAD
 	}
 
 	ret = tty_port_install(&vc->port, driver, tty);
@@ -2779,21 +2778,6 @@
 		tty->winsize.ws_row = vc_cons[currcons].d->vc_rows;
 		tty->winsize.ws_col = vc_cons[currcons].d->vc_cols;
 	}
-=======
-	}
-
-	ret = tty_port_install(&vc->port, driver, tty);
-	if (ret)
-		goto unlock;
-
-	tty->driver_data = vc;
-	vc->port.tty = tty;
-
-	if (!tty->winsize.ws_row && !tty->winsize.ws_col) {
-		tty->winsize.ws_row = vc_cons[currcons].d->vc_rows;
-		tty->winsize.ws_col = vc_cons[currcons].d->vc_cols;
-	}
->>>>>>> ddffeb8c
 	if (vc->vc_utf)
 		tty->termios.c_iflag |= IUTF8;
 	else
