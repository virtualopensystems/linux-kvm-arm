--- conflicted
+++ resolved
@@ -66,11 +66,7 @@
 		return ret;
 	switch (spi_get_device_id(chip->spi_dev)->driver_data) {
 	case ad7314:
-<<<<<<< HEAD
-		data = (ret & AD7314_TEMP_MASK) >> AD7314_TEMP_OFFSET;
-=======
 		data = (ret & AD7314_TEMP_MASK) >> AD7314_TEMP_SHIFT;
->>>>>>> cfaf0251
 		data = (data << 6) >> 6;
 
 		return sprintf(buf, "%d\n", 250 * data);
