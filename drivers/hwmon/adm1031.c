/*
  adm1031.c - Part of lm_sensors, Linux kernel modules for hardware
  monitoring
  Based on lm75.c and lm85.c
  Supports adm1030 / adm1031
  Copyright (C) 2004 Alexandre d'Alton <alex@alexdalton.org>
  Reworked by Jean Delvare <khali@linux-fr.org>

  This program is free software; you can redistribute it and/or modify
  it under the terms of the GNU General Public License as published by
  the Free Software Foundation; either version 2 of the License, or
  (at your option) any later version.

  This program is distributed in the hope that it will be useful,
  but WITHOUT ANY WARRANTY; without even the implied warranty of
  MERCHANTABILITY or FITNESS FOR A PARTICULAR PURPOSE.  See the
  GNU General Public License for more details.

  You should have received a copy of the GNU General Public License
  along with this program; if not, write to the Free Software
  Foundation, Inc., 675 Mass Ave, Cambridge, MA 02139, USA.
*/

#include <linux/module.h>
#include <linux/init.h>
#include <linux/slab.h>
#include <linux/jiffies.h>
#include <linux/i2c.h>
#include <linux/hwmon.h>
#include <linux/hwmon-sysfs.h>
#include <linux/err.h>
#include <linux/mutex.h>

/* Following macros takes channel parameter starting from 0 to 2 */
#define ADM1031_REG_FAN_SPEED(nr)	(0x08 + (nr))
#define ADM1031_REG_FAN_DIV(nr)		(0x20 + (nr))
#define ADM1031_REG_PWM			(0x22)
#define ADM1031_REG_FAN_MIN(nr)		(0x10 + (nr))
#define ADM1031_REG_FAN_FILTER		(0x23)

#define ADM1031_REG_TEMP_OFFSET(nr)	(0x0d + (nr))
#define ADM1031_REG_TEMP_MAX(nr)	(0x14 + 4 * (nr))
#define ADM1031_REG_TEMP_MIN(nr)	(0x15 + 4 * (nr))
#define ADM1031_REG_TEMP_CRIT(nr)	(0x16 + 4 * (nr))

#define ADM1031_REG_TEMP(nr)		(0x0a + (nr))
#define ADM1031_REG_AUTO_TEMP(nr)	(0x24 + (nr))

#define ADM1031_REG_STATUS(nr)		(0x2 + (nr))

#define ADM1031_REG_CONF1		0x00
#define ADM1031_REG_CONF2		0x01
#define ADM1031_REG_EXT_TEMP		0x06

#define ADM1031_CONF1_MONITOR_ENABLE	0x01	/* Monitoring enable */
#define ADM1031_CONF1_PWM_INVERT	0x08	/* PWM Invert */
#define ADM1031_CONF1_AUTO_MODE		0x80	/* Auto FAN */

#define ADM1031_CONF2_PWM1_ENABLE	0x01
#define ADM1031_CONF2_PWM2_ENABLE	0x02
#define ADM1031_CONF2_TACH1_ENABLE	0x04
#define ADM1031_CONF2_TACH2_ENABLE	0x08
#define ADM1031_CONF2_TEMP_ENABLE(chan)	(0x10 << (chan))

#define ADM1031_UPDATE_RATE_MASK	0x1c
#define ADM1031_UPDATE_RATE_SHIFT	2

/* Addresses to scan */
static const unsigned short normal_i2c[] = { 0x2c, 0x2d, 0x2e, I2C_CLIENT_END };

enum chips { adm1030, adm1031 };

typedef u8 auto_chan_table_t[8][2];

/* Each client has this additional data */
struct adm1031_data {
	struct device *hwmon_dev;
	struct mutex update_lock;
	int chip_type;
	char valid;		/* !=0 if following fields are valid */
	unsigned long last_updated;	/* In jiffies */
<<<<<<< HEAD
	unsigned int update_rate;	/* In milliseconds */
=======
	unsigned int update_interval;	/* In milliseconds */
>>>>>>> 062c1825
	/* The chan_select_table contains the possible configurations for
	 * auto fan control.
	 */
	const auto_chan_table_t *chan_select_table;
	u16 alarm;
	u8 conf1;
	u8 conf2;
	u8 fan[2];
	u8 fan_div[2];
	u8 fan_min[2];
	u8 pwm[2];
	u8 old_pwm[2];
	s8 temp[3];
	u8 ext_temp[3];
	u8 auto_temp[3];
	u8 auto_temp_min[3];
	u8 auto_temp_off[3];
	u8 auto_temp_max[3];
	s8 temp_offset[3];
	s8 temp_min[3];
	s8 temp_max[3];
	s8 temp_crit[3];
};

static int adm1031_probe(struct i2c_client *client,
			 const struct i2c_device_id *id);
static int adm1031_detect(struct i2c_client *client,
			  struct i2c_board_info *info);
static void adm1031_init_client(struct i2c_client *client);
static int adm1031_remove(struct i2c_client *client);
static struct adm1031_data *adm1031_update_device(struct device *dev);

static const struct i2c_device_id adm1031_id[] = {
	{ "adm1030", adm1030 },
	{ "adm1031", adm1031 },
	{ }
};
MODULE_DEVICE_TABLE(i2c, adm1031_id);

/* This is the driver that will be inserted */
static struct i2c_driver adm1031_driver = {
	.class		= I2C_CLASS_HWMON,
	.driver = {
		.name = "adm1031",
	},
	.probe		= adm1031_probe,
	.remove		= adm1031_remove,
	.id_table	= adm1031_id,
	.detect		= adm1031_detect,
	.address_list	= normal_i2c,
};

static inline u8 adm1031_read_value(struct i2c_client *client, u8 reg)
{
	return i2c_smbus_read_byte_data(client, reg);
}

static inline int
adm1031_write_value(struct i2c_client *client, u8 reg, unsigned int value)
{
	return i2c_smbus_write_byte_data(client, reg, value);
}


#define TEMP_TO_REG(val)		(((val) < 0 ? ((val - 500) / 1000) : \
					((val + 500) / 1000)))

#define TEMP_FROM_REG(val)		((val) * 1000)

#define TEMP_FROM_REG_EXT(val, ext)	(TEMP_FROM_REG(val) + (ext) * 125)

#define TEMP_OFFSET_TO_REG(val)		(TEMP_TO_REG(val) & 0x8f)
#define TEMP_OFFSET_FROM_REG(val)	TEMP_FROM_REG((val) < 0 ? \
						      (val) | 0x70 : (val))

#define FAN_FROM_REG(reg, div)		((reg) ? (11250 * 60) / ((reg) * (div)) : 0)

static int FAN_TO_REG(int reg, int div)
{
	int tmp;
	tmp = FAN_FROM_REG(SENSORS_LIMIT(reg, 0, 65535), div);
	return tmp > 255 ? 255 : tmp;
}

#define FAN_DIV_FROM_REG(reg)		(1<<(((reg)&0xc0)>>6))

#define PWM_TO_REG(val)			(SENSORS_LIMIT((val), 0, 255) >> 4)
#define PWM_FROM_REG(val)		((val) << 4)

#define FAN_CHAN_FROM_REG(reg)		(((reg) >> 5) & 7)
#define FAN_CHAN_TO_REG(val, reg)	\
	(((reg) & 0x1F) | (((val) << 5) & 0xe0))

#define AUTO_TEMP_MIN_TO_REG(val, reg)	\
	((((val)/500) & 0xf8)|((reg) & 0x7))
#define AUTO_TEMP_RANGE_FROM_REG(reg)	(5000 * (1<< ((reg)&0x7)))
#define AUTO_TEMP_MIN_FROM_REG(reg)	(1000 * ((((reg) >> 3) & 0x1f) << 2))

#define AUTO_TEMP_MIN_FROM_REG_DEG(reg)	((((reg) >> 3) & 0x1f) << 2)

#define AUTO_TEMP_OFF_FROM_REG(reg)		\
	(AUTO_TEMP_MIN_FROM_REG(reg) - 5000)

#define AUTO_TEMP_MAX_FROM_REG(reg)		\
	(AUTO_TEMP_RANGE_FROM_REG(reg) +	\
	AUTO_TEMP_MIN_FROM_REG(reg))

static int AUTO_TEMP_MAX_TO_REG(int val, int reg, int pwm)
{
	int ret;
	int range = val - AUTO_TEMP_MIN_FROM_REG(reg);

	range = ((val - AUTO_TEMP_MIN_FROM_REG(reg))*10)/(16 - pwm);
	ret = ((reg & 0xf8) |
	       (range < 10000 ? 0 :
		range < 20000 ? 1 :
		range < 40000 ? 2 : range < 80000 ? 3 : 4));
	return ret;
}

/* FAN auto control */
#define GET_FAN_AUTO_BITFIELD(data, idx)	\
	(*(data)->chan_select_table)[FAN_CHAN_FROM_REG((data)->conf1)][idx%2]

/* The tables below contains the possible values for the auto fan
 * control bitfields. the index in the table is the register value.
 * MSb is the auto fan control enable bit, so the four first entries
 * in the table disables auto fan control when both bitfields are zero.
 */
static const auto_chan_table_t auto_channel_select_table_adm1031 = {
	{ 0, 0 }, { 0, 0 }, { 0, 0 }, { 0, 0 },
	{ 2 /* 0b010 */ , 4 /* 0b100 */ },
	{ 2 /* 0b010 */ , 2 /* 0b010 */ },
	{ 4 /* 0b100 */ , 4 /* 0b100 */ },
	{ 7 /* 0b111 */ , 7 /* 0b111 */ },
};

static const auto_chan_table_t auto_channel_select_table_adm1030 = {
	{ 0, 0 }, { 0, 0 }, { 0, 0 }, { 0, 0 },
	{ 2 /* 0b10 */		, 0 },
	{ 0xff /* invalid */	, 0 },
	{ 0xff /* invalid */	, 0 },
	{ 3 /* 0b11 */		, 0 },
};

/* That function checks if a bitfield is valid and returns the other bitfield
 * nearest match if no exact match where found.
 */
static int
get_fan_auto_nearest(struct adm1031_data *data,
		     int chan, u8 val, u8 reg, u8 * new_reg)
{
	int i;
	int first_match = -1, exact_match = -1;
	u8 other_reg_val =
	    (*data->chan_select_table)[FAN_CHAN_FROM_REG(reg)][chan ? 0 : 1];

	if (val == 0) {
		*new_reg = 0;
		return 0;
	}

	for (i = 0; i < 8; i++) {
		if ((val == (*data->chan_select_table)[i][chan]) &&
		    ((*data->chan_select_table)[i][chan ? 0 : 1] ==
		     other_reg_val)) {
			/* We found an exact match */
			exact_match = i;
			break;
		} else if (val == (*data->chan_select_table)[i][chan] &&
			   first_match == -1) {
			/* Save the first match in case of an exact match has
			 * not been found
			 */
			first_match = i;
		}
	}

	if (exact_match >= 0) {
		*new_reg = exact_match;
	} else if (first_match >= 0) {
		*new_reg = first_match;
	} else {
		return -EINVAL;
	}
	return 0;
}

static ssize_t show_fan_auto_channel(struct device *dev,
				     struct device_attribute *attr, char *buf)
{
	int nr = to_sensor_dev_attr(attr)->index;
	struct adm1031_data *data = adm1031_update_device(dev);
	return sprintf(buf, "%d\n", GET_FAN_AUTO_BITFIELD(data, nr));
}

static ssize_t
set_fan_auto_channel(struct device *dev, struct device_attribute *attr,
		     const char *buf, size_t count)
{
	struct i2c_client *client = to_i2c_client(dev);
	struct adm1031_data *data = i2c_get_clientdata(client);
	int nr = to_sensor_dev_attr(attr)->index;
	int val = simple_strtol(buf, NULL, 10);
	u8 reg;
	int ret;
	u8 old_fan_mode;

	old_fan_mode = data->conf1;

	mutex_lock(&data->update_lock);

	if ((ret = get_fan_auto_nearest(data, nr, val, data->conf1, &reg))) {
		mutex_unlock(&data->update_lock);
		return ret;
	}
	data->conf1 = FAN_CHAN_TO_REG(reg, data->conf1);
	if ((data->conf1 & ADM1031_CONF1_AUTO_MODE) ^
	    (old_fan_mode & ADM1031_CONF1_AUTO_MODE)) {
		if (data->conf1 & ADM1031_CONF1_AUTO_MODE){
			/* Switch to Auto Fan Mode
			 * Save PWM registers
			 * Set PWM registers to 33% Both */
			data->old_pwm[0] = data->pwm[0];
			data->old_pwm[1] = data->pwm[1];
			adm1031_write_value(client, ADM1031_REG_PWM, 0x55);
		} else {
			/* Switch to Manual Mode */
			data->pwm[0] = data->old_pwm[0];
			data->pwm[1] = data->old_pwm[1];
			/* Restore PWM registers */
			adm1031_write_value(client, ADM1031_REG_PWM,
					    data->pwm[0] | (data->pwm[1] << 4));
		}
	}
	data->conf1 = FAN_CHAN_TO_REG(reg, data->conf1);
	adm1031_write_value(client, ADM1031_REG_CONF1, data->conf1);
	mutex_unlock(&data->update_lock);
	return count;
}

static SENSOR_DEVICE_ATTR(auto_fan1_channel, S_IRUGO | S_IWUSR,
		show_fan_auto_channel, set_fan_auto_channel, 0);
static SENSOR_DEVICE_ATTR(auto_fan2_channel, S_IRUGO | S_IWUSR,
		show_fan_auto_channel, set_fan_auto_channel, 1);

/* Auto Temps */
static ssize_t show_auto_temp_off(struct device *dev,
				  struct device_attribute *attr, char *buf)
{
	int nr = to_sensor_dev_attr(attr)->index;
	struct adm1031_data *data = adm1031_update_device(dev);
	return sprintf(buf, "%d\n",
		       AUTO_TEMP_OFF_FROM_REG(data->auto_temp[nr]));
}
static ssize_t show_auto_temp_min(struct device *dev,
				  struct device_attribute *attr, char *buf)
{
	int nr = to_sensor_dev_attr(attr)->index;
	struct adm1031_data *data = adm1031_update_device(dev);
	return sprintf(buf, "%d\n",
		       AUTO_TEMP_MIN_FROM_REG(data->auto_temp[nr]));
}
static ssize_t
set_auto_temp_min(struct device *dev, struct device_attribute *attr,
		  const char *buf, size_t count)
{
	struct i2c_client *client = to_i2c_client(dev);
	struct adm1031_data *data = i2c_get_clientdata(client);
	int nr = to_sensor_dev_attr(attr)->index;
	int val = simple_strtol(buf, NULL, 10);

	mutex_lock(&data->update_lock);
	data->auto_temp[nr] = AUTO_TEMP_MIN_TO_REG(val, data->auto_temp[nr]);
	adm1031_write_value(client, ADM1031_REG_AUTO_TEMP(nr),
			    data->auto_temp[nr]);
	mutex_unlock(&data->update_lock);
	return count;
}
static ssize_t show_auto_temp_max(struct device *dev,
				  struct device_attribute *attr, char *buf)
{
	int nr = to_sensor_dev_attr(attr)->index;
	struct adm1031_data *data = adm1031_update_device(dev);
	return sprintf(buf, "%d\n",
		       AUTO_TEMP_MAX_FROM_REG(data->auto_temp[nr]));
}
static ssize_t
set_auto_temp_max(struct device *dev, struct device_attribute *attr,
		  const char *buf, size_t count)
{
	struct i2c_client *client = to_i2c_client(dev);
	struct adm1031_data *data = i2c_get_clientdata(client);
	int nr = to_sensor_dev_attr(attr)->index;
	int val = simple_strtol(buf, NULL, 10);

	mutex_lock(&data->update_lock);
	data->temp_max[nr] = AUTO_TEMP_MAX_TO_REG(val, data->auto_temp[nr], data->pwm[nr]);
	adm1031_write_value(client, ADM1031_REG_AUTO_TEMP(nr),
			    data->temp_max[nr]);
	mutex_unlock(&data->update_lock);
	return count;
}

#define auto_temp_reg(offset)						\
static SENSOR_DEVICE_ATTR(auto_temp##offset##_off, S_IRUGO,		\
		show_auto_temp_off, NULL, offset - 1);			\
static SENSOR_DEVICE_ATTR(auto_temp##offset##_min, S_IRUGO | S_IWUSR,	\
		show_auto_temp_min, set_auto_temp_min, offset - 1);	\
static SENSOR_DEVICE_ATTR(auto_temp##offset##_max, S_IRUGO | S_IWUSR,	\
		show_auto_temp_max, set_auto_temp_max, offset - 1)

auto_temp_reg(1);
auto_temp_reg(2);
auto_temp_reg(3);

/* pwm */
static ssize_t show_pwm(struct device *dev,
			struct device_attribute *attr, char *buf)
{
	int nr = to_sensor_dev_attr(attr)->index;
	struct adm1031_data *data = adm1031_update_device(dev);
	return sprintf(buf, "%d\n", PWM_FROM_REG(data->pwm[nr]));
}
static ssize_t set_pwm(struct device *dev, struct device_attribute *attr,
		       const char *buf, size_t count)
{
	struct i2c_client *client = to_i2c_client(dev);
	struct adm1031_data *data = i2c_get_clientdata(client);
	int nr = to_sensor_dev_attr(attr)->index;
	int val = simple_strtol(buf, NULL, 10);
	int reg;

	mutex_lock(&data->update_lock);
	if ((data->conf1 & ADM1031_CONF1_AUTO_MODE) &&
	    (((val>>4) & 0xf) != 5)) {
		/* In automatic mode, the only PWM accepted is 33% */
		mutex_unlock(&data->update_lock);
		return -EINVAL;
	}
	data->pwm[nr] = PWM_TO_REG(val);
	reg = adm1031_read_value(client, ADM1031_REG_PWM);
	adm1031_write_value(client, ADM1031_REG_PWM,
			    nr ? ((data->pwm[nr] << 4) & 0xf0) | (reg & 0xf)
			    : (data->pwm[nr] & 0xf) | (reg & 0xf0));
	mutex_unlock(&data->update_lock);
	return count;
}

static SENSOR_DEVICE_ATTR(pwm1, S_IRUGO | S_IWUSR, show_pwm, set_pwm, 0);
static SENSOR_DEVICE_ATTR(pwm2, S_IRUGO | S_IWUSR, show_pwm, set_pwm, 1);
static SENSOR_DEVICE_ATTR(auto_fan1_min_pwm, S_IRUGO | S_IWUSR,
		show_pwm, set_pwm, 0);
static SENSOR_DEVICE_ATTR(auto_fan2_min_pwm, S_IRUGO | S_IWUSR,
		show_pwm, set_pwm, 1);

/* Fans */

/*
 * That function checks the cases where the fan reading is not
 * relevant.  It is used to provide 0 as fan reading when the fan is
 * not supposed to run
 */
static int trust_fan_readings(struct adm1031_data *data, int chan)
{
	int res = 0;

	if (data->conf1 & ADM1031_CONF1_AUTO_MODE) {
		switch (data->conf1 & 0x60) {
		case 0x00:	/* remote temp1 controls fan1 remote temp2 controls fan2 */
			res = data->temp[chan+1] >=
			      AUTO_TEMP_MIN_FROM_REG_DEG(data->auto_temp[chan+1]);
			break;
		case 0x20:	/* remote temp1 controls both fans */
			res =
			    data->temp[1] >=
			    AUTO_TEMP_MIN_FROM_REG_DEG(data->auto_temp[1]);
			break;
		case 0x40:	/* remote temp2 controls both fans */
			res =
			    data->temp[2] >=
			    AUTO_TEMP_MIN_FROM_REG_DEG(data->auto_temp[2]);
			break;
		case 0x60:	/* max controls both fans */
			res =
			    data->temp[0] >=
			    AUTO_TEMP_MIN_FROM_REG_DEG(data->auto_temp[0])
			    || data->temp[1] >=
			    AUTO_TEMP_MIN_FROM_REG_DEG(data->auto_temp[1])
			    || (data->chip_type == adm1031
				&& data->temp[2] >=
				AUTO_TEMP_MIN_FROM_REG_DEG(data->auto_temp[2]));
			break;
		}
	} else {
		res = data->pwm[chan] > 0;
	}
	return res;
}


static ssize_t show_fan(struct device *dev,
			struct device_attribute *attr, char *buf)
{
	int nr = to_sensor_dev_attr(attr)->index;
	struct adm1031_data *data = adm1031_update_device(dev);
	int value;

	value = trust_fan_readings(data, nr) ? FAN_FROM_REG(data->fan[nr],
				 FAN_DIV_FROM_REG(data->fan_div[nr])) : 0;
	return sprintf(buf, "%d\n", value);
}

static ssize_t show_fan_div(struct device *dev,
			    struct device_attribute *attr, char *buf)
{
	int nr = to_sensor_dev_attr(attr)->index;
	struct adm1031_data *data = adm1031_update_device(dev);
	return sprintf(buf, "%d\n", FAN_DIV_FROM_REG(data->fan_div[nr]));
}
static ssize_t show_fan_min(struct device *dev,
			    struct device_attribute *attr, char *buf)
{
	int nr = to_sensor_dev_attr(attr)->index;
	struct adm1031_data *data = adm1031_update_device(dev);
	return sprintf(buf, "%d\n",
		       FAN_FROM_REG(data->fan_min[nr],
				    FAN_DIV_FROM_REG(data->fan_div[nr])));
}
static ssize_t set_fan_min(struct device *dev, struct device_attribute *attr,
			   const char *buf, size_t count)
{
	struct i2c_client *client = to_i2c_client(dev);
	struct adm1031_data *data = i2c_get_clientdata(client);
	int nr = to_sensor_dev_attr(attr)->index;
	int val = simple_strtol(buf, NULL, 10);

	mutex_lock(&data->update_lock);
	if (val) {
		data->fan_min[nr] =
			FAN_TO_REG(val, FAN_DIV_FROM_REG(data->fan_div[nr]));
	} else {
		data->fan_min[nr] = 0xff;
	}
	adm1031_write_value(client, ADM1031_REG_FAN_MIN(nr), data->fan_min[nr]);
	mutex_unlock(&data->update_lock);
	return count;
}
static ssize_t set_fan_div(struct device *dev, struct device_attribute *attr,
			   const char *buf, size_t count)
{
	struct i2c_client *client = to_i2c_client(dev);
	struct adm1031_data *data = i2c_get_clientdata(client);
	int nr = to_sensor_dev_attr(attr)->index;
	int val = simple_strtol(buf, NULL, 10);
	u8 tmp;
	int old_div;
	int new_min;

	tmp = val == 8 ? 0xc0 :
	      val == 4 ? 0x80 :
	      val == 2 ? 0x40 :
	      val == 1 ? 0x00 :
	      0xff;
	if (tmp == 0xff)
		return -EINVAL;

	mutex_lock(&data->update_lock);
	/* Get fresh readings */
	data->fan_div[nr] = adm1031_read_value(client,
					       ADM1031_REG_FAN_DIV(nr));
	data->fan_min[nr] = adm1031_read_value(client,
					       ADM1031_REG_FAN_MIN(nr));

	/* Write the new clock divider and fan min */
	old_div = FAN_DIV_FROM_REG(data->fan_div[nr]);
	data->fan_div[nr] = tmp | (0x3f & data->fan_div[nr]);
	new_min = data->fan_min[nr] * old_div / val;
	data->fan_min[nr] = new_min > 0xff ? 0xff : new_min;

	adm1031_write_value(client, ADM1031_REG_FAN_DIV(nr),
			    data->fan_div[nr]);
	adm1031_write_value(client, ADM1031_REG_FAN_MIN(nr),
			    data->fan_min[nr]);

	/* Invalidate the cache: fan speed is no longer valid */
	data->valid = 0;
	mutex_unlock(&data->update_lock);
	return count;
}

#define fan_offset(offset)						\
static SENSOR_DEVICE_ATTR(fan##offset##_input, S_IRUGO,			\
		show_fan, NULL, offset - 1);				\
static SENSOR_DEVICE_ATTR(fan##offset##_min, S_IRUGO | S_IWUSR,		\
		show_fan_min, set_fan_min, offset - 1);			\
static SENSOR_DEVICE_ATTR(fan##offset##_div, S_IRUGO | S_IWUSR,		\
		show_fan_div, set_fan_div, offset - 1)

fan_offset(1);
fan_offset(2);


/* Temps */
static ssize_t show_temp(struct device *dev,
			 struct device_attribute *attr, char *buf)
{
	int nr = to_sensor_dev_attr(attr)->index;
	struct adm1031_data *data = adm1031_update_device(dev);
	int ext;
	ext = nr == 0 ?
	    ((data->ext_temp[nr] >> 6) & 0x3) * 2 :
	    (((data->ext_temp[nr] >> ((nr - 1) * 3)) & 7));
	return sprintf(buf, "%d\n", TEMP_FROM_REG_EXT(data->temp[nr], ext));
}
static ssize_t show_temp_offset(struct device *dev,
				struct device_attribute *attr, char *buf)
{
	int nr = to_sensor_dev_attr(attr)->index;
	struct adm1031_data *data = adm1031_update_device(dev);
	return sprintf(buf, "%d\n",
		       TEMP_OFFSET_FROM_REG(data->temp_offset[nr]));
}
static ssize_t show_temp_min(struct device *dev,
			     struct device_attribute *attr, char *buf)
{
	int nr = to_sensor_dev_attr(attr)->index;
	struct adm1031_data *data = adm1031_update_device(dev);
	return sprintf(buf, "%d\n", TEMP_FROM_REG(data->temp_min[nr]));
}
static ssize_t show_temp_max(struct device *dev,
			     struct device_attribute *attr, char *buf)
{
	int nr = to_sensor_dev_attr(attr)->index;
	struct adm1031_data *data = adm1031_update_device(dev);
	return sprintf(buf, "%d\n", TEMP_FROM_REG(data->temp_max[nr]));
}
static ssize_t show_temp_crit(struct device *dev,
			      struct device_attribute *attr, char *buf)
{
	int nr = to_sensor_dev_attr(attr)->index;
	struct adm1031_data *data = adm1031_update_device(dev);
	return sprintf(buf, "%d\n", TEMP_FROM_REG(data->temp_crit[nr]));
}
static ssize_t set_temp_offset(struct device *dev,
			       struct device_attribute *attr, const char *buf,
			       size_t count)
{
	struct i2c_client *client = to_i2c_client(dev);
	struct adm1031_data *data = i2c_get_clientdata(client);
	int nr = to_sensor_dev_attr(attr)->index;
	int val;

	val = simple_strtol(buf, NULL, 10);
	val = SENSORS_LIMIT(val, -15000, 15000);
	mutex_lock(&data->update_lock);
	data->temp_offset[nr] = TEMP_OFFSET_TO_REG(val);
	adm1031_write_value(client, ADM1031_REG_TEMP_OFFSET(nr),
			    data->temp_offset[nr]);
	mutex_unlock(&data->update_lock);
	return count;
}
static ssize_t set_temp_min(struct device *dev, struct device_attribute *attr,
			    const char *buf, size_t count)
{
	struct i2c_client *client = to_i2c_client(dev);
	struct adm1031_data *data = i2c_get_clientdata(client);
	int nr = to_sensor_dev_attr(attr)->index;
	int val;

	val = simple_strtol(buf, NULL, 10);
	val = SENSORS_LIMIT(val, -55000, nr == 0 ? 127750 : 127875);
	mutex_lock(&data->update_lock);
	data->temp_min[nr] = TEMP_TO_REG(val);
	adm1031_write_value(client, ADM1031_REG_TEMP_MIN(nr),
			    data->temp_min[nr]);
	mutex_unlock(&data->update_lock);
	return count;
}
static ssize_t set_temp_max(struct device *dev, struct device_attribute *attr,
			    const char *buf, size_t count)
{
	struct i2c_client *client = to_i2c_client(dev);
	struct adm1031_data *data = i2c_get_clientdata(client);
	int nr = to_sensor_dev_attr(attr)->index;
	int val;

	val = simple_strtol(buf, NULL, 10);
	val = SENSORS_LIMIT(val, -55000, nr == 0 ? 127750 : 127875);
	mutex_lock(&data->update_lock);
	data->temp_max[nr] = TEMP_TO_REG(val);
	adm1031_write_value(client, ADM1031_REG_TEMP_MAX(nr),
			    data->temp_max[nr]);
	mutex_unlock(&data->update_lock);
	return count;
}
static ssize_t set_temp_crit(struct device *dev, struct device_attribute *attr,
			     const char *buf, size_t count)
{
	struct i2c_client *client = to_i2c_client(dev);
	struct adm1031_data *data = i2c_get_clientdata(client);
	int nr = to_sensor_dev_attr(attr)->index;
	int val;

	val = simple_strtol(buf, NULL, 10);
	val = SENSORS_LIMIT(val, -55000, nr == 0 ? 127750 : 127875);
	mutex_lock(&data->update_lock);
	data->temp_crit[nr] = TEMP_TO_REG(val);
	adm1031_write_value(client, ADM1031_REG_TEMP_CRIT(nr),
			    data->temp_crit[nr]);
	mutex_unlock(&data->update_lock);
	return count;
}

#define temp_reg(offset)						\
static SENSOR_DEVICE_ATTR(temp##offset##_input, S_IRUGO,		\
		show_temp, NULL, offset - 1);				\
static SENSOR_DEVICE_ATTR(temp##offset##_offset, S_IRUGO | S_IWUSR,	\
		show_temp_offset, set_temp_offset, offset - 1);		\
static SENSOR_DEVICE_ATTR(temp##offset##_min, S_IRUGO | S_IWUSR,	\
		show_temp_min, set_temp_min, offset - 1);		\
static SENSOR_DEVICE_ATTR(temp##offset##_max, S_IRUGO | S_IWUSR,	\
		show_temp_max, set_temp_max, offset - 1);		\
static SENSOR_DEVICE_ATTR(temp##offset##_crit, S_IRUGO | S_IWUSR,	\
		show_temp_crit, set_temp_crit, offset - 1)

temp_reg(1);
temp_reg(2);
temp_reg(3);

/* Alarms */
static ssize_t show_alarms(struct device *dev, struct device_attribute *attr, char *buf)
{
	struct adm1031_data *data = adm1031_update_device(dev);
	return sprintf(buf, "%d\n", data->alarm);
}

static DEVICE_ATTR(alarms, S_IRUGO, show_alarms, NULL);

static ssize_t show_alarm(struct device *dev,
			  struct device_attribute *attr, char *buf)
{
	int bitnr = to_sensor_dev_attr(attr)->index;
	struct adm1031_data *data = adm1031_update_device(dev);
	return sprintf(buf, "%d\n", (data->alarm >> bitnr) & 1);
}

static SENSOR_DEVICE_ATTR(fan1_alarm, S_IRUGO, show_alarm, NULL, 0);
static SENSOR_DEVICE_ATTR(fan1_fault, S_IRUGO, show_alarm, NULL, 1);
static SENSOR_DEVICE_ATTR(temp2_max_alarm, S_IRUGO, show_alarm, NULL, 2);
static SENSOR_DEVICE_ATTR(temp2_min_alarm, S_IRUGO, show_alarm, NULL, 3);
static SENSOR_DEVICE_ATTR(temp2_crit_alarm, S_IRUGO, show_alarm, NULL, 4);
static SENSOR_DEVICE_ATTR(temp2_fault, S_IRUGO, show_alarm, NULL, 5);
static SENSOR_DEVICE_ATTR(temp1_max_alarm, S_IRUGO, show_alarm, NULL, 6);
static SENSOR_DEVICE_ATTR(temp1_min_alarm, S_IRUGO, show_alarm, NULL, 7);
static SENSOR_DEVICE_ATTR(fan2_alarm, S_IRUGO, show_alarm, NULL, 8);
static SENSOR_DEVICE_ATTR(fan2_fault, S_IRUGO, show_alarm, NULL, 9);
static SENSOR_DEVICE_ATTR(temp3_max_alarm, S_IRUGO, show_alarm, NULL, 10);
static SENSOR_DEVICE_ATTR(temp3_min_alarm, S_IRUGO, show_alarm, NULL, 11);
static SENSOR_DEVICE_ATTR(temp3_crit_alarm, S_IRUGO, show_alarm, NULL, 12);
static SENSOR_DEVICE_ATTR(temp3_fault, S_IRUGO, show_alarm, NULL, 13);
static SENSOR_DEVICE_ATTR(temp1_crit_alarm, S_IRUGO, show_alarm, NULL, 14);

<<<<<<< HEAD
/* Update Rate */
static const unsigned int update_rates[] = {
	16000, 8000, 4000, 2000, 1000, 500, 250, 125,
};

static ssize_t show_update_rate(struct device *dev,
				struct device_attribute *attr, char *buf)
=======
/* Update Interval */
static const unsigned int update_intervals[] = {
	16000, 8000, 4000, 2000, 1000, 500, 250, 125,
};

static ssize_t show_update_interval(struct device *dev,
				    struct device_attribute *attr, char *buf)
>>>>>>> 062c1825
{
	struct i2c_client *client = to_i2c_client(dev);
	struct adm1031_data *data = i2c_get_clientdata(client);

<<<<<<< HEAD
	return sprintf(buf, "%u\n", data->update_rate);
}

static ssize_t set_update_rate(struct device *dev,
			       struct device_attribute *attr,
			       const char *buf, size_t count)
=======
	return sprintf(buf, "%u\n", data->update_interval);
}

static ssize_t set_update_interval(struct device *dev,
				   struct device_attribute *attr,
				   const char *buf, size_t count)
>>>>>>> 062c1825
{
	struct i2c_client *client = to_i2c_client(dev);
	struct adm1031_data *data = i2c_get_clientdata(client);
	unsigned long val;
	int i, err;
	u8 reg;

	err = strict_strtoul(buf, 10, &val);
	if (err)
		return err;

<<<<<<< HEAD
	/* find the nearest update rate from the table */
	for (i = 0; i < ARRAY_SIZE(update_rates) - 1; i++) {
		if (val >= update_rates[i])
			break;
	}
	/* if not found, we point to the last entry (lowest update rate) */
=======
	/*
	 * Find the nearest update interval from the table.
	 * Use it to determine the matching update rate.
	 */
	for (i = 0; i < ARRAY_SIZE(update_intervals) - 1; i++) {
		if (val >= update_intervals[i])
			break;
	}
	/* if not found, we point to the last entry (lowest update interval) */
>>>>>>> 062c1825

	/* set the new update rate while preserving other settings */
	reg = adm1031_read_value(client, ADM1031_REG_FAN_FILTER);
	reg &= ~ADM1031_UPDATE_RATE_MASK;
	reg |= i << ADM1031_UPDATE_RATE_SHIFT;
	adm1031_write_value(client, ADM1031_REG_FAN_FILTER, reg);

	mutex_lock(&data->update_lock);
<<<<<<< HEAD
	data->update_rate = update_rates[i];
=======
	data->update_interval = update_intervals[i];
>>>>>>> 062c1825
	mutex_unlock(&data->update_lock);

	return count;
}

<<<<<<< HEAD
static DEVICE_ATTR(update_rate, S_IRUGO | S_IWUSR, show_update_rate,
		   set_update_rate);
=======
static DEVICE_ATTR(update_interval, S_IRUGO | S_IWUSR, show_update_interval,
		   set_update_interval);
>>>>>>> 062c1825

static struct attribute *adm1031_attributes[] = {
	&sensor_dev_attr_fan1_input.dev_attr.attr,
	&sensor_dev_attr_fan1_div.dev_attr.attr,
	&sensor_dev_attr_fan1_min.dev_attr.attr,
	&sensor_dev_attr_fan1_alarm.dev_attr.attr,
	&sensor_dev_attr_fan1_fault.dev_attr.attr,
	&sensor_dev_attr_pwm1.dev_attr.attr,
	&sensor_dev_attr_auto_fan1_channel.dev_attr.attr,
	&sensor_dev_attr_temp1_input.dev_attr.attr,
	&sensor_dev_attr_temp1_offset.dev_attr.attr,
	&sensor_dev_attr_temp1_min.dev_attr.attr,
	&sensor_dev_attr_temp1_min_alarm.dev_attr.attr,
	&sensor_dev_attr_temp1_max.dev_attr.attr,
	&sensor_dev_attr_temp1_max_alarm.dev_attr.attr,
	&sensor_dev_attr_temp1_crit.dev_attr.attr,
	&sensor_dev_attr_temp1_crit_alarm.dev_attr.attr,
	&sensor_dev_attr_temp2_input.dev_attr.attr,
	&sensor_dev_attr_temp2_offset.dev_attr.attr,
	&sensor_dev_attr_temp2_min.dev_attr.attr,
	&sensor_dev_attr_temp2_min_alarm.dev_attr.attr,
	&sensor_dev_attr_temp2_max.dev_attr.attr,
	&sensor_dev_attr_temp2_max_alarm.dev_attr.attr,
	&sensor_dev_attr_temp2_crit.dev_attr.attr,
	&sensor_dev_attr_temp2_crit_alarm.dev_attr.attr,
	&sensor_dev_attr_temp2_fault.dev_attr.attr,

	&sensor_dev_attr_auto_temp1_off.dev_attr.attr,
	&sensor_dev_attr_auto_temp1_min.dev_attr.attr,
	&sensor_dev_attr_auto_temp1_max.dev_attr.attr,

	&sensor_dev_attr_auto_temp2_off.dev_attr.attr,
	&sensor_dev_attr_auto_temp2_min.dev_attr.attr,
	&sensor_dev_attr_auto_temp2_max.dev_attr.attr,

	&sensor_dev_attr_auto_fan1_min_pwm.dev_attr.attr,

<<<<<<< HEAD
	&dev_attr_update_rate.attr,
=======
	&dev_attr_update_interval.attr,
>>>>>>> 062c1825
	&dev_attr_alarms.attr,

	NULL
};

static const struct attribute_group adm1031_group = {
	.attrs = adm1031_attributes,
};

static struct attribute *adm1031_attributes_opt[] = {
	&sensor_dev_attr_fan2_input.dev_attr.attr,
	&sensor_dev_attr_fan2_div.dev_attr.attr,
	&sensor_dev_attr_fan2_min.dev_attr.attr,
	&sensor_dev_attr_fan2_alarm.dev_attr.attr,
	&sensor_dev_attr_fan2_fault.dev_attr.attr,
	&sensor_dev_attr_pwm2.dev_attr.attr,
	&sensor_dev_attr_auto_fan2_channel.dev_attr.attr,
	&sensor_dev_attr_temp3_input.dev_attr.attr,
	&sensor_dev_attr_temp3_offset.dev_attr.attr,
	&sensor_dev_attr_temp3_min.dev_attr.attr,
	&sensor_dev_attr_temp3_min_alarm.dev_attr.attr,
	&sensor_dev_attr_temp3_max.dev_attr.attr,
	&sensor_dev_attr_temp3_max_alarm.dev_attr.attr,
	&sensor_dev_attr_temp3_crit.dev_attr.attr,
	&sensor_dev_attr_temp3_crit_alarm.dev_attr.attr,
	&sensor_dev_attr_temp3_fault.dev_attr.attr,
	&sensor_dev_attr_auto_temp3_off.dev_attr.attr,
	&sensor_dev_attr_auto_temp3_min.dev_attr.attr,
	&sensor_dev_attr_auto_temp3_max.dev_attr.attr,
	&sensor_dev_attr_auto_fan2_min_pwm.dev_attr.attr,
	NULL
};

static const struct attribute_group adm1031_group_opt = {
	.attrs = adm1031_attributes_opt,
};

/* Return 0 if detection is successful, -ENODEV otherwise */
static int adm1031_detect(struct i2c_client *client,
			  struct i2c_board_info *info)
{
	struct i2c_adapter *adapter = client->adapter;
	const char *name;
	int id, co;

	if (!i2c_check_functionality(adapter, I2C_FUNC_SMBUS_BYTE_DATA))
		return -ENODEV;

	id = i2c_smbus_read_byte_data(client, 0x3d);
	co = i2c_smbus_read_byte_data(client, 0x3e);

	if (!((id == 0x31 || id == 0x30) && co == 0x41))
		return -ENODEV;
	name = (id == 0x30) ? "adm1030" : "adm1031";

	strlcpy(info->type, name, I2C_NAME_SIZE);

	return 0;
}

static int adm1031_probe(struct i2c_client *client,
			 const struct i2c_device_id *id)
{
	struct adm1031_data *data;
	int err;

	data = kzalloc(sizeof(struct adm1031_data), GFP_KERNEL);
	if (!data) {
		err = -ENOMEM;
		goto exit;
	}

	i2c_set_clientdata(client, data);
	data->chip_type = id->driver_data;
	mutex_init(&data->update_lock);

	if (data->chip_type == adm1030)
		data->chan_select_table = &auto_channel_select_table_adm1030;
	else
		data->chan_select_table = &auto_channel_select_table_adm1031;

	/* Initialize the ADM1031 chip */
	adm1031_init_client(client);

	/* Register sysfs hooks */
	if ((err = sysfs_create_group(&client->dev.kobj, &adm1031_group)))
		goto exit_free;

	if (data->chip_type == adm1031) {
		if ((err = sysfs_create_group(&client->dev.kobj,
						&adm1031_group_opt)))
			goto exit_remove;
	}

	data->hwmon_dev = hwmon_device_register(&client->dev);
	if (IS_ERR(data->hwmon_dev)) {
		err = PTR_ERR(data->hwmon_dev);
		goto exit_remove;
	}

	return 0;

exit_remove:
	sysfs_remove_group(&client->dev.kobj, &adm1031_group);
	sysfs_remove_group(&client->dev.kobj, &adm1031_group_opt);
exit_free:
	kfree(data);
exit:
	return err;
}

static int adm1031_remove(struct i2c_client *client)
{
	struct adm1031_data *data = i2c_get_clientdata(client);

	hwmon_device_unregister(data->hwmon_dev);
	sysfs_remove_group(&client->dev.kobj, &adm1031_group);
	sysfs_remove_group(&client->dev.kobj, &adm1031_group_opt);
	kfree(data);
	return 0;
}

static void adm1031_init_client(struct i2c_client *client)
{
	unsigned int read_val;
	unsigned int mask;
	int i;
	struct adm1031_data *data = i2c_get_clientdata(client);

	mask = (ADM1031_CONF2_PWM1_ENABLE | ADM1031_CONF2_TACH1_ENABLE);
	if (data->chip_type == adm1031) {
		mask |= (ADM1031_CONF2_PWM2_ENABLE |
			ADM1031_CONF2_TACH2_ENABLE);
	}
	/* Initialize the ADM1031 chip (enables fan speed reading ) */
	read_val = adm1031_read_value(client, ADM1031_REG_CONF2);
	if ((read_val | mask) != read_val) {
	    adm1031_write_value(client, ADM1031_REG_CONF2, read_val | mask);
	}

	read_val = adm1031_read_value(client, ADM1031_REG_CONF1);
	if ((read_val | ADM1031_CONF1_MONITOR_ENABLE) != read_val) {
	    adm1031_write_value(client, ADM1031_REG_CONF1, read_val |
				ADM1031_CONF1_MONITOR_ENABLE);
	}

	/* Read the chip's update rate */
	mask = ADM1031_UPDATE_RATE_MASK;
	read_val = adm1031_read_value(client, ADM1031_REG_FAN_FILTER);
	i = (read_val & mask) >> ADM1031_UPDATE_RATE_SHIFT;
<<<<<<< HEAD
	data->update_rate = update_rates[i];
=======
	/* Save it as update interval */
	data->update_interval = update_intervals[i];
>>>>>>> 062c1825
}

static struct adm1031_data *adm1031_update_device(struct device *dev)
{
	struct i2c_client *client = to_i2c_client(dev);
	struct adm1031_data *data = i2c_get_clientdata(client);
	unsigned long next_update;
	int chan;

	mutex_lock(&data->update_lock);

<<<<<<< HEAD
	next_update = data->last_updated + msecs_to_jiffies(data->update_rate);
=======
	next_update = data->last_updated
	  + msecs_to_jiffies(data->update_interval);
>>>>>>> 062c1825
	if (time_after(jiffies, next_update) || !data->valid) {

		dev_dbg(&client->dev, "Starting adm1031 update\n");
		for (chan = 0;
		     chan < ((data->chip_type == adm1031) ? 3 : 2); chan++) {
			u8 oldh, newh;

			oldh =
			    adm1031_read_value(client, ADM1031_REG_TEMP(chan));
			data->ext_temp[chan] =
			    adm1031_read_value(client, ADM1031_REG_EXT_TEMP);
			newh =
			    adm1031_read_value(client, ADM1031_REG_TEMP(chan));
			if (newh != oldh) {
				data->ext_temp[chan] =
				    adm1031_read_value(client,
						       ADM1031_REG_EXT_TEMP);
#ifdef DEBUG
				oldh =
				    adm1031_read_value(client,
						       ADM1031_REG_TEMP(chan));

				/* oldh is actually newer */
				if (newh != oldh)
					dev_warn(&client->dev,
						 "Remote temperature may be "
						 "wrong.\n");
#endif
			}
			data->temp[chan] = newh;

			data->temp_offset[chan] =
			    adm1031_read_value(client,
					       ADM1031_REG_TEMP_OFFSET(chan));
			data->temp_min[chan] =
			    adm1031_read_value(client,
					       ADM1031_REG_TEMP_MIN(chan));
			data->temp_max[chan] =
			    adm1031_read_value(client,
					       ADM1031_REG_TEMP_MAX(chan));
			data->temp_crit[chan] =
			    adm1031_read_value(client,
					       ADM1031_REG_TEMP_CRIT(chan));
			data->auto_temp[chan] =
			    adm1031_read_value(client,
					       ADM1031_REG_AUTO_TEMP(chan));

		}

		data->conf1 = adm1031_read_value(client, ADM1031_REG_CONF1);
		data->conf2 = adm1031_read_value(client, ADM1031_REG_CONF2);

		data->alarm = adm1031_read_value(client, ADM1031_REG_STATUS(0))
			     | (adm1031_read_value(client, ADM1031_REG_STATUS(1))
				<< 8);
		if (data->chip_type == adm1030) {
			data->alarm &= 0xc0ff;
		}

		for (chan=0; chan<(data->chip_type == adm1030 ? 1 : 2); chan++) {
			data->fan_div[chan] =
			    adm1031_read_value(client, ADM1031_REG_FAN_DIV(chan));
			data->fan_min[chan] =
			    adm1031_read_value(client, ADM1031_REG_FAN_MIN(chan));
			data->fan[chan] =
			    adm1031_read_value(client, ADM1031_REG_FAN_SPEED(chan));
			data->pwm[chan] =
			    0xf & (adm1031_read_value(client, ADM1031_REG_PWM) >>
				   (4*chan));
		}
		data->last_updated = jiffies;
		data->valid = 1;
	}

	mutex_unlock(&data->update_lock);

	return data;
}

static int __init sensors_adm1031_init(void)
{
	return i2c_add_driver(&adm1031_driver);
}

static void __exit sensors_adm1031_exit(void)
{
	i2c_del_driver(&adm1031_driver);
}

MODULE_AUTHOR("Alexandre d'Alton <alex@alexdalton.org>");
MODULE_DESCRIPTION("ADM1031/ADM1030 driver");
MODULE_LICENSE("GPL");

module_init(sensors_adm1031_init);
module_exit(sensors_adm1031_exit);<|MERGE_RESOLUTION|>--- conflicted
+++ resolved
@@ -79,11 +79,7 @@
 	int chip_type;
 	char valid;		/* !=0 if following fields are valid */
 	unsigned long last_updated;	/* In jiffies */
-<<<<<<< HEAD
-	unsigned int update_rate;	/* In milliseconds */
-=======
 	unsigned int update_interval;	/* In milliseconds */
->>>>>>> 062c1825
 	/* The chan_select_table contains the possible configurations for
 	 * auto fan control.
 	 */
@@ -747,15 +743,6 @@
 static SENSOR_DEVICE_ATTR(temp3_fault, S_IRUGO, show_alarm, NULL, 13);
 static SENSOR_DEVICE_ATTR(temp1_crit_alarm, S_IRUGO, show_alarm, NULL, 14);
 
-<<<<<<< HEAD
-/* Update Rate */
-static const unsigned int update_rates[] = {
-	16000, 8000, 4000, 2000, 1000, 500, 250, 125,
-};
-
-static ssize_t show_update_rate(struct device *dev,
-				struct device_attribute *attr, char *buf)
-=======
 /* Update Interval */
 static const unsigned int update_intervals[] = {
 	16000, 8000, 4000, 2000, 1000, 500, 250, 125,
@@ -763,26 +750,16 @@
 
 static ssize_t show_update_interval(struct device *dev,
 				    struct device_attribute *attr, char *buf)
->>>>>>> 062c1825
-{
-	struct i2c_client *client = to_i2c_client(dev);
-	struct adm1031_data *data = i2c_get_clientdata(client);
-
-<<<<<<< HEAD
-	return sprintf(buf, "%u\n", data->update_rate);
-}
-
-static ssize_t set_update_rate(struct device *dev,
-			       struct device_attribute *attr,
-			       const char *buf, size_t count)
-=======
+{
+	struct i2c_client *client = to_i2c_client(dev);
+	struct adm1031_data *data = i2c_get_clientdata(client);
+
 	return sprintf(buf, "%u\n", data->update_interval);
 }
 
 static ssize_t set_update_interval(struct device *dev,
 				   struct device_attribute *attr,
 				   const char *buf, size_t count)
->>>>>>> 062c1825
 {
 	struct i2c_client *client = to_i2c_client(dev);
 	struct adm1031_data *data = i2c_get_clientdata(client);
@@ -794,14 +771,6 @@
 	if (err)
 		return err;
 
-<<<<<<< HEAD
-	/* find the nearest update rate from the table */
-	for (i = 0; i < ARRAY_SIZE(update_rates) - 1; i++) {
-		if (val >= update_rates[i])
-			break;
-	}
-	/* if not found, we point to the last entry (lowest update rate) */
-=======
 	/*
 	 * Find the nearest update interval from the table.
 	 * Use it to determine the matching update rate.
@@ -811,7 +780,6 @@
 			break;
 	}
 	/* if not found, we point to the last entry (lowest update interval) */
->>>>>>> 062c1825
 
 	/* set the new update rate while preserving other settings */
 	reg = adm1031_read_value(client, ADM1031_REG_FAN_FILTER);
@@ -820,23 +788,14 @@
 	adm1031_write_value(client, ADM1031_REG_FAN_FILTER, reg);
 
 	mutex_lock(&data->update_lock);
-<<<<<<< HEAD
-	data->update_rate = update_rates[i];
-=======
 	data->update_interval = update_intervals[i];
->>>>>>> 062c1825
 	mutex_unlock(&data->update_lock);
 
 	return count;
 }
 
-<<<<<<< HEAD
-static DEVICE_ATTR(update_rate, S_IRUGO | S_IWUSR, show_update_rate,
-		   set_update_rate);
-=======
 static DEVICE_ATTR(update_interval, S_IRUGO | S_IWUSR, show_update_interval,
 		   set_update_interval);
->>>>>>> 062c1825
 
 static struct attribute *adm1031_attributes[] = {
 	&sensor_dev_attr_fan1_input.dev_attr.attr,
@@ -874,11 +833,7 @@
 
 	&sensor_dev_attr_auto_fan1_min_pwm.dev_attr.attr,
 
-<<<<<<< HEAD
-	&dev_attr_update_rate.attr,
-=======
 	&dev_attr_update_interval.attr,
->>>>>>> 062c1825
 	&dev_attr_alarms.attr,
 
 	NULL
@@ -1029,12 +984,8 @@
 	mask = ADM1031_UPDATE_RATE_MASK;
 	read_val = adm1031_read_value(client, ADM1031_REG_FAN_FILTER);
 	i = (read_val & mask) >> ADM1031_UPDATE_RATE_SHIFT;
-<<<<<<< HEAD
-	data->update_rate = update_rates[i];
-=======
 	/* Save it as update interval */
 	data->update_interval = update_intervals[i];
->>>>>>> 062c1825
 }
 
 static struct adm1031_data *adm1031_update_device(struct device *dev)
@@ -1046,12 +997,8 @@
 
 	mutex_lock(&data->update_lock);
 
-<<<<<<< HEAD
-	next_update = data->last_updated + msecs_to_jiffies(data->update_rate);
-=======
 	next_update = data->last_updated
 	  + msecs_to_jiffies(data->update_interval);
->>>>>>> 062c1825
 	if (time_after(jiffies, next_update) || !data->valid) {
 
 		dev_dbg(&client->dev, "Starting adm1031 update\n");
