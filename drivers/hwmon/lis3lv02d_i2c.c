/*
 * drivers/hwmon/lis3lv02d_i2c.c
 *
 * Implements I2C interface for lis3lv02d (STMicroelectronics) accelerometer.
 * Driver is based on corresponding SPI driver written by Daniel Mack
 * (lis3lv02d_spi.c (C) 2009 Daniel Mack <daniel@caiaq.de> ).
 *
 * Copyright (C) 2009 Nokia Corporation and/or its subsidiary(-ies).
 *
 * Contact: Samu Onkalo <samu.p.onkalo@nokia.com>
 *
 * This program is free software; you can redistribute it and/or
 * modify it under the terms of the GNU General Public License
 * version 2 as published by the Free Software Foundation.
 *
 * This program is distributed in the hope that it will be useful, but
 * WITHOUT ANY WARRANTY; without even the implied warranty of
 * MERCHANTABILITY or FITNESS FOR A PARTICULAR PURPOSE.  See the GNU
 * General Public License for more details.
 *
 * You should have received a copy of the GNU General Public License
 * along with this program; if not, write to the Free Software
 * Foundation, Inc., 51 Franklin St, Fifth Floor, Boston, MA
 * 02110-1301 USA
 */

#include <linux/module.h>
#include <linux/kernel.h>
#include <linux/init.h>
#include <linux/err.h>
#include <linux/i2c.h>
#include <linux/pm_runtime.h>
#include <linux/delay.h>
#include "lis3lv02d.h"

#define DRV_NAME 	"lis3lv02d_i2c"

static const char reg_vdd[]    = "Vdd";
static const char reg_vdd_io[] = "Vdd_IO";

static int lis3_reg_ctrl(struct lis3lv02d *lis3, bool state)
{
	int ret;
	if (state == LIS3_REG_OFF) {
		ret = regulator_bulk_disable(ARRAY_SIZE(lis3->regulators),
					lis3->regulators);
	} else {
		ret = regulator_bulk_enable(ARRAY_SIZE(lis3->regulators),
					lis3->regulators);
		/* Chip needs time to wakeup. Not mentioned in datasheet */
		usleep_range(10000, 20000);
	}
	return ret;
}

static inline s32 lis3_i2c_write(struct lis3lv02d *lis3, int reg, u8 value)
{
	struct i2c_client *c = lis3->bus_priv;
	return i2c_smbus_write_byte_data(c, reg, value);
}

static inline s32 lis3_i2c_read(struct lis3lv02d *lis3, int reg, u8 *v)
{
	struct i2c_client *c = lis3->bus_priv;
	*v = i2c_smbus_read_byte_data(c, reg);
	return 0;
}

static inline s32 lis3_i2c_blockread(struct lis3lv02d *lis3, int reg, int len,
				u8 *v)
{
	struct i2c_client *c = lis3->bus_priv;
	reg |= (1 << 7); /* 7th bit enables address auto incrementation */
	return i2c_smbus_read_i2c_block_data(c, reg, len, v);
}

static int lis3_i2c_init(struct lis3lv02d *lis3)
{
	u8 reg;
	int ret;

	if (lis3->reg_ctrl)
		lis3_reg_ctrl(lis3, LIS3_REG_ON);

	lis3->read(lis3, WHO_AM_I, &reg);
	if (reg != lis3->whoami)
		printk(KERN_ERR "lis3: power on failure\n");

	/* power up the device */
	ret = lis3->read(lis3, CTRL_REG1, &reg);
	if (ret < 0)
		return ret;

	reg |= CTRL1_PD0 | CTRL1_Xen | CTRL1_Yen | CTRL1_Zen;
	return lis3->write(lis3, CTRL_REG1, reg);
}

/* Default axis mapping but it can be overwritten by platform data */
static union axis_conversion lis3lv02d_axis_map =
	{ .as_array = { LIS3_DEV_X, LIS3_DEV_Y, LIS3_DEV_Z } };

static int __devinit lis3lv02d_i2c_probe(struct i2c_client *client,
					const struct i2c_device_id *id)
{
	int ret = 0;
	struct lis3lv02d_platform_data *pdata = client->dev.platform_data;

	if (pdata) {
		/* Regulator control is optional */
		if (pdata->driver_features & LIS3_USE_REGULATOR_CTRL)
			lis3_dev.reg_ctrl = lis3_reg_ctrl;

		if ((pdata->driver_features & LIS3_USE_BLOCK_READ) &&
			(i2c_check_functionality(client->adapter,
						I2C_FUNC_SMBUS_I2C_BLOCK)))
			lis3_dev.blkread  = lis3_i2c_blockread;

		if (pdata->axis_x)
			lis3lv02d_axis_map.x = pdata->axis_x;

		if (pdata->axis_y)
			lis3lv02d_axis_map.y = pdata->axis_y;

		if (pdata->axis_z)
			lis3lv02d_axis_map.z = pdata->axis_z;

		if (pdata->setup_resources)
			ret = pdata->setup_resources();

		if (ret)
			goto fail;
	}

	if (lis3_dev.reg_ctrl) {
		lis3_dev.regulators[0].supply = reg_vdd;
		lis3_dev.regulators[1].supply = reg_vdd_io;
		ret = regulator_bulk_get(&client->dev,
					ARRAY_SIZE(lis3_dev.regulators),
					lis3_dev.regulators);
		if (ret < 0)
			goto fail;
	}

	lis3_dev.pdata	  = pdata;
	lis3_dev.bus_priv = client;
	lis3_dev.init	  = lis3_i2c_init;
	lis3_dev.read	  = lis3_i2c_read;
	lis3_dev.write	  = lis3_i2c_write;
	lis3_dev.irq	  = client->irq;
	lis3_dev.ac	  = lis3lv02d_axis_map;
	lis3_dev.pm_dev	  = &client->dev;

	i2c_set_clientdata(client, &lis3_dev);

	/* Provide power over the init call */
	if (lis3_dev.reg_ctrl)
		lis3_reg_ctrl(&lis3_dev, LIS3_REG_ON);

	ret = lis3lv02d_init_device(&lis3_dev);

	if (lis3_dev.reg_ctrl)
		lis3_reg_ctrl(&lis3_dev, LIS3_REG_OFF);

	if (ret == 0)
		return 0;
fail:
	if (pdata && pdata->release_resources)
		pdata->release_resources();
	return ret;
}

static int __devexit lis3lv02d_i2c_remove(struct i2c_client *client)
{
	struct lis3lv02d *lis3 = i2c_get_clientdata(client);
	struct lis3lv02d_platform_data *pdata = client->dev.platform_data;

	if (pdata && pdata->release_resources)
		pdata->release_resources();

	lis3lv02d_joystick_disable();
	lis3lv02d_remove_fs(&lis3_dev);

	if (lis3_dev.reg_ctrl)
		regulator_bulk_free(ARRAY_SIZE(lis3->regulators),
				lis3_dev.regulators);
	return 0;
}

<<<<<<< HEAD
#ifdef CONFIG_PM
=======
#ifdef CONFIG_PM_SLEEP
>>>>>>> 3cbea436
static int lis3lv02d_i2c_suspend(struct device *dev)
{
	struct i2c_client *client = container_of(dev, struct i2c_client, dev);
	struct lis3lv02d *lis3 = i2c_get_clientdata(client);

	if (!lis3->pdata || !lis3->pdata->wakeup_flags)
		lis3lv02d_poweroff(lis3);
	return 0;
}

static int lis3lv02d_i2c_resume(struct device *dev)
{
	struct i2c_client *client = container_of(dev, struct i2c_client, dev);
	struct lis3lv02d *lis3 = i2c_get_clientdata(client);

	/*
	 * pm_runtime documentation says that devices should always
	 * be powered on at resume. Pm_runtime turns them off after system
	 * wide resume is complete.
	 */
	if (!lis3->pdata || !lis3->pdata->wakeup_flags ||
		pm_runtime_suspended(dev))
		lis3lv02d_poweron(lis3);
<<<<<<< HEAD

=======

	return 0;
}
#endif /* CONFIG_PM_SLEEP */

#ifdef CONFIG_PM_RUNTIME
static int lis3_i2c_runtime_suspend(struct device *dev)
{
	struct i2c_client *client = container_of(dev, struct i2c_client, dev);
	struct lis3lv02d *lis3 = i2c_get_clientdata(client);

	lis3lv02d_poweroff(lis3);
>>>>>>> 3cbea436
	return 0;
}

static int lis3_i2c_runtime_resume(struct device *dev)
{
	struct i2c_client *client = container_of(dev, struct i2c_client, dev);
	struct lis3lv02d *lis3 = i2c_get_clientdata(client);

	lis3lv02d_poweron(lis3);
	return 0;
}
#endif /* CONFIG_PM_RUNTIME */

static int lis3_i2c_runtime_suspend(struct device *dev)
{
	struct i2c_client *client = container_of(dev, struct i2c_client, dev);
	struct lis3lv02d *lis3 = i2c_get_clientdata(client);

	lis3lv02d_poweroff(lis3);
	return 0;
}

static int lis3_i2c_runtime_resume(struct device *dev)
{
	struct i2c_client *client = container_of(dev, struct i2c_client, dev);
	struct lis3lv02d *lis3 = i2c_get_clientdata(client);

	lis3lv02d_poweron(lis3);
	return 0;
}

static const struct i2c_device_id lis3lv02d_id[] = {
	{"lis3lv02d", 0 },
	{}
};

MODULE_DEVICE_TABLE(i2c, lis3lv02d_id);

static const struct dev_pm_ops lis3_pm_ops = {
	SET_SYSTEM_SLEEP_PM_OPS(lis3lv02d_i2c_suspend,
				lis3lv02d_i2c_resume)
	SET_RUNTIME_PM_OPS(lis3_i2c_runtime_suspend,
			   lis3_i2c_runtime_resume,
			   NULL)
};

static struct i2c_driver lis3lv02d_i2c_driver = {
	.driver	 = {
		.name   = DRV_NAME,
		.owner  = THIS_MODULE,
		.pm     = &lis3_pm_ops,
	},
	.probe	= lis3lv02d_i2c_probe,
	.remove	= __devexit_p(lis3lv02d_i2c_remove),
	.id_table = lis3lv02d_id,
};

static int __init lis3lv02d_init(void)
{
	return i2c_add_driver(&lis3lv02d_i2c_driver);
}

static void __exit lis3lv02d_exit(void)
{
	i2c_del_driver(&lis3lv02d_i2c_driver);
}

MODULE_AUTHOR("Nokia Corporation");
MODULE_DESCRIPTION("lis3lv02d I2C interface");
MODULE_LICENSE("GPL");

module_init(lis3lv02d_init);
module_exit(lis3lv02d_exit);<|MERGE_RESOLUTION|>--- conflicted
+++ resolved
@@ -186,11 +186,7 @@
 	return 0;
 }
 
-<<<<<<< HEAD
-#ifdef CONFIG_PM
-=======
 #ifdef CONFIG_PM_SLEEP
->>>>>>> 3cbea436
 static int lis3lv02d_i2c_suspend(struct device *dev)
 {
 	struct i2c_client *client = container_of(dev, struct i2c_client, dev);
@@ -214,9 +210,6 @@
 	if (!lis3->pdata || !lis3->pdata->wakeup_flags ||
 		pm_runtime_suspended(dev))
 		lis3lv02d_poweron(lis3);
-<<<<<<< HEAD
-
-=======
 
 	return 0;
 }
@@ -229,7 +222,6 @@
 	struct lis3lv02d *lis3 = i2c_get_clientdata(client);
 
 	lis3lv02d_poweroff(lis3);
->>>>>>> 3cbea436
 	return 0;
 }
 
@@ -242,24 +234,6 @@
 	return 0;
 }
 #endif /* CONFIG_PM_RUNTIME */
-
-static int lis3_i2c_runtime_suspend(struct device *dev)
-{
-	struct i2c_client *client = container_of(dev, struct i2c_client, dev);
-	struct lis3lv02d *lis3 = i2c_get_clientdata(client);
-
-	lis3lv02d_poweroff(lis3);
-	return 0;
-}
-
-static int lis3_i2c_runtime_resume(struct device *dev)
-{
-	struct i2c_client *client = container_of(dev, struct i2c_client, dev);
-	struct lis3lv02d *lis3 = i2c_get_clientdata(client);
-
-	lis3lv02d_poweron(lis3);
-	return 0;
-}
 
 static const struct i2c_device_id lis3lv02d_id[] = {
 	{"lis3lv02d", 0 },
