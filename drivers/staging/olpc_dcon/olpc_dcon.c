/*
 * Mainly by David Woodhouse, somewhat modified by Jordan Crouse
 *
 * Copyright © 2006-2007  Red Hat, Inc.
 * Copyright © 2006-2007  Advanced Micro Devices, Inc.
 * Copyright © 2009       VIA Technology, Inc.
 * Copyright (c) 2010-2011  Andres Salomon <dilinger@queued.net>
 *
 * This program is free software.  You can redistribute it and/or
 * modify it under the terms of version 2 of the GNU General Public
 * License as published by the Free Software Foundation.
 */


#include <linux/kernel.h>
#include <linux/fb.h>
#include <linux/console.h>
#include <linux/i2c.h>
#include <linux/platform_device.h>
#include <linux/pci.h>
#include <linux/pci_ids.h>
#include <linux/interrupt.h>
#include <linux/delay.h>
#include <linux/module.h>
#include <linux/backlight.h>
#include <linux/device.h>
#include <linux/uaccess.h>
#include <linux/ctype.h>
#include <linux/reboot.h>
#include <asm/tsc.h>
#include <asm/olpc.h>

#include "olpc_dcon.h"

/* Module definitions */

<<<<<<< HEAD
static int resumeline = 898;
module_param(resumeline, int, 0444);
=======
static ushort resumeline = 898;
module_param(resumeline, ushort, 0444);
>>>>>>> dcd6c922

/* Default off since it doesn't work on DCON ASIC in B-test OLPC board */
static int useaa = 1;
module_param(useaa, int, 0444);

static struct dcon_platform_data *pdata;

/* I2C structures */

/* Platform devices */
static struct platform_device *dcon_device;

static DECLARE_WAIT_QUEUE_HEAD(dcon_wait_queue);

static unsigned short normal_i2c[] = { 0x0d, I2C_CLIENT_END };

static s32 dcon_write(struct dcon_priv *dcon, u8 reg, u16 val)
{
	return i2c_smbus_write_word_data(dcon->client, reg, val);
}

static s32 dcon_read(struct dcon_priv *dcon, u8 reg)
{
	return i2c_smbus_read_word_data(dcon->client, reg);
}

/* ===== API functions - these are called by a variety of users ==== */

static int dcon_hw_init(struct dcon_priv *dcon, int is_init)
{
	uint16_t ver;
	int rc = 0;

	ver = dcon_read(dcon, DCON_REG_ID);
	if ((ver >> 8) != 0xDC) {
		printk(KERN_ERR "olpc-dcon:  DCON ID not 0xDCxx: 0x%04x "
				"instead.\n", ver);
		rc = -ENXIO;
		goto err;
	}

	if (is_init) {
		printk(KERN_INFO "olpc-dcon:  Discovered DCON version %x\n",
				ver & 0xFF);
		rc = pdata->init(dcon);
		if (rc != 0) {
			printk(KERN_ERR "olpc-dcon:  Unable to init.\n");
			goto err;
		}
	}

	if (ver < 0xdc02) {
		dev_err(&dcon->client->dev,
				"DCON v1 is unsupported, giving up..\n");
		rc = -ENODEV;
		goto err;
	}

	/* SDRAM setup/hold time */
	dcon_write(dcon, 0x3a, 0xc040);
	dcon_write(dcon, 0x41, 0x0000);
	dcon_write(dcon, 0x41, 0x0101);
	dcon_write(dcon, 0x42, 0x0101);

	/* Colour swizzle, AA, no passthrough, backlight */
	if (is_init) {
		dcon->disp_mode = MODE_PASSTHRU | MODE_BL_ENABLE |
				MODE_CSWIZZLE;
		if (useaa)
			dcon->disp_mode |= MODE_COL_AA;
	}
	dcon_write(dcon, DCON_REG_MODE, dcon->disp_mode);


	/* Set the scanline to interrupt on during resume */
	dcon_write(dcon, DCON_REG_SCAN_INT, resumeline);

err:
	return rc;
}

/*
 * The smbus doesn't always come back due to what is believed to be
 * hardware (power rail) bugs.  For older models where this is known to
 * occur, our solution is to attempt to wait for the bus to stabilize;
 * if it doesn't happen, cut power to the dcon, repower it, and wait
 * for the bus to stabilize.  Rinse, repeat until we have a working
 * smbus.  For newer models, we simply BUG(); we want to know if this
 * still happens despite the power fixes that have been made!
 */
static int dcon_bus_stabilize(struct dcon_priv *dcon, int is_powered_down)
{
	unsigned long timeout;
	int x;

power_up:
	if (is_powered_down) {
		x = 1;
		x = olpc_ec_cmd(0x26, (unsigned char *) &x, 1, NULL, 0);
		if (x) {
			printk(KERN_WARNING "olpc-dcon:  unable to force dcon "
					"to power up: %d!\n", x);
			return x;
		}
		msleep(10); /* we'll be conservative */
	}

	pdata->bus_stabilize_wiggle();

	for (x = -1, timeout = 50; timeout && x < 0; timeout--) {
		msleep(1);
		x = dcon_read(dcon, DCON_REG_ID);
	}
	if (x < 0) {
		printk(KERN_ERR "olpc-dcon:  unable to stabilize dcon's "
				"smbus, reasserting power and praying.\n");
		BUG_ON(olpc_board_at_least(olpc_board(0xc2)));
		x = 0;
		olpc_ec_cmd(0x26, (unsigned char *) &x, 1, NULL, 0);
		msleep(100);
		is_powered_down = 1;
		goto power_up;	/* argh, stupid hardware.. */
	}

	if (is_powered_down)
		return dcon_hw_init(dcon, 0);
	return 0;
}

static void dcon_set_backlight(struct dcon_priv *dcon, u8 level)
{
	dcon->bl_val = level;
	dcon_write(dcon, DCON_REG_BRIGHT, dcon->bl_val);

	/* Purposely turn off the backlight when we go to level 0 */
	if (dcon->bl_val == 0) {
		dcon->disp_mode &= ~MODE_BL_ENABLE;
		dcon_write(dcon, DCON_REG_MODE, dcon->disp_mode);
	} else if (!(dcon->disp_mode & MODE_BL_ENABLE)) {
		dcon->disp_mode |= MODE_BL_ENABLE;
		dcon_write(dcon, DCON_REG_MODE, dcon->disp_mode);
	}
}

/* Set the output type to either color or mono */
static int dcon_set_mono_mode(struct dcon_priv *dcon, bool enable_mono)
{
	if (dcon->mono == enable_mono)
		return 0;

	dcon->mono = enable_mono;

	if (enable_mono) {
		dcon->disp_mode &= ~(MODE_CSWIZZLE | MODE_COL_AA);
		dcon->disp_mode |= MODE_MONO_LUMA;
	} else {
		dcon->disp_mode &= ~(MODE_MONO_LUMA);
		dcon->disp_mode |= MODE_CSWIZZLE;
		if (useaa)
			dcon->disp_mode |= MODE_COL_AA;
	}

	dcon_write(dcon, DCON_REG_MODE, dcon->disp_mode);
	return 0;
}

/* For now, this will be really stupid - we need to address how
 * DCONLOAD works in a sleep and account for it accordingly
 */

static void dcon_sleep(struct dcon_priv *dcon, bool sleep)
{
	int x;

	/* Turn off the backlight and put the DCON to sleep */

	if (dcon->asleep == sleep)
		return;

	if (!olpc_board_at_least(olpc_board(0xc2)))
		return;

	if (sleep) {
		x = 0;
		x = olpc_ec_cmd(0x26, (unsigned char *) &x, 1, NULL, 0);
		if (x)
			printk(KERN_WARNING "olpc-dcon:  unable to force dcon "
					"to power down: %d!\n", x);
		else
			dcon->asleep = sleep;
	} else {
		/* Only re-enable the backlight if the backlight value is set */
		if (dcon->bl_val != 0)
			dcon->disp_mode |= MODE_BL_ENABLE;
		x = dcon_bus_stabilize(dcon, 1);
		if (x)
			printk(KERN_WARNING "olpc-dcon:  unable to reinit dcon"
					" hardware: %d!\n", x);
		else
			dcon->asleep = sleep;

		/* Restore backlight */
		dcon_set_backlight(dcon, dcon->bl_val);
	}

	/* We should turn off some stuff in the framebuffer - but what? */
}

/* the DCON seems to get confused if we change DCONLOAD too
 * frequently -- i.e., approximately faster than frame time.
 * normally we don't change it this fast, so in general we won't
 * delay here.
 */
static void dcon_load_holdoff(struct dcon_priv *dcon)
{
	struct timespec delta_t, now;
	while (1) {
		getnstimeofday(&now);
		delta_t = timespec_sub(now, dcon->load_time);
		if (delta_t.tv_sec != 0 ||
			delta_t.tv_nsec > NSEC_PER_MSEC * 20) {
			break;
		}
		mdelay(4);
	}
}

static bool dcon_blank_fb(struct dcon_priv *dcon, bool blank)
{
	int err;

	if (!lock_fb_info(dcon->fbinfo)) {
		dev_err(&dcon->client->dev, "unable to lock framebuffer\n");
		return false;
	}
	console_lock();
	dcon->ignore_fb_events = true;
	err = fb_blank(dcon->fbinfo,
			blank ? FB_BLANK_POWERDOWN : FB_BLANK_UNBLANK);
	dcon->ignore_fb_events = false;
	console_unlock();
	unlock_fb_info(dcon->fbinfo);

	if (err) {
		dev_err(&dcon->client->dev, "couldn't %sblank framebuffer\n",
				blank ? "" : "un");
		return false;
	}
	return true;
}

/* Set the source of the display (CPU or DCON) */
static void dcon_source_switch(struct work_struct *work)
{
	struct dcon_priv *dcon = container_of(work, struct dcon_priv,
			switch_source);
	DECLARE_WAITQUEUE(wait, current);
	int source = dcon->pending_src;

	if (dcon->curr_src == source)
		return;

	dcon_load_holdoff(dcon);

	dcon->switched = false;

	switch (source) {
	case DCON_SOURCE_CPU:
		printk("dcon_source_switch to CPU\n");
		/* Enable the scanline interrupt bit */
		if (dcon_write(dcon, DCON_REG_MODE,
				dcon->disp_mode | MODE_SCAN_INT))
			printk(KERN_ERR
			       "olpc-dcon:  couldn't enable scanline interrupt!\n");
		else {
			/* Wait up to one second for the scanline interrupt */
			wait_event_timeout(dcon_wait_queue,
					   dcon->switched == true, HZ);
		}

		if (!dcon->switched)
			printk(KERN_ERR "olpc-dcon:  Timeout entering CPU mode; expect a screen glitch.\n");

		/* Turn off the scanline interrupt */
		if (dcon_write(dcon, DCON_REG_MODE, dcon->disp_mode))
			printk(KERN_ERR "olpc-dcon:  couldn't disable scanline interrupt!\n");

		/*
		 * Ideally we'd like to disable interrupts here so that the
		 * fb unblanking and DCON turn on happen at a known time value;
		 * however, we can't do that right now with fb_blank
		 * messing with semaphores.
		 *
		 * For now, we just hope..
		 */
		if (!dcon_blank_fb(dcon, false)) {
			printk(KERN_ERR "olpc-dcon:  Failed to enter CPU mode\n");
			dcon->pending_src = DCON_SOURCE_DCON;
			return;
		}

		/* And turn off the DCON */
		pdata->set_dconload(1);
		getnstimeofday(&dcon->load_time);

		printk(KERN_INFO "olpc-dcon: The CPU has control\n");
		break;
	case DCON_SOURCE_DCON:
	{
		int t;
		struct timespec delta_t;

		printk(KERN_INFO "dcon_source_switch to DCON\n");

		add_wait_queue(&dcon_wait_queue, &wait);
		set_current_state(TASK_UNINTERRUPTIBLE);

		/* Clear DCONLOAD - this implies that the DCON is in control */
		pdata->set_dconload(0);
		getnstimeofday(&dcon->load_time);

		t = schedule_timeout(HZ/2);
		remove_wait_queue(&dcon_wait_queue, &wait);
		set_current_state(TASK_RUNNING);

		if (!dcon->switched) {
			printk(KERN_ERR "olpc-dcon: Timeout entering DCON mode; expect a screen glitch.\n");
		} else {
			/* sometimes the DCON doesn't follow its own rules,
			 * and doesn't wait for two vsync pulses before
			 * ack'ing the frame load with an IRQ.  the result
			 * is that the display shows the *previously*
			 * loaded frame.  we can detect this by looking at
			 * the time between asserting DCONLOAD and the IRQ --
			 * if it's less than 20msec, then the DCON couldn't
			 * have seen two VSYNC pulses.  in that case we
			 * deassert and reassert, and hope for the best.
			 * see http://dev.laptop.org/ticket/9664
			 */
			delta_t = timespec_sub(dcon->irq_time, dcon->load_time);
			if (dcon->switched && delta_t.tv_sec == 0 &&
					delta_t.tv_nsec < NSEC_PER_MSEC * 20) {
				printk(KERN_ERR "olpc-dcon: missed loading, retrying\n");
				pdata->set_dconload(1);
				mdelay(41);
				pdata->set_dconload(0);
				getnstimeofday(&dcon->load_time);
				mdelay(41);
			}
		}

		dcon_blank_fb(dcon, true);
		printk(KERN_INFO "olpc-dcon: The DCON has control\n");
		break;
	}
	default:
		BUG();
	}

	dcon->curr_src = source;
}

static void dcon_set_source(struct dcon_priv *dcon, int arg)
{
	if (dcon->pending_src == arg)
		return;

	dcon->pending_src = arg;

	if ((dcon->curr_src != arg) && !work_pending(&dcon->switch_source))
		schedule_work(&dcon->switch_source);
}

static void dcon_set_source_sync(struct dcon_priv *dcon, int arg)
{
	dcon_set_source(dcon, arg);
	flush_scheduled_work();
}

static ssize_t dcon_mode_show(struct device *dev,
	struct device_attribute *attr, char *buf)
{
	struct dcon_priv *dcon = dev_get_drvdata(dev);
	return sprintf(buf, "%4.4X\n", dcon->disp_mode);
}

static ssize_t dcon_sleep_show(struct device *dev,
	struct device_attribute *attr, char *buf)
{

	struct dcon_priv *dcon = dev_get_drvdata(dev);
	return sprintf(buf, "%d\n", dcon->asleep);
}

static ssize_t dcon_freeze_show(struct device *dev,
	struct device_attribute *attr, char *buf)
{
	struct dcon_priv *dcon = dev_get_drvdata(dev);
	return sprintf(buf, "%d\n", dcon->curr_src == DCON_SOURCE_DCON ? 1 : 0);
}

static ssize_t dcon_mono_show(struct device *dev,
	struct device_attribute *attr, char *buf)
{
	struct dcon_priv *dcon = dev_get_drvdata(dev);
	return sprintf(buf, "%d\n", dcon->mono);
}

static ssize_t dcon_resumeline_show(struct device *dev,
	struct device_attribute *attr, char *buf)
{
	return sprintf(buf, "%d\n", resumeline);
}

static ssize_t dcon_mono_store(struct device *dev,
	struct device_attribute *attr, const char *buf, size_t count)
{
	unsigned long enable_mono;
	int rc;

	rc = kstrtoul(buf, 10, &enable_mono);
	if (rc)
		return rc;

	dcon_set_mono_mode(dev_get_drvdata(dev), enable_mono ? true : false);

	return count;
}

static ssize_t dcon_freeze_store(struct device *dev,
	struct device_attribute *attr, const char *buf, size_t count)
{
	struct dcon_priv *dcon = dev_get_drvdata(dev);
	unsigned long output;
	int ret;

	ret = kstrtoul(buf, 10, &output);
	if (ret)
		return ret;

	printk(KERN_INFO "dcon_freeze_store: %lu\n", output);

	switch (output) {
	case 0:
		dcon_set_source(dcon, DCON_SOURCE_CPU);
		break;
	case 1:
		dcon_set_source_sync(dcon, DCON_SOURCE_DCON);
		break;
	case 2:  /* normally unused */
		dcon_set_source(dcon, DCON_SOURCE_DCON);
		break;
	default:
		return -EINVAL;
	}

	return count;
}

static ssize_t dcon_resumeline_store(struct device *dev,
	struct device_attribute *attr, const char *buf, size_t count)
{
	unsigned short rl;
	int rc;

	rc = kstrtou16(buf, 10, &rl);
	if (rc)
		return rc;

	resumeline = rl;
	dcon_write(dev_get_drvdata(dev), DCON_REG_SCAN_INT, resumeline);

	return count;
}

static ssize_t dcon_sleep_store(struct device *dev,
	struct device_attribute *attr, const char *buf, size_t count)
{
	unsigned long output;
	int ret;

	ret = kstrtoul(buf, 10, &output);
	if (ret)
		return ret;

	dcon_sleep(dev_get_drvdata(dev), output ? true : false);
	return count;
}

static struct device_attribute dcon_device_files[] = {
	__ATTR(mode, 0444, dcon_mode_show, NULL),
	__ATTR(sleep, 0644, dcon_sleep_show, dcon_sleep_store),
	__ATTR(freeze, 0644, dcon_freeze_show, dcon_freeze_store),
	__ATTR(monochrome, 0644, dcon_mono_show, dcon_mono_store),
	__ATTR(resumeline, 0644, dcon_resumeline_show, dcon_resumeline_store),
};

static int dcon_bl_update(struct backlight_device *dev)
{
	struct dcon_priv *dcon = bl_get_data(dev);
	u8 level = dev->props.brightness & 0x0F;

	if (dev->props.power != FB_BLANK_UNBLANK)
		level = 0;

	if (level != dcon->bl_val)
		dcon_set_backlight(dcon, level);

	return 0;
}

static int dcon_bl_get(struct backlight_device *dev)
{
	struct dcon_priv *dcon = bl_get_data(dev);
	return dcon->bl_val;
}

static const struct backlight_ops dcon_bl_ops = {
	.update_status = dcon_bl_update,
	.get_brightness = dcon_bl_get,
};

static struct backlight_properties dcon_bl_props = {
	.max_brightness = 15,
	.type = BACKLIGHT_RAW,
	.power = FB_BLANK_UNBLANK,
};

static int dcon_reboot_notify(struct notifier_block *nb,
			      unsigned long foo, void *bar)
{
	struct dcon_priv *dcon = container_of(nb, struct dcon_priv, reboot_nb);

	if (!dcon || !dcon->client)
		return 0;

	/* Turn off the DCON. Entirely. */
	dcon_write(dcon, DCON_REG_MODE, 0x39);
	dcon_write(dcon, DCON_REG_MODE, 0x32);
	return 0;
}

static int unfreeze_on_panic(struct notifier_block *nb,
			     unsigned long e, void *p)
{
	pdata->set_dconload(1);
	return NOTIFY_DONE;
}

static struct notifier_block dcon_panic_nb = {
	.notifier_call = unfreeze_on_panic,
};

/*
 * When the framebuffer sleeps due to external sources (e.g. user idle), power
 * down the DCON as well.  Power it back up when the fb comes back to life.
 */
static int dcon_fb_notifier(struct notifier_block *self,
				unsigned long event, void *data)
{
	struct fb_event *evdata = data;
	struct dcon_priv *dcon = container_of(self, struct dcon_priv,
			fbevent_nb);
	int *blank = (int *) evdata->data;
	if (((event != FB_EVENT_BLANK) && (event != FB_EVENT_CONBLANK)) ||
			dcon->ignore_fb_events)
		return 0;
	dcon_sleep(dcon, *blank ? true : false);
	return 0;
}

static int dcon_detect(struct i2c_client *client, struct i2c_board_info *info)
{
	strlcpy(info->type, "olpc_dcon", I2C_NAME_SIZE);

	return 0;
}

static int dcon_probe(struct i2c_client *client, const struct i2c_device_id *id)
{
	struct dcon_priv *dcon;
	int rc, i, j;

	if (!pdata)
		return -ENXIO;

	dcon = kzalloc(sizeof(*dcon), GFP_KERNEL);
	if (!dcon)
		return -ENOMEM;

	dcon->client = client;
	INIT_WORK(&dcon->switch_source, dcon_source_switch);
	dcon->reboot_nb.notifier_call = dcon_reboot_notify;
	dcon->reboot_nb.priority = -1;
	dcon->fbevent_nb.notifier_call = dcon_fb_notifier;

	i2c_set_clientdata(client, dcon);

	if (num_registered_fb < 1) {
		dev_err(&client->dev, "DCON driver requires a registered fb\n");
		rc = -EIO;
		goto einit;
	}
	dcon->fbinfo = registered_fb[0];

	rc = dcon_hw_init(dcon, 1);
	if (rc)
		goto einit;

	/* Add the DCON device */

	dcon_device = platform_device_alloc("dcon", -1);

	if (dcon_device == NULL) {
		printk(KERN_ERR "dcon:  Unable to create the DCON device\n");
		rc = -ENOMEM;
		goto eirq;
	}
	rc = platform_device_add(dcon_device);
	platform_set_drvdata(dcon_device, dcon);

	if (rc) {
		printk(KERN_ERR "dcon:  Unable to add the DCON device\n");
		goto edev;
	}

	for (i = 0; i < ARRAY_SIZE(dcon_device_files); i++) {
		rc = device_create_file(&dcon_device->dev,
					&dcon_device_files[i]);
		if (rc) {
			dev_err(&dcon_device->dev, "Cannot create sysfs file\n");
			goto ecreate;
		}
	}

	dcon->bl_val = dcon_read(dcon, DCON_REG_BRIGHT) & 0x0F;

	/* Add the backlight device for the DCON */
	dcon_bl_props.brightness = dcon->bl_val;
	dcon->bl_dev = backlight_device_register("dcon-bl", &dcon_device->dev,
		dcon, &dcon_bl_ops, &dcon_bl_props);
	if (IS_ERR(dcon->bl_dev)) {
		dev_err(&client->dev, "cannot register backlight dev (%ld)\n",
				PTR_ERR(dcon->bl_dev));
		dcon->bl_dev = NULL;
	}

	register_reboot_notifier(&dcon->reboot_nb);
	atomic_notifier_chain_register(&panic_notifier_list, &dcon_panic_nb);
	fb_register_client(&dcon->fbevent_nb);

	return 0;

 ecreate:
	for (j = 0; j < i; j++)
		device_remove_file(&dcon_device->dev, &dcon_device_files[j]);
 edev:
	platform_device_unregister(dcon_device);
	dcon_device = NULL;
 eirq:
	free_irq(DCON_IRQ, dcon);
 einit:
	kfree(dcon);
	return rc;
}

static int dcon_remove(struct i2c_client *client)
{
	struct dcon_priv *dcon = i2c_get_clientdata(client);

	fb_unregister_client(&dcon->fbevent_nb);
	unregister_reboot_notifier(&dcon->reboot_nb);
	atomic_notifier_chain_unregister(&panic_notifier_list, &dcon_panic_nb);

	free_irq(DCON_IRQ, dcon);

	if (dcon->bl_dev)
		backlight_device_unregister(dcon->bl_dev);

	if (dcon_device != NULL)
		platform_device_unregister(dcon_device);
	cancel_work_sync(&dcon->switch_source);

	kfree(dcon);

	return 0;
}

#ifdef CONFIG_PM
static int dcon_suspend(struct i2c_client *client, pm_message_t state)
{
	struct dcon_priv *dcon = i2c_get_clientdata(client);

	if (!dcon->asleep) {
		/* Set up the DCON to have the source */
		dcon_set_source_sync(dcon, DCON_SOURCE_DCON);
	}

	return 0;
}

static int dcon_resume(struct i2c_client *client)
{
	struct dcon_priv *dcon = i2c_get_clientdata(client);

	if (!dcon->asleep) {
		dcon_bus_stabilize(dcon, 0);
		dcon_set_source(dcon, DCON_SOURCE_CPU);
	}

	return 0;
}

#endif


irqreturn_t dcon_interrupt(int irq, void *id)
{
	struct dcon_priv *dcon = id;
	u8 status;

	if (pdata->read_status(&status))
		return IRQ_NONE;

	switch (status & 3) {
	case 3:
		printk(KERN_DEBUG "olpc-dcon: DCONLOAD_MISSED interrupt\n");
		break;

	case 2:	/* switch to DCON mode */
	case 1: /* switch to CPU mode */
		dcon->switched = true;
		getnstimeofday(&dcon->irq_time);
		wake_up(&dcon_wait_queue);
		break;

	case 0:
		/* workaround resume case:  the DCON (on 1.5) doesn't
		 * ever assert status 0x01 when switching to CPU mode
		 * during resume.  this is because DCONLOAD is de-asserted
		 * _immediately_ upon exiting S3, so the actual release
		 * of the DCON happened long before this point.
		 * see http://dev.laptop.org/ticket/9869
		 */
		if (dcon->curr_src != dcon->pending_src && !dcon->switched) {
			dcon->switched = true;
			getnstimeofday(&dcon->irq_time);
			wake_up(&dcon_wait_queue);
			printk(KERN_DEBUG "olpc-dcon: switching w/ status 0/0\n");
		} else {
			printk(KERN_DEBUG "olpc-dcon: scanline interrupt w/CPU\n");
		}
	}

	return IRQ_HANDLED;
}

static const struct i2c_device_id dcon_idtable[] = {
	{ "olpc_dcon",  0 },
	{ }
};

MODULE_DEVICE_TABLE(i2c, dcon_idtable);

struct i2c_driver dcon_driver = {
	.driver = {
		.name	= "olpc_dcon",
	},
	.class = I2C_CLASS_DDC | I2C_CLASS_HWMON,
	.id_table = dcon_idtable,
	.probe = dcon_probe,
	.remove = __devexit_p(dcon_remove),
	.detect = dcon_detect,
	.address_list = normal_i2c,
#ifdef CONFIG_PM
	.suspend = dcon_suspend,
	.resume = dcon_resume,
#endif
};

static int __init olpc_dcon_init(void)
{
#ifdef CONFIG_FB_OLPC_DCON_1_5
	/* XO-1.5 */
	if (olpc_board_at_least(olpc_board(0xd0)))
		pdata = &dcon_pdata_xo_1_5;
#endif
#ifdef CONFIG_FB_OLPC_DCON_1
	if (!pdata)
		pdata = &dcon_pdata_xo_1;
#endif

	return i2c_add_driver(&dcon_driver);
}

static void __exit olpc_dcon_exit(void)
{
	i2c_del_driver(&dcon_driver);
}

module_init(olpc_dcon_init);
module_exit(olpc_dcon_exit);

MODULE_LICENSE("GPL");<|MERGE_RESOLUTION|>--- conflicted
+++ resolved
@@ -34,13 +34,8 @@
 
 /* Module definitions */
 
-<<<<<<< HEAD
-static int resumeline = 898;
-module_param(resumeline, int, 0444);
-=======
 static ushort resumeline = 898;
 module_param(resumeline, ushort, 0444);
->>>>>>> dcd6c922
 
 /* Default off since it doesn't work on DCON ASIC in B-test OLPC board */
 static int useaa = 1;
