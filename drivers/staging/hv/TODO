TODO:
<<<<<<< HEAD
	- audit the network driver
	- audit the scsi driver

Please send patches for this code to Greg Kroah-Hartman <gregkh@suse.de>,
Hank Janssen <hjanssen@microsoft.com>, Haiyang Zhang <haiyangz@microsoft.com>,
K. Y. Srinivasan <kys@microsoft.com>
=======
	- audit the scsi driver

Please send patches for this code to Greg Kroah-Hartman <gregkh@suse.de>,
Haiyang Zhang <haiyangz@microsoft.com>, and K. Y. Srinivasan <kys@microsoft.com>
>>>>>>> dcd6c922
<|MERGE_RESOLUTION|>--- conflicted
+++ resolved
@@ -1,14 +1,5 @@
 TODO:
-<<<<<<< HEAD
-	- audit the network driver
 	- audit the scsi driver
 
 Please send patches for this code to Greg Kroah-Hartman <gregkh@suse.de>,
-Hank Janssen <hjanssen@microsoft.com>, Haiyang Zhang <haiyangz@microsoft.com>,
-K. Y. Srinivasan <kys@microsoft.com>
-=======
-	- audit the scsi driver
-
-Please send patches for this code to Greg Kroah-Hartman <gregkh@suse.de>,
-Haiyang Zhang <haiyangz@microsoft.com>, and K. Y. Srinivasan <kys@microsoft.com>
->>>>>>> dcd6c922
+Haiyang Zhang <haiyangz@microsoft.com>, and K. Y. Srinivasan <kys@microsoft.com>