/* binder.c
 *
 * Android IPC Subsystem
 *
 * Copyright (C) 2007-2008 Google, Inc.
 *
 * This software is licensed under the terms of the GNU General Public
 * License version 2, as published by the Free Software Foundation, and
 * may be copied, distributed, and modified under those terms.
 *
 * This program is distributed in the hope that it will be useful,
 * but WITHOUT ANY WARRANTY; without even the implied warranty of
 * MERCHANTABILITY or FITNESS FOR A PARTICULAR PURPOSE.  See the
 * GNU General Public License for more details.
 *
 */

#define pr_fmt(fmt) KBUILD_MODNAME ": " fmt

#include <asm/cacheflush.h>
#include <linux/fdtable.h>
#include <linux/file.h>
#include <linux/fs.h>
#include <linux/list.h>
#include <linux/miscdevice.h>
#include <linux/mm.h>
#include <linux/module.h>
#include <linux/mutex.h>
#include <linux/nsproxy.h>
#include <linux/poll.h>
#include <linux/debugfs.h>
#include <linux/rbtree.h>
#include <linux/sched.h>
#include <linux/seq_file.h>
#include <linux/uaccess.h>
#include <linux/vmalloc.h>
#include <linux/slab.h>
#include <linux/pid_namespace.h>

#include "binder.h"
#include "binder_trace.h"

static DEFINE_MUTEX(binder_main_lock);
static DEFINE_MUTEX(binder_deferred_lock);
static DEFINE_MUTEX(binder_mmap_lock);

static HLIST_HEAD(binder_procs);
static HLIST_HEAD(binder_deferred_list);
static HLIST_HEAD(binder_dead_nodes);

static struct dentry *binder_debugfs_dir_entry_root;
static struct dentry *binder_debugfs_dir_entry_proc;
static struct binder_node *binder_context_mgr_node;
static kuid_t binder_context_mgr_uid = INVALID_UID;
static int binder_last_id;
static struct workqueue_struct *binder_deferred_workqueue;

#define BINDER_DEBUG_ENTRY(name) \
static int binder_##name##_open(struct inode *inode, struct file *file) \
{ \
	return single_open(file, binder_##name##_show, inode->i_private); \
} \
\
static const struct file_operations binder_##name##_fops = { \
	.owner = THIS_MODULE, \
	.open = binder_##name##_open, \
	.read = seq_read, \
	.llseek = seq_lseek, \
	.release = single_release, \
}

static int binder_proc_show(struct seq_file *m, void *unused);
BINDER_DEBUG_ENTRY(proc);

/* This is only defined in include/asm-arm/sizes.h */
#ifndef SZ_1K
#define SZ_1K                               0x400
#endif

#ifndef SZ_4M
#define SZ_4M                               0x400000
#endif

#define FORBIDDEN_MMAP_FLAGS                (VM_WRITE)

#define BINDER_SMALL_BUF_SIZE (PAGE_SIZE * 64)

enum {
	BINDER_DEBUG_USER_ERROR             = 1U << 0,
	BINDER_DEBUG_FAILED_TRANSACTION     = 1U << 1,
	BINDER_DEBUG_DEAD_TRANSACTION       = 1U << 2,
	BINDER_DEBUG_OPEN_CLOSE             = 1U << 3,
	BINDER_DEBUG_DEAD_BINDER            = 1U << 4,
	BINDER_DEBUG_DEATH_NOTIFICATION     = 1U << 5,
	BINDER_DEBUG_READ_WRITE             = 1U << 6,
	BINDER_DEBUG_USER_REFS              = 1U << 7,
	BINDER_DEBUG_THREADS                = 1U << 8,
	BINDER_DEBUG_TRANSACTION            = 1U << 9,
	BINDER_DEBUG_TRANSACTION_COMPLETE   = 1U << 10,
	BINDER_DEBUG_FREE_BUFFER            = 1U << 11,
	BINDER_DEBUG_INTERNAL_REFS          = 1U << 12,
	BINDER_DEBUG_BUFFER_ALLOC           = 1U << 13,
	BINDER_DEBUG_PRIORITY_CAP           = 1U << 14,
	BINDER_DEBUG_BUFFER_ALLOC_ASYNC     = 1U << 15,
};
static uint32_t binder_debug_mask = BINDER_DEBUG_USER_ERROR |
	BINDER_DEBUG_FAILED_TRANSACTION | BINDER_DEBUG_DEAD_TRANSACTION;
module_param_named(debug_mask, binder_debug_mask, uint, S_IWUSR | S_IRUGO);

static bool binder_debug_no_lock;
module_param_named(proc_no_lock, binder_debug_no_lock, bool, S_IWUSR | S_IRUGO);

static DECLARE_WAIT_QUEUE_HEAD(binder_user_error_wait);
static int binder_stop_on_user_error;

static int binder_set_stop_on_user_error(const char *val,
					 struct kernel_param *kp)
{
	int ret;
	ret = param_set_int(val, kp);
	if (binder_stop_on_user_error < 2)
		wake_up(&binder_user_error_wait);
	return ret;
}
module_param_call(stop_on_user_error, binder_set_stop_on_user_error,
	param_get_int, &binder_stop_on_user_error, S_IWUSR | S_IRUGO);

#define binder_debug(mask, x...) \
	do { \
		if (binder_debug_mask & mask) \
			pr_info(x); \
	} while (0)

#define binder_user_error(x...) \
	do { \
		if (binder_debug_mask & BINDER_DEBUG_USER_ERROR) \
			pr_info(x); \
		if (binder_stop_on_user_error) \
			binder_stop_on_user_error = 2; \
	} while (0)

enum binder_stat_types {
	BINDER_STAT_PROC,
	BINDER_STAT_THREAD,
	BINDER_STAT_NODE,
	BINDER_STAT_REF,
	BINDER_STAT_DEATH,
	BINDER_STAT_TRANSACTION,
	BINDER_STAT_TRANSACTION_COMPLETE,
	BINDER_STAT_COUNT
};

struct binder_stats {
	int br[_IOC_NR(BR_FAILED_REPLY) + 1];
	int bc[_IOC_NR(BC_DEAD_BINDER_DONE) + 1];
	int obj_created[BINDER_STAT_COUNT];
	int obj_deleted[BINDER_STAT_COUNT];
};

static struct binder_stats binder_stats;

static inline void binder_stats_deleted(enum binder_stat_types type)
{
	binder_stats.obj_deleted[type]++;
}

static inline void binder_stats_created(enum binder_stat_types type)
{
	binder_stats.obj_created[type]++;
}

struct binder_transaction_log_entry {
	int debug_id;
	int call_type;
	int from_proc;
	int from_thread;
	int target_handle;
	int to_proc;
	int to_thread;
	int to_node;
	int data_size;
	int offsets_size;
};
struct binder_transaction_log {
	int next;
	int full;
	struct binder_transaction_log_entry entry[32];
};
static struct binder_transaction_log binder_transaction_log;
static struct binder_transaction_log binder_transaction_log_failed;

static struct binder_transaction_log_entry *binder_transaction_log_add(
	struct binder_transaction_log *log)
{
	struct binder_transaction_log_entry *e;
	e = &log->entry[log->next];
	memset(e, 0, sizeof(*e));
	log->next++;
	if (log->next == ARRAY_SIZE(log->entry)) {
		log->next = 0;
		log->full = 1;
	}
	return e;
}

struct binder_work {
	struct list_head entry;
	enum {
		BINDER_WORK_TRANSACTION = 1,
		BINDER_WORK_TRANSACTION_COMPLETE,
		BINDER_WORK_NODE,
		BINDER_WORK_DEAD_BINDER,
		BINDER_WORK_DEAD_BINDER_AND_CLEAR,
		BINDER_WORK_CLEAR_DEATH_NOTIFICATION,
	} type;
};

struct binder_node {
	int debug_id;
	struct binder_work work;
	union {
		struct rb_node rb_node;
		struct hlist_node dead_node;
	};
	struct binder_proc *proc;
	struct hlist_head refs;
	int internal_strong_refs;
	int local_weak_refs;
	int local_strong_refs;
	void __user *ptr;
	void __user *cookie;
	unsigned has_strong_ref:1;
	unsigned pending_strong_ref:1;
	unsigned has_weak_ref:1;
	unsigned pending_weak_ref:1;
	unsigned has_async_transaction:1;
	unsigned accept_fds:1;
	unsigned min_priority:8;
	struct list_head async_todo;
};

struct binder_ref_death {
	struct binder_work work;
	void __user *cookie;
};

struct binder_ref {
	/* Lookups needed: */
	/*   node + proc => ref (transaction) */
	/*   desc + proc => ref (transaction, inc/dec ref) */
	/*   node => refs + procs (proc exit) */
	int debug_id;
	struct rb_node rb_node_desc;
	struct rb_node rb_node_node;
	struct hlist_node node_entry;
	struct binder_proc *proc;
	struct binder_node *node;
	uint32_t desc;
	int strong;
	int weak;
	struct binder_ref_death *death;
};

struct binder_buffer {
	struct list_head entry; /* free and allocated entries by address */
	struct rb_node rb_node; /* free entry by size or allocated entry */
				/* by address */
	unsigned free:1;
	unsigned allow_user_free:1;
	unsigned async_transaction:1;
	unsigned debug_id:29;

	struct binder_transaction *transaction;

	struct binder_node *target_node;
	size_t data_size;
	size_t offsets_size;
	uint8_t data[0];
};

enum binder_deferred_state {
	BINDER_DEFERRED_PUT_FILES    = 0x01,
	BINDER_DEFERRED_FLUSH        = 0x02,
	BINDER_DEFERRED_RELEASE      = 0x04,
};

struct binder_proc {
	struct hlist_node proc_node;
	struct rb_root threads;
	struct rb_root nodes;
	struct rb_root refs_by_desc;
	struct rb_root refs_by_node;
	int pid;
	struct vm_area_struct *vma;
	struct mm_struct *vma_vm_mm;
	struct task_struct *tsk;
	struct files_struct *files;
	struct hlist_node deferred_work_node;
	int deferred_work;
	void *buffer;
	ptrdiff_t user_buffer_offset;

	struct list_head buffers;
	struct rb_root free_buffers;
	struct rb_root allocated_buffers;
	size_t free_async_space;

	struct page **pages;
	size_t buffer_size;
	uint32_t buffer_free;
	struct list_head todo;
	wait_queue_head_t wait;
	struct binder_stats stats;
	struct list_head delivered_death;
	int max_threads;
	int requested_threads;
	int requested_threads_started;
	int ready_threads;
	long default_priority;
	struct dentry *debugfs_entry;
};

enum {
	BINDER_LOOPER_STATE_REGISTERED  = 0x01,
	BINDER_LOOPER_STATE_ENTERED     = 0x02,
	BINDER_LOOPER_STATE_EXITED      = 0x04,
	BINDER_LOOPER_STATE_INVALID     = 0x08,
	BINDER_LOOPER_STATE_WAITING     = 0x10,
	BINDER_LOOPER_STATE_NEED_RETURN = 0x20
};

struct binder_thread {
	struct binder_proc *proc;
	struct rb_node rb_node;
	int pid;
	int looper;
	struct binder_transaction *transaction_stack;
	struct list_head todo;
	uint32_t return_error; /* Write failed, return error code in read buf */
	uint32_t return_error2; /* Write failed, return error code in read */
		/* buffer. Used when sending a reply to a dead process that */
		/* we are also waiting on */
	wait_queue_head_t wait;
	struct binder_stats stats;
};

struct binder_transaction {
	int debug_id;
	struct binder_work work;
	struct binder_thread *from;
	struct binder_transaction *from_parent;
	struct binder_proc *to_proc;
	struct binder_thread *to_thread;
	struct binder_transaction *to_parent;
	unsigned need_reply:1;
	/* unsigned is_dead:1; */	/* not used at the moment */

	struct binder_buffer *buffer;
	unsigned int	code;
	unsigned int	flags;
	long	priority;
	long	saved_priority;
	kuid_t	sender_euid;
};

static void
binder_defer_work(struct binder_proc *proc, enum binder_deferred_state defer);

static int task_get_unused_fd_flags(struct binder_proc *proc, int flags)
{
	struct files_struct *files = proc->files;
	unsigned long rlim_cur;
	unsigned long irqs;

	if (files == NULL)
		return -ESRCH;

	if (!lock_task_sighand(proc->tsk, &irqs))
		return -EMFILE;

	rlim_cur = task_rlimit(proc->tsk, RLIMIT_NOFILE);
	unlock_task_sighand(proc->tsk, &irqs);

	return __alloc_fd(files, 0, rlim_cur, flags);
}

/*
 * copied from fd_install
 */
static void task_fd_install(
	struct binder_proc *proc, unsigned int fd, struct file *file)
{
	if (proc->files)
		__fd_install(proc->files, fd, file);
}

/*
 * copied from sys_close
 */
static long task_close_fd(struct binder_proc *proc, unsigned int fd)
{
	int retval;

	if (proc->files == NULL)
		return -ESRCH;

	retval = __close_fd(proc->files, fd);
	/* can't restart close syscall because file table entry was cleared */
	if (unlikely(retval == -ERESTARTSYS ||
		     retval == -ERESTARTNOINTR ||
		     retval == -ERESTARTNOHAND ||
		     retval == -ERESTART_RESTARTBLOCK))
		retval = -EINTR;

	return retval;
}

static inline void binder_lock(const char *tag)
{
	trace_binder_lock(tag);
	mutex_lock(&binder_main_lock);
	trace_binder_locked(tag);
}

static inline void binder_unlock(const char *tag)
{
	trace_binder_unlock(tag);
	mutex_unlock(&binder_main_lock);
}

static void binder_set_nice(long nice)
{
	long min_nice;
	if (can_nice(current, nice)) {
		set_user_nice(current, nice);
		return;
	}
	min_nice = 20 - current->signal->rlim[RLIMIT_NICE].rlim_cur;
	binder_debug(BINDER_DEBUG_PRIORITY_CAP,
		     "%d: nice value %ld not allowed use %ld instead\n",
		      current->pid, nice, min_nice);
	set_user_nice(current, min_nice);
	if (min_nice < 20)
		return;
	binder_user_error("%d RLIMIT_NICE not set\n", current->pid);
}

static size_t binder_buffer_size(struct binder_proc *proc,
				 struct binder_buffer *buffer)
{
	if (list_is_last(&buffer->entry, &proc->buffers))
		return proc->buffer + proc->buffer_size - (void *)buffer->data;
	else
		return (size_t)list_entry(buffer->entry.next,
			struct binder_buffer, entry) - (size_t)buffer->data;
}

static void binder_insert_free_buffer(struct binder_proc *proc,
				      struct binder_buffer *new_buffer)
{
	struct rb_node **p = &proc->free_buffers.rb_node;
	struct rb_node *parent = NULL;
	struct binder_buffer *buffer;
	size_t buffer_size;
	size_t new_buffer_size;

	BUG_ON(!new_buffer->free);

	new_buffer_size = binder_buffer_size(proc, new_buffer);

	binder_debug(BINDER_DEBUG_BUFFER_ALLOC,
		     "%d: add free buffer, size %zd, at %p\n",
		      proc->pid, new_buffer_size, new_buffer);

	while (*p) {
		parent = *p;
		buffer = rb_entry(parent, struct binder_buffer, rb_node);
		BUG_ON(!buffer->free);

		buffer_size = binder_buffer_size(proc, buffer);

		if (new_buffer_size < buffer_size)
			p = &parent->rb_left;
		else
			p = &parent->rb_right;
	}
	rb_link_node(&new_buffer->rb_node, parent, p);
	rb_insert_color(&new_buffer->rb_node, &proc->free_buffers);
}

static void binder_insert_allocated_buffer(struct binder_proc *proc,
					   struct binder_buffer *new_buffer)
{
	struct rb_node **p = &proc->allocated_buffers.rb_node;
	struct rb_node *parent = NULL;
	struct binder_buffer *buffer;

	BUG_ON(new_buffer->free);

	while (*p) {
		parent = *p;
		buffer = rb_entry(parent, struct binder_buffer, rb_node);
		BUG_ON(buffer->free);

		if (new_buffer < buffer)
			p = &parent->rb_left;
		else if (new_buffer > buffer)
			p = &parent->rb_right;
		else
			BUG();
	}
	rb_link_node(&new_buffer->rb_node, parent, p);
	rb_insert_color(&new_buffer->rb_node, &proc->allocated_buffers);
}

static struct binder_buffer *binder_buffer_lookup(struct binder_proc *proc,
						  void __user *user_ptr)
{
	struct rb_node *n = proc->allocated_buffers.rb_node;
	struct binder_buffer *buffer;
	struct binder_buffer *kern_ptr;

	kern_ptr = user_ptr - proc->user_buffer_offset
		- offsetof(struct binder_buffer, data);

	while (n) {
		buffer = rb_entry(n, struct binder_buffer, rb_node);
		BUG_ON(buffer->free);

		if (kern_ptr < buffer)
			n = n->rb_left;
		else if (kern_ptr > buffer)
			n = n->rb_right;
		else
			return buffer;
	}
	return NULL;
}

static int binder_update_page_range(struct binder_proc *proc, int allocate,
				    void *start, void *end,
				    struct vm_area_struct *vma)
{
	void *page_addr;
	unsigned long user_page_addr;
	struct vm_struct tmp_area;
	struct page **page;
	struct mm_struct *mm;

	binder_debug(BINDER_DEBUG_BUFFER_ALLOC,
		     "%d: %s pages %p-%p\n", proc->pid,
		     allocate ? "allocate" : "free", start, end);

	if (end <= start)
		return 0;

	trace_binder_update_page_range(proc, allocate, start, end);

	if (vma)
		mm = NULL;
	else
		mm = get_task_mm(proc->tsk);

	if (mm) {
		down_write(&mm->mmap_sem);
		vma = proc->vma;
		if (vma && mm != proc->vma_vm_mm) {
			pr_err("%d: vma mm and task mm mismatch\n",
				proc->pid);
			vma = NULL;
		}
	}

	if (allocate == 0)
		goto free_range;

	if (vma == NULL) {
		pr_err("%d: binder_alloc_buf failed to map pages in userspace, no vma\n",
			proc->pid);
		goto err_no_vma;
	}

	for (page_addr = start; page_addr < end; page_addr += PAGE_SIZE) {
		int ret;
		struct page **page_array_ptr;
		page = &proc->pages[(page_addr - proc->buffer) / PAGE_SIZE];

		BUG_ON(*page);
		*page = alloc_page(GFP_KERNEL | __GFP_HIGHMEM | __GFP_ZERO);
		if (*page == NULL) {
			pr_err("%d: binder_alloc_buf failed for page at %p\n",
				proc->pid, page_addr);
			goto err_alloc_page_failed;
		}
		tmp_area.addr = page_addr;
		tmp_area.size = PAGE_SIZE + PAGE_SIZE /* guard page? */;
		page_array_ptr = page;
		ret = map_vm_area(&tmp_area, PAGE_KERNEL, &page_array_ptr);
		if (ret) {
			pr_err("%d: binder_alloc_buf failed to map page at %p in kernel\n",
			       proc->pid, page_addr);
			goto err_map_kernel_failed;
		}
		user_page_addr =
			(uintptr_t)page_addr + proc->user_buffer_offset;
		ret = vm_insert_page(vma, user_page_addr, page[0]);
		if (ret) {
			pr_err("%d: binder_alloc_buf failed to map page at %lx in userspace\n",
			       proc->pid, user_page_addr);
			goto err_vm_insert_page_failed;
		}
		/* vm_insert_page does not seem to increment the refcount */
	}
	if (mm) {
		up_write(&mm->mmap_sem);
		mmput(mm);
	}
	return 0;

free_range:
	for (page_addr = end - PAGE_SIZE; page_addr >= start;
	     page_addr -= PAGE_SIZE) {
		page = &proc->pages[(page_addr - proc->buffer) / PAGE_SIZE];
		if (vma)
			zap_page_range(vma, (uintptr_t)page_addr +
				proc->user_buffer_offset, PAGE_SIZE, NULL);
err_vm_insert_page_failed:
		unmap_kernel_range((unsigned long)page_addr, PAGE_SIZE);
err_map_kernel_failed:
		__free_page(*page);
		*page = NULL;
err_alloc_page_failed:
		;
	}
err_no_vma:
	if (mm) {
		up_write(&mm->mmap_sem);
		mmput(mm);
	}
	return -ENOMEM;
}

static struct binder_buffer *binder_alloc_buf(struct binder_proc *proc,
					      size_t data_size,
					      size_t offsets_size, int is_async)
{
	struct rb_node *n = proc->free_buffers.rb_node;
	struct binder_buffer *buffer;
	size_t buffer_size;
	struct rb_node *best_fit = NULL;
	void *has_page_addr;
	void *end_page_addr;
	size_t size;

	if (proc->vma == NULL) {
		pr_err("%d: binder_alloc_buf, no vma\n",
		       proc->pid);
		return NULL;
	}

	size = ALIGN(data_size, sizeof(void *)) +
		ALIGN(offsets_size, sizeof(void *));

	if (size < data_size || size < offsets_size) {
		binder_user_error("%d: got transaction with invalid size %zd-%zd\n",
				proc->pid, data_size, offsets_size);
		return NULL;
	}

	if (is_async &&
	    proc->free_async_space < size + sizeof(struct binder_buffer)) {
		binder_debug(BINDER_DEBUG_BUFFER_ALLOC,
			     "%d: binder_alloc_buf size %zd failed, no async space left\n",
			      proc->pid, size);
		return NULL;
	}

	while (n) {
		buffer = rb_entry(n, struct binder_buffer, rb_node);
		BUG_ON(!buffer->free);
		buffer_size = binder_buffer_size(proc, buffer);

		if (size < buffer_size) {
			best_fit = n;
			n = n->rb_left;
		} else if (size > buffer_size)
			n = n->rb_right;
		else {
			best_fit = n;
			break;
		}
	}
	if (best_fit == NULL) {
		pr_err("%d: binder_alloc_buf size %zd failed, no address space\n",
			proc->pid, size);
		return NULL;
	}
	if (n == NULL) {
		buffer = rb_entry(best_fit, struct binder_buffer, rb_node);
		buffer_size = binder_buffer_size(proc, buffer);
	}

	binder_debug(BINDER_DEBUG_BUFFER_ALLOC,
		     "%d: binder_alloc_buf size %zd got buffer %p size %zd\n",
		      proc->pid, size, buffer, buffer_size);

	has_page_addr =
		(void *)(((uintptr_t)buffer->data + buffer_size) & PAGE_MASK);
	if (n == NULL) {
		if (size + sizeof(struct binder_buffer) + 4 >= buffer_size)
			buffer_size = size; /* no room for other buffers */
		else
			buffer_size = size + sizeof(struct binder_buffer);
	}
	end_page_addr =
		(void *)PAGE_ALIGN((uintptr_t)buffer->data + buffer_size);
	if (end_page_addr > has_page_addr)
		end_page_addr = has_page_addr;
	if (binder_update_page_range(proc, 1,
	    (void *)PAGE_ALIGN((uintptr_t)buffer->data), end_page_addr, NULL))
		return NULL;

	rb_erase(best_fit, &proc->free_buffers);
	buffer->free = 0;
	binder_insert_allocated_buffer(proc, buffer);
	if (buffer_size != size) {
		struct binder_buffer *new_buffer = (void *)buffer->data + size;
		list_add(&new_buffer->entry, &buffer->entry);
		new_buffer->free = 1;
		binder_insert_free_buffer(proc, new_buffer);
	}
	binder_debug(BINDER_DEBUG_BUFFER_ALLOC,
		     "%d: binder_alloc_buf size %zd got %p\n",
		      proc->pid, size, buffer);
	buffer->data_size = data_size;
	buffer->offsets_size = offsets_size;
	buffer->async_transaction = is_async;
	if (is_async) {
		proc->free_async_space -= size + sizeof(struct binder_buffer);
		binder_debug(BINDER_DEBUG_BUFFER_ALLOC_ASYNC,
			     "%d: binder_alloc_buf size %zd async free %zd\n",
			      proc->pid, size, proc->free_async_space);
	}

	return buffer;
}

static void *buffer_start_page(struct binder_buffer *buffer)
{
	return (void *)((uintptr_t)buffer & PAGE_MASK);
}

static void *buffer_end_page(struct binder_buffer *buffer)
{
	return (void *)(((uintptr_t)(buffer + 1) - 1) & PAGE_MASK);
}

static void binder_delete_free_buffer(struct binder_proc *proc,
				      struct binder_buffer *buffer)
{
	struct binder_buffer *prev, *next = NULL;
	int free_page_end = 1;
	int free_page_start = 1;

	BUG_ON(proc->buffers.next == &buffer->entry);
	prev = list_entry(buffer->entry.prev, struct binder_buffer, entry);
	BUG_ON(!prev->free);
	if (buffer_end_page(prev) == buffer_start_page(buffer)) {
		free_page_start = 0;
		if (buffer_end_page(prev) == buffer_end_page(buffer))
			free_page_end = 0;
		binder_debug(BINDER_DEBUG_BUFFER_ALLOC,
			     "%d: merge free, buffer %p share page with %p\n",
			      proc->pid, buffer, prev);
	}

	if (!list_is_last(&buffer->entry, &proc->buffers)) {
		next = list_entry(buffer->entry.next,
				  struct binder_buffer, entry);
		if (buffer_start_page(next) == buffer_end_page(buffer)) {
			free_page_end = 0;
			if (buffer_start_page(next) ==
			    buffer_start_page(buffer))
				free_page_start = 0;
			binder_debug(BINDER_DEBUG_BUFFER_ALLOC,
				     "%d: merge free, buffer %p share page with %p\n",
				      proc->pid, buffer, prev);
		}
	}
	list_del(&buffer->entry);
	if (free_page_start || free_page_end) {
		binder_debug(BINDER_DEBUG_BUFFER_ALLOC,
			     "%d: merge free, buffer %p do not share page%s%s with with %p or %p\n",
			     proc->pid, buffer, free_page_start ? "" : " end",
			     free_page_end ? "" : " start", prev, next);
		binder_update_page_range(proc, 0, free_page_start ?
			buffer_start_page(buffer) : buffer_end_page(buffer),
			(free_page_end ? buffer_end_page(buffer) :
			buffer_start_page(buffer)) + PAGE_SIZE, NULL);
	}
}

static void binder_free_buf(struct binder_proc *proc,
			    struct binder_buffer *buffer)
{
	size_t size, buffer_size;

	buffer_size = binder_buffer_size(proc, buffer);

	size = ALIGN(buffer->data_size, sizeof(void *)) +
		ALIGN(buffer->offsets_size, sizeof(void *));

	binder_debug(BINDER_DEBUG_BUFFER_ALLOC,
		     "%d: binder_free_buf %p size %zd buffer_size %zd\n",
		      proc->pid, buffer, size, buffer_size);

	BUG_ON(buffer->free);
	BUG_ON(size > buffer_size);
	BUG_ON(buffer->transaction != NULL);
	BUG_ON((void *)buffer < proc->buffer);
	BUG_ON((void *)buffer > proc->buffer + proc->buffer_size);

	if (buffer->async_transaction) {
		proc->free_async_space += size + sizeof(struct binder_buffer);

		binder_debug(BINDER_DEBUG_BUFFER_ALLOC_ASYNC,
			     "%d: binder_free_buf size %zd async free %zd\n",
			      proc->pid, size, proc->free_async_space);
	}

	binder_update_page_range(proc, 0,
		(void *)PAGE_ALIGN((uintptr_t)buffer->data),
		(void *)(((uintptr_t)buffer->data + buffer_size) & PAGE_MASK),
		NULL);
	rb_erase(&buffer->rb_node, &proc->allocated_buffers);
	buffer->free = 1;
	if (!list_is_last(&buffer->entry, &proc->buffers)) {
		struct binder_buffer *next = list_entry(buffer->entry.next,
						struct binder_buffer, entry);
		if (next->free) {
			rb_erase(&next->rb_node, &proc->free_buffers);
			binder_delete_free_buffer(proc, next);
		}
	}
	if (proc->buffers.next != &buffer->entry) {
		struct binder_buffer *prev = list_entry(buffer->entry.prev,
						struct binder_buffer, entry);
		if (prev->free) {
			binder_delete_free_buffer(proc, buffer);
			rb_erase(&prev->rb_node, &proc->free_buffers);
			buffer = prev;
		}
	}
	binder_insert_free_buffer(proc, buffer);
}

static struct binder_node *binder_get_node(struct binder_proc *proc,
					   void __user *ptr)
{
	struct rb_node *n = proc->nodes.rb_node;
	struct binder_node *node;

	while (n) {
		node = rb_entry(n, struct binder_node, rb_node);

		if (ptr < node->ptr)
			n = n->rb_left;
		else if (ptr > node->ptr)
			n = n->rb_right;
		else
			return node;
	}
	return NULL;
}

static struct binder_node *binder_new_node(struct binder_proc *proc,
					   void __user *ptr,
					   void __user *cookie)
{
	struct rb_node **p = &proc->nodes.rb_node;
	struct rb_node *parent = NULL;
	struct binder_node *node;

	while (*p) {
		parent = *p;
		node = rb_entry(parent, struct binder_node, rb_node);

		if (ptr < node->ptr)
			p = &(*p)->rb_left;
		else if (ptr > node->ptr)
			p = &(*p)->rb_right;
		else
			return NULL;
	}

	node = kzalloc(sizeof(*node), GFP_KERNEL);
	if (node == NULL)
		return NULL;
	binder_stats_created(BINDER_STAT_NODE);
	rb_link_node(&node->rb_node, parent, p);
	rb_insert_color(&node->rb_node, &proc->nodes);
	node->debug_id = ++binder_last_id;
	node->proc = proc;
	node->ptr = ptr;
	node->cookie = cookie;
	node->work.type = BINDER_WORK_NODE;
	INIT_LIST_HEAD(&node->work.entry);
	INIT_LIST_HEAD(&node->async_todo);
	binder_debug(BINDER_DEBUG_INTERNAL_REFS,
		     "%d:%d node %d u%p c%p created\n",
		     proc->pid, current->pid, node->debug_id,
		     node->ptr, node->cookie);
	return node;
}

static int binder_inc_node(struct binder_node *node, int strong, int internal,
			   struct list_head *target_list)
{
	if (strong) {
		if (internal) {
			if (target_list == NULL &&
			    node->internal_strong_refs == 0 &&
			    !(node == binder_context_mgr_node &&
			    node->has_strong_ref)) {
				pr_err("invalid inc strong node for %d\n",
					node->debug_id);
				return -EINVAL;
			}
			node->internal_strong_refs++;
		} else
			node->local_strong_refs++;
		if (!node->has_strong_ref && target_list) {
			list_del_init(&node->work.entry);
			list_add_tail(&node->work.entry, target_list);
		}
	} else {
		if (!internal)
			node->local_weak_refs++;
		if (!node->has_weak_ref && list_empty(&node->work.entry)) {
			if (target_list == NULL) {
				pr_err("invalid inc weak node for %d\n",
					node->debug_id);
				return -EINVAL;
			}
			list_add_tail(&node->work.entry, target_list);
		}
	}
	return 0;
}

static int binder_dec_node(struct binder_node *node, int strong, int internal)
{
	if (strong) {
		if (internal)
			node->internal_strong_refs--;
		else
			node->local_strong_refs--;
		if (node->local_strong_refs || node->internal_strong_refs)
			return 0;
	} else {
		if (!internal)
			node->local_weak_refs--;
		if (node->local_weak_refs || !hlist_empty(&node->refs))
			return 0;
	}
	if (node->proc && (node->has_strong_ref || node->has_weak_ref)) {
		if (list_empty(&node->work.entry)) {
			list_add_tail(&node->work.entry, &node->proc->todo);
			wake_up_interruptible(&node->proc->wait);
		}
	} else {
		if (hlist_empty(&node->refs) && !node->local_strong_refs &&
		    !node->local_weak_refs) {
			list_del_init(&node->work.entry);
			if (node->proc) {
				rb_erase(&node->rb_node, &node->proc->nodes);
				binder_debug(BINDER_DEBUG_INTERNAL_REFS,
					     "refless node %d deleted\n",
					     node->debug_id);
			} else {
				hlist_del(&node->dead_node);
				binder_debug(BINDER_DEBUG_INTERNAL_REFS,
					     "dead node %d deleted\n",
					     node->debug_id);
			}
			kfree(node);
			binder_stats_deleted(BINDER_STAT_NODE);
		}
	}

	return 0;
}


static struct binder_ref *binder_get_ref(struct binder_proc *proc,
					 uint32_t desc)
{
	struct rb_node *n = proc->refs_by_desc.rb_node;
	struct binder_ref *ref;

	while (n) {
		ref = rb_entry(n, struct binder_ref, rb_node_desc);

		if (desc < ref->desc)
			n = n->rb_left;
		else if (desc > ref->desc)
			n = n->rb_right;
		else
			return ref;
	}
	return NULL;
}

static struct binder_ref *binder_get_ref_for_node(struct binder_proc *proc,
						  struct binder_node *node)
{
	struct rb_node *n;
	struct rb_node **p = &proc->refs_by_node.rb_node;
	struct rb_node *parent = NULL;
	struct binder_ref *ref, *new_ref;

	while (*p) {
		parent = *p;
		ref = rb_entry(parent, struct binder_ref, rb_node_node);

		if (node < ref->node)
			p = &(*p)->rb_left;
		else if (node > ref->node)
			p = &(*p)->rb_right;
		else
			return ref;
	}
	new_ref = kzalloc(sizeof(*ref), GFP_KERNEL);
	if (new_ref == NULL)
		return NULL;
	binder_stats_created(BINDER_STAT_REF);
	new_ref->debug_id = ++binder_last_id;
	new_ref->proc = proc;
	new_ref->node = node;
	rb_link_node(&new_ref->rb_node_node, parent, p);
	rb_insert_color(&new_ref->rb_node_node, &proc->refs_by_node);

	new_ref->desc = (node == binder_context_mgr_node) ? 0 : 1;
	for (n = rb_first(&proc->refs_by_desc); n != NULL; n = rb_next(n)) {
		ref = rb_entry(n, struct binder_ref, rb_node_desc);
		if (ref->desc > new_ref->desc)
			break;
		new_ref->desc = ref->desc + 1;
	}

	p = &proc->refs_by_desc.rb_node;
	while (*p) {
		parent = *p;
		ref = rb_entry(parent, struct binder_ref, rb_node_desc);

		if (new_ref->desc < ref->desc)
			p = &(*p)->rb_left;
		else if (new_ref->desc > ref->desc)
			p = &(*p)->rb_right;
		else
			BUG();
	}
	rb_link_node(&new_ref->rb_node_desc, parent, p);
	rb_insert_color(&new_ref->rb_node_desc, &proc->refs_by_desc);
	if (node) {
		hlist_add_head(&new_ref->node_entry, &node->refs);

		binder_debug(BINDER_DEBUG_INTERNAL_REFS,
			     "%d new ref %d desc %d for node %d\n",
			      proc->pid, new_ref->debug_id, new_ref->desc,
			      node->debug_id);
	} else {
		binder_debug(BINDER_DEBUG_INTERNAL_REFS,
			     "%d new ref %d desc %d for dead node\n",
			      proc->pid, new_ref->debug_id, new_ref->desc);
	}
	return new_ref;
}

static void binder_delete_ref(struct binder_ref *ref)
{
	binder_debug(BINDER_DEBUG_INTERNAL_REFS,
		     "%d delete ref %d desc %d for node %d\n",
		      ref->proc->pid, ref->debug_id, ref->desc,
		      ref->node->debug_id);

	rb_erase(&ref->rb_node_desc, &ref->proc->refs_by_desc);
	rb_erase(&ref->rb_node_node, &ref->proc->refs_by_node);
	if (ref->strong)
		binder_dec_node(ref->node, 1, 1);
	hlist_del(&ref->node_entry);
	binder_dec_node(ref->node, 0, 1);
	if (ref->death) {
		binder_debug(BINDER_DEBUG_DEAD_BINDER,
			     "%d delete ref %d desc %d has death notification\n",
			      ref->proc->pid, ref->debug_id, ref->desc);
		list_del(&ref->death->work.entry);
		kfree(ref->death);
		binder_stats_deleted(BINDER_STAT_DEATH);
	}
	kfree(ref);
	binder_stats_deleted(BINDER_STAT_REF);
}

static int binder_inc_ref(struct binder_ref *ref, int strong,
			  struct list_head *target_list)
{
	int ret;
	if (strong) {
		if (ref->strong == 0) {
			ret = binder_inc_node(ref->node, 1, 1, target_list);
			if (ret)
				return ret;
		}
		ref->strong++;
	} else {
		if (ref->weak == 0) {
			ret = binder_inc_node(ref->node, 0, 1, target_list);
			if (ret)
				return ret;
		}
		ref->weak++;
	}
	return 0;
}


static int binder_dec_ref(struct binder_ref *ref, int strong)
{
	if (strong) {
		if (ref->strong == 0) {
			binder_user_error("%d invalid dec strong, ref %d desc %d s %d w %d\n",
					  ref->proc->pid, ref->debug_id,
					  ref->desc, ref->strong, ref->weak);
			return -EINVAL;
		}
		ref->strong--;
		if (ref->strong == 0) {
			int ret;
			ret = binder_dec_node(ref->node, strong, 1);
			if (ret)
				return ret;
		}
	} else {
		if (ref->weak == 0) {
			binder_user_error("%d invalid dec weak, ref %d desc %d s %d w %d\n",
					  ref->proc->pid, ref->debug_id,
					  ref->desc, ref->strong, ref->weak);
			return -EINVAL;
		}
		ref->weak--;
	}
	if (ref->strong == 0 && ref->weak == 0)
		binder_delete_ref(ref);
	return 0;
}

static void binder_pop_transaction(struct binder_thread *target_thread,
				   struct binder_transaction *t)
{
	if (target_thread) {
		BUG_ON(target_thread->transaction_stack != t);
		BUG_ON(target_thread->transaction_stack->from != target_thread);
		target_thread->transaction_stack =
			target_thread->transaction_stack->from_parent;
		t->from = NULL;
	}
	t->need_reply = 0;
	if (t->buffer)
		t->buffer->transaction = NULL;
	kfree(t);
	binder_stats_deleted(BINDER_STAT_TRANSACTION);
}

static void binder_send_failed_reply(struct binder_transaction *t,
				     uint32_t error_code)
{
	struct binder_thread *target_thread;
	BUG_ON(t->flags & TF_ONE_WAY);
	while (1) {
		target_thread = t->from;
		if (target_thread) {
			if (target_thread->return_error != BR_OK &&
			   target_thread->return_error2 == BR_OK) {
				target_thread->return_error2 =
					target_thread->return_error;
				target_thread->return_error = BR_OK;
			}
			if (target_thread->return_error == BR_OK) {
				binder_debug(BINDER_DEBUG_FAILED_TRANSACTION,
					     "send failed reply for transaction %d to %d:%d\n",
					      t->debug_id, target_thread->proc->pid,
					      target_thread->pid);

				binder_pop_transaction(target_thread, t);
				target_thread->return_error = error_code;
				wake_up_interruptible(&target_thread->wait);
			} else {
				pr_err("reply failed, target thread, %d:%d, has error code %d already\n",
					target_thread->proc->pid,
					target_thread->pid,
					target_thread->return_error);
			}
			return;
		} else {
			struct binder_transaction *next = t->from_parent;

			binder_debug(BINDER_DEBUG_FAILED_TRANSACTION,
				     "send failed reply for transaction %d, target dead\n",
				     t->debug_id);

			binder_pop_transaction(target_thread, t);
			if (next == NULL) {
				binder_debug(BINDER_DEBUG_DEAD_BINDER,
					     "reply failed, no target thread at root\n");
				return;
			}
			t = next;
			binder_debug(BINDER_DEBUG_DEAD_BINDER,
				     "reply failed, no target thread -- retry %d\n",
				      t->debug_id);
		}
	}
}

static void binder_transaction_buffer_release(struct binder_proc *proc,
					      struct binder_buffer *buffer,
					      size_t *failed_at)
{
	size_t *offp, *off_end;
	int debug_id = buffer->debug_id;

	binder_debug(BINDER_DEBUG_TRANSACTION,
		     "%d buffer release %d, size %zd-%zd, failed at %p\n",
		     proc->pid, buffer->debug_id,
		     buffer->data_size, buffer->offsets_size, failed_at);

	if (buffer->target_node)
		binder_dec_node(buffer->target_node, 1, 0);

	offp = (size_t *)(buffer->data + ALIGN(buffer->data_size, sizeof(void *)));
	if (failed_at)
		off_end = failed_at;
	else
		off_end = (void *)offp + buffer->offsets_size;
	for (; offp < off_end; offp++) {
		struct flat_binder_object *fp;
		if (*offp > buffer->data_size - sizeof(*fp) ||
		    buffer->data_size < sizeof(*fp) ||
		    !IS_ALIGNED(*offp, sizeof(void *))) {
			pr_err("transaction release %d bad offset %zd, size %zd\n",
			 debug_id, *offp, buffer->data_size);
			continue;
		}
		fp = (struct flat_binder_object *)(buffer->data + *offp);
		switch (fp->type) {
		case BINDER_TYPE_BINDER:
		case BINDER_TYPE_WEAK_BINDER: {
			struct binder_node *node = binder_get_node(proc, fp->binder);
			if (node == NULL) {
				pr_err("transaction release %d bad node %p\n",
					debug_id, fp->binder);
				break;
			}
			binder_debug(BINDER_DEBUG_TRANSACTION,
				     "        node %d u%p\n",
				     node->debug_id, node->ptr);
			binder_dec_node(node, fp->type == BINDER_TYPE_BINDER, 0);
		} break;
		case BINDER_TYPE_HANDLE:
		case BINDER_TYPE_WEAK_HANDLE: {
			struct binder_ref *ref = binder_get_ref(proc, fp->handle);
			if (ref == NULL) {
				pr_err("transaction release %d bad handle %ld\n",
				 debug_id, fp->handle);
				break;
			}
			binder_debug(BINDER_DEBUG_TRANSACTION,
				     "        ref %d desc %d (node %d)\n",
				     ref->debug_id, ref->desc, ref->node->debug_id);
			binder_dec_ref(ref, fp->type == BINDER_TYPE_HANDLE);
		} break;

		case BINDER_TYPE_FD:
			binder_debug(BINDER_DEBUG_TRANSACTION,
				     "        fd %ld\n", fp->handle);
			if (failed_at)
				task_close_fd(proc, fp->handle);
			break;

		default:
			pr_err("transaction release %d bad object type %lx\n",
				debug_id, fp->type);
			break;
		}
	}
}

static void binder_transaction(struct binder_proc *proc,
			       struct binder_thread *thread,
			       struct binder_transaction_data *tr, int reply)
{
	struct binder_transaction *t;
	struct binder_work *tcomplete;
	size_t *offp, *off_end;
	struct binder_proc *target_proc;
	struct binder_thread *target_thread = NULL;
	struct binder_node *target_node = NULL;
	struct list_head *target_list;
	wait_queue_head_t *target_wait;
	struct binder_transaction *in_reply_to = NULL;
	struct binder_transaction_log_entry *e;
	uint32_t return_error;

	e = binder_transaction_log_add(&binder_transaction_log);
	e->call_type = reply ? 2 : !!(tr->flags & TF_ONE_WAY);
	e->from_proc = proc->pid;
	e->from_thread = thread->pid;
	e->target_handle = tr->target.handle;
	e->data_size = tr->data_size;
	e->offsets_size = tr->offsets_size;

	if (reply) {
		in_reply_to = thread->transaction_stack;
		if (in_reply_to == NULL) {
			binder_user_error("%d:%d got reply transaction with no transaction stack\n",
					  proc->pid, thread->pid);
			return_error = BR_FAILED_REPLY;
			goto err_empty_call_stack;
		}
		binder_set_nice(in_reply_to->saved_priority);
		if (in_reply_to->to_thread != thread) {
			binder_user_error("%d:%d got reply transaction with bad transaction stack, transaction %d has target %d:%d\n",
				proc->pid, thread->pid, in_reply_to->debug_id,
				in_reply_to->to_proc ?
				in_reply_to->to_proc->pid : 0,
				in_reply_to->to_thread ?
				in_reply_to->to_thread->pid : 0);
			return_error = BR_FAILED_REPLY;
			in_reply_to = NULL;
			goto err_bad_call_stack;
		}
		thread->transaction_stack = in_reply_to->to_parent;
		target_thread = in_reply_to->from;
		if (target_thread == NULL) {
			return_error = BR_DEAD_REPLY;
			goto err_dead_binder;
		}
		if (target_thread->transaction_stack != in_reply_to) {
			binder_user_error("%d:%d got reply transaction with bad target transaction stack %d, expected %d\n",
				proc->pid, thread->pid,
				target_thread->transaction_stack ?
				target_thread->transaction_stack->debug_id : 0,
				in_reply_to->debug_id);
			return_error = BR_FAILED_REPLY;
			in_reply_to = NULL;
			target_thread = NULL;
			goto err_dead_binder;
		}
		target_proc = target_thread->proc;
	} else {
		if (tr->target.handle) {
			struct binder_ref *ref;
			ref = binder_get_ref(proc, tr->target.handle);
			if (ref == NULL) {
				binder_user_error("%d:%d got transaction to invalid handle\n",
					proc->pid, thread->pid);
				return_error = BR_FAILED_REPLY;
				goto err_invalid_target_handle;
			}
			target_node = ref->node;
		} else {
			target_node = binder_context_mgr_node;
			if (target_node == NULL) {
				return_error = BR_DEAD_REPLY;
				goto err_no_context_mgr_node;
			}
		}
		e->to_node = target_node->debug_id;
		target_proc = target_node->proc;
		if (target_proc == NULL) {
			return_error = BR_DEAD_REPLY;
			goto err_dead_binder;
		}
		if (!(tr->flags & TF_ONE_WAY) && thread->transaction_stack) {
			struct binder_transaction *tmp;
			tmp = thread->transaction_stack;
			if (tmp->to_thread != thread) {
				binder_user_error("%d:%d got new transaction with bad transaction stack, transaction %d has target %d:%d\n",
					proc->pid, thread->pid, tmp->debug_id,
					tmp->to_proc ? tmp->to_proc->pid : 0,
					tmp->to_thread ?
					tmp->to_thread->pid : 0);
				return_error = BR_FAILED_REPLY;
				goto err_bad_call_stack;
			}
			while (tmp) {
				if (tmp->from && tmp->from->proc == target_proc)
					target_thread = tmp->from;
				tmp = tmp->from_parent;
			}
		}
	}
	if (target_thread) {
		e->to_thread = target_thread->pid;
		target_list = &target_thread->todo;
		target_wait = &target_thread->wait;
	} else {
		target_list = &target_proc->todo;
		target_wait = &target_proc->wait;
	}
	e->to_proc = target_proc->pid;

	/* TODO: reuse incoming transaction for reply */
	t = kzalloc(sizeof(*t), GFP_KERNEL);
	if (t == NULL) {
		return_error = BR_FAILED_REPLY;
		goto err_alloc_t_failed;
	}
	binder_stats_created(BINDER_STAT_TRANSACTION);

	tcomplete = kzalloc(sizeof(*tcomplete), GFP_KERNEL);
	if (tcomplete == NULL) {
		return_error = BR_FAILED_REPLY;
		goto err_alloc_tcomplete_failed;
	}
	binder_stats_created(BINDER_STAT_TRANSACTION_COMPLETE);

	t->debug_id = ++binder_last_id;
	e->debug_id = t->debug_id;

	if (reply)
		binder_debug(BINDER_DEBUG_TRANSACTION,
			     "%d:%d BC_REPLY %d -> %d:%d, data %p-%p size %zd-%zd\n",
			     proc->pid, thread->pid, t->debug_id,
			     target_proc->pid, target_thread->pid,
			     tr->data.ptr.buffer, tr->data.ptr.offsets,
			     tr->data_size, tr->offsets_size);
	else
		binder_debug(BINDER_DEBUG_TRANSACTION,
			     "%d:%d BC_TRANSACTION %d -> %d - node %d, data %p-%p size %zd-%zd\n",
			     proc->pid, thread->pid, t->debug_id,
			     target_proc->pid, target_node->debug_id,
			     tr->data.ptr.buffer, tr->data.ptr.offsets,
			     tr->data_size, tr->offsets_size);

	if (!reply && !(tr->flags & TF_ONE_WAY))
		t->from = thread;
	else
		t->from = NULL;
	t->sender_euid = proc->tsk->cred->euid;
	t->to_proc = target_proc;
	t->to_thread = target_thread;
	t->code = tr->code;
	t->flags = tr->flags;
	t->priority = task_nice(current);

	trace_binder_transaction(reply, t, target_node);

	t->buffer = binder_alloc_buf(target_proc, tr->data_size,
		tr->offsets_size, !reply && (t->flags & TF_ONE_WAY));
	if (t->buffer == NULL) {
		return_error = BR_FAILED_REPLY;
		goto err_binder_alloc_buf_failed;
	}
	t->buffer->allow_user_free = 0;
	t->buffer->debug_id = t->debug_id;
	t->buffer->transaction = t;
	t->buffer->target_node = target_node;
	trace_binder_transaction_alloc_buf(t->buffer);
	if (target_node)
		binder_inc_node(target_node, 1, 0, NULL);

	offp = (size_t *)(t->buffer->data + ALIGN(tr->data_size, sizeof(void *)));

	if (copy_from_user(t->buffer->data, tr->data.ptr.buffer, tr->data_size)) {
		binder_user_error("%d:%d got transaction with invalid data ptr\n",
				proc->pid, thread->pid);
		return_error = BR_FAILED_REPLY;
		goto err_copy_data_failed;
	}
	if (copy_from_user(offp, tr->data.ptr.offsets, tr->offsets_size)) {
		binder_user_error("%d:%d got transaction with invalid offsets ptr\n",
				proc->pid, thread->pid);
		return_error = BR_FAILED_REPLY;
		goto err_copy_data_failed;
	}
	if (!IS_ALIGNED(tr->offsets_size, sizeof(size_t))) {
		binder_user_error("%d:%d got transaction with invalid offsets size, %zd\n",
				proc->pid, thread->pid, tr->offsets_size);
		return_error = BR_FAILED_REPLY;
		goto err_bad_offset;
	}
	off_end = (void *)offp + tr->offsets_size;
	for (; offp < off_end; offp++) {
		struct flat_binder_object *fp;
		if (*offp > t->buffer->data_size - sizeof(*fp) ||
		    t->buffer->data_size < sizeof(*fp) ||
		    !IS_ALIGNED(*offp, sizeof(void *))) {
			binder_user_error("%d:%d got transaction with invalid offset, %zd\n",
					proc->pid, thread->pid, *offp);
			return_error = BR_FAILED_REPLY;
			goto err_bad_offset;
		}
		fp = (struct flat_binder_object *)(t->buffer->data + *offp);
		switch (fp->type) {
		case BINDER_TYPE_BINDER:
		case BINDER_TYPE_WEAK_BINDER: {
			struct binder_ref *ref;
			struct binder_node *node = binder_get_node(proc, fp->binder);
			if (node == NULL) {
				node = binder_new_node(proc, fp->binder, fp->cookie);
				if (node == NULL) {
					return_error = BR_FAILED_REPLY;
					goto err_binder_new_node_failed;
				}
				node->min_priority = fp->flags & FLAT_BINDER_FLAG_PRIORITY_MASK;
				node->accept_fds = !!(fp->flags & FLAT_BINDER_FLAG_ACCEPTS_FDS);
			}
			if (fp->cookie != node->cookie) {
				binder_user_error("%d:%d sending u%p node %d, cookie mismatch %p != %p\n",
					proc->pid, thread->pid,
					fp->binder, node->debug_id,
					fp->cookie, node->cookie);
				goto err_binder_get_ref_for_node_failed;
			}
			ref = binder_get_ref_for_node(target_proc, node);
			if (ref == NULL) {
				return_error = BR_FAILED_REPLY;
				goto err_binder_get_ref_for_node_failed;
			}
			if (fp->type == BINDER_TYPE_BINDER)
				fp->type = BINDER_TYPE_HANDLE;
			else
				fp->type = BINDER_TYPE_WEAK_HANDLE;
			fp->handle = ref->desc;
			binder_inc_ref(ref, fp->type == BINDER_TYPE_HANDLE,
				       &thread->todo);

			trace_binder_transaction_node_to_ref(t, node, ref);
			binder_debug(BINDER_DEBUG_TRANSACTION,
				     "        node %d u%p -> ref %d desc %d\n",
				     node->debug_id, node->ptr, ref->debug_id,
				     ref->desc);
		} break;
		case BINDER_TYPE_HANDLE:
		case BINDER_TYPE_WEAK_HANDLE: {
			struct binder_ref *ref = binder_get_ref(proc, fp->handle);
			if (ref == NULL) {
				binder_user_error("%d:%d got transaction with invalid handle, %ld\n",
						proc->pid,
						thread->pid, fp->handle);
				return_error = BR_FAILED_REPLY;
				goto err_binder_get_ref_failed;
			}
			if (ref->node->proc == target_proc) {
				if (fp->type == BINDER_TYPE_HANDLE)
					fp->type = BINDER_TYPE_BINDER;
				else
					fp->type = BINDER_TYPE_WEAK_BINDER;
				fp->binder = ref->node->ptr;
				fp->cookie = ref->node->cookie;
				binder_inc_node(ref->node, fp->type == BINDER_TYPE_BINDER, 0, NULL);
				trace_binder_transaction_ref_to_node(t, ref);
				binder_debug(BINDER_DEBUG_TRANSACTION,
					     "        ref %d desc %d -> node %d u%p\n",
					     ref->debug_id, ref->desc, ref->node->debug_id,
					     ref->node->ptr);
			} else {
				struct binder_ref *new_ref;
				new_ref = binder_get_ref_for_node(target_proc, ref->node);
				if (new_ref == NULL) {
					return_error = BR_FAILED_REPLY;
					goto err_binder_get_ref_for_node_failed;
				}
				fp->handle = new_ref->desc;
				binder_inc_ref(new_ref, fp->type == BINDER_TYPE_HANDLE, NULL);
				trace_binder_transaction_ref_to_ref(t, ref,
								    new_ref);
				binder_debug(BINDER_DEBUG_TRANSACTION,
					     "        ref %d desc %d -> ref %d desc %d (node %d)\n",
					     ref->debug_id, ref->desc, new_ref->debug_id,
					     new_ref->desc, ref->node->debug_id);
			}
		} break;

		case BINDER_TYPE_FD: {
			int target_fd;
			struct file *file;

			if (reply) {
				if (!(in_reply_to->flags & TF_ACCEPT_FDS)) {
					binder_user_error("%d:%d got reply with fd, %ld, but target does not allow fds\n",
						proc->pid, thread->pid, fp->handle);
					return_error = BR_FAILED_REPLY;
					goto err_fd_not_allowed;
				}
			} else if (!target_node->accept_fds) {
				binder_user_error("%d:%d got transaction with fd, %ld, but target does not allow fds\n",
					proc->pid, thread->pid, fp->handle);
				return_error = BR_FAILED_REPLY;
				goto err_fd_not_allowed;
			}

			file = fget(fp->handle);
			if (file == NULL) {
				binder_user_error("%d:%d got transaction with invalid fd, %ld\n",
					proc->pid, thread->pid, fp->handle);
				return_error = BR_FAILED_REPLY;
				goto err_fget_failed;
			}
			target_fd = task_get_unused_fd_flags(target_proc, O_CLOEXEC);
			if (target_fd < 0) {
				fput(file);
				return_error = BR_FAILED_REPLY;
				goto err_get_unused_fd_failed;
			}
			task_fd_install(target_proc, target_fd, file);
			trace_binder_transaction_fd(t, fp->handle, target_fd);
			binder_debug(BINDER_DEBUG_TRANSACTION,
				     "        fd %ld -> %d\n", fp->handle, target_fd);
			/* TODO: fput? */
			fp->handle = target_fd;
		} break;

		default:
			binder_user_error("%d:%d got transaction with invalid object type, %lx\n",
				proc->pid, thread->pid, fp->type);
			return_error = BR_FAILED_REPLY;
			goto err_bad_object_type;
		}
	}
	if (reply) {
		BUG_ON(t->buffer->async_transaction != 0);
		binder_pop_transaction(target_thread, in_reply_to);
	} else if (!(t->flags & TF_ONE_WAY)) {
		BUG_ON(t->buffer->async_transaction != 0);
		t->need_reply = 1;
		t->from_parent = thread->transaction_stack;
		thread->transaction_stack = t;
	} else {
		BUG_ON(target_node == NULL);
		BUG_ON(t->buffer->async_transaction != 1);
		if (target_node->has_async_transaction) {
			target_list = &target_node->async_todo;
			target_wait = NULL;
		} else
			target_node->has_async_transaction = 1;
	}
	t->work.type = BINDER_WORK_TRANSACTION;
	list_add_tail(&t->work.entry, target_list);
	tcomplete->type = BINDER_WORK_TRANSACTION_COMPLETE;
	list_add_tail(&tcomplete->entry, &thread->todo);
	if (target_wait)
		wake_up_interruptible(target_wait);
	return;

err_get_unused_fd_failed:
err_fget_failed:
err_fd_not_allowed:
err_binder_get_ref_for_node_failed:
err_binder_get_ref_failed:
err_binder_new_node_failed:
err_bad_object_type:
err_bad_offset:
err_copy_data_failed:
	trace_binder_transaction_failed_buffer_release(t->buffer);
	binder_transaction_buffer_release(target_proc, t->buffer, offp);
	t->buffer->transaction = NULL;
	binder_free_buf(target_proc, t->buffer);
err_binder_alloc_buf_failed:
	kfree(tcomplete);
	binder_stats_deleted(BINDER_STAT_TRANSACTION_COMPLETE);
err_alloc_tcomplete_failed:
	kfree(t);
	binder_stats_deleted(BINDER_STAT_TRANSACTION);
err_alloc_t_failed:
err_bad_call_stack:
err_empty_call_stack:
err_dead_binder:
err_invalid_target_handle:
err_no_context_mgr_node:
	binder_debug(BINDER_DEBUG_FAILED_TRANSACTION,
		     "%d:%d transaction failed %d, size %zd-%zd\n",
		     proc->pid, thread->pid, return_error,
		     tr->data_size, tr->offsets_size);

	{
		struct binder_transaction_log_entry *fe;
		fe = binder_transaction_log_add(&binder_transaction_log_failed);
		*fe = *e;
	}

	BUG_ON(thread->return_error != BR_OK);
	if (in_reply_to) {
		thread->return_error = BR_TRANSACTION_COMPLETE;
		binder_send_failed_reply(in_reply_to, return_error);
	} else
		thread->return_error = return_error;
}

int binder_thread_write(struct binder_proc *proc, struct binder_thread *thread,
			void __user *buffer, int size, signed long *consumed)
{
	uint32_t cmd;
	void __user *ptr = buffer + *consumed;
	void __user *end = buffer + size;

	while (ptr < end && thread->return_error == BR_OK) {
		if (get_user(cmd, (uint32_t __user *)ptr))
			return -EFAULT;
		ptr += sizeof(uint32_t);
		trace_binder_command(cmd);
		if (_IOC_NR(cmd) < ARRAY_SIZE(binder_stats.bc)) {
			binder_stats.bc[_IOC_NR(cmd)]++;
			proc->stats.bc[_IOC_NR(cmd)]++;
			thread->stats.bc[_IOC_NR(cmd)]++;
		}
		switch (cmd) {
		case BC_INCREFS:
		case BC_ACQUIRE:
		case BC_RELEASE:
		case BC_DECREFS: {
			uint32_t target;
			struct binder_ref *ref;
			const char *debug_string;

			if (get_user(target, (uint32_t __user *)ptr))
				return -EFAULT;
			ptr += sizeof(uint32_t);
			if (target == 0 && binder_context_mgr_node &&
			    (cmd == BC_INCREFS || cmd == BC_ACQUIRE)) {
				ref = binder_get_ref_for_node(proc,
					       binder_context_mgr_node);
				if (ref->desc != target) {
					binder_user_error("%d:%d tried to acquire reference to desc 0, got %d instead\n",
						proc->pid, thread->pid,
						ref->desc);
				}
			} else
				ref = binder_get_ref(proc, target);
			if (ref == NULL) {
				binder_user_error("%d:%d refcount change on invalid ref %d\n",
					proc->pid, thread->pid, target);
				break;
			}
			switch (cmd) {
			case BC_INCREFS:
				debug_string = "IncRefs";
				binder_inc_ref(ref, 0, NULL);
				break;
			case BC_ACQUIRE:
				debug_string = "Acquire";
				binder_inc_ref(ref, 1, NULL);
				break;
			case BC_RELEASE:
				debug_string = "Release";
				binder_dec_ref(ref, 1);
				break;
			case BC_DECREFS:
			default:
				debug_string = "DecRefs";
				binder_dec_ref(ref, 0);
				break;
			}
			binder_debug(BINDER_DEBUG_USER_REFS,
				     "%d:%d %s ref %d desc %d s %d w %d for node %d\n",
				     proc->pid, thread->pid, debug_string, ref->debug_id,
				     ref->desc, ref->strong, ref->weak, ref->node->debug_id);
			break;
		}
		case BC_INCREFS_DONE:
		case BC_ACQUIRE_DONE: {
			void __user *node_ptr;
			void *cookie;
			struct binder_node *node;

			if (get_user(node_ptr, (void * __user *)ptr))
				return -EFAULT;
			ptr += sizeof(void *);
			if (get_user(cookie, (void * __user *)ptr))
				return -EFAULT;
			ptr += sizeof(void *);
			node = binder_get_node(proc, node_ptr);
			if (node == NULL) {
				binder_user_error("%d:%d %s u%p no match\n",
					proc->pid, thread->pid,
					cmd == BC_INCREFS_DONE ?
					"BC_INCREFS_DONE" :
					"BC_ACQUIRE_DONE",
					node_ptr);
				break;
			}
			if (cookie != node->cookie) {
				binder_user_error("%d:%d %s u%p node %d cookie mismatch %p != %p\n",
					proc->pid, thread->pid,
					cmd == BC_INCREFS_DONE ?
					"BC_INCREFS_DONE" : "BC_ACQUIRE_DONE",
					node_ptr, node->debug_id,
					cookie, node->cookie);
				break;
			}
			if (cmd == BC_ACQUIRE_DONE) {
				if (node->pending_strong_ref == 0) {
					binder_user_error("%d:%d BC_ACQUIRE_DONE node %d has no pending acquire request\n",
						proc->pid, thread->pid,
						node->debug_id);
					break;
				}
				node->pending_strong_ref = 0;
			} else {
				if (node->pending_weak_ref == 0) {
					binder_user_error("%d:%d BC_INCREFS_DONE node %d has no pending increfs request\n",
						proc->pid, thread->pid,
						node->debug_id);
					break;
				}
				node->pending_weak_ref = 0;
			}
			binder_dec_node(node, cmd == BC_ACQUIRE_DONE, 0);
			binder_debug(BINDER_DEBUG_USER_REFS,
				     "%d:%d %s node %d ls %d lw %d\n",
				     proc->pid, thread->pid,
				     cmd == BC_INCREFS_DONE ? "BC_INCREFS_DONE" : "BC_ACQUIRE_DONE",
				     node->debug_id, node->local_strong_refs, node->local_weak_refs);
			break;
		}
		case BC_ATTEMPT_ACQUIRE:
			pr_err("BC_ATTEMPT_ACQUIRE not supported\n");
			return -EINVAL;
		case BC_ACQUIRE_RESULT:
			pr_err("BC_ACQUIRE_RESULT not supported\n");
			return -EINVAL;

		case BC_FREE_BUFFER: {
			void __user *data_ptr;
			struct binder_buffer *buffer;

			if (get_user(data_ptr, (void * __user *)ptr))
				return -EFAULT;
			ptr += sizeof(void *);

			buffer = binder_buffer_lookup(proc, data_ptr);
			if (buffer == NULL) {
				binder_user_error("%d:%d BC_FREE_BUFFER u%p no match\n",
					proc->pid, thread->pid, data_ptr);
				break;
			}
			if (!buffer->allow_user_free) {
				binder_user_error("%d:%d BC_FREE_BUFFER u%p matched unreturned buffer\n",
					proc->pid, thread->pid, data_ptr);
				break;
			}
			binder_debug(BINDER_DEBUG_FREE_BUFFER,
				     "%d:%d BC_FREE_BUFFER u%p found buffer %d for %s transaction\n",
				     proc->pid, thread->pid, data_ptr, buffer->debug_id,
				     buffer->transaction ? "active" : "finished");

			if (buffer->transaction) {
				buffer->transaction->buffer = NULL;
				buffer->transaction = NULL;
			}
			if (buffer->async_transaction && buffer->target_node) {
				BUG_ON(!buffer->target_node->has_async_transaction);
				if (list_empty(&buffer->target_node->async_todo))
					buffer->target_node->has_async_transaction = 0;
				else
					list_move_tail(buffer->target_node->async_todo.next, &thread->todo);
			}
			trace_binder_transaction_buffer_release(buffer);
			binder_transaction_buffer_release(proc, buffer, NULL);
			binder_free_buf(proc, buffer);
			break;
		}

		case BC_TRANSACTION:
		case BC_REPLY: {
			struct binder_transaction_data tr;

			if (copy_from_user(&tr, ptr, sizeof(tr)))
				return -EFAULT;
			ptr += sizeof(tr);
			binder_transaction(proc, thread, &tr, cmd == BC_REPLY);
			break;
		}

		case BC_REGISTER_LOOPER:
			binder_debug(BINDER_DEBUG_THREADS,
				     "%d:%d BC_REGISTER_LOOPER\n",
				     proc->pid, thread->pid);
			if (thread->looper & BINDER_LOOPER_STATE_ENTERED) {
				thread->looper |= BINDER_LOOPER_STATE_INVALID;
				binder_user_error("%d:%d ERROR: BC_REGISTER_LOOPER called after BC_ENTER_LOOPER\n",
					proc->pid, thread->pid);
			} else if (proc->requested_threads == 0) {
				thread->looper |= BINDER_LOOPER_STATE_INVALID;
				binder_user_error("%d:%d ERROR: BC_REGISTER_LOOPER called without request\n",
					proc->pid, thread->pid);
			} else {
				proc->requested_threads--;
				proc->requested_threads_started++;
			}
			thread->looper |= BINDER_LOOPER_STATE_REGISTERED;
			break;
		case BC_ENTER_LOOPER:
			binder_debug(BINDER_DEBUG_THREADS,
				     "%d:%d BC_ENTER_LOOPER\n",
				     proc->pid, thread->pid);
			if (thread->looper & BINDER_LOOPER_STATE_REGISTERED) {
				thread->looper |= BINDER_LOOPER_STATE_INVALID;
				binder_user_error("%d:%d ERROR: BC_ENTER_LOOPER called after BC_REGISTER_LOOPER\n",
					proc->pid, thread->pid);
			}
			thread->looper |= BINDER_LOOPER_STATE_ENTERED;
			break;
		case BC_EXIT_LOOPER:
			binder_debug(BINDER_DEBUG_THREADS,
				     "%d:%d BC_EXIT_LOOPER\n",
				     proc->pid, thread->pid);
			thread->looper |= BINDER_LOOPER_STATE_EXITED;
			break;

		case BC_REQUEST_DEATH_NOTIFICATION:
		case BC_CLEAR_DEATH_NOTIFICATION: {
			uint32_t target;
			void __user *cookie;
			struct binder_ref *ref;
			struct binder_ref_death *death;

			if (get_user(target, (uint32_t __user *)ptr))
				return -EFAULT;
			ptr += sizeof(uint32_t);
			if (get_user(cookie, (void __user * __user *)ptr))
				return -EFAULT;
			ptr += sizeof(void *);
			ref = binder_get_ref(proc, target);
			if (ref == NULL) {
				binder_user_error("%d:%d %s invalid ref %d\n",
					proc->pid, thread->pid,
					cmd == BC_REQUEST_DEATH_NOTIFICATION ?
					"BC_REQUEST_DEATH_NOTIFICATION" :
					"BC_CLEAR_DEATH_NOTIFICATION",
					target);
				break;
			}

			binder_debug(BINDER_DEBUG_DEATH_NOTIFICATION,
				     "%d:%d %s %p ref %d desc %d s %d w %d for node %d\n",
				     proc->pid, thread->pid,
				     cmd == BC_REQUEST_DEATH_NOTIFICATION ?
				     "BC_REQUEST_DEATH_NOTIFICATION" :
				     "BC_CLEAR_DEATH_NOTIFICATION",
				     cookie, ref->debug_id, ref->desc,
				     ref->strong, ref->weak, ref->node->debug_id);

			if (cmd == BC_REQUEST_DEATH_NOTIFICATION) {
				if (ref->death) {
					binder_user_error("%d:%d BC_REQUEST_DEATH_NOTIFICATION death notification already set\n",
						proc->pid, thread->pid);
					break;
				}
				death = kzalloc(sizeof(*death), GFP_KERNEL);
				if (death == NULL) {
					thread->return_error = BR_ERROR;
					binder_debug(BINDER_DEBUG_FAILED_TRANSACTION,
						     "%d:%d BC_REQUEST_DEATH_NOTIFICATION failed\n",
						     proc->pid, thread->pid);
					break;
				}
				binder_stats_created(BINDER_STAT_DEATH);
				INIT_LIST_HEAD(&death->work.entry);
				death->cookie = cookie;
				ref->death = death;
				if (ref->node->proc == NULL) {
					ref->death->work.type = BINDER_WORK_DEAD_BINDER;
					if (thread->looper & (BINDER_LOOPER_STATE_REGISTERED | BINDER_LOOPER_STATE_ENTERED)) {
						list_add_tail(&ref->death->work.entry, &thread->todo);
					} else {
						list_add_tail(&ref->death->work.entry, &proc->todo);
						wake_up_interruptible(&proc->wait);
					}
				}
			} else {
				if (ref->death == NULL) {
					binder_user_error("%d:%d BC_CLEAR_DEATH_NOTIFICATION death notification not active\n",
						proc->pid, thread->pid);
					break;
				}
				death = ref->death;
				if (death->cookie != cookie) {
					binder_user_error("%d:%d BC_CLEAR_DEATH_NOTIFICATION death notification cookie mismatch %p != %p\n",
						proc->pid, thread->pid,
						death->cookie, cookie);
					break;
				}
				ref->death = NULL;
				if (list_empty(&death->work.entry)) {
					death->work.type = BINDER_WORK_CLEAR_DEATH_NOTIFICATION;
					if (thread->looper & (BINDER_LOOPER_STATE_REGISTERED | BINDER_LOOPER_STATE_ENTERED)) {
						list_add_tail(&death->work.entry, &thread->todo);
					} else {
						list_add_tail(&death->work.entry, &proc->todo);
						wake_up_interruptible(&proc->wait);
					}
				} else {
					BUG_ON(death->work.type != BINDER_WORK_DEAD_BINDER);
					death->work.type = BINDER_WORK_DEAD_BINDER_AND_CLEAR;
				}
			}
		} break;
		case BC_DEAD_BINDER_DONE: {
			struct binder_work *w;
			void __user *cookie;
			struct binder_ref_death *death = NULL;
			if (get_user(cookie, (void __user * __user *)ptr))
				return -EFAULT;

			ptr += sizeof(void *);
			list_for_each_entry(w, &proc->delivered_death, entry) {
				struct binder_ref_death *tmp_death = container_of(w, struct binder_ref_death, work);
				if (tmp_death->cookie == cookie) {
					death = tmp_death;
					break;
				}
			}
			binder_debug(BINDER_DEBUG_DEAD_BINDER,
				     "%d:%d BC_DEAD_BINDER_DONE %p found %p\n",
				     proc->pid, thread->pid, cookie, death);
			if (death == NULL) {
				binder_user_error("%d:%d BC_DEAD_BINDER_DONE %p not found\n",
					proc->pid, thread->pid, cookie);
				break;
			}

			list_del_init(&death->work.entry);
			if (death->work.type == BINDER_WORK_DEAD_BINDER_AND_CLEAR) {
				death->work.type = BINDER_WORK_CLEAR_DEATH_NOTIFICATION;
				if (thread->looper & (BINDER_LOOPER_STATE_REGISTERED | BINDER_LOOPER_STATE_ENTERED)) {
					list_add_tail(&death->work.entry, &thread->todo);
				} else {
					list_add_tail(&death->work.entry, &proc->todo);
					wake_up_interruptible(&proc->wait);
				}
			}
		} break;

		default:
			pr_err("%d:%d unknown command %d\n",
			       proc->pid, thread->pid, cmd);
			return -EINVAL;
		}
		*consumed = ptr - buffer;
	}
	return 0;
}

void binder_stat_br(struct binder_proc *proc, struct binder_thread *thread,
		    uint32_t cmd)
{
	trace_binder_return(cmd);
	if (_IOC_NR(cmd) < ARRAY_SIZE(binder_stats.br)) {
		binder_stats.br[_IOC_NR(cmd)]++;
		proc->stats.br[_IOC_NR(cmd)]++;
		thread->stats.br[_IOC_NR(cmd)]++;
	}
}

static int binder_has_proc_work(struct binder_proc *proc,
				struct binder_thread *thread)
{
	return !list_empty(&proc->todo) ||
		(thread->looper & BINDER_LOOPER_STATE_NEED_RETURN);
}

static int binder_has_thread_work(struct binder_thread *thread)
{
	return !list_empty(&thread->todo) || thread->return_error != BR_OK ||
		(thread->looper & BINDER_LOOPER_STATE_NEED_RETURN);
}

static int binder_thread_read(struct binder_proc *proc,
			      struct binder_thread *thread,
			      void  __user *buffer, int size,
			      signed long *consumed, int non_block)
{
	void __user *ptr = buffer + *consumed;
	void __user *end = buffer + size;

	int ret = 0;
	int wait_for_proc_work;

	if (*consumed == 0) {
		if (put_user(BR_NOOP, (uint32_t __user *)ptr))
			return -EFAULT;
		ptr += sizeof(uint32_t);
	}

retry:
	wait_for_proc_work = thread->transaction_stack == NULL &&
				list_empty(&thread->todo);

	if (thread->return_error != BR_OK && ptr < end) {
		if (thread->return_error2 != BR_OK) {
			if (put_user(thread->return_error2, (uint32_t __user *)ptr))
				return -EFAULT;
			ptr += sizeof(uint32_t);
			binder_stat_br(proc, thread, thread->return_error2);
			if (ptr == end)
				goto done;
			thread->return_error2 = BR_OK;
		}
		if (put_user(thread->return_error, (uint32_t __user *)ptr))
			return -EFAULT;
		ptr += sizeof(uint32_t);
		binder_stat_br(proc, thread, thread->return_error);
		thread->return_error = BR_OK;
		goto done;
	}


	thread->looper |= BINDER_LOOPER_STATE_WAITING;
	if (wait_for_proc_work)
		proc->ready_threads++;

	binder_unlock(__func__);

	trace_binder_wait_for_work(wait_for_proc_work,
				   !!thread->transaction_stack,
				   !list_empty(&thread->todo));
	if (wait_for_proc_work) {
		if (!(thread->looper & (BINDER_LOOPER_STATE_REGISTERED |
					BINDER_LOOPER_STATE_ENTERED))) {
			binder_user_error("%d:%d ERROR: Thread waiting for process work before calling BC_REGISTER_LOOPER or BC_ENTER_LOOPER (state %x)\n",
				proc->pid, thread->pid, thread->looper);
			wait_event_interruptible(binder_user_error_wait,
						 binder_stop_on_user_error < 2);
		}
		binder_set_nice(proc->default_priority);
		if (non_block) {
			if (!binder_has_proc_work(proc, thread))
				ret = -EAGAIN;
		} else
			ret = wait_event_interruptible_exclusive(proc->wait, binder_has_proc_work(proc, thread));
	} else {
		if (non_block) {
			if (!binder_has_thread_work(thread))
				ret = -EAGAIN;
		} else
			ret = wait_event_interruptible(thread->wait, binder_has_thread_work(thread));
	}

	binder_lock(__func__);

	if (wait_for_proc_work)
		proc->ready_threads--;
	thread->looper &= ~BINDER_LOOPER_STATE_WAITING;

	if (ret)
		return ret;

	while (1) {
		uint32_t cmd;
		struct binder_transaction_data tr;
		struct binder_work *w;
		struct binder_transaction *t = NULL;

		if (!list_empty(&thread->todo))
			w = list_first_entry(&thread->todo, struct binder_work, entry);
		else if (!list_empty(&proc->todo) && wait_for_proc_work)
			w = list_first_entry(&proc->todo, struct binder_work, entry);
		else {
			if (ptr - buffer == 4 && !(thread->looper & BINDER_LOOPER_STATE_NEED_RETURN)) /* no data added */
				goto retry;
			break;
		}

		if (end - ptr < sizeof(tr) + 4)
			break;

		switch (w->type) {
		case BINDER_WORK_TRANSACTION: {
			t = container_of(w, struct binder_transaction, work);
		} break;
		case BINDER_WORK_TRANSACTION_COMPLETE: {
			cmd = BR_TRANSACTION_COMPLETE;
			if (put_user(cmd, (uint32_t __user *)ptr))
				return -EFAULT;
			ptr += sizeof(uint32_t);

			binder_stat_br(proc, thread, cmd);
			binder_debug(BINDER_DEBUG_TRANSACTION_COMPLETE,
				     "%d:%d BR_TRANSACTION_COMPLETE\n",
				     proc->pid, thread->pid);

			list_del(&w->entry);
			kfree(w);
			binder_stats_deleted(BINDER_STAT_TRANSACTION_COMPLETE);
		} break;
		case BINDER_WORK_NODE: {
			struct binder_node *node = container_of(w, struct binder_node, work);
			uint32_t cmd = BR_NOOP;
			const char *cmd_name;
			int strong = node->internal_strong_refs || node->local_strong_refs;
			int weak = !hlist_empty(&node->refs) || node->local_weak_refs || strong;
			if (weak && !node->has_weak_ref) {
				cmd = BR_INCREFS;
				cmd_name = "BR_INCREFS";
				node->has_weak_ref = 1;
				node->pending_weak_ref = 1;
				node->local_weak_refs++;
			} else if (strong && !node->has_strong_ref) {
				cmd = BR_ACQUIRE;
				cmd_name = "BR_ACQUIRE";
				node->has_strong_ref = 1;
				node->pending_strong_ref = 1;
				node->local_strong_refs++;
			} else if (!strong && node->has_strong_ref) {
				cmd = BR_RELEASE;
				cmd_name = "BR_RELEASE";
				node->has_strong_ref = 0;
			} else if (!weak && node->has_weak_ref) {
				cmd = BR_DECREFS;
				cmd_name = "BR_DECREFS";
				node->has_weak_ref = 0;
			}
			if (cmd != BR_NOOP) {
				if (put_user(cmd, (uint32_t __user *)ptr))
					return -EFAULT;
				ptr += sizeof(uint32_t);
				if (put_user(node->ptr, (void * __user *)ptr))
					return -EFAULT;
				ptr += sizeof(void *);
				if (put_user(node->cookie, (void * __user *)ptr))
					return -EFAULT;
				ptr += sizeof(void *);

				binder_stat_br(proc, thread, cmd);
				binder_debug(BINDER_DEBUG_USER_REFS,
					     "%d:%d %s %d u%p c%p\n",
					     proc->pid, thread->pid, cmd_name, node->debug_id, node->ptr, node->cookie);
			} else {
				list_del_init(&w->entry);
				if (!weak && !strong) {
					binder_debug(BINDER_DEBUG_INTERNAL_REFS,
						     "%d:%d node %d u%p c%p deleted\n",
						     proc->pid, thread->pid, node->debug_id,
						     node->ptr, node->cookie);
					rb_erase(&node->rb_node, &proc->nodes);
					kfree(node);
					binder_stats_deleted(BINDER_STAT_NODE);
				} else {
					binder_debug(BINDER_DEBUG_INTERNAL_REFS,
						     "%d:%d node %d u%p c%p state unchanged\n",
						     proc->pid, thread->pid, node->debug_id, node->ptr,
						     node->cookie);
				}
			}
		} break;
		case BINDER_WORK_DEAD_BINDER:
		case BINDER_WORK_DEAD_BINDER_AND_CLEAR:
		case BINDER_WORK_CLEAR_DEATH_NOTIFICATION: {
			struct binder_ref_death *death;
			uint32_t cmd;

			death = container_of(w, struct binder_ref_death, work);
			if (w->type == BINDER_WORK_CLEAR_DEATH_NOTIFICATION)
				cmd = BR_CLEAR_DEATH_NOTIFICATION_DONE;
			else
				cmd = BR_DEAD_BINDER;
			if (put_user(cmd, (uint32_t __user *)ptr))
				return -EFAULT;
			ptr += sizeof(uint32_t);
			if (put_user(death->cookie, (void * __user *)ptr))
				return -EFAULT;
			ptr += sizeof(void *);
			binder_stat_br(proc, thread, cmd);
			binder_debug(BINDER_DEBUG_DEATH_NOTIFICATION,
				     "%d:%d %s %p\n",
				      proc->pid, thread->pid,
				      cmd == BR_DEAD_BINDER ?
				      "BR_DEAD_BINDER" :
				      "BR_CLEAR_DEATH_NOTIFICATION_DONE",
				      death->cookie);

			if (w->type == BINDER_WORK_CLEAR_DEATH_NOTIFICATION) {
				list_del(&w->entry);
				kfree(death);
				binder_stats_deleted(BINDER_STAT_DEATH);
			} else
				list_move(&w->entry, &proc->delivered_death);
			if (cmd == BR_DEAD_BINDER)
				goto done; /* DEAD_BINDER notifications can cause transactions */
		} break;
		}

		if (!t)
			continue;

		BUG_ON(t->buffer == NULL);
		if (t->buffer->target_node) {
			struct binder_node *target_node = t->buffer->target_node;
			tr.target.ptr = target_node->ptr;
			tr.cookie =  target_node->cookie;
			t->saved_priority = task_nice(current);
			if (t->priority < target_node->min_priority &&
			    !(t->flags & TF_ONE_WAY))
				binder_set_nice(t->priority);
			else if (!(t->flags & TF_ONE_WAY) ||
				 t->saved_priority > target_node->min_priority)
				binder_set_nice(target_node->min_priority);
			cmd = BR_TRANSACTION;
		} else {
			tr.target.ptr = NULL;
			tr.cookie = NULL;
			cmd = BR_REPLY;
		}
		tr.code = t->code;
		tr.flags = t->flags;
		tr.sender_euid = from_kuid(current_user_ns(), t->sender_euid);

		if (t->from) {
			struct task_struct *sender = t->from->proc->tsk;
			tr.sender_pid = task_tgid_nr_ns(sender,
							task_active_pid_ns(current));
		} else {
			tr.sender_pid = 0;
		}

		tr.data_size = t->buffer->data_size;
		tr.offsets_size = t->buffer->offsets_size;
		tr.data.ptr.buffer = (void *)t->buffer->data +
					proc->user_buffer_offset;
		tr.data.ptr.offsets = tr.data.ptr.buffer +
					ALIGN(t->buffer->data_size,
					    sizeof(void *));

		if (put_user(cmd, (uint32_t __user *)ptr))
			return -EFAULT;
		ptr += sizeof(uint32_t);
		if (copy_to_user(ptr, &tr, sizeof(tr)))
			return -EFAULT;
		ptr += sizeof(tr);

		trace_binder_transaction_received(t);
		binder_stat_br(proc, thread, cmd);
		binder_debug(BINDER_DEBUG_TRANSACTION,
			     "%d:%d %s %d %d:%d, cmd %d size %zd-%zd ptr %p-%p\n",
			     proc->pid, thread->pid,
			     (cmd == BR_TRANSACTION) ? "BR_TRANSACTION" :
			     "BR_REPLY",
			     t->debug_id, t->from ? t->from->proc->pid : 0,
			     t->from ? t->from->pid : 0, cmd,
			     t->buffer->data_size, t->buffer->offsets_size,
			     tr.data.ptr.buffer, tr.data.ptr.offsets);

		list_del(&t->work.entry);
		t->buffer->allow_user_free = 1;
		if (cmd == BR_TRANSACTION && !(t->flags & TF_ONE_WAY)) {
			t->to_parent = thread->transaction_stack;
			t->to_thread = thread;
			thread->transaction_stack = t;
		} else {
			t->buffer->transaction = NULL;
			kfree(t);
			binder_stats_deleted(BINDER_STAT_TRANSACTION);
		}
		break;
	}

done:

	*consumed = ptr - buffer;
	if (proc->requested_threads + proc->ready_threads == 0 &&
	    proc->requested_threads_started < proc->max_threads &&
	    (thread->looper & (BINDER_LOOPER_STATE_REGISTERED |
	     BINDER_LOOPER_STATE_ENTERED)) /* the user-space code fails to */
	     /*spawn a new thread if we leave this out */) {
		proc->requested_threads++;
		binder_debug(BINDER_DEBUG_THREADS,
			     "%d:%d BR_SPAWN_LOOPER\n",
			     proc->pid, thread->pid);
		if (put_user(BR_SPAWN_LOOPER, (uint32_t __user *)buffer))
			return -EFAULT;
		binder_stat_br(proc, thread, BR_SPAWN_LOOPER);
	}
	return 0;
}

static void binder_release_work(struct list_head *list)
{
	struct binder_work *w;
	while (!list_empty(list)) {
		w = list_first_entry(list, struct binder_work, entry);
		list_del_init(&w->entry);
		switch (w->type) {
		case BINDER_WORK_TRANSACTION: {
			struct binder_transaction *t;

			t = container_of(w, struct binder_transaction, work);
			if (t->buffer->target_node &&
			    !(t->flags & TF_ONE_WAY)) {
				binder_send_failed_reply(t, BR_DEAD_REPLY);
			} else {
				binder_debug(BINDER_DEBUG_DEAD_TRANSACTION,
					"undelivered transaction %d\n",
					t->debug_id);
				t->buffer->transaction = NULL;
				kfree(t);
				binder_stats_deleted(BINDER_STAT_TRANSACTION);
			}
		} break;
		case BINDER_WORK_TRANSACTION_COMPLETE: {
			binder_debug(BINDER_DEBUG_DEAD_TRANSACTION,
				"undelivered TRANSACTION_COMPLETE\n");
			kfree(w);
			binder_stats_deleted(BINDER_STAT_TRANSACTION_COMPLETE);
		} break;
		case BINDER_WORK_DEAD_BINDER_AND_CLEAR:
		case BINDER_WORK_CLEAR_DEATH_NOTIFICATION: {
			struct binder_ref_death *death;

			death = container_of(w, struct binder_ref_death, work);
			binder_debug(BINDER_DEBUG_DEAD_TRANSACTION,
				"undelivered death notification, %p\n",
				death->cookie);
			kfree(death);
			binder_stats_deleted(BINDER_STAT_DEATH);
		} break;
		default:
			pr_err("unexpected work type, %d, not freed\n",
			       w->type);
			break;
		}
	}

}

static struct binder_thread *binder_get_thread(struct binder_proc *proc)
{
	struct binder_thread *thread = NULL;
	struct rb_node *parent = NULL;
	struct rb_node **p = &proc->threads.rb_node;

	while (*p) {
		parent = *p;
		thread = rb_entry(parent, struct binder_thread, rb_node);

		if (current->pid < thread->pid)
			p = &(*p)->rb_left;
		else if (current->pid > thread->pid)
			p = &(*p)->rb_right;
		else
			break;
	}
	if (*p == NULL) {
		thread = kzalloc(sizeof(*thread), GFP_KERNEL);
		if (thread == NULL)
			return NULL;
		binder_stats_created(BINDER_STAT_THREAD);
		thread->proc = proc;
		thread->pid = current->pid;
		init_waitqueue_head(&thread->wait);
		INIT_LIST_HEAD(&thread->todo);
		rb_link_node(&thread->rb_node, parent, p);
		rb_insert_color(&thread->rb_node, &proc->threads);
		thread->looper |= BINDER_LOOPER_STATE_NEED_RETURN;
		thread->return_error = BR_OK;
		thread->return_error2 = BR_OK;
	}
	return thread;
}

static int binder_free_thread(struct binder_proc *proc,
			      struct binder_thread *thread)
{
	struct binder_transaction *t;
	struct binder_transaction *send_reply = NULL;
	int active_transactions = 0;

	rb_erase(&thread->rb_node, &proc->threads);
	t = thread->transaction_stack;
	if (t && t->to_thread == thread)
		send_reply = t;
	while (t) {
		active_transactions++;
		binder_debug(BINDER_DEBUG_DEAD_TRANSACTION,
			     "release %d:%d transaction %d %s, still active\n",
			      proc->pid, thread->pid,
			     t->debug_id,
			     (t->to_thread == thread) ? "in" : "out");

		if (t->to_thread == thread) {
			t->to_proc = NULL;
			t->to_thread = NULL;
			if (t->buffer) {
				t->buffer->transaction = NULL;
				t->buffer = NULL;
			}
			t = t->to_parent;
		} else if (t->from == thread) {
			t->from = NULL;
			t = t->from_parent;
		} else
			BUG();
	}
	if (send_reply)
		binder_send_failed_reply(send_reply, BR_DEAD_REPLY);
	binder_release_work(&thread->todo);
	kfree(thread);
	binder_stats_deleted(BINDER_STAT_THREAD);
	return active_transactions;
}

static unsigned int binder_poll(struct file *filp,
				struct poll_table_struct *wait)
{
	struct binder_proc *proc = filp->private_data;
	struct binder_thread *thread = NULL;
	int wait_for_proc_work;

	binder_lock(__func__);

	thread = binder_get_thread(proc);

	wait_for_proc_work = thread->transaction_stack == NULL &&
		list_empty(&thread->todo) && thread->return_error == BR_OK;

	binder_unlock(__func__);

	if (wait_for_proc_work) {
		if (binder_has_proc_work(proc, thread))
			return POLLIN;
		poll_wait(filp, &proc->wait, wait);
		if (binder_has_proc_work(proc, thread))
			return POLLIN;
	} else {
		if (binder_has_thread_work(thread))
			return POLLIN;
		poll_wait(filp, &thread->wait, wait);
		if (binder_has_thread_work(thread))
			return POLLIN;
	}
	return 0;
}

static long binder_ioctl(struct file *filp, unsigned int cmd, unsigned long arg)
{
	int ret;
	struct binder_proc *proc = filp->private_data;
	struct binder_thread *thread;
	unsigned int size = _IOC_SIZE(cmd);
	void __user *ubuf = (void __user *)arg;

	/*pr_info("binder_ioctl: %d:%d %x %lx\n", proc->pid, current->pid, cmd, arg);*/

	trace_binder_ioctl(cmd, arg);

	ret = wait_event_interruptible(binder_user_error_wait, binder_stop_on_user_error < 2);
	if (ret)
		goto err_unlocked;

	binder_lock(__func__);
	thread = binder_get_thread(proc);
	if (thread == NULL) {
		ret = -ENOMEM;
		goto err;
	}

	switch (cmd) {
	case BINDER_WRITE_READ: {
		struct binder_write_read bwr;
		if (size != sizeof(struct binder_write_read)) {
			ret = -EINVAL;
			goto err;
		}
		if (copy_from_user(&bwr, ubuf, sizeof(bwr))) {
			ret = -EFAULT;
			goto err;
		}
		binder_debug(BINDER_DEBUG_READ_WRITE,
			     "%d:%d write %ld at %08lx, read %ld at %08lx\n",
			     proc->pid, thread->pid, bwr.write_size,
			     bwr.write_buffer, bwr.read_size, bwr.read_buffer);

		if (bwr.write_size > 0) {
			ret = binder_thread_write(proc, thread, (void __user *)bwr.write_buffer, bwr.write_size, &bwr.write_consumed);
			trace_binder_write_done(ret);
			if (ret < 0) {
				bwr.read_consumed = 0;
				if (copy_to_user(ubuf, &bwr, sizeof(bwr)))
					ret = -EFAULT;
				goto err;
			}
		}
		if (bwr.read_size > 0) {
			ret = binder_thread_read(proc, thread, (void __user *)bwr.read_buffer, bwr.read_size, &bwr.read_consumed, filp->f_flags & O_NONBLOCK);
			trace_binder_read_done(ret);
			if (!list_empty(&proc->todo))
				wake_up_interruptible(&proc->wait);
			if (ret < 0) {
				if (copy_to_user(ubuf, &bwr, sizeof(bwr)))
					ret = -EFAULT;
				goto err;
			}
		}
		binder_debug(BINDER_DEBUG_READ_WRITE,
			     "%d:%d wrote %ld of %ld, read return %ld of %ld\n",
			     proc->pid, thread->pid, bwr.write_consumed, bwr.write_size,
			     bwr.read_consumed, bwr.read_size);
		if (copy_to_user(ubuf, &bwr, sizeof(bwr))) {
			ret = -EFAULT;
			goto err;
		}
		break;
	}
	case BINDER_SET_MAX_THREADS:
		if (copy_from_user(&proc->max_threads, ubuf, sizeof(proc->max_threads))) {
			ret = -EINVAL;
			goto err;
		}
		break;
	case BINDER_SET_CONTEXT_MGR:
		if (binder_context_mgr_node != NULL) {
			pr_err("BINDER_SET_CONTEXT_MGR already set\n");
			ret = -EBUSY;
			goto err;
		}
		if (uid_valid(binder_context_mgr_uid)) {
			if (!uid_eq(binder_context_mgr_uid, current->cred->euid)) {
				pr_err("BINDER_SET_CONTEXT_MGR bad uid %d != %d\n",
				       from_kuid(&init_user_ns, current->cred->euid),
				       from_kuid(&init_user_ns, binder_context_mgr_uid));
				ret = -EPERM;
				goto err;
			}
		} else
			binder_context_mgr_uid = current->cred->euid;
		binder_context_mgr_node = binder_new_node(proc, NULL, NULL);
		if (binder_context_mgr_node == NULL) {
			ret = -ENOMEM;
			goto err;
		}
		binder_context_mgr_node->local_weak_refs++;
		binder_context_mgr_node->local_strong_refs++;
		binder_context_mgr_node->has_strong_ref = 1;
		binder_context_mgr_node->has_weak_ref = 1;
		break;
	case BINDER_THREAD_EXIT:
		binder_debug(BINDER_DEBUG_THREADS, "%d:%d exit\n",
			     proc->pid, thread->pid);
		binder_free_thread(proc, thread);
		thread = NULL;
		break;
	case BINDER_VERSION:
		if (size != sizeof(struct binder_version)) {
			ret = -EINVAL;
			goto err;
		}
		if (put_user(BINDER_CURRENT_PROTOCOL_VERSION, &((struct binder_version *)ubuf)->protocol_version)) {
			ret = -EINVAL;
			goto err;
		}
		break;
	default:
		ret = -EINVAL;
		goto err;
	}
	ret = 0;
err:
	if (thread)
		thread->looper &= ~BINDER_LOOPER_STATE_NEED_RETURN;
	binder_unlock(__func__);
	wait_event_interruptible(binder_user_error_wait, binder_stop_on_user_error < 2);
	if (ret && ret != -ERESTARTSYS)
<<<<<<< HEAD
		pr_info("binder: %d:%d ioctl %x %lx returned %d\n", proc->pid, current->pid, cmd, arg, ret);
=======
		pr_info("%d:%d ioctl %x %lx returned %d\n", proc->pid, current->pid, cmd, arg, ret);
>>>>>>> 5f243b9b
err_unlocked:
	trace_binder_ioctl_done(ret);
	return ret;
}

static void binder_vma_open(struct vm_area_struct *vma)
{
	struct binder_proc *proc = vma->vm_private_data;
	binder_debug(BINDER_DEBUG_OPEN_CLOSE,
		     "%d open vm area %lx-%lx (%ld K) vma %lx pagep %lx\n",
		     proc->pid, vma->vm_start, vma->vm_end,
		     (vma->vm_end - vma->vm_start) / SZ_1K, vma->vm_flags,
		     (unsigned long)pgprot_val(vma->vm_page_prot));
}

static void binder_vma_close(struct vm_area_struct *vma)
{
	struct binder_proc *proc = vma->vm_private_data;
	binder_debug(BINDER_DEBUG_OPEN_CLOSE,
		     "%d close vm area %lx-%lx (%ld K) vma %lx pagep %lx\n",
		     proc->pid, vma->vm_start, vma->vm_end,
		     (vma->vm_end - vma->vm_start) / SZ_1K, vma->vm_flags,
		     (unsigned long)pgprot_val(vma->vm_page_prot));
	proc->vma = NULL;
	proc->vma_vm_mm = NULL;
	binder_defer_work(proc, BINDER_DEFERRED_PUT_FILES);
}

static struct vm_operations_struct binder_vm_ops = {
	.open = binder_vma_open,
	.close = binder_vma_close,
};

static int binder_mmap(struct file *filp, struct vm_area_struct *vma)
{
	int ret;
	struct vm_struct *area;
	struct binder_proc *proc = filp->private_data;
	const char *failure_string;
	struct binder_buffer *buffer;

	if (proc->tsk != current)
		return -EINVAL;

	if ((vma->vm_end - vma->vm_start) > SZ_4M)
		vma->vm_end = vma->vm_start + SZ_4M;

	binder_debug(BINDER_DEBUG_OPEN_CLOSE,
		     "binder_mmap: %d %lx-%lx (%ld K) vma %lx pagep %lx\n",
		     proc->pid, vma->vm_start, vma->vm_end,
		     (vma->vm_end - vma->vm_start) / SZ_1K, vma->vm_flags,
		     (unsigned long)pgprot_val(vma->vm_page_prot));

	if (vma->vm_flags & FORBIDDEN_MMAP_FLAGS) {
		ret = -EPERM;
		failure_string = "bad vm_flags";
		goto err_bad_arg;
	}
	vma->vm_flags = (vma->vm_flags | VM_DONTCOPY) & ~VM_MAYWRITE;

	mutex_lock(&binder_mmap_lock);
	if (proc->buffer) {
		ret = -EBUSY;
		failure_string = "already mapped";
		goto err_already_mapped;
	}

	area = get_vm_area(vma->vm_end - vma->vm_start, VM_IOREMAP);
	if (area == NULL) {
		ret = -ENOMEM;
		failure_string = "get_vm_area";
		goto err_get_vm_area_failed;
	}
	proc->buffer = area->addr;
	proc->user_buffer_offset = vma->vm_start - (uintptr_t)proc->buffer;
	mutex_unlock(&binder_mmap_lock);

#ifdef CONFIG_CPU_CACHE_VIPT
	if (cache_is_vipt_aliasing()) {
		while (CACHE_COLOUR((vma->vm_start ^ (uint32_t)proc->buffer))) {
			pr_info("binder_mmap: %d %lx-%lx maps %p bad alignment\n", proc->pid, vma->vm_start, vma->vm_end, proc->buffer);
			vma->vm_start += PAGE_SIZE;
		}
	}
#endif
	proc->pages = kzalloc(sizeof(proc->pages[0]) * ((vma->vm_end - vma->vm_start) / PAGE_SIZE), GFP_KERNEL);
	if (proc->pages == NULL) {
		ret = -ENOMEM;
		failure_string = "alloc page array";
		goto err_alloc_pages_failed;
	}
	proc->buffer_size = vma->vm_end - vma->vm_start;

	vma->vm_ops = &binder_vm_ops;
	vma->vm_private_data = proc;

	if (binder_update_page_range(proc, 1, proc->buffer, proc->buffer + PAGE_SIZE, vma)) {
		ret = -ENOMEM;
		failure_string = "alloc small buf";
		goto err_alloc_small_buf_failed;
	}
	buffer = proc->buffer;
	INIT_LIST_HEAD(&proc->buffers);
	list_add(&buffer->entry, &proc->buffers);
	buffer->free = 1;
	binder_insert_free_buffer(proc, buffer);
	proc->free_async_space = proc->buffer_size / 2;
	barrier();
	proc->files = get_files_struct(current);
	proc->vma = vma;
	proc->vma_vm_mm = vma->vm_mm;

	/*pr_info("binder_mmap: %d %lx-%lx maps %p\n",
		 proc->pid, vma->vm_start, vma->vm_end, proc->buffer);*/
	return 0;

err_alloc_small_buf_failed:
	kfree(proc->pages);
	proc->pages = NULL;
err_alloc_pages_failed:
	mutex_lock(&binder_mmap_lock);
	vfree(proc->buffer);
	proc->buffer = NULL;
err_get_vm_area_failed:
err_already_mapped:
	mutex_unlock(&binder_mmap_lock);
err_bad_arg:
	pr_err("binder_mmap: %d %lx-%lx %s failed %d\n",
	       proc->pid, vma->vm_start, vma->vm_end, failure_string, ret);
	return ret;
}

static int binder_open(struct inode *nodp, struct file *filp)
{
	struct binder_proc *proc;

	binder_debug(BINDER_DEBUG_OPEN_CLOSE, "binder_open: %d:%d\n",
		     current->group_leader->pid, current->pid);

	proc = kzalloc(sizeof(*proc), GFP_KERNEL);
	if (proc == NULL)
		return -ENOMEM;
	get_task_struct(current);
	proc->tsk = current;
	INIT_LIST_HEAD(&proc->todo);
	init_waitqueue_head(&proc->wait);
	proc->default_priority = task_nice(current);

	binder_lock(__func__);

	binder_stats_created(BINDER_STAT_PROC);
	hlist_add_head(&proc->proc_node, &binder_procs);
	proc->pid = current->group_leader->pid;
	INIT_LIST_HEAD(&proc->delivered_death);
	filp->private_data = proc;

	binder_unlock(__func__);

	if (binder_debugfs_dir_entry_proc) {
		char strbuf[11];
		snprintf(strbuf, sizeof(strbuf), "%u", proc->pid);
		proc->debugfs_entry = debugfs_create_file(strbuf, S_IRUGO,
			binder_debugfs_dir_entry_proc, proc, &binder_proc_fops);
	}

	return 0;
}

static int binder_flush(struct file *filp, fl_owner_t id)
{
	struct binder_proc *proc = filp->private_data;

	binder_defer_work(proc, BINDER_DEFERRED_FLUSH);

	return 0;
}

static void binder_deferred_flush(struct binder_proc *proc)
{
	struct rb_node *n;
	int wake_count = 0;
	for (n = rb_first(&proc->threads); n != NULL; n = rb_next(n)) {
		struct binder_thread *thread = rb_entry(n, struct binder_thread, rb_node);
		thread->looper |= BINDER_LOOPER_STATE_NEED_RETURN;
		if (thread->looper & BINDER_LOOPER_STATE_WAITING) {
			wake_up_interruptible(&thread->wait);
			wake_count++;
		}
	}
	wake_up_interruptible_all(&proc->wait);

	binder_debug(BINDER_DEBUG_OPEN_CLOSE,
		     "binder_flush: %d woke %d threads\n", proc->pid,
		     wake_count);
}

static int binder_release(struct inode *nodp, struct file *filp)
{
	struct binder_proc *proc = filp->private_data;
	debugfs_remove(proc->debugfs_entry);
	binder_defer_work(proc, BINDER_DEFERRED_RELEASE);

	return 0;
}

static void binder_deferred_release(struct binder_proc *proc)
{
	struct hlist_node *pos;
	struct binder_transaction *t;
	struct rb_node *n;
	int threads, nodes, incoming_refs, outgoing_refs, buffers, active_transactions, page_count;

	BUG_ON(proc->vma);
	BUG_ON(proc->files);

	hlist_del(&proc->proc_node);
	if (binder_context_mgr_node && binder_context_mgr_node->proc == proc) {
		binder_debug(BINDER_DEBUG_DEAD_BINDER,
			     "binder_release: %d context_mgr_node gone\n",
			     proc->pid);
		binder_context_mgr_node = NULL;
	}

	threads = 0;
	active_transactions = 0;
	while ((n = rb_first(&proc->threads))) {
		struct binder_thread *thread = rb_entry(n, struct binder_thread, rb_node);
		threads++;
		active_transactions += binder_free_thread(proc, thread);
	}
	nodes = 0;
	incoming_refs = 0;
	while ((n = rb_first(&proc->nodes))) {
		struct binder_node *node = rb_entry(n, struct binder_node, rb_node);

		nodes++;
		rb_erase(&node->rb_node, &proc->nodes);
		list_del_init(&node->work.entry);
		binder_release_work(&node->async_todo);
		if (hlist_empty(&node->refs)) {
			kfree(node);
			binder_stats_deleted(BINDER_STAT_NODE);
		} else {
			struct binder_ref *ref;
			int death = 0;

			node->proc = NULL;
			node->local_strong_refs = 0;
			node->local_weak_refs = 0;
			hlist_add_head(&node->dead_node, &binder_dead_nodes);

			hlist_for_each_entry(ref, pos, &node->refs, node_entry) {
				incoming_refs++;
				if (ref->death) {
					death++;
					if (list_empty(&ref->death->work.entry)) {
						ref->death->work.type = BINDER_WORK_DEAD_BINDER;
						list_add_tail(&ref->death->work.entry, &ref->proc->todo);
						wake_up_interruptible(&ref->proc->wait);
					} else
						BUG();
				}
			}
			binder_debug(BINDER_DEBUG_DEAD_BINDER,
				     "node %d now dead, refs %d, death %d\n",
				      node->debug_id, incoming_refs, death);
		}
	}
	outgoing_refs = 0;
	while ((n = rb_first(&proc->refs_by_desc))) {
		struct binder_ref *ref = rb_entry(n, struct binder_ref,
						  rb_node_desc);
		outgoing_refs++;
		binder_delete_ref(ref);
	}
	binder_release_work(&proc->todo);
	binder_release_work(&proc->delivered_death);
	buffers = 0;

	while ((n = rb_first(&proc->allocated_buffers))) {
		struct binder_buffer *buffer = rb_entry(n, struct binder_buffer,
							rb_node);
		t = buffer->transaction;
		if (t) {
			t->buffer = NULL;
			buffer->transaction = NULL;
			pr_err("release proc %d, transaction %d, not freed\n",
			       proc->pid, t->debug_id);
			/*BUG();*/
		}
		binder_free_buf(proc, buffer);
		buffers++;
	}

	binder_stats_deleted(BINDER_STAT_PROC);

	page_count = 0;
	if (proc->pages) {
		int i;
		for (i = 0; i < proc->buffer_size / PAGE_SIZE; i++) {
			if (proc->pages[i]) {
				void *page_addr = proc->buffer + i * PAGE_SIZE;
				binder_debug(BINDER_DEBUG_BUFFER_ALLOC,
					     "binder_release: %d: page %d at %p not freed\n",
					     proc->pid, i,
					     page_addr);
				unmap_kernel_range((unsigned long)page_addr,
					PAGE_SIZE);
				__free_page(proc->pages[i]);
				page_count++;
			}
		}
		kfree(proc->pages);
		vfree(proc->buffer);
	}

	put_task_struct(proc->tsk);

	binder_debug(BINDER_DEBUG_OPEN_CLOSE,
		     "binder_release: %d threads %d, nodes %d (ref %d), refs %d, active transactions %d, buffers %d, pages %d\n",
		     proc->pid, threads, nodes, incoming_refs, outgoing_refs,
		     active_transactions, buffers, page_count);

	kfree(proc);
}

static void binder_deferred_func(struct work_struct *work)
{
	struct binder_proc *proc;
	struct files_struct *files;

	int defer;
	do {
		binder_lock(__func__);
		mutex_lock(&binder_deferred_lock);
		if (!hlist_empty(&binder_deferred_list)) {
			proc = hlist_entry(binder_deferred_list.first,
					struct binder_proc, deferred_work_node);
			hlist_del_init(&proc->deferred_work_node);
			defer = proc->deferred_work;
			proc->deferred_work = 0;
		} else {
			proc = NULL;
			defer = 0;
		}
		mutex_unlock(&binder_deferred_lock);

		files = NULL;
		if (defer & BINDER_DEFERRED_PUT_FILES) {
			files = proc->files;
			if (files)
				proc->files = NULL;
		}

		if (defer & BINDER_DEFERRED_FLUSH)
			binder_deferred_flush(proc);

		if (defer & BINDER_DEFERRED_RELEASE)
			binder_deferred_release(proc); /* frees proc */

		binder_unlock(__func__);
		if (files)
			put_files_struct(files);
	} while (proc);
}
static DECLARE_WORK(binder_deferred_work, binder_deferred_func);

static void
binder_defer_work(struct binder_proc *proc, enum binder_deferred_state defer)
{
	mutex_lock(&binder_deferred_lock);
	proc->deferred_work |= defer;
	if (hlist_unhashed(&proc->deferred_work_node)) {
		hlist_add_head(&proc->deferred_work_node,
				&binder_deferred_list);
		queue_work(binder_deferred_workqueue, &binder_deferred_work);
	}
	mutex_unlock(&binder_deferred_lock);
}

static void print_binder_transaction(struct seq_file *m, const char *prefix,
				     struct binder_transaction *t)
{
	seq_printf(m,
		   "%s %d: %p from %d:%d to %d:%d code %x flags %x pri %ld r%d",
		   prefix, t->debug_id, t,
		   t->from ? t->from->proc->pid : 0,
		   t->from ? t->from->pid : 0,
		   t->to_proc ? t->to_proc->pid : 0,
		   t->to_thread ? t->to_thread->pid : 0,
		   t->code, t->flags, t->priority, t->need_reply);
	if (t->buffer == NULL) {
		seq_puts(m, " buffer free\n");
		return;
	}
	if (t->buffer->target_node)
		seq_printf(m, " node %d",
			   t->buffer->target_node->debug_id);
	seq_printf(m, " size %zd:%zd data %p\n",
		   t->buffer->data_size, t->buffer->offsets_size,
		   t->buffer->data);
}

static void print_binder_buffer(struct seq_file *m, const char *prefix,
				struct binder_buffer *buffer)
{
	seq_printf(m, "%s %d: %p size %zd:%zd %s\n",
		   prefix, buffer->debug_id, buffer->data,
		   buffer->data_size, buffer->offsets_size,
		   buffer->transaction ? "active" : "delivered");
}

static void print_binder_work(struct seq_file *m, const char *prefix,
			      const char *transaction_prefix,
			      struct binder_work *w)
{
	struct binder_node *node;
	struct binder_transaction *t;

	switch (w->type) {
	case BINDER_WORK_TRANSACTION:
		t = container_of(w, struct binder_transaction, work);
		print_binder_transaction(m, transaction_prefix, t);
		break;
	case BINDER_WORK_TRANSACTION_COMPLETE:
		seq_printf(m, "%stransaction complete\n", prefix);
		break;
	case BINDER_WORK_NODE:
		node = container_of(w, struct binder_node, work);
		seq_printf(m, "%snode work %d: u%p c%p\n",
			   prefix, node->debug_id, node->ptr, node->cookie);
		break;
	case BINDER_WORK_DEAD_BINDER:
		seq_printf(m, "%shas dead binder\n", prefix);
		break;
	case BINDER_WORK_DEAD_BINDER_AND_CLEAR:
		seq_printf(m, "%shas cleared dead binder\n", prefix);
		break;
	case BINDER_WORK_CLEAR_DEATH_NOTIFICATION:
		seq_printf(m, "%shas cleared death notification\n", prefix);
		break;
	default:
		seq_printf(m, "%sunknown work: type %d\n", prefix, w->type);
		break;
	}
}

static void print_binder_thread(struct seq_file *m,
				struct binder_thread *thread,
				int print_always)
{
	struct binder_transaction *t;
	struct binder_work *w;
	size_t start_pos = m->count;
	size_t header_pos;

	seq_printf(m, "  thread %d: l %02x\n", thread->pid, thread->looper);
	header_pos = m->count;
	t = thread->transaction_stack;
	while (t) {
		if (t->from == thread) {
			print_binder_transaction(m,
						 "    outgoing transaction", t);
			t = t->from_parent;
		} else if (t->to_thread == thread) {
			print_binder_transaction(m,
						 "    incoming transaction", t);
			t = t->to_parent;
		} else {
			print_binder_transaction(m, "    bad transaction", t);
			t = NULL;
		}
	}
	list_for_each_entry(w, &thread->todo, entry) {
		print_binder_work(m, "    ", "    pending transaction", w);
	}
	if (!print_always && m->count == header_pos)
		m->count = start_pos;
}

static void print_binder_node(struct seq_file *m, struct binder_node *node)
{
	struct binder_ref *ref;
	struct hlist_node *pos;
	struct binder_work *w;
	int count;

	count = 0;
	hlist_for_each_entry(ref, pos, &node->refs, node_entry)
		count++;

	seq_printf(m, "  node %d: u%p c%p hs %d hw %d ls %d lw %d is %d iw %d",
		   node->debug_id, node->ptr, node->cookie,
		   node->has_strong_ref, node->has_weak_ref,
		   node->local_strong_refs, node->local_weak_refs,
		   node->internal_strong_refs, count);
	if (count) {
		seq_puts(m, " proc");
		hlist_for_each_entry(ref, pos, &node->refs, node_entry)
			seq_printf(m, " %d", ref->proc->pid);
	}
	seq_puts(m, "\n");
	list_for_each_entry(w, &node->async_todo, entry)
		print_binder_work(m, "    ",
				  "    pending async transaction", w);
}

static void print_binder_ref(struct seq_file *m, struct binder_ref *ref)
{
	seq_printf(m, "  ref %d: desc %d %snode %d s %d w %d d %p\n",
		   ref->debug_id, ref->desc, ref->node->proc ? "" : "dead ",
		   ref->node->debug_id, ref->strong, ref->weak, ref->death);
}

static void print_binder_proc(struct seq_file *m,
			      struct binder_proc *proc, int print_all)
{
	struct binder_work *w;
	struct rb_node *n;
	size_t start_pos = m->count;
	size_t header_pos;

	seq_printf(m, "proc %d\n", proc->pid);
	header_pos = m->count;

	for (n = rb_first(&proc->threads); n != NULL; n = rb_next(n))
		print_binder_thread(m, rb_entry(n, struct binder_thread,
						rb_node), print_all);
	for (n = rb_first(&proc->nodes); n != NULL; n = rb_next(n)) {
		struct binder_node *node = rb_entry(n, struct binder_node,
						    rb_node);
		if (print_all || node->has_async_transaction)
			print_binder_node(m, node);
	}
	if (print_all) {
		for (n = rb_first(&proc->refs_by_desc);
		     n != NULL;
		     n = rb_next(n))
			print_binder_ref(m, rb_entry(n, struct binder_ref,
						     rb_node_desc));
	}
	for (n = rb_first(&proc->allocated_buffers); n != NULL; n = rb_next(n))
		print_binder_buffer(m, "  buffer",
				    rb_entry(n, struct binder_buffer, rb_node));
	list_for_each_entry(w, &proc->todo, entry)
		print_binder_work(m, "  ", "  pending transaction", w);
	list_for_each_entry(w, &proc->delivered_death, entry) {
		seq_puts(m, "  has delivered dead binder\n");
		break;
	}
	if (!print_all && m->count == header_pos)
		m->count = start_pos;
}

static const char *binder_return_strings[] = {
	"BR_ERROR",
	"BR_OK",
	"BR_TRANSACTION",
	"BR_REPLY",
	"BR_ACQUIRE_RESULT",
	"BR_DEAD_REPLY",
	"BR_TRANSACTION_COMPLETE",
	"BR_INCREFS",
	"BR_ACQUIRE",
	"BR_RELEASE",
	"BR_DECREFS",
	"BR_ATTEMPT_ACQUIRE",
	"BR_NOOP",
	"BR_SPAWN_LOOPER",
	"BR_FINISHED",
	"BR_DEAD_BINDER",
	"BR_CLEAR_DEATH_NOTIFICATION_DONE",
	"BR_FAILED_REPLY"
};

static const char *binder_command_strings[] = {
	"BC_TRANSACTION",
	"BC_REPLY",
	"BC_ACQUIRE_RESULT",
	"BC_FREE_BUFFER",
	"BC_INCREFS",
	"BC_ACQUIRE",
	"BC_RELEASE",
	"BC_DECREFS",
	"BC_INCREFS_DONE",
	"BC_ACQUIRE_DONE",
	"BC_ATTEMPT_ACQUIRE",
	"BC_REGISTER_LOOPER",
	"BC_ENTER_LOOPER",
	"BC_EXIT_LOOPER",
	"BC_REQUEST_DEATH_NOTIFICATION",
	"BC_CLEAR_DEATH_NOTIFICATION",
	"BC_DEAD_BINDER_DONE"
};

static const char *binder_objstat_strings[] = {
	"proc",
	"thread",
	"node",
	"ref",
	"death",
	"transaction",
	"transaction_complete"
};

static void print_binder_stats(struct seq_file *m, const char *prefix,
			       struct binder_stats *stats)
{
	int i;

	BUILD_BUG_ON(ARRAY_SIZE(stats->bc) !=
		     ARRAY_SIZE(binder_command_strings));
	for (i = 0; i < ARRAY_SIZE(stats->bc); i++) {
		if (stats->bc[i])
			seq_printf(m, "%s%s: %d\n", prefix,
				   binder_command_strings[i], stats->bc[i]);
	}

	BUILD_BUG_ON(ARRAY_SIZE(stats->br) !=
		     ARRAY_SIZE(binder_return_strings));
	for (i = 0; i < ARRAY_SIZE(stats->br); i++) {
		if (stats->br[i])
			seq_printf(m, "%s%s: %d\n", prefix,
				   binder_return_strings[i], stats->br[i]);
	}

	BUILD_BUG_ON(ARRAY_SIZE(stats->obj_created) !=
		     ARRAY_SIZE(binder_objstat_strings));
	BUILD_BUG_ON(ARRAY_SIZE(stats->obj_created) !=
		     ARRAY_SIZE(stats->obj_deleted));
	for (i = 0; i < ARRAY_SIZE(stats->obj_created); i++) {
		if (stats->obj_created[i] || stats->obj_deleted[i])
			seq_printf(m, "%s%s: active %d total %d\n", prefix,
				binder_objstat_strings[i],
				stats->obj_created[i] - stats->obj_deleted[i],
				stats->obj_created[i]);
	}
}

static void print_binder_proc_stats(struct seq_file *m,
				    struct binder_proc *proc)
{
	struct binder_work *w;
	struct rb_node *n;
	int count, strong, weak;

	seq_printf(m, "proc %d\n", proc->pid);
	count = 0;
	for (n = rb_first(&proc->threads); n != NULL; n = rb_next(n))
		count++;
	seq_printf(m, "  threads: %d\n", count);
	seq_printf(m, "  requested threads: %d+%d/%d\n"
			"  ready threads %d\n"
			"  free async space %zd\n", proc->requested_threads,
			proc->requested_threads_started, proc->max_threads,
			proc->ready_threads, proc->free_async_space);
	count = 0;
	for (n = rb_first(&proc->nodes); n != NULL; n = rb_next(n))
		count++;
	seq_printf(m, "  nodes: %d\n", count);
	count = 0;
	strong = 0;
	weak = 0;
	for (n = rb_first(&proc->refs_by_desc); n != NULL; n = rb_next(n)) {
		struct binder_ref *ref = rb_entry(n, struct binder_ref,
						  rb_node_desc);
		count++;
		strong += ref->strong;
		weak += ref->weak;
	}
	seq_printf(m, "  refs: %d s %d w %d\n", count, strong, weak);

	count = 0;
	for (n = rb_first(&proc->allocated_buffers); n != NULL; n = rb_next(n))
		count++;
	seq_printf(m, "  buffers: %d\n", count);

	count = 0;
	list_for_each_entry(w, &proc->todo, entry) {
		switch (w->type) {
		case BINDER_WORK_TRANSACTION:
			count++;
			break;
		default:
			break;
		}
	}
	seq_printf(m, "  pending transactions: %d\n", count);

	print_binder_stats(m, "  ", &proc->stats);
}


static int binder_state_show(struct seq_file *m, void *unused)
{
	struct binder_proc *proc;
	struct hlist_node *pos;
	struct binder_node *node;
	int do_lock = !binder_debug_no_lock;

	if (do_lock)
		binder_lock(__func__);

	seq_puts(m, "binder state:\n");

	if (!hlist_empty(&binder_dead_nodes))
		seq_puts(m, "dead nodes:\n");
	hlist_for_each_entry(node, pos, &binder_dead_nodes, dead_node)
		print_binder_node(m, node);

	hlist_for_each_entry(proc, pos, &binder_procs, proc_node)
		print_binder_proc(m, proc, 1);
	if (do_lock)
		binder_unlock(__func__);
	return 0;
}

static int binder_stats_show(struct seq_file *m, void *unused)
{
	struct binder_proc *proc;
	struct hlist_node *pos;
	int do_lock = !binder_debug_no_lock;

	if (do_lock)
		binder_lock(__func__);

	seq_puts(m, "binder stats:\n");

	print_binder_stats(m, "", &binder_stats);

	hlist_for_each_entry(proc, pos, &binder_procs, proc_node)
		print_binder_proc_stats(m, proc);
	if (do_lock)
		binder_unlock(__func__);
	return 0;
}

static int binder_transactions_show(struct seq_file *m, void *unused)
{
	struct binder_proc *proc;
	struct hlist_node *pos;
	int do_lock = !binder_debug_no_lock;

	if (do_lock)
		binder_lock(__func__);

	seq_puts(m, "binder transactions:\n");
	hlist_for_each_entry(proc, pos, &binder_procs, proc_node)
		print_binder_proc(m, proc, 0);
	if (do_lock)
		binder_unlock(__func__);
	return 0;
}

static int binder_proc_show(struct seq_file *m, void *unused)
{
	struct binder_proc *proc = m->private;
	int do_lock = !binder_debug_no_lock;

	if (do_lock)
		binder_lock(__func__);
	seq_puts(m, "binder proc state:\n");
	print_binder_proc(m, proc, 1);
	if (do_lock)
		binder_unlock(__func__);
	return 0;
}

static void print_binder_transaction_log_entry(struct seq_file *m,
					struct binder_transaction_log_entry *e)
{
	seq_printf(m,
		   "%d: %s from %d:%d to %d:%d node %d handle %d size %d:%d\n",
		   e->debug_id, (e->call_type == 2) ? "reply" :
		   ((e->call_type == 1) ? "async" : "call "), e->from_proc,
		   e->from_thread, e->to_proc, e->to_thread, e->to_node,
		   e->target_handle, e->data_size, e->offsets_size);
}

static int binder_transaction_log_show(struct seq_file *m, void *unused)
{
	struct binder_transaction_log *log = m->private;
	int i;

	if (log->full) {
		for (i = log->next; i < ARRAY_SIZE(log->entry); i++)
			print_binder_transaction_log_entry(m, &log->entry[i]);
	}
	for (i = 0; i < log->next; i++)
		print_binder_transaction_log_entry(m, &log->entry[i]);
	return 0;
}

static const struct file_operations binder_fops = {
	.owner = THIS_MODULE,
	.poll = binder_poll,
	.unlocked_ioctl = binder_ioctl,
	.mmap = binder_mmap,
	.open = binder_open,
	.flush = binder_flush,
	.release = binder_release,
};

static struct miscdevice binder_miscdev = {
	.minor = MISC_DYNAMIC_MINOR,
	.name = "binder",
	.fops = &binder_fops
};

BINDER_DEBUG_ENTRY(state);
BINDER_DEBUG_ENTRY(stats);
BINDER_DEBUG_ENTRY(transactions);
BINDER_DEBUG_ENTRY(transaction_log);

static int __init binder_init(void)
{
	int ret;

	binder_deferred_workqueue = create_singlethread_workqueue("binder");
	if (!binder_deferred_workqueue)
		return -ENOMEM;

	binder_debugfs_dir_entry_root = debugfs_create_dir("binder", NULL);
	if (binder_debugfs_dir_entry_root)
		binder_debugfs_dir_entry_proc = debugfs_create_dir("proc",
						 binder_debugfs_dir_entry_root);
	ret = misc_register(&binder_miscdev);
	if (binder_debugfs_dir_entry_root) {
		debugfs_create_file("state",
				    S_IRUGO,
				    binder_debugfs_dir_entry_root,
				    NULL,
				    &binder_state_fops);
		debugfs_create_file("stats",
				    S_IRUGO,
				    binder_debugfs_dir_entry_root,
				    NULL,
				    &binder_stats_fops);
		debugfs_create_file("transactions",
				    S_IRUGO,
				    binder_debugfs_dir_entry_root,
				    NULL,
				    &binder_transactions_fops);
		debugfs_create_file("transaction_log",
				    S_IRUGO,
				    binder_debugfs_dir_entry_root,
				    &binder_transaction_log,
				    &binder_transaction_log_fops);
		debugfs_create_file("failed_transaction_log",
				    S_IRUGO,
				    binder_debugfs_dir_entry_root,
				    &binder_transaction_log_failed,
				    &binder_transaction_log_fops);
	}
	return ret;
}

device_initcall(binder_init);

#define CREATE_TRACE_POINTS
#include "binder_trace.h"

MODULE_LICENSE("GPL v2");<|MERGE_RESOLUTION|>--- conflicted
+++ resolved
@@ -2672,11 +2672,7 @@
 	binder_unlock(__func__);
 	wait_event_interruptible(binder_user_error_wait, binder_stop_on_user_error < 2);
 	if (ret && ret != -ERESTARTSYS)
-<<<<<<< HEAD
-		pr_info("binder: %d:%d ioctl %x %lx returned %d\n", proc->pid, current->pid, cmd, arg, ret);
-=======
 		pr_info("%d:%d ioctl %x %lx returned %d\n", proc->pid, current->pid, cmd, arg, ret);
->>>>>>> 5f243b9b
 err_unlocked:
 	trace_binder_ioctl_done(ret);
 	return ret;
