--- conflicted
+++ resolved
@@ -329,11 +329,7 @@
 
 int prism2_scan(struct wiphy *wiphy, struct cfg80211_scan_request *request)
 {
-<<<<<<< HEAD
-	struct net_device *dev = request->wdev->netdev;
-=======
 	struct net_device *dev;
->>>>>>> 9e2d8656
 	struct prism2_wiphy_private *priv = wiphy_priv(wiphy);
 	wlandevice_t *wlandev;
 	struct p80211msg_dot11req_scan msg1;
