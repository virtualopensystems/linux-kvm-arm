/*
 * Copyright (C) 2004 IBM Corporation
 *
 * Authors:
 * Leendert van Doorn <leendert@watson.ibm.com>
 * Dave Safford <safford@watson.ibm.com>
 * Reiner Sailer <sailer@watson.ibm.com>
 * Kylene Hall <kjhall@us.ibm.com>
 *
 * Maintained by: <tpmdd-devel@lists.sourceforge.net>
 *
 * Device driver for TCG/TCPA TPM (trusted platform module).
 * Specifications at www.trustedcomputinggroup.org	 
 *
 * This program is free software; you can redistribute it and/or
 * modify it under the terms of the GNU General Public License as
 * published by the Free Software Foundation, version 2 of the
 * License.
 * 
 */
#include <linux/module.h>
#include <linux/delay.h>
#include <linux/fs.h>
#include <linux/mutex.h>
#include <linux/sched.h>
#include <linux/miscdevice.h>
#include <linux/platform_device.h>
#include <linux/io.h>
#include <linux/tpm.h>

enum tpm_const {
	TPM_MINOR = 224,	/* officially assigned */
	TPM_BUFSIZE = 4096,
	TPM_NUM_DEVICES = 256,
};

enum tpm_timeout {
	TPM_TIMEOUT = 5,	/* msecs */
};

/* TPM addresses */
enum tpm_addr {
	TPM_SUPERIO_ADDR = 0x2E,
	TPM_ADDR = 0x4E,
};

#define TPM_WARN_DOING_SELFTEST 0x802
#define TPM_ERR_DEACTIVATED     0x6
#define TPM_ERR_DISABLED        0x7

#define TPM_HEADER_SIZE		10
extern ssize_t tpm_show_pubek(struct device *, struct device_attribute *attr,
				char *);
extern ssize_t tpm_show_pcrs(struct device *, struct device_attribute *attr,
				char *);
extern ssize_t tpm_show_caps(struct device *, struct device_attribute *attr,
				char *);
extern ssize_t tpm_show_caps_1_2(struct device *, struct device_attribute *attr,
				char *);
extern ssize_t tpm_store_cancel(struct device *, struct device_attribute *attr,
				const char *, size_t);
extern ssize_t tpm_show_enabled(struct device *, struct device_attribute *attr,
				char *);
extern ssize_t tpm_show_active(struct device *, struct device_attribute *attr,
				char *);
extern ssize_t tpm_show_owned(struct device *, struct device_attribute *attr,
				char *);
extern ssize_t tpm_show_temp_deactivated(struct device *,
					 struct device_attribute *attr, char *);
extern ssize_t tpm_show_durations(struct device *,
				  struct device_attribute *attr, char *);
extern ssize_t tpm_show_timeouts(struct device *,
				 struct device_attribute *attr, char *);

struct tpm_chip;

struct tpm_vendor_specific {
	const u8 req_complete_mask;
	const u8 req_complete_val;
	const u8 req_canceled;
	void __iomem *iobase;		/* ioremapped address */
	unsigned long base;		/* TPM base address */

	int irq;
	int probed_irq;

	int region_size;
	int have_region;

	int (*recv) (struct tpm_chip *, u8 *, size_t);
	int (*send) (struct tpm_chip *, u8 *, size_t);
	void (*cancel) (struct tpm_chip *);
	u8 (*status) (struct tpm_chip *);
	void (*release) (struct device *);
	struct miscdevice miscdev;
	struct attribute_group *attr_group;
	struct list_head list;
	int locality;
	unsigned long timeout_a, timeout_b, timeout_c, timeout_d; /* jiffies */
	bool timeout_adjusted;
	unsigned long duration[3]; /* jiffies */
	bool duration_adjusted;
	void *data;

	wait_queue_head_t read_queue;
	wait_queue_head_t int_queue;
};

#define TPM_VID_INTEL    0x8086

struct tpm_chip {
	struct device *dev;	/* Device stuff */

	int dev_num;		/* /dev/tpm# */
	unsigned long is_open;	/* only one allowed */
	int time_expired;

	/* Data passed to and from the tpm via the read/write calls */
	u8 *data_buffer;
	atomic_t data_pending;
	struct mutex buffer_mutex;

	struct timer_list user_read_timer;	/* user needs to claim result */
	struct work_struct work;
	struct mutex tpm_mutex;	/* tpm is processing */

	struct tpm_vendor_specific vendor;

	struct dentry **bios_dir;

	struct list_head list;
	void (*release) (struct device *);
};

#define to_tpm_chip(n) container_of(n, struct tpm_chip, vendor)

static inline void tpm_chip_put(struct tpm_chip *chip)
{
	module_put(chip->dev->driver->owner);
}

static inline int tpm_read_index(int base, int index)
{
	outb(index, base);
	return inb(base+1) & 0xFF;
}

static inline void tpm_write_index(int base, int index, int value)
{
	outb(index, base);
	outb(value & 0xFF, base+1);
}
struct tpm_input_header {
	__be16	tag;
	__be32	length;
	__be32	ordinal;
}__attribute__((packed));

struct tpm_output_header {
	__be16	tag;
	__be32	length;
	__be32	return_code;
}__attribute__((packed));

struct	stclear_flags_t {
	__be16	tag;
	u8	deactivated;
	u8	disableForceClear;
	u8	physicalPresence;
	u8	physicalPresenceLock;
	u8	bGlobalLock;
}__attribute__((packed));

struct	tpm_version_t {
	u8	Major;
	u8	Minor;
	u8	revMajor;
	u8	revMinor;
}__attribute__((packed));

struct	tpm_version_1_2_t {
	__be16	tag;
	u8	Major;
	u8	Minor;
	u8	revMajor;
	u8	revMinor;
}__attribute__((packed));

struct	timeout_t {
	__be32	a;
	__be32	b;
	__be32	c;
	__be32	d;
}__attribute__((packed));

struct duration_t {
	__be32	tpm_short;
	__be32	tpm_medium;
	__be32	tpm_long;
}__attribute__((packed));

struct permanent_flags_t {
	__be16	tag;
	u8	disable;
	u8	ownership;
	u8	deactivated;
	u8	readPubek;
	u8	disableOwnerClear;
	u8	allowMaintenance;
	u8	physicalPresenceLifetimeLock;
	u8	physicalPresenceHWEnable;
	u8	physicalPresenceCMDEnable;
	u8	CEKPUsed;
	u8	TPMpost;
	u8	TPMpostLock;
	u8	FIPS;
	u8	operator;
	u8	enableRevokeEK;
	u8	nvLocked;
	u8	readSRKPub;
	u8	tpmEstablished;
	u8	maintenanceDone;
	u8	disableFullDALogicInfo;
}__attribute__((packed));

typedef union {
	struct	permanent_flags_t perm_flags;
	struct	stclear_flags_t	stclear_flags;
	bool	owned;
	__be32	num_pcrs;
	struct	tpm_version_t	tpm_version;
	struct	tpm_version_1_2_t tpm_version_1_2;
	__be32	manufacturer_id;
	struct timeout_t  timeout;
	struct duration_t duration;
} cap_t;

struct	tpm_getcap_params_in {
	__be32	cap;
	__be32	subcap_size;
	__be32	subcap;
}__attribute__((packed));

struct	tpm_getcap_params_out {
	__be32	cap_size;
	cap_t	cap;
}__attribute__((packed));

struct	tpm_readpubek_params_out {
	u8	algorithm[4];
	u8	encscheme[2];
	u8	sigscheme[2];
	__be32	paramsize;
	u8	parameters[12]; /*assuming RSA*/
	__be32	keysize;
	u8	modulus[256];
	u8	checksum[20];
}__attribute__((packed));

typedef union {
	struct	tpm_input_header in;
	struct	tpm_output_header out;
} tpm_cmd_header;

#define TPM_DIGEST_SIZE 20
struct tpm_pcrread_out {
	u8	pcr_result[TPM_DIGEST_SIZE];
}__attribute__((packed));

struct tpm_pcrread_in {
	__be32	pcr_idx;
}__attribute__((packed));

struct tpm_pcrextend_in {
	__be32	pcr_idx;
	u8	hash[TPM_DIGEST_SIZE];
}__attribute__((packed));

/* 128 bytes is an arbitrary cap. This could be as large as TPM_BUFSIZE - 18
 * bytes, but 128 is still a relatively large number of random bytes and
 * anything much bigger causes users of struct tpm_cmd_t to start getting
 * compiler warnings about stack frame size. */
#define TPM_MAX_RNG_DATA	128

struct tpm_getrandom_out {
	__be32 rng_data_len;
	u8     rng_data[TPM_MAX_RNG_DATA];
}__attribute__((packed));

struct tpm_getrandom_in {
	__be32 num_bytes;
}__attribute__((packed));

typedef union {
	struct	tpm_getcap_params_out getcap_out;
	struct	tpm_readpubek_params_out readpubek_out;
	u8	readpubek_out_buffer[sizeof(struct tpm_readpubek_params_out)];
	struct	tpm_getcap_params_in getcap_in;
	struct	tpm_pcrread_in	pcrread_in;
	struct	tpm_pcrread_out	pcrread_out;
	struct	tpm_pcrextend_in pcrextend_in;
	struct	tpm_getrandom_in getrandom_in;
	struct	tpm_getrandom_out getrandom_out;
} tpm_cmd_params;

struct tpm_cmd_t {
	tpm_cmd_header	header;
	tpm_cmd_params	params;
}__attribute__((packed));

ssize_t	tpm_getcap(struct device *, __be32, cap_t *, const char *);

extern int tpm_get_timeouts(struct tpm_chip *);
extern void tpm_gen_interrupt(struct tpm_chip *);
extern int tpm_do_selftest(struct tpm_chip *);
extern unsigned long tpm_calc_ordinal_duration(struct tpm_chip *, u32);
extern struct tpm_chip* tpm_register_hardware(struct device *,
				 const struct tpm_vendor_specific *);
extern int tpm_open(struct inode *, struct file *);
extern int tpm_release(struct inode *, struct file *);
extern void tpm_dev_vendor_release(struct tpm_chip *);
extern ssize_t tpm_write(struct file *, const char __user *, size_t,
			 loff_t *);
extern ssize_t tpm_read(struct file *, char __user *, size_t, loff_t *);
extern void tpm_remove_hardware(struct device *);
extern int tpm_pm_suspend(struct device *);
extern int tpm_pm_resume(struct device *);
extern int wait_for_tpm_stat(struct tpm_chip *, u8, unsigned long,
			     wait_queue_head_t *);

#ifdef CONFIG_ACPI
<<<<<<< HEAD
extern ssize_t sys_add_ppi(struct kobject *parent);
#else
static inline ssize_t sys_add_ppi(struct kobject *parent)
=======
extern int tpm_add_ppi(struct kobject *);
extern void tpm_remove_ppi(struct kobject *);
#else
static inline int tpm_add_ppi(struct kobject *parent)
{
	return 0;
}

static inline void tpm_remove_ppi(struct kobject *parent)
>>>>>>> ddffeb8c
{
	return 0;
}
#endif<|MERGE_RESOLUTION|>--- conflicted
+++ resolved
@@ -329,11 +329,6 @@
 			     wait_queue_head_t *);
 
 #ifdef CONFIG_ACPI
-<<<<<<< HEAD
-extern ssize_t sys_add_ppi(struct kobject *parent);
-#else
-static inline ssize_t sys_add_ppi(struct kobject *parent)
-=======
 extern int tpm_add_ppi(struct kobject *);
 extern void tpm_remove_ppi(struct kobject *);
 #else
@@ -343,8 +338,6 @@
 }
 
 static inline void tpm_remove_ppi(struct kobject *parent)
->>>>>>> ddffeb8c
-{
-	return 0;
+{
 }
 #endif