/*

  Linux Driver for Mylex DAC960/AcceleRAID/eXtremeRAID PCI RAID Controllers

  Copyright 1998-2001 by Leonard N. Zubkoff <lnz@dandelion.com>
  Portions Copyright 2002 by Mylex (An IBM Business Unit)

  This program is free software; you may redistribute and/or modify it under
  the terms of the GNU General Public License Version 2 as published by the
  Free Software Foundation.

  This program is distributed in the hope that it will be useful, but
  WITHOUT ANY WARRANTY, without even the implied warranty of MERCHANTABILITY
  or FITNESS FOR A PARTICULAR PURPOSE.  See the GNU General Public License
  for complete details.

*/


#define DAC960_DriverVersion			"2.5.49"
#define DAC960_DriverDate			"21 Aug 2007"


#include <linux/module.h>
#include <linux/types.h>
#include <linux/miscdevice.h>
#include <linux/blkdev.h>
#include <linux/bio.h>
#include <linux/completion.h>
#include <linux/delay.h>
#include <linux/genhd.h>
#include <linux/hdreg.h>
#include <linux/blkpg.h>
#include <linux/dma-mapping.h>
#include <linux/interrupt.h>
#include <linux/ioport.h>
#include <linux/mm.h>
#include <linux/slab.h>
#include <linux/mutex.h>
#include <linux/proc_fs.h>
#include <linux/seq_file.h>
#include <linux/reboot.h>
#include <linux/spinlock.h>
#include <linux/timer.h>
#include <linux/pci.h>
#include <linux/init.h>
#include <linux/jiffies.h>
#include <linux/random.h>
#include <linux/scatterlist.h>
#include <asm/io.h>
#include <asm/uaccess.h>
#include "DAC960.h"

#define DAC960_GAM_MINOR	252


static DEFINE_MUTEX(DAC960_mutex);
static DAC960_Controller_T *DAC960_Controllers[DAC960_MaxControllers];
static int DAC960_ControllerCount;
static struct proc_dir_entry *DAC960_ProcDirectoryEntry;

static long disk_size(DAC960_Controller_T *p, int drive_nr)
{
	if (p->FirmwareType == DAC960_V1_Controller) {
		if (drive_nr >= p->LogicalDriveCount)
			return 0;
		return p->V1.LogicalDriveInformation[drive_nr].
			LogicalDriveSize;
	} else {
		DAC960_V2_LogicalDeviceInfo_T *i =
			p->V2.LogicalDeviceInformation[drive_nr];
		if (i == NULL)
			return 0;
		return i->ConfigurableDeviceSize;
	}
}

static int DAC960_open(struct block_device *bdev, fmode_t mode)
{
	struct gendisk *disk = bdev->bd_disk;
	DAC960_Controller_T *p = disk->queue->queuedata;
	int drive_nr = (long)disk->private_data;
	int ret = -ENXIO;

<<<<<<< HEAD
	lock_kernel();
=======
	mutex_lock(&DAC960_mutex);
>>>>>>> 45f53cc9
	if (p->FirmwareType == DAC960_V1_Controller) {
		if (p->V1.LogicalDriveInformation[drive_nr].
		    LogicalDriveState == DAC960_V1_LogicalDrive_Offline)
			goto out;
	} else {
		DAC960_V2_LogicalDeviceInfo_T *i =
			p->V2.LogicalDeviceInformation[drive_nr];
		if (!i || i->LogicalDeviceState == DAC960_V2_LogicalDevice_Offline)
			goto out;
	}

	check_disk_change(bdev);

	if (!get_capacity(p->disks[drive_nr]))
		goto out;
	ret = 0;
out:
<<<<<<< HEAD
	unlock_kernel();
=======
	mutex_unlock(&DAC960_mutex);
>>>>>>> 45f53cc9
	return ret;
}

static int DAC960_getgeo(struct block_device *bdev, struct hd_geometry *geo)
{
	struct gendisk *disk = bdev->bd_disk;
	DAC960_Controller_T *p = disk->queue->queuedata;
	int drive_nr = (long)disk->private_data;

	if (p->FirmwareType == DAC960_V1_Controller) {
		geo->heads = p->V1.GeometryTranslationHeads;
		geo->sectors = p->V1.GeometryTranslationSectors;
		geo->cylinders = p->V1.LogicalDriveInformation[drive_nr].
			LogicalDriveSize / (geo->heads * geo->sectors);
	} else {
		DAC960_V2_LogicalDeviceInfo_T *i =
			p->V2.LogicalDeviceInformation[drive_nr];
		switch (i->DriveGeometry) {
		case DAC960_V2_Geometry_128_32:
			geo->heads = 128;
			geo->sectors = 32;
			break;
		case DAC960_V2_Geometry_255_63:
			geo->heads = 255;
			geo->sectors = 63;
			break;
		default:
			DAC960_Error("Illegal Logical Device Geometry %d\n",
					p, i->DriveGeometry);
			return -EINVAL;
		}

		geo->cylinders = i->ConfigurableDeviceSize /
			(geo->heads * geo->sectors);
	}
	
	return 0;
}

static int DAC960_media_changed(struct gendisk *disk)
{
	DAC960_Controller_T *p = disk->queue->queuedata;
	int drive_nr = (long)disk->private_data;

	if (!p->LogicalDriveInitiallyAccessible[drive_nr])
		return 1;
	return 0;
}

static int DAC960_revalidate_disk(struct gendisk *disk)
{
	DAC960_Controller_T *p = disk->queue->queuedata;
	int unit = (long)disk->private_data;

	set_capacity(disk, disk_size(p, unit));
	return 0;
}

static const struct block_device_operations DAC960_BlockDeviceOperations = {
	.owner			= THIS_MODULE,
	.open			= DAC960_open,
	.getgeo			= DAC960_getgeo,
	.media_changed		= DAC960_media_changed,
	.revalidate_disk	= DAC960_revalidate_disk,
};


/*
  DAC960_AnnounceDriver announces the Driver Version and Date, Author's Name,
  Copyright Notice, and Electronic Mail Address.
*/

static void DAC960_AnnounceDriver(DAC960_Controller_T *Controller)
{
  DAC960_Announce("***** DAC960 RAID Driver Version "
		  DAC960_DriverVersion " of "
		  DAC960_DriverDate " *****\n", Controller);
  DAC960_Announce("Copyright 1998-2001 by Leonard N. Zubkoff "
		  "<lnz@dandelion.com>\n", Controller);
}


/*
  DAC960_Failure prints a standardized error message, and then returns false.
*/

static bool DAC960_Failure(DAC960_Controller_T *Controller,
			      unsigned char *ErrorMessage)
{
  DAC960_Error("While configuring DAC960 PCI RAID Controller at\n",
	       Controller);
  if (Controller->IO_Address == 0)
    DAC960_Error("PCI Bus %d Device %d Function %d I/O Address N/A "
		 "PCI Address 0x%X\n", Controller,
		 Controller->Bus, Controller->Device,
		 Controller->Function, Controller->PCI_Address);
  else DAC960_Error("PCI Bus %d Device %d Function %d I/O Address "
		    "0x%X PCI Address 0x%X\n", Controller,
		    Controller->Bus, Controller->Device,
		    Controller->Function, Controller->IO_Address,
		    Controller->PCI_Address);
  DAC960_Error("%s FAILED - DETACHING\n", Controller, ErrorMessage);
  return false;
}

/*
  init_dma_loaf() and slice_dma_loaf() are helper functions for
  aggregating the dma-mapped memory for a well-known collection of
  data structures that are of different lengths.

  These routines don't guarantee any alignment.  The caller must
  include any space needed for alignment in the sizes of the structures
  that are passed in.
 */

static bool init_dma_loaf(struct pci_dev *dev, struct dma_loaf *loaf,
								 size_t len)
{
	void *cpu_addr;
	dma_addr_t dma_handle;

	cpu_addr = pci_alloc_consistent(dev, len, &dma_handle);
	if (cpu_addr == NULL)
		return false;
	
	loaf->cpu_free = loaf->cpu_base = cpu_addr;
	loaf->dma_free =loaf->dma_base = dma_handle;
	loaf->length = len;
	memset(cpu_addr, 0, len);
	return true;
}

static void *slice_dma_loaf(struct dma_loaf *loaf, size_t len,
					dma_addr_t *dma_handle)
{
	void *cpu_end = loaf->cpu_free + len;
	void *cpu_addr = loaf->cpu_free;

	BUG_ON(cpu_end > loaf->cpu_base + loaf->length);
	*dma_handle = loaf->dma_free;
	loaf->cpu_free = cpu_end;
	loaf->dma_free += len;
	return cpu_addr;
}

static void free_dma_loaf(struct pci_dev *dev, struct dma_loaf *loaf_handle)
{
	if (loaf_handle->cpu_base != NULL)
		pci_free_consistent(dev, loaf_handle->length,
			loaf_handle->cpu_base, loaf_handle->dma_base);
}


/*
  DAC960_CreateAuxiliaryStructures allocates and initializes the auxiliary
  data structures for Controller.  It returns true on success and false on
  failure.
*/

static bool DAC960_CreateAuxiliaryStructures(DAC960_Controller_T *Controller)
{
  int CommandAllocationLength, CommandAllocationGroupSize;
  int CommandsRemaining = 0, CommandIdentifier, CommandGroupByteCount;
  void *AllocationPointer = NULL;
  void *ScatterGatherCPU = NULL;
  dma_addr_t ScatterGatherDMA;
  struct pci_pool *ScatterGatherPool;
  void *RequestSenseCPU = NULL;
  dma_addr_t RequestSenseDMA;
  struct pci_pool *RequestSensePool = NULL;

  if (Controller->FirmwareType == DAC960_V1_Controller)
    {
      CommandAllocationLength = offsetof(DAC960_Command_T, V1.EndMarker);
      CommandAllocationGroupSize = DAC960_V1_CommandAllocationGroupSize;
      ScatterGatherPool = pci_pool_create("DAC960_V1_ScatterGather",
		Controller->PCIDevice,
	DAC960_V1_ScatterGatherLimit * sizeof(DAC960_V1_ScatterGatherSegment_T),
	sizeof(DAC960_V1_ScatterGatherSegment_T), 0);
      if (ScatterGatherPool == NULL)
	    return DAC960_Failure(Controller,
			"AUXILIARY STRUCTURE CREATION (SG)");
      Controller->ScatterGatherPool = ScatterGatherPool;
    }
  else
    {
      CommandAllocationLength = offsetof(DAC960_Command_T, V2.EndMarker);
      CommandAllocationGroupSize = DAC960_V2_CommandAllocationGroupSize;
      ScatterGatherPool = pci_pool_create("DAC960_V2_ScatterGather",
		Controller->PCIDevice,
	DAC960_V2_ScatterGatherLimit * sizeof(DAC960_V2_ScatterGatherSegment_T),
	sizeof(DAC960_V2_ScatterGatherSegment_T), 0);
      if (ScatterGatherPool == NULL)
	    return DAC960_Failure(Controller,
			"AUXILIARY STRUCTURE CREATION (SG)");
      RequestSensePool = pci_pool_create("DAC960_V2_RequestSense",
		Controller->PCIDevice, sizeof(DAC960_SCSI_RequestSense_T),
		sizeof(int), 0);
      if (RequestSensePool == NULL) {
	    pci_pool_destroy(ScatterGatherPool);
	    return DAC960_Failure(Controller,
			"AUXILIARY STRUCTURE CREATION (SG)");
      }
      Controller->ScatterGatherPool = ScatterGatherPool;
      Controller->V2.RequestSensePool = RequestSensePool;
    }
  Controller->CommandAllocationGroupSize = CommandAllocationGroupSize;
  Controller->FreeCommands = NULL;
  for (CommandIdentifier = 1;
       CommandIdentifier <= Controller->DriverQueueDepth;
       CommandIdentifier++)
    {
      DAC960_Command_T *Command;
      if (--CommandsRemaining <= 0)
	{
	  CommandsRemaining =
		Controller->DriverQueueDepth - CommandIdentifier + 1;
	  if (CommandsRemaining > CommandAllocationGroupSize)
		CommandsRemaining = CommandAllocationGroupSize;
	  CommandGroupByteCount =
		CommandsRemaining * CommandAllocationLength;
	  AllocationPointer = kzalloc(CommandGroupByteCount, GFP_ATOMIC);
	  if (AllocationPointer == NULL)
		return DAC960_Failure(Controller,
					"AUXILIARY STRUCTURE CREATION");
	 }
      Command = (DAC960_Command_T *) AllocationPointer;
      AllocationPointer += CommandAllocationLength;
      Command->CommandIdentifier = CommandIdentifier;
      Command->Controller = Controller;
      Command->Next = Controller->FreeCommands;
      Controller->FreeCommands = Command;
      Controller->Commands[CommandIdentifier-1] = Command;
      ScatterGatherCPU = pci_pool_alloc(ScatterGatherPool, GFP_ATOMIC,
							&ScatterGatherDMA);
      if (ScatterGatherCPU == NULL)
	  return DAC960_Failure(Controller, "AUXILIARY STRUCTURE CREATION");

      if (RequestSensePool != NULL) {
  	  RequestSenseCPU = pci_pool_alloc(RequestSensePool, GFP_ATOMIC,
						&RequestSenseDMA);
  	  if (RequestSenseCPU == NULL) {
                pci_pool_free(ScatterGatherPool, ScatterGatherCPU,
                                ScatterGatherDMA);
    		return DAC960_Failure(Controller,
					"AUXILIARY STRUCTURE CREATION");
	  }
        }
     if (Controller->FirmwareType == DAC960_V1_Controller) {
        Command->cmd_sglist = Command->V1.ScatterList;
	Command->V1.ScatterGatherList =
		(DAC960_V1_ScatterGatherSegment_T *)ScatterGatherCPU;
	Command->V1.ScatterGatherListDMA = ScatterGatherDMA;
	sg_init_table(Command->cmd_sglist, DAC960_V1_ScatterGatherLimit);
      } else {
        Command->cmd_sglist = Command->V2.ScatterList;
	Command->V2.ScatterGatherList =
		(DAC960_V2_ScatterGatherSegment_T *)ScatterGatherCPU;
	Command->V2.ScatterGatherListDMA = ScatterGatherDMA;
	Command->V2.RequestSense =
				(DAC960_SCSI_RequestSense_T *)RequestSenseCPU;
	Command->V2.RequestSenseDMA = RequestSenseDMA;
	sg_init_table(Command->cmd_sglist, DAC960_V2_ScatterGatherLimit);
      }
    }
  return true;
}


/*
  DAC960_DestroyAuxiliaryStructures deallocates the auxiliary data
  structures for Controller.
*/

static void DAC960_DestroyAuxiliaryStructures(DAC960_Controller_T *Controller)
{
  int i;
  struct pci_pool *ScatterGatherPool = Controller->ScatterGatherPool;
  struct pci_pool *RequestSensePool = NULL;
  void *ScatterGatherCPU;
  dma_addr_t ScatterGatherDMA;
  void *RequestSenseCPU;
  dma_addr_t RequestSenseDMA;
  DAC960_Command_T *CommandGroup = NULL;
  

  if (Controller->FirmwareType == DAC960_V2_Controller)
        RequestSensePool = Controller->V2.RequestSensePool;

  Controller->FreeCommands = NULL;
  for (i = 0; i < Controller->DriverQueueDepth; i++)
    {
      DAC960_Command_T *Command = Controller->Commands[i];

      if (Command == NULL)
	  continue;

      if (Controller->FirmwareType == DAC960_V1_Controller) {
	  ScatterGatherCPU = (void *)Command->V1.ScatterGatherList;
	  ScatterGatherDMA = Command->V1.ScatterGatherListDMA;
	  RequestSenseCPU = NULL;
	  RequestSenseDMA = (dma_addr_t)0;
      } else {
          ScatterGatherCPU = (void *)Command->V2.ScatterGatherList;
	  ScatterGatherDMA = Command->V2.ScatterGatherListDMA;
	  RequestSenseCPU = (void *)Command->V2.RequestSense;
	  RequestSenseDMA = Command->V2.RequestSenseDMA;
      }
      if (ScatterGatherCPU != NULL)
          pci_pool_free(ScatterGatherPool, ScatterGatherCPU, ScatterGatherDMA);
      if (RequestSenseCPU != NULL)
          pci_pool_free(RequestSensePool, RequestSenseCPU, RequestSenseDMA);

      if ((Command->CommandIdentifier
	   % Controller->CommandAllocationGroupSize) == 1) {
	   /*
	    * We can't free the group of commands until all of the
	    * request sense and scatter gather dma structures are free.
            * Remember the beginning of the group, but don't free it
	    * until we've reached the beginning of the next group.
	    */
	   kfree(CommandGroup);
	   CommandGroup = Command;
      }
      Controller->Commands[i] = NULL;
    }
  kfree(CommandGroup);

  if (Controller->CombinedStatusBuffer != NULL)
    {
      kfree(Controller->CombinedStatusBuffer);
      Controller->CombinedStatusBuffer = NULL;
      Controller->CurrentStatusBuffer = NULL;
    }

  if (ScatterGatherPool != NULL)
  	pci_pool_destroy(ScatterGatherPool);
  if (Controller->FirmwareType == DAC960_V1_Controller)
  	return;

  if (RequestSensePool != NULL)
	pci_pool_destroy(RequestSensePool);

  for (i = 0; i < DAC960_MaxLogicalDrives; i++) {
	kfree(Controller->V2.LogicalDeviceInformation[i]);
	Controller->V2.LogicalDeviceInformation[i] = NULL;
  }

  for (i = 0; i < DAC960_V2_MaxPhysicalDevices; i++)
    {
      kfree(Controller->V2.PhysicalDeviceInformation[i]);
      Controller->V2.PhysicalDeviceInformation[i] = NULL;
      kfree(Controller->V2.InquiryUnitSerialNumber[i]);
      Controller->V2.InquiryUnitSerialNumber[i] = NULL;
    }
}


/*
  DAC960_V1_ClearCommand clears critical fields of Command for DAC960 V1
  Firmware Controllers.
*/

static inline void DAC960_V1_ClearCommand(DAC960_Command_T *Command)
{
  DAC960_V1_CommandMailbox_T *CommandMailbox = &Command->V1.CommandMailbox;
  memset(CommandMailbox, 0, sizeof(DAC960_V1_CommandMailbox_T));
  Command->V1.CommandStatus = 0;
}


/*
  DAC960_V2_ClearCommand clears critical fields of Command for DAC960 V2
  Firmware Controllers.
*/

static inline void DAC960_V2_ClearCommand(DAC960_Command_T *Command)
{
  DAC960_V2_CommandMailbox_T *CommandMailbox = &Command->V2.CommandMailbox;
  memset(CommandMailbox, 0, sizeof(DAC960_V2_CommandMailbox_T));
  Command->V2.CommandStatus = 0;
}


/*
  DAC960_AllocateCommand allocates a Command structure from Controller's
  free list.  During driver initialization, a special initialization command
  has been placed on the free list to guarantee that command allocation can
  never fail.
*/

static inline DAC960_Command_T *DAC960_AllocateCommand(DAC960_Controller_T
						       *Controller)
{
  DAC960_Command_T *Command = Controller->FreeCommands;
  if (Command == NULL) return NULL;
  Controller->FreeCommands = Command->Next;
  Command->Next = NULL;
  return Command;
}


/*
  DAC960_DeallocateCommand deallocates Command, returning it to Controller's
  free list.
*/

static inline void DAC960_DeallocateCommand(DAC960_Command_T *Command)
{
  DAC960_Controller_T *Controller = Command->Controller;

  Command->Request = NULL;
  Command->Next = Controller->FreeCommands;
  Controller->FreeCommands = Command;
}


/*
  DAC960_WaitForCommand waits for a wake_up on Controller's Command Wait Queue.
*/

static void DAC960_WaitForCommand(DAC960_Controller_T *Controller)
{
  spin_unlock_irq(&Controller->queue_lock);
  __wait_event(Controller->CommandWaitQueue, Controller->FreeCommands);
  spin_lock_irq(&Controller->queue_lock);
}

/*
  DAC960_GEM_QueueCommand queues Command for DAC960 GEM Series Controllers.
*/

static void DAC960_GEM_QueueCommand(DAC960_Command_T *Command)
{
  DAC960_Controller_T *Controller = Command->Controller;
  void __iomem *ControllerBaseAddress = Controller->BaseAddress;
  DAC960_V2_CommandMailbox_T *CommandMailbox = &Command->V2.CommandMailbox;
  DAC960_V2_CommandMailbox_T *NextCommandMailbox =
      Controller->V2.NextCommandMailbox;

  CommandMailbox->Common.CommandIdentifier = Command->CommandIdentifier;
  DAC960_GEM_WriteCommandMailbox(NextCommandMailbox, CommandMailbox);

  if (Controller->V2.PreviousCommandMailbox1->Words[0] == 0 ||
      Controller->V2.PreviousCommandMailbox2->Words[0] == 0)
      DAC960_GEM_MemoryMailboxNewCommand(ControllerBaseAddress);

  Controller->V2.PreviousCommandMailbox2 =
      Controller->V2.PreviousCommandMailbox1;
  Controller->V2.PreviousCommandMailbox1 = NextCommandMailbox;

  if (++NextCommandMailbox > Controller->V2.LastCommandMailbox)
      NextCommandMailbox = Controller->V2.FirstCommandMailbox;

  Controller->V2.NextCommandMailbox = NextCommandMailbox;
}

/*
  DAC960_BA_QueueCommand queues Command for DAC960 BA Series Controllers.
*/

static void DAC960_BA_QueueCommand(DAC960_Command_T *Command)
{
  DAC960_Controller_T *Controller = Command->Controller;
  void __iomem *ControllerBaseAddress = Controller->BaseAddress;
  DAC960_V2_CommandMailbox_T *CommandMailbox = &Command->V2.CommandMailbox;
  DAC960_V2_CommandMailbox_T *NextCommandMailbox =
    Controller->V2.NextCommandMailbox;
  CommandMailbox->Common.CommandIdentifier = Command->CommandIdentifier;
  DAC960_BA_WriteCommandMailbox(NextCommandMailbox, CommandMailbox);
  if (Controller->V2.PreviousCommandMailbox1->Words[0] == 0 ||
      Controller->V2.PreviousCommandMailbox2->Words[0] == 0)
    DAC960_BA_MemoryMailboxNewCommand(ControllerBaseAddress);
  Controller->V2.PreviousCommandMailbox2 =
    Controller->V2.PreviousCommandMailbox1;
  Controller->V2.PreviousCommandMailbox1 = NextCommandMailbox;
  if (++NextCommandMailbox > Controller->V2.LastCommandMailbox)
    NextCommandMailbox = Controller->V2.FirstCommandMailbox;
  Controller->V2.NextCommandMailbox = NextCommandMailbox;
}


/*
  DAC960_LP_QueueCommand queues Command for DAC960 LP Series Controllers.
*/

static void DAC960_LP_QueueCommand(DAC960_Command_T *Command)
{
  DAC960_Controller_T *Controller = Command->Controller;
  void __iomem *ControllerBaseAddress = Controller->BaseAddress;
  DAC960_V2_CommandMailbox_T *CommandMailbox = &Command->V2.CommandMailbox;
  DAC960_V2_CommandMailbox_T *NextCommandMailbox =
    Controller->V2.NextCommandMailbox;
  CommandMailbox->Common.CommandIdentifier = Command->CommandIdentifier;
  DAC960_LP_WriteCommandMailbox(NextCommandMailbox, CommandMailbox);
  if (Controller->V2.PreviousCommandMailbox1->Words[0] == 0 ||
      Controller->V2.PreviousCommandMailbox2->Words[0] == 0)
    DAC960_LP_MemoryMailboxNewCommand(ControllerBaseAddress);
  Controller->V2.PreviousCommandMailbox2 =
    Controller->V2.PreviousCommandMailbox1;
  Controller->V2.PreviousCommandMailbox1 = NextCommandMailbox;
  if (++NextCommandMailbox > Controller->V2.LastCommandMailbox)
    NextCommandMailbox = Controller->V2.FirstCommandMailbox;
  Controller->V2.NextCommandMailbox = NextCommandMailbox;
}


/*
  DAC960_LA_QueueCommandDualMode queues Command for DAC960 LA Series
  Controllers with Dual Mode Firmware.
*/

static void DAC960_LA_QueueCommandDualMode(DAC960_Command_T *Command)
{
  DAC960_Controller_T *Controller = Command->Controller;
  void __iomem *ControllerBaseAddress = Controller->BaseAddress;
  DAC960_V1_CommandMailbox_T *CommandMailbox = &Command->V1.CommandMailbox;
  DAC960_V1_CommandMailbox_T *NextCommandMailbox =
    Controller->V1.NextCommandMailbox;
  CommandMailbox->Common.CommandIdentifier = Command->CommandIdentifier;
  DAC960_LA_WriteCommandMailbox(NextCommandMailbox, CommandMailbox);
  if (Controller->V1.PreviousCommandMailbox1->Words[0] == 0 ||
      Controller->V1.PreviousCommandMailbox2->Words[0] == 0)
    DAC960_LA_MemoryMailboxNewCommand(ControllerBaseAddress);
  Controller->V1.PreviousCommandMailbox2 =
    Controller->V1.PreviousCommandMailbox1;
  Controller->V1.PreviousCommandMailbox1 = NextCommandMailbox;
  if (++NextCommandMailbox > Controller->V1.LastCommandMailbox)
    NextCommandMailbox = Controller->V1.FirstCommandMailbox;
  Controller->V1.NextCommandMailbox = NextCommandMailbox;
}


/*
  DAC960_LA_QueueCommandSingleMode queues Command for DAC960 LA Series
  Controllers with Single Mode Firmware.
*/

static void DAC960_LA_QueueCommandSingleMode(DAC960_Command_T *Command)
{
  DAC960_Controller_T *Controller = Command->Controller;
  void __iomem *ControllerBaseAddress = Controller->BaseAddress;
  DAC960_V1_CommandMailbox_T *CommandMailbox = &Command->V1.CommandMailbox;
  DAC960_V1_CommandMailbox_T *NextCommandMailbox =
    Controller->V1.NextCommandMailbox;
  CommandMailbox->Common.CommandIdentifier = Command->CommandIdentifier;
  DAC960_LA_WriteCommandMailbox(NextCommandMailbox, CommandMailbox);
  if (Controller->V1.PreviousCommandMailbox1->Words[0] == 0 ||
      Controller->V1.PreviousCommandMailbox2->Words[0] == 0)
    DAC960_LA_HardwareMailboxNewCommand(ControllerBaseAddress);
  Controller->V1.PreviousCommandMailbox2 =
    Controller->V1.PreviousCommandMailbox1;
  Controller->V1.PreviousCommandMailbox1 = NextCommandMailbox;
  if (++NextCommandMailbox > Controller->V1.LastCommandMailbox)
    NextCommandMailbox = Controller->V1.FirstCommandMailbox;
  Controller->V1.NextCommandMailbox = NextCommandMailbox;
}


/*
  DAC960_PG_QueueCommandDualMode queues Command for DAC960 PG Series
  Controllers with Dual Mode Firmware.
*/

static void DAC960_PG_QueueCommandDualMode(DAC960_Command_T *Command)
{
  DAC960_Controller_T *Controller = Command->Controller;
  void __iomem *ControllerBaseAddress = Controller->BaseAddress;
  DAC960_V1_CommandMailbox_T *CommandMailbox = &Command->V1.CommandMailbox;
  DAC960_V1_CommandMailbox_T *NextCommandMailbox =
    Controller->V1.NextCommandMailbox;
  CommandMailbox->Common.CommandIdentifier = Command->CommandIdentifier;
  DAC960_PG_WriteCommandMailbox(NextCommandMailbox, CommandMailbox);
  if (Controller->V1.PreviousCommandMailbox1->Words[0] == 0 ||
      Controller->V1.PreviousCommandMailbox2->Words[0] == 0)
    DAC960_PG_MemoryMailboxNewCommand(ControllerBaseAddress);
  Controller->V1.PreviousCommandMailbox2 =
    Controller->V1.PreviousCommandMailbox1;
  Controller->V1.PreviousCommandMailbox1 = NextCommandMailbox;
  if (++NextCommandMailbox > Controller->V1.LastCommandMailbox)
    NextCommandMailbox = Controller->V1.FirstCommandMailbox;
  Controller->V1.NextCommandMailbox = NextCommandMailbox;
}


/*
  DAC960_PG_QueueCommandSingleMode queues Command for DAC960 PG Series
  Controllers with Single Mode Firmware.
*/

static void DAC960_PG_QueueCommandSingleMode(DAC960_Command_T *Command)
{
  DAC960_Controller_T *Controller = Command->Controller;
  void __iomem *ControllerBaseAddress = Controller->BaseAddress;
  DAC960_V1_CommandMailbox_T *CommandMailbox = &Command->V1.CommandMailbox;
  DAC960_V1_CommandMailbox_T *NextCommandMailbox =
    Controller->V1.NextCommandMailbox;
  CommandMailbox->Common.CommandIdentifier = Command->CommandIdentifier;
  DAC960_PG_WriteCommandMailbox(NextCommandMailbox, CommandMailbox);
  if (Controller->V1.PreviousCommandMailbox1->Words[0] == 0 ||
      Controller->V1.PreviousCommandMailbox2->Words[0] == 0)
    DAC960_PG_HardwareMailboxNewCommand(ControllerBaseAddress);
  Controller->V1.PreviousCommandMailbox2 =
    Controller->V1.PreviousCommandMailbox1;
  Controller->V1.PreviousCommandMailbox1 = NextCommandMailbox;
  if (++NextCommandMailbox > Controller->V1.LastCommandMailbox)
    NextCommandMailbox = Controller->V1.FirstCommandMailbox;
  Controller->V1.NextCommandMailbox = NextCommandMailbox;
}


/*
  DAC960_PD_QueueCommand queues Command for DAC960 PD Series Controllers.
*/

static void DAC960_PD_QueueCommand(DAC960_Command_T *Command)
{
  DAC960_Controller_T *Controller = Command->Controller;
  void __iomem *ControllerBaseAddress = Controller->BaseAddress;
  DAC960_V1_CommandMailbox_T *CommandMailbox = &Command->V1.CommandMailbox;
  CommandMailbox->Common.CommandIdentifier = Command->CommandIdentifier;
  while (DAC960_PD_MailboxFullP(ControllerBaseAddress))
    udelay(1);
  DAC960_PD_WriteCommandMailbox(ControllerBaseAddress, CommandMailbox);
  DAC960_PD_NewCommand(ControllerBaseAddress);
}


/*
  DAC960_P_QueueCommand queues Command for DAC960 P Series Controllers.
*/

static void DAC960_P_QueueCommand(DAC960_Command_T *Command)
{
  DAC960_Controller_T *Controller = Command->Controller;
  void __iomem *ControllerBaseAddress = Controller->BaseAddress;
  DAC960_V1_CommandMailbox_T *CommandMailbox = &Command->V1.CommandMailbox;
  CommandMailbox->Common.CommandIdentifier = Command->CommandIdentifier;
  switch (CommandMailbox->Common.CommandOpcode)
    {
    case DAC960_V1_Enquiry:
      CommandMailbox->Common.CommandOpcode = DAC960_V1_Enquiry_Old;
      break;
    case DAC960_V1_GetDeviceState:
      CommandMailbox->Common.CommandOpcode = DAC960_V1_GetDeviceState_Old;
      break;
    case DAC960_V1_Read:
      CommandMailbox->Common.CommandOpcode = DAC960_V1_Read_Old;
      DAC960_PD_To_P_TranslateReadWriteCommand(CommandMailbox);
      break;
    case DAC960_V1_Write:
      CommandMailbox->Common.CommandOpcode = DAC960_V1_Write_Old;
      DAC960_PD_To_P_TranslateReadWriteCommand(CommandMailbox);
      break;
    case DAC960_V1_ReadWithScatterGather:
      CommandMailbox->Common.CommandOpcode =
	DAC960_V1_ReadWithScatterGather_Old;
      DAC960_PD_To_P_TranslateReadWriteCommand(CommandMailbox);
      break;
    case DAC960_V1_WriteWithScatterGather:
      CommandMailbox->Common.CommandOpcode =
	DAC960_V1_WriteWithScatterGather_Old;
      DAC960_PD_To_P_TranslateReadWriteCommand(CommandMailbox);
      break;
    default:
      break;
    }
  while (DAC960_PD_MailboxFullP(ControllerBaseAddress))
    udelay(1);
  DAC960_PD_WriteCommandMailbox(ControllerBaseAddress, CommandMailbox);
  DAC960_PD_NewCommand(ControllerBaseAddress);
}


/*
  DAC960_ExecuteCommand executes Command and waits for completion.
*/

static void DAC960_ExecuteCommand(DAC960_Command_T *Command)
{
  DAC960_Controller_T *Controller = Command->Controller;
  DECLARE_COMPLETION_ONSTACK(Completion);
  unsigned long flags;
  Command->Completion = &Completion;

  spin_lock_irqsave(&Controller->queue_lock, flags);
  DAC960_QueueCommand(Command);
  spin_unlock_irqrestore(&Controller->queue_lock, flags);
 
  if (in_interrupt())
	  return;
  wait_for_completion(&Completion);
}


/*
  DAC960_V1_ExecuteType3 executes a DAC960 V1 Firmware Controller Type 3
  Command and waits for completion.  It returns true on success and false
  on failure.
*/

static bool DAC960_V1_ExecuteType3(DAC960_Controller_T *Controller,
				      DAC960_V1_CommandOpcode_T CommandOpcode,
				      dma_addr_t DataDMA)
{
  DAC960_Command_T *Command = DAC960_AllocateCommand(Controller);
  DAC960_V1_CommandMailbox_T *CommandMailbox = &Command->V1.CommandMailbox;
  DAC960_V1_CommandStatus_T CommandStatus;
  DAC960_V1_ClearCommand(Command);
  Command->CommandType = DAC960_ImmediateCommand;
  CommandMailbox->Type3.CommandOpcode = CommandOpcode;
  CommandMailbox->Type3.BusAddress = DataDMA;
  DAC960_ExecuteCommand(Command);
  CommandStatus = Command->V1.CommandStatus;
  DAC960_DeallocateCommand(Command);
  return (CommandStatus == DAC960_V1_NormalCompletion);
}


/*
  DAC960_V1_ExecuteTypeB executes a DAC960 V1 Firmware Controller Type 3B
  Command and waits for completion.  It returns true on success and false
  on failure.
*/

static bool DAC960_V1_ExecuteType3B(DAC960_Controller_T *Controller,
				       DAC960_V1_CommandOpcode_T CommandOpcode,
				       unsigned char CommandOpcode2,
				       dma_addr_t DataDMA)
{
  DAC960_Command_T *Command = DAC960_AllocateCommand(Controller);
  DAC960_V1_CommandMailbox_T *CommandMailbox = &Command->V1.CommandMailbox;
  DAC960_V1_CommandStatus_T CommandStatus;
  DAC960_V1_ClearCommand(Command);
  Command->CommandType = DAC960_ImmediateCommand;
  CommandMailbox->Type3B.CommandOpcode = CommandOpcode;
  CommandMailbox->Type3B.CommandOpcode2 = CommandOpcode2;
  CommandMailbox->Type3B.BusAddress = DataDMA;
  DAC960_ExecuteCommand(Command);
  CommandStatus = Command->V1.CommandStatus;
  DAC960_DeallocateCommand(Command);
  return (CommandStatus == DAC960_V1_NormalCompletion);
}


/*
  DAC960_V1_ExecuteType3D executes a DAC960 V1 Firmware Controller Type 3D
  Command and waits for completion.  It returns true on success and false
  on failure.
*/

static bool DAC960_V1_ExecuteType3D(DAC960_Controller_T *Controller,
				       DAC960_V1_CommandOpcode_T CommandOpcode,
				       unsigned char Channel,
				       unsigned char TargetID,
				       dma_addr_t DataDMA)
{
  DAC960_Command_T *Command = DAC960_AllocateCommand(Controller);
  DAC960_V1_CommandMailbox_T *CommandMailbox = &Command->V1.CommandMailbox;
  DAC960_V1_CommandStatus_T CommandStatus;
  DAC960_V1_ClearCommand(Command);
  Command->CommandType = DAC960_ImmediateCommand;
  CommandMailbox->Type3D.CommandOpcode = CommandOpcode;
  CommandMailbox->Type3D.Channel = Channel;
  CommandMailbox->Type3D.TargetID = TargetID;
  CommandMailbox->Type3D.BusAddress = DataDMA;
  DAC960_ExecuteCommand(Command);
  CommandStatus = Command->V1.CommandStatus;
  DAC960_DeallocateCommand(Command);
  return (CommandStatus == DAC960_V1_NormalCompletion);
}


/*
  DAC960_V2_GeneralInfo executes a DAC960 V2 Firmware General Information
  Reading IOCTL Command and waits for completion.  It returns true on success
  and false on failure.

  Return data in The controller's HealthStatusBuffer, which is dma-able memory
*/

static bool DAC960_V2_GeneralInfo(DAC960_Controller_T *Controller)
{
  DAC960_Command_T *Command = DAC960_AllocateCommand(Controller);
  DAC960_V2_CommandMailbox_T *CommandMailbox = &Command->V2.CommandMailbox;
  DAC960_V2_CommandStatus_T CommandStatus;
  DAC960_V2_ClearCommand(Command);
  Command->CommandType = DAC960_ImmediateCommand;
  CommandMailbox->Common.CommandOpcode = DAC960_V2_IOCTL;
  CommandMailbox->Common.CommandControlBits
			.DataTransferControllerToHost = true;
  CommandMailbox->Common.CommandControlBits
			.NoAutoRequestSense = true;
  CommandMailbox->Common.DataTransferSize = sizeof(DAC960_V2_HealthStatusBuffer_T);
  CommandMailbox->Common.IOCTL_Opcode = DAC960_V2_GetHealthStatus;
  CommandMailbox->Common.DataTransferMemoryAddress
			.ScatterGatherSegments[0]
			.SegmentDataPointer =
    Controller->V2.HealthStatusBufferDMA;
  CommandMailbox->Common.DataTransferMemoryAddress
			.ScatterGatherSegments[0]
			.SegmentByteCount =
    CommandMailbox->Common.DataTransferSize;
  DAC960_ExecuteCommand(Command);
  CommandStatus = Command->V2.CommandStatus;
  DAC960_DeallocateCommand(Command);
  return (CommandStatus == DAC960_V2_NormalCompletion);
}


/*
  DAC960_V2_ControllerInfo executes a DAC960 V2 Firmware Controller
  Information Reading IOCTL Command and waits for completion.  It returns
  true on success and false on failure.

  Data is returned in the controller's V2.NewControllerInformation dma-able
  memory buffer.
*/

static bool DAC960_V2_NewControllerInfo(DAC960_Controller_T *Controller)
{
  DAC960_Command_T *Command = DAC960_AllocateCommand(Controller);
  DAC960_V2_CommandMailbox_T *CommandMailbox = &Command->V2.CommandMailbox;
  DAC960_V2_CommandStatus_T CommandStatus;
  DAC960_V2_ClearCommand(Command);
  Command->CommandType = DAC960_ImmediateCommand;
  CommandMailbox->ControllerInfo.CommandOpcode = DAC960_V2_IOCTL;
  CommandMailbox->ControllerInfo.CommandControlBits
				.DataTransferControllerToHost = true;
  CommandMailbox->ControllerInfo.CommandControlBits
				.NoAutoRequestSense = true;
  CommandMailbox->ControllerInfo.DataTransferSize = sizeof(DAC960_V2_ControllerInfo_T);
  CommandMailbox->ControllerInfo.ControllerNumber = 0;
  CommandMailbox->ControllerInfo.IOCTL_Opcode = DAC960_V2_GetControllerInfo;
  CommandMailbox->ControllerInfo.DataTransferMemoryAddress
				.ScatterGatherSegments[0]
				.SegmentDataPointer =
    	Controller->V2.NewControllerInformationDMA;
  CommandMailbox->ControllerInfo.DataTransferMemoryAddress
				.ScatterGatherSegments[0]
				.SegmentByteCount =
    CommandMailbox->ControllerInfo.DataTransferSize;
  DAC960_ExecuteCommand(Command);
  CommandStatus = Command->V2.CommandStatus;
  DAC960_DeallocateCommand(Command);
  return (CommandStatus == DAC960_V2_NormalCompletion);
}


/*
  DAC960_V2_LogicalDeviceInfo executes a DAC960 V2 Firmware Controller Logical
  Device Information Reading IOCTL Command and waits for completion.  It
  returns true on success and false on failure.

  Data is returned in the controller's V2.NewLogicalDeviceInformation
*/

static bool DAC960_V2_NewLogicalDeviceInfo(DAC960_Controller_T *Controller,
					   unsigned short LogicalDeviceNumber)
{
  DAC960_Command_T *Command = DAC960_AllocateCommand(Controller);
  DAC960_V2_CommandMailbox_T *CommandMailbox = &Command->V2.CommandMailbox;
  DAC960_V2_CommandStatus_T CommandStatus;

  DAC960_V2_ClearCommand(Command);
  Command->CommandType = DAC960_ImmediateCommand;
  CommandMailbox->LogicalDeviceInfo.CommandOpcode =
				DAC960_V2_IOCTL;
  CommandMailbox->LogicalDeviceInfo.CommandControlBits
				   .DataTransferControllerToHost = true;
  CommandMailbox->LogicalDeviceInfo.CommandControlBits
				   .NoAutoRequestSense = true;
  CommandMailbox->LogicalDeviceInfo.DataTransferSize = 
				sizeof(DAC960_V2_LogicalDeviceInfo_T);
  CommandMailbox->LogicalDeviceInfo.LogicalDevice.LogicalDeviceNumber =
    LogicalDeviceNumber;
  CommandMailbox->LogicalDeviceInfo.IOCTL_Opcode = DAC960_V2_GetLogicalDeviceInfoValid;
  CommandMailbox->LogicalDeviceInfo.DataTransferMemoryAddress
				   .ScatterGatherSegments[0]
				   .SegmentDataPointer =
    	Controller->V2.NewLogicalDeviceInformationDMA;
  CommandMailbox->LogicalDeviceInfo.DataTransferMemoryAddress
				   .ScatterGatherSegments[0]
				   .SegmentByteCount =
    CommandMailbox->LogicalDeviceInfo.DataTransferSize;
  DAC960_ExecuteCommand(Command);
  CommandStatus = Command->V2.CommandStatus;
  DAC960_DeallocateCommand(Command);
  return (CommandStatus == DAC960_V2_NormalCompletion);
}


/*
  DAC960_V2_PhysicalDeviceInfo executes a DAC960 V2 Firmware Controller "Read
  Physical Device Information" IOCTL Command and waits for completion.  It
  returns true on success and false on failure.

  The Channel, TargetID, LogicalUnit arguments should be 0 the first time
  this function is called for a given controller.  This will return data
  for the "first" device on that controller.  The returned data includes a
  Channel, TargetID, LogicalUnit that can be passed in to this routine to
  get data for the NEXT device on that controller.

  Data is stored in the controller's V2.NewPhysicalDeviceInfo dma-able
  memory buffer.

*/

static bool DAC960_V2_NewPhysicalDeviceInfo(DAC960_Controller_T *Controller,
					    unsigned char Channel,
					    unsigned char TargetID,
					    unsigned char LogicalUnit)
{
  DAC960_Command_T *Command = DAC960_AllocateCommand(Controller);
  DAC960_V2_CommandMailbox_T *CommandMailbox = &Command->V2.CommandMailbox;
  DAC960_V2_CommandStatus_T CommandStatus;

  DAC960_V2_ClearCommand(Command);
  Command->CommandType = DAC960_ImmediateCommand;
  CommandMailbox->PhysicalDeviceInfo.CommandOpcode = DAC960_V2_IOCTL;
  CommandMailbox->PhysicalDeviceInfo.CommandControlBits
				    .DataTransferControllerToHost = true;
  CommandMailbox->PhysicalDeviceInfo.CommandControlBits
				    .NoAutoRequestSense = true;
  CommandMailbox->PhysicalDeviceInfo.DataTransferSize =
				sizeof(DAC960_V2_PhysicalDeviceInfo_T);
  CommandMailbox->PhysicalDeviceInfo.PhysicalDevice.LogicalUnit = LogicalUnit;
  CommandMailbox->PhysicalDeviceInfo.PhysicalDevice.TargetID = TargetID;
  CommandMailbox->PhysicalDeviceInfo.PhysicalDevice.Channel = Channel;
  CommandMailbox->PhysicalDeviceInfo.IOCTL_Opcode =
					DAC960_V2_GetPhysicalDeviceInfoValid;
  CommandMailbox->PhysicalDeviceInfo.DataTransferMemoryAddress
				    .ScatterGatherSegments[0]
				    .SegmentDataPointer =
    					Controller->V2.NewPhysicalDeviceInformationDMA;
  CommandMailbox->PhysicalDeviceInfo.DataTransferMemoryAddress
				    .ScatterGatherSegments[0]
				    .SegmentByteCount =
    CommandMailbox->PhysicalDeviceInfo.DataTransferSize;
  DAC960_ExecuteCommand(Command);
  CommandStatus = Command->V2.CommandStatus;
  DAC960_DeallocateCommand(Command);
  return (CommandStatus == DAC960_V2_NormalCompletion);
}


static void DAC960_V2_ConstructNewUnitSerialNumber(
	DAC960_Controller_T *Controller,
	DAC960_V2_CommandMailbox_T *CommandMailbox, int Channel, int TargetID,
	int LogicalUnit)
{
      CommandMailbox->SCSI_10.CommandOpcode = DAC960_V2_SCSI_10_Passthru;
      CommandMailbox->SCSI_10.CommandControlBits
			     .DataTransferControllerToHost = true;
      CommandMailbox->SCSI_10.CommandControlBits
			     .NoAutoRequestSense = true;
      CommandMailbox->SCSI_10.DataTransferSize =
	sizeof(DAC960_SCSI_Inquiry_UnitSerialNumber_T);
      CommandMailbox->SCSI_10.PhysicalDevice.LogicalUnit = LogicalUnit;
      CommandMailbox->SCSI_10.PhysicalDevice.TargetID = TargetID;
      CommandMailbox->SCSI_10.PhysicalDevice.Channel = Channel;
      CommandMailbox->SCSI_10.CDBLength = 6;
      CommandMailbox->SCSI_10.SCSI_CDB[0] = 0x12; /* INQUIRY */
      CommandMailbox->SCSI_10.SCSI_CDB[1] = 1; /* EVPD = 1 */
      CommandMailbox->SCSI_10.SCSI_CDB[2] = 0x80; /* Page Code */
      CommandMailbox->SCSI_10.SCSI_CDB[3] = 0; /* Reserved */
      CommandMailbox->SCSI_10.SCSI_CDB[4] =
	sizeof(DAC960_SCSI_Inquiry_UnitSerialNumber_T);
      CommandMailbox->SCSI_10.SCSI_CDB[5] = 0; /* Control */
      CommandMailbox->SCSI_10.DataTransferMemoryAddress
			     .ScatterGatherSegments[0]
			     .SegmentDataPointer =
		Controller->V2.NewInquiryUnitSerialNumberDMA;
      CommandMailbox->SCSI_10.DataTransferMemoryAddress
			     .ScatterGatherSegments[0]
			     .SegmentByteCount =
		CommandMailbox->SCSI_10.DataTransferSize;
}


/*
  DAC960_V2_NewUnitSerialNumber executes an SCSI pass-through
  Inquiry command to a SCSI device identified by Channel number,
  Target id, Logical Unit Number.  This function Waits for completion
  of the command.

  The return data includes Unit Serial Number information for the
  specified device.

  Data is stored in the controller's V2.NewPhysicalDeviceInfo dma-able
  memory buffer.
*/

static bool DAC960_V2_NewInquiryUnitSerialNumber(DAC960_Controller_T *Controller,
			int Channel, int TargetID, int LogicalUnit)
{
      DAC960_Command_T *Command;
      DAC960_V2_CommandMailbox_T *CommandMailbox;
      DAC960_V2_CommandStatus_T CommandStatus;

      Command = DAC960_AllocateCommand(Controller);
      CommandMailbox = &Command->V2.CommandMailbox;
      DAC960_V2_ClearCommand(Command);
      Command->CommandType = DAC960_ImmediateCommand;

      DAC960_V2_ConstructNewUnitSerialNumber(Controller, CommandMailbox,
			Channel, TargetID, LogicalUnit);

      DAC960_ExecuteCommand(Command);
      CommandStatus = Command->V2.CommandStatus;
      DAC960_DeallocateCommand(Command);
      return (CommandStatus == DAC960_V2_NormalCompletion);
}


/*
  DAC960_V2_DeviceOperation executes a DAC960 V2 Firmware Controller Device
  Operation IOCTL Command and waits for completion.  It returns true on
  success and false on failure.
*/

static bool DAC960_V2_DeviceOperation(DAC960_Controller_T *Controller,
					 DAC960_V2_IOCTL_Opcode_T IOCTL_Opcode,
					 DAC960_V2_OperationDevice_T
					   OperationDevice)
{
  DAC960_Command_T *Command = DAC960_AllocateCommand(Controller);
  DAC960_V2_CommandMailbox_T *CommandMailbox = &Command->V2.CommandMailbox;
  DAC960_V2_CommandStatus_T CommandStatus;
  DAC960_V2_ClearCommand(Command);
  Command->CommandType = DAC960_ImmediateCommand;
  CommandMailbox->DeviceOperation.CommandOpcode = DAC960_V2_IOCTL;
  CommandMailbox->DeviceOperation.CommandControlBits
				 .DataTransferControllerToHost = true;
  CommandMailbox->DeviceOperation.CommandControlBits
    				 .NoAutoRequestSense = true;
  CommandMailbox->DeviceOperation.IOCTL_Opcode = IOCTL_Opcode;
  CommandMailbox->DeviceOperation.OperationDevice = OperationDevice;
  DAC960_ExecuteCommand(Command);
  CommandStatus = Command->V2.CommandStatus;
  DAC960_DeallocateCommand(Command);
  return (CommandStatus == DAC960_V2_NormalCompletion);
}


/*
  DAC960_V1_EnableMemoryMailboxInterface enables the Memory Mailbox Interface
  for DAC960 V1 Firmware Controllers.

  PD and P controller types have no memory mailbox, but still need the
  other dma mapped memory.
*/

static bool DAC960_V1_EnableMemoryMailboxInterface(DAC960_Controller_T
						      *Controller)
{
  void __iomem *ControllerBaseAddress = Controller->BaseAddress;
  DAC960_HardwareType_T hw_type = Controller->HardwareType;
  struct pci_dev *PCI_Device = Controller->PCIDevice;
  struct dma_loaf *DmaPages = &Controller->DmaPages;
  size_t DmaPagesSize;
  size_t CommandMailboxesSize;
  size_t StatusMailboxesSize;

  DAC960_V1_CommandMailbox_T *CommandMailboxesMemory;
  dma_addr_t CommandMailboxesMemoryDMA;

  DAC960_V1_StatusMailbox_T *StatusMailboxesMemory;
  dma_addr_t StatusMailboxesMemoryDMA;

  DAC960_V1_CommandMailbox_T CommandMailbox;
  DAC960_V1_CommandStatus_T CommandStatus;
  int TimeoutCounter;
  int i;

  
  if (pci_set_dma_mask(Controller->PCIDevice, DMA_BIT_MASK(32)))
	return DAC960_Failure(Controller, "DMA mask out of range");
  Controller->BounceBufferLimit = DMA_BIT_MASK(32);

  if ((hw_type == DAC960_PD_Controller) || (hw_type == DAC960_P_Controller)) {
    CommandMailboxesSize =  0;
    StatusMailboxesSize = 0;
  } else {
    CommandMailboxesSize =  DAC960_V1_CommandMailboxCount * sizeof(DAC960_V1_CommandMailbox_T);
    StatusMailboxesSize = DAC960_V1_StatusMailboxCount * sizeof(DAC960_V1_StatusMailbox_T);
  }
  DmaPagesSize = CommandMailboxesSize + StatusMailboxesSize + 
	sizeof(DAC960_V1_DCDB_T) + sizeof(DAC960_V1_Enquiry_T) +
	sizeof(DAC960_V1_ErrorTable_T) + sizeof(DAC960_V1_EventLogEntry_T) +
	sizeof(DAC960_V1_RebuildProgress_T) +
	sizeof(DAC960_V1_LogicalDriveInformationArray_T) +
	sizeof(DAC960_V1_BackgroundInitializationStatus_T) +
	sizeof(DAC960_V1_DeviceState_T) + sizeof(DAC960_SCSI_Inquiry_T) +
	sizeof(DAC960_SCSI_Inquiry_UnitSerialNumber_T);

  if (!init_dma_loaf(PCI_Device, DmaPages, DmaPagesSize))
	return false;


  if ((hw_type == DAC960_PD_Controller) || (hw_type == DAC960_P_Controller)) 
	goto skip_mailboxes;

  CommandMailboxesMemory = slice_dma_loaf(DmaPages,
                CommandMailboxesSize, &CommandMailboxesMemoryDMA);
  
  /* These are the base addresses for the command memory mailbox array */
  Controller->V1.FirstCommandMailbox = CommandMailboxesMemory;
  Controller->V1.FirstCommandMailboxDMA = CommandMailboxesMemoryDMA;

  CommandMailboxesMemory += DAC960_V1_CommandMailboxCount - 1;
  Controller->V1.LastCommandMailbox = CommandMailboxesMemory;
  Controller->V1.NextCommandMailbox = Controller->V1.FirstCommandMailbox;
  Controller->V1.PreviousCommandMailbox1 = Controller->V1.LastCommandMailbox;
  Controller->V1.PreviousCommandMailbox2 =
	  				Controller->V1.LastCommandMailbox - 1;

  /* These are the base addresses for the status memory mailbox array */
  StatusMailboxesMemory = slice_dma_loaf(DmaPages,
                StatusMailboxesSize, &StatusMailboxesMemoryDMA);

  Controller->V1.FirstStatusMailbox = StatusMailboxesMemory;
  Controller->V1.FirstStatusMailboxDMA = StatusMailboxesMemoryDMA;
  StatusMailboxesMemory += DAC960_V1_StatusMailboxCount - 1;
  Controller->V1.LastStatusMailbox = StatusMailboxesMemory;
  Controller->V1.NextStatusMailbox = Controller->V1.FirstStatusMailbox;

skip_mailboxes:
  Controller->V1.MonitoringDCDB = slice_dma_loaf(DmaPages,
                sizeof(DAC960_V1_DCDB_T),
                &Controller->V1.MonitoringDCDB_DMA);

  Controller->V1.NewEnquiry = slice_dma_loaf(DmaPages,
                sizeof(DAC960_V1_Enquiry_T),
                &Controller->V1.NewEnquiryDMA);

  Controller->V1.NewErrorTable = slice_dma_loaf(DmaPages,
                sizeof(DAC960_V1_ErrorTable_T),
                &Controller->V1.NewErrorTableDMA);

  Controller->V1.EventLogEntry = slice_dma_loaf(DmaPages,
                sizeof(DAC960_V1_EventLogEntry_T),
                &Controller->V1.EventLogEntryDMA);

  Controller->V1.RebuildProgress = slice_dma_loaf(DmaPages,
                sizeof(DAC960_V1_RebuildProgress_T),
                &Controller->V1.RebuildProgressDMA);

  Controller->V1.NewLogicalDriveInformation = slice_dma_loaf(DmaPages,
                sizeof(DAC960_V1_LogicalDriveInformationArray_T),
                &Controller->V1.NewLogicalDriveInformationDMA);

  Controller->V1.BackgroundInitializationStatus = slice_dma_loaf(DmaPages,
                sizeof(DAC960_V1_BackgroundInitializationStatus_T),
                &Controller->V1.BackgroundInitializationStatusDMA);

  Controller->V1.NewDeviceState = slice_dma_loaf(DmaPages,
                sizeof(DAC960_V1_DeviceState_T),
                &Controller->V1.NewDeviceStateDMA);

  Controller->V1.NewInquiryStandardData = slice_dma_loaf(DmaPages,
                sizeof(DAC960_SCSI_Inquiry_T),
                &Controller->V1.NewInquiryStandardDataDMA);

  Controller->V1.NewInquiryUnitSerialNumber = slice_dma_loaf(DmaPages,
                sizeof(DAC960_SCSI_Inquiry_UnitSerialNumber_T),
                &Controller->V1.NewInquiryUnitSerialNumberDMA);

  if ((hw_type == DAC960_PD_Controller) || (hw_type == DAC960_P_Controller))
	return true;
 
  /* Enable the Memory Mailbox Interface. */
  Controller->V1.DualModeMemoryMailboxInterface = true;
  CommandMailbox.TypeX.CommandOpcode = 0x2B;
  CommandMailbox.TypeX.CommandIdentifier = 0;
  CommandMailbox.TypeX.CommandOpcode2 = 0x14;
  CommandMailbox.TypeX.CommandMailboxesBusAddress =
    				Controller->V1.FirstCommandMailboxDMA;
  CommandMailbox.TypeX.StatusMailboxesBusAddress =
    				Controller->V1.FirstStatusMailboxDMA;
#define TIMEOUT_COUNT 1000000

  for (i = 0; i < 2; i++)
    switch (Controller->HardwareType)
      {
      case DAC960_LA_Controller:
	TimeoutCounter = TIMEOUT_COUNT;
	while (--TimeoutCounter >= 0)
	  {
	    if (!DAC960_LA_HardwareMailboxFullP(ControllerBaseAddress))
	      break;
	    udelay(10);
	  }
	if (TimeoutCounter < 0) return false;
	DAC960_LA_WriteHardwareMailbox(ControllerBaseAddress, &CommandMailbox);
	DAC960_LA_HardwareMailboxNewCommand(ControllerBaseAddress);
	TimeoutCounter = TIMEOUT_COUNT;
	while (--TimeoutCounter >= 0)
	  {
	    if (DAC960_LA_HardwareMailboxStatusAvailableP(
		  ControllerBaseAddress))
	      break;
	    udelay(10);
	  }
	if (TimeoutCounter < 0) return false;
	CommandStatus = DAC960_LA_ReadStatusRegister(ControllerBaseAddress);
	DAC960_LA_AcknowledgeHardwareMailboxInterrupt(ControllerBaseAddress);
	DAC960_LA_AcknowledgeHardwareMailboxStatus(ControllerBaseAddress);
	if (CommandStatus == DAC960_V1_NormalCompletion) return true;
	Controller->V1.DualModeMemoryMailboxInterface = false;
	CommandMailbox.TypeX.CommandOpcode2 = 0x10;
	break;
      case DAC960_PG_Controller:
	TimeoutCounter = TIMEOUT_COUNT;
	while (--TimeoutCounter >= 0)
	  {
	    if (!DAC960_PG_HardwareMailboxFullP(ControllerBaseAddress))
	      break;
	    udelay(10);
	  }
	if (TimeoutCounter < 0) return false;
	DAC960_PG_WriteHardwareMailbox(ControllerBaseAddress, &CommandMailbox);
	DAC960_PG_HardwareMailboxNewCommand(ControllerBaseAddress);

	TimeoutCounter = TIMEOUT_COUNT;
	while (--TimeoutCounter >= 0)
	  {
	    if (DAC960_PG_HardwareMailboxStatusAvailableP(
		  ControllerBaseAddress))
	      break;
	    udelay(10);
	  }
	if (TimeoutCounter < 0) return false;
	CommandStatus = DAC960_PG_ReadStatusRegister(ControllerBaseAddress);
	DAC960_PG_AcknowledgeHardwareMailboxInterrupt(ControllerBaseAddress);
	DAC960_PG_AcknowledgeHardwareMailboxStatus(ControllerBaseAddress);
	if (CommandStatus == DAC960_V1_NormalCompletion) return true;
	Controller->V1.DualModeMemoryMailboxInterface = false;
	CommandMailbox.TypeX.CommandOpcode2 = 0x10;
	break;
      default:
        DAC960_Failure(Controller, "Unknown Controller Type\n");
	break;
      }
  return false;
}


/*
  DAC960_V2_EnableMemoryMailboxInterface enables the Memory Mailbox Interface
  for DAC960 V2 Firmware Controllers.

  Aggregate the space needed for the controller's memory mailbox and
  the other data structures that will be targets of dma transfers with
  the controller.  Allocate a dma-mapped region of memory to hold these
  structures.  Then, save CPU pointers and dma_addr_t values to reference
  the structures that are contained in that region.
*/

static bool DAC960_V2_EnableMemoryMailboxInterface(DAC960_Controller_T
						      *Controller)
{
  void __iomem *ControllerBaseAddress = Controller->BaseAddress;
  struct pci_dev *PCI_Device = Controller->PCIDevice;
  struct dma_loaf *DmaPages = &Controller->DmaPages;
  size_t DmaPagesSize;
  size_t CommandMailboxesSize;
  size_t StatusMailboxesSize;

  DAC960_V2_CommandMailbox_T *CommandMailboxesMemory;
  dma_addr_t CommandMailboxesMemoryDMA;

  DAC960_V2_StatusMailbox_T *StatusMailboxesMemory;
  dma_addr_t StatusMailboxesMemoryDMA;

  DAC960_V2_CommandMailbox_T *CommandMailbox;
  dma_addr_t	CommandMailboxDMA;
  DAC960_V2_CommandStatus_T CommandStatus;

	if (!pci_set_dma_mask(Controller->PCIDevice, DMA_BIT_MASK(64)))
		Controller->BounceBufferLimit = DMA_BIT_MASK(64);
	else if (!pci_set_dma_mask(Controller->PCIDevice, DMA_BIT_MASK(32)))
		Controller->BounceBufferLimit = DMA_BIT_MASK(32);
	else
		return DAC960_Failure(Controller, "DMA mask out of range");

  /* This is a temporary dma mapping, used only in the scope of this function */
  CommandMailbox = pci_alloc_consistent(PCI_Device,
		sizeof(DAC960_V2_CommandMailbox_T), &CommandMailboxDMA);
  if (CommandMailbox == NULL)
	  return false;

  CommandMailboxesSize = DAC960_V2_CommandMailboxCount * sizeof(DAC960_V2_CommandMailbox_T);
  StatusMailboxesSize = DAC960_V2_StatusMailboxCount * sizeof(DAC960_V2_StatusMailbox_T);
  DmaPagesSize =
    CommandMailboxesSize + StatusMailboxesSize +
    sizeof(DAC960_V2_HealthStatusBuffer_T) +
    sizeof(DAC960_V2_ControllerInfo_T) +
    sizeof(DAC960_V2_LogicalDeviceInfo_T) +
    sizeof(DAC960_V2_PhysicalDeviceInfo_T) +
    sizeof(DAC960_SCSI_Inquiry_UnitSerialNumber_T) +
    sizeof(DAC960_V2_Event_T) +
    sizeof(DAC960_V2_PhysicalToLogicalDevice_T);

  if (!init_dma_loaf(PCI_Device, DmaPages, DmaPagesSize)) {
  	pci_free_consistent(PCI_Device, sizeof(DAC960_V2_CommandMailbox_T),
					CommandMailbox, CommandMailboxDMA);
	return false;
  }

  CommandMailboxesMemory = slice_dma_loaf(DmaPages,
		CommandMailboxesSize, &CommandMailboxesMemoryDMA);

  /* These are the base addresses for the command memory mailbox array */
  Controller->V2.FirstCommandMailbox = CommandMailboxesMemory;
  Controller->V2.FirstCommandMailboxDMA = CommandMailboxesMemoryDMA;

  CommandMailboxesMemory += DAC960_V2_CommandMailboxCount - 1;
  Controller->V2.LastCommandMailbox = CommandMailboxesMemory;
  Controller->V2.NextCommandMailbox = Controller->V2.FirstCommandMailbox;
  Controller->V2.PreviousCommandMailbox1 = Controller->V2.LastCommandMailbox;
  Controller->V2.PreviousCommandMailbox2 =
    					Controller->V2.LastCommandMailbox - 1;

  /* These are the base addresses for the status memory mailbox array */
  StatusMailboxesMemory = slice_dma_loaf(DmaPages,
		StatusMailboxesSize, &StatusMailboxesMemoryDMA);

  Controller->V2.FirstStatusMailbox = StatusMailboxesMemory;
  Controller->V2.FirstStatusMailboxDMA = StatusMailboxesMemoryDMA;
  StatusMailboxesMemory += DAC960_V2_StatusMailboxCount - 1;
  Controller->V2.LastStatusMailbox = StatusMailboxesMemory;
  Controller->V2.NextStatusMailbox = Controller->V2.FirstStatusMailbox;

  Controller->V2.HealthStatusBuffer = slice_dma_loaf(DmaPages,
		sizeof(DAC960_V2_HealthStatusBuffer_T),
		&Controller->V2.HealthStatusBufferDMA);

  Controller->V2.NewControllerInformation = slice_dma_loaf(DmaPages,
                sizeof(DAC960_V2_ControllerInfo_T), 
                &Controller->V2.NewControllerInformationDMA);

  Controller->V2.NewLogicalDeviceInformation =  slice_dma_loaf(DmaPages,
                sizeof(DAC960_V2_LogicalDeviceInfo_T),
                &Controller->V2.NewLogicalDeviceInformationDMA);

  Controller->V2.NewPhysicalDeviceInformation = slice_dma_loaf(DmaPages,
                sizeof(DAC960_V2_PhysicalDeviceInfo_T),
                &Controller->V2.NewPhysicalDeviceInformationDMA);

  Controller->V2.NewInquiryUnitSerialNumber = slice_dma_loaf(DmaPages,
                sizeof(DAC960_SCSI_Inquiry_UnitSerialNumber_T),
                &Controller->V2.NewInquiryUnitSerialNumberDMA);

  Controller->V2.Event = slice_dma_loaf(DmaPages,
                sizeof(DAC960_V2_Event_T),
                &Controller->V2.EventDMA);

  Controller->V2.PhysicalToLogicalDevice = slice_dma_loaf(DmaPages,
                sizeof(DAC960_V2_PhysicalToLogicalDevice_T),
                &Controller->V2.PhysicalToLogicalDeviceDMA);

  /*
    Enable the Memory Mailbox Interface.
    
    I don't know why we can't just use one of the memory mailboxes
    we just allocated to do this, instead of using this temporary one.
    Try this change later.
  */
  memset(CommandMailbox, 0, sizeof(DAC960_V2_CommandMailbox_T));
  CommandMailbox->SetMemoryMailbox.CommandIdentifier = 1;
  CommandMailbox->SetMemoryMailbox.CommandOpcode = DAC960_V2_IOCTL;
  CommandMailbox->SetMemoryMailbox.CommandControlBits.NoAutoRequestSense = true;
  CommandMailbox->SetMemoryMailbox.FirstCommandMailboxSizeKB =
    (DAC960_V2_CommandMailboxCount * sizeof(DAC960_V2_CommandMailbox_T)) >> 10;
  CommandMailbox->SetMemoryMailbox.FirstStatusMailboxSizeKB =
    (DAC960_V2_StatusMailboxCount * sizeof(DAC960_V2_StatusMailbox_T)) >> 10;
  CommandMailbox->SetMemoryMailbox.SecondCommandMailboxSizeKB = 0;
  CommandMailbox->SetMemoryMailbox.SecondStatusMailboxSizeKB = 0;
  CommandMailbox->SetMemoryMailbox.RequestSenseSize = 0;
  CommandMailbox->SetMemoryMailbox.IOCTL_Opcode = DAC960_V2_SetMemoryMailbox;
  CommandMailbox->SetMemoryMailbox.HealthStatusBufferSizeKB = 1;
  CommandMailbox->SetMemoryMailbox.HealthStatusBufferBusAddress =
    					Controller->V2.HealthStatusBufferDMA;
  CommandMailbox->SetMemoryMailbox.FirstCommandMailboxBusAddress =
    					Controller->V2.FirstCommandMailboxDMA;
  CommandMailbox->SetMemoryMailbox.FirstStatusMailboxBusAddress =
    					Controller->V2.FirstStatusMailboxDMA;
  switch (Controller->HardwareType)
    {
    case DAC960_GEM_Controller:
      while (DAC960_GEM_HardwareMailboxFullP(ControllerBaseAddress))
	udelay(1);
      DAC960_GEM_WriteHardwareMailbox(ControllerBaseAddress, CommandMailboxDMA);
      DAC960_GEM_HardwareMailboxNewCommand(ControllerBaseAddress);
      while (!DAC960_GEM_HardwareMailboxStatusAvailableP(ControllerBaseAddress))
	udelay(1);
      CommandStatus = DAC960_GEM_ReadCommandStatus(ControllerBaseAddress);
      DAC960_GEM_AcknowledgeHardwareMailboxInterrupt(ControllerBaseAddress);
      DAC960_GEM_AcknowledgeHardwareMailboxStatus(ControllerBaseAddress);
      break;
    case DAC960_BA_Controller:
      while (DAC960_BA_HardwareMailboxFullP(ControllerBaseAddress))
	udelay(1);
      DAC960_BA_WriteHardwareMailbox(ControllerBaseAddress, CommandMailboxDMA);
      DAC960_BA_HardwareMailboxNewCommand(ControllerBaseAddress);
      while (!DAC960_BA_HardwareMailboxStatusAvailableP(ControllerBaseAddress))
	udelay(1);
      CommandStatus = DAC960_BA_ReadCommandStatus(ControllerBaseAddress);
      DAC960_BA_AcknowledgeHardwareMailboxInterrupt(ControllerBaseAddress);
      DAC960_BA_AcknowledgeHardwareMailboxStatus(ControllerBaseAddress);
      break;
    case DAC960_LP_Controller:
      while (DAC960_LP_HardwareMailboxFullP(ControllerBaseAddress))
	udelay(1);
      DAC960_LP_WriteHardwareMailbox(ControllerBaseAddress, CommandMailboxDMA);
      DAC960_LP_HardwareMailboxNewCommand(ControllerBaseAddress);
      while (!DAC960_LP_HardwareMailboxStatusAvailableP(ControllerBaseAddress))
	udelay(1);
      CommandStatus = DAC960_LP_ReadCommandStatus(ControllerBaseAddress);
      DAC960_LP_AcknowledgeHardwareMailboxInterrupt(ControllerBaseAddress);
      DAC960_LP_AcknowledgeHardwareMailboxStatus(ControllerBaseAddress);
      break;
    default:
      DAC960_Failure(Controller, "Unknown Controller Type\n");
      CommandStatus = DAC960_V2_AbormalCompletion;
      break;
    }
  pci_free_consistent(PCI_Device, sizeof(DAC960_V2_CommandMailbox_T),
					CommandMailbox, CommandMailboxDMA);
  return (CommandStatus == DAC960_V2_NormalCompletion);
}


/*
  DAC960_V1_ReadControllerConfiguration reads the Configuration Information
  from DAC960 V1 Firmware Controllers and initializes the Controller structure.
*/

static bool DAC960_V1_ReadControllerConfiguration(DAC960_Controller_T
						     *Controller)
{
  DAC960_V1_Enquiry2_T *Enquiry2;
  dma_addr_t Enquiry2DMA;
  DAC960_V1_Config2_T *Config2;
  dma_addr_t Config2DMA;
  int LogicalDriveNumber, Channel, TargetID;
  struct dma_loaf local_dma;

  if (!init_dma_loaf(Controller->PCIDevice, &local_dma,
		sizeof(DAC960_V1_Enquiry2_T) + sizeof(DAC960_V1_Config2_T)))
	return DAC960_Failure(Controller, "LOGICAL DEVICE ALLOCATION");

  Enquiry2 = slice_dma_loaf(&local_dma, sizeof(DAC960_V1_Enquiry2_T), &Enquiry2DMA);
  Config2 = slice_dma_loaf(&local_dma, sizeof(DAC960_V1_Config2_T), &Config2DMA);

  if (!DAC960_V1_ExecuteType3(Controller, DAC960_V1_Enquiry,
			      Controller->V1.NewEnquiryDMA)) {
    free_dma_loaf(Controller->PCIDevice, &local_dma);
    return DAC960_Failure(Controller, "ENQUIRY");
  }
  memcpy(&Controller->V1.Enquiry, Controller->V1.NewEnquiry,
						sizeof(DAC960_V1_Enquiry_T));

  if (!DAC960_V1_ExecuteType3(Controller, DAC960_V1_Enquiry2, Enquiry2DMA)) {
    free_dma_loaf(Controller->PCIDevice, &local_dma);
    return DAC960_Failure(Controller, "ENQUIRY2");
  }

  if (!DAC960_V1_ExecuteType3(Controller, DAC960_V1_ReadConfig2, Config2DMA)) {
    free_dma_loaf(Controller->PCIDevice, &local_dma);
    return DAC960_Failure(Controller, "READ CONFIG2");
  }

  if (!DAC960_V1_ExecuteType3(Controller, DAC960_V1_GetLogicalDriveInformation,
			      Controller->V1.NewLogicalDriveInformationDMA)) {
    free_dma_loaf(Controller->PCIDevice, &local_dma);
    return DAC960_Failure(Controller, "GET LOGICAL DRIVE INFORMATION");
  }
  memcpy(&Controller->V1.LogicalDriveInformation,
		Controller->V1.NewLogicalDriveInformation,
		sizeof(DAC960_V1_LogicalDriveInformationArray_T));

  for (Channel = 0; Channel < Enquiry2->ActualChannels; Channel++)
    for (TargetID = 0; TargetID < Enquiry2->MaxTargets; TargetID++) {
      if (!DAC960_V1_ExecuteType3D(Controller, DAC960_V1_GetDeviceState,
				   Channel, TargetID,
				   Controller->V1.NewDeviceStateDMA)) {
    		free_dma_loaf(Controller->PCIDevice, &local_dma);
		return DAC960_Failure(Controller, "GET DEVICE STATE");
	}
	memcpy(&Controller->V1.DeviceState[Channel][TargetID],
		Controller->V1.NewDeviceState, sizeof(DAC960_V1_DeviceState_T));
     }
  /*
    Initialize the Controller Model Name and Full Model Name fields.
  */
  switch (Enquiry2->HardwareID.SubModel)
    {
    case DAC960_V1_P_PD_PU:
      if (Enquiry2->SCSICapability.BusSpeed == DAC960_V1_Ultra)
	strcpy(Controller->ModelName, "DAC960PU");
      else strcpy(Controller->ModelName, "DAC960PD");
      break;
    case DAC960_V1_PL:
      strcpy(Controller->ModelName, "DAC960PL");
      break;
    case DAC960_V1_PG:
      strcpy(Controller->ModelName, "DAC960PG");
      break;
    case DAC960_V1_PJ:
      strcpy(Controller->ModelName, "DAC960PJ");
      break;
    case DAC960_V1_PR:
      strcpy(Controller->ModelName, "DAC960PR");
      break;
    case DAC960_V1_PT:
      strcpy(Controller->ModelName, "DAC960PT");
      break;
    case DAC960_V1_PTL0:
      strcpy(Controller->ModelName, "DAC960PTL0");
      break;
    case DAC960_V1_PRL:
      strcpy(Controller->ModelName, "DAC960PRL");
      break;
    case DAC960_V1_PTL1:
      strcpy(Controller->ModelName, "DAC960PTL1");
      break;
    case DAC960_V1_1164P:
      strcpy(Controller->ModelName, "DAC1164P");
      break;
    default:
      free_dma_loaf(Controller->PCIDevice, &local_dma);
      return DAC960_Failure(Controller, "MODEL VERIFICATION");
    }
  strcpy(Controller->FullModelName, "Mylex ");
  strcat(Controller->FullModelName, Controller->ModelName);
  /*
    Initialize the Controller Firmware Version field and verify that it
    is a supported firmware version.  The supported firmware versions are:

    DAC1164P		    5.06 and above
    DAC960PTL/PRL/PJ/PG	    4.06 and above
    DAC960PU/PD/PL	    3.51 and above
    DAC960PU/PD/PL/P	    2.73 and above
  */
#if defined(CONFIG_ALPHA)
  /*
    DEC Alpha machines were often equipped with DAC960 cards that were
    OEMed from Mylex, and had their own custom firmware. Version 2.70,
    the last custom FW revision to be released by DEC for these older
    controllers, appears to work quite well with this driver.

    Cards tested successfully were several versions each of the PD and
    PU, called by DEC the KZPSC and KZPAC, respectively, and having
    the Manufacturer Numbers (from Mylex), usually on a sticker on the
    back of the board, of:

    KZPSC:  D040347 (1-channel) or D040348 (2-channel) or D040349 (3-channel)
    KZPAC:  D040395 (1-channel) or D040396 (2-channel) or D040397 (3-channel)
  */
# define FIRMWARE_27X	"2.70"
#else
# define FIRMWARE_27X	"2.73"
#endif

  if (Enquiry2->FirmwareID.MajorVersion == 0)
    {
      Enquiry2->FirmwareID.MajorVersion =
	Controller->V1.Enquiry.MajorFirmwareVersion;
      Enquiry2->FirmwareID.MinorVersion =
	Controller->V1.Enquiry.MinorFirmwareVersion;
      Enquiry2->FirmwareID.FirmwareType = '0';
      Enquiry2->FirmwareID.TurnID = 0;
    }
  sprintf(Controller->FirmwareVersion, "%d.%02d-%c-%02d",
	  Enquiry2->FirmwareID.MajorVersion, Enquiry2->FirmwareID.MinorVersion,
	  Enquiry2->FirmwareID.FirmwareType, Enquiry2->FirmwareID.TurnID);
  if (!((Controller->FirmwareVersion[0] == '5' &&
	 strcmp(Controller->FirmwareVersion, "5.06") >= 0) ||
	(Controller->FirmwareVersion[0] == '4' &&
	 strcmp(Controller->FirmwareVersion, "4.06") >= 0) ||
	(Controller->FirmwareVersion[0] == '3' &&
	 strcmp(Controller->FirmwareVersion, "3.51") >= 0) ||
	(Controller->FirmwareVersion[0] == '2' &&
	 strcmp(Controller->FirmwareVersion, FIRMWARE_27X) >= 0)))
    {
      DAC960_Failure(Controller, "FIRMWARE VERSION VERIFICATION");
      DAC960_Error("Firmware Version = '%s'\n", Controller,
		   Controller->FirmwareVersion);
      free_dma_loaf(Controller->PCIDevice, &local_dma);
      return false;
    }
  /*
    Initialize the Controller Channels, Targets, Memory Size, and SAF-TE
    Enclosure Management Enabled fields.
  */
  Controller->Channels = Enquiry2->ActualChannels;
  Controller->Targets = Enquiry2->MaxTargets;
  Controller->MemorySize = Enquiry2->MemorySize >> 20;
  Controller->V1.SAFTE_EnclosureManagementEnabled =
    (Enquiry2->FaultManagementType == DAC960_V1_SAFTE);
  /*
    Initialize the Controller Queue Depth, Driver Queue Depth, Logical Drive
    Count, Maximum Blocks per Command, Controller Scatter/Gather Limit, and
    Driver Scatter/Gather Limit.  The Driver Queue Depth must be at most one
    less than the Controller Queue Depth to allow for an automatic drive
    rebuild operation.
  */
  Controller->ControllerQueueDepth = Controller->V1.Enquiry.MaxCommands;
  Controller->DriverQueueDepth = Controller->ControllerQueueDepth - 1;
  if (Controller->DriverQueueDepth > DAC960_MaxDriverQueueDepth)
    Controller->DriverQueueDepth = DAC960_MaxDriverQueueDepth;
  Controller->LogicalDriveCount =
    Controller->V1.Enquiry.NumberOfLogicalDrives;
  Controller->MaxBlocksPerCommand = Enquiry2->MaxBlocksPerCommand;
  Controller->ControllerScatterGatherLimit = Enquiry2->MaxScatterGatherEntries;
  Controller->DriverScatterGatherLimit =
    Controller->ControllerScatterGatherLimit;
  if (Controller->DriverScatterGatherLimit > DAC960_V1_ScatterGatherLimit)
    Controller->DriverScatterGatherLimit = DAC960_V1_ScatterGatherLimit;
  /*
    Initialize the Stripe Size, Segment Size, and Geometry Translation.
  */
  Controller->V1.StripeSize = Config2->BlocksPerStripe * Config2->BlockFactor
			      >> (10 - DAC960_BlockSizeBits);
  Controller->V1.SegmentSize = Config2->BlocksPerCacheLine * Config2->BlockFactor
			       >> (10 - DAC960_BlockSizeBits);
  switch (Config2->DriveGeometry)
    {
    case DAC960_V1_Geometry_128_32:
      Controller->V1.GeometryTranslationHeads = 128;
      Controller->V1.GeometryTranslationSectors = 32;
      break;
    case DAC960_V1_Geometry_255_63:
      Controller->V1.GeometryTranslationHeads = 255;
      Controller->V1.GeometryTranslationSectors = 63;
      break;
    default:
      free_dma_loaf(Controller->PCIDevice, &local_dma);
      return DAC960_Failure(Controller, "CONFIG2 DRIVE GEOMETRY");
    }
  /*
    Initialize the Background Initialization Status.
  */
  if ((Controller->FirmwareVersion[0] == '4' &&
      strcmp(Controller->FirmwareVersion, "4.08") >= 0) ||
      (Controller->FirmwareVersion[0] == '5' &&
       strcmp(Controller->FirmwareVersion, "5.08") >= 0))
    {
      Controller->V1.BackgroundInitializationStatusSupported = true;
      DAC960_V1_ExecuteType3B(Controller,
			      DAC960_V1_BackgroundInitializationControl, 0x20,
			      Controller->
			       V1.BackgroundInitializationStatusDMA);
      memcpy(&Controller->V1.LastBackgroundInitializationStatus,
		Controller->V1.BackgroundInitializationStatus,
		sizeof(DAC960_V1_BackgroundInitializationStatus_T));
    }
  /*
    Initialize the Logical Drive Initially Accessible flag.
  */
  for (LogicalDriveNumber = 0;
       LogicalDriveNumber < Controller->LogicalDriveCount;
       LogicalDriveNumber++)
    if (Controller->V1.LogicalDriveInformation
		       [LogicalDriveNumber].LogicalDriveState !=
	DAC960_V1_LogicalDrive_Offline)
      Controller->LogicalDriveInitiallyAccessible[LogicalDriveNumber] = true;
  Controller->V1.LastRebuildStatus = DAC960_V1_NoRebuildOrCheckInProgress;
  free_dma_loaf(Controller->PCIDevice, &local_dma);
  return true;
}


/*
  DAC960_V2_ReadControllerConfiguration reads the Configuration Information
  from DAC960 V2 Firmware Controllers and initializes the Controller structure.
*/

static bool DAC960_V2_ReadControllerConfiguration(DAC960_Controller_T
						     *Controller)
{
  DAC960_V2_ControllerInfo_T *ControllerInfo =
    		&Controller->V2.ControllerInformation;
  unsigned short LogicalDeviceNumber = 0;
  int ModelNameLength;

  /* Get data into dma-able area, then copy into permanant location */
  if (!DAC960_V2_NewControllerInfo(Controller))
    return DAC960_Failure(Controller, "GET CONTROLLER INFO");
  memcpy(ControllerInfo, Controller->V2.NewControllerInformation,
			sizeof(DAC960_V2_ControllerInfo_T));
	 
  
  if (!DAC960_V2_GeneralInfo(Controller))
    return DAC960_Failure(Controller, "GET HEALTH STATUS");

  /*
    Initialize the Controller Model Name and Full Model Name fields.
  */
  ModelNameLength = sizeof(ControllerInfo->ControllerName);
  if (ModelNameLength > sizeof(Controller->ModelName)-1)
    ModelNameLength = sizeof(Controller->ModelName)-1;
  memcpy(Controller->ModelName, ControllerInfo->ControllerName,
	 ModelNameLength);
  ModelNameLength--;
  while (Controller->ModelName[ModelNameLength] == ' ' ||
	 Controller->ModelName[ModelNameLength] == '\0')
    ModelNameLength--;
  Controller->ModelName[++ModelNameLength] = '\0';
  strcpy(Controller->FullModelName, "Mylex ");
  strcat(Controller->FullModelName, Controller->ModelName);
  /*
    Initialize the Controller Firmware Version field.
  */
  sprintf(Controller->FirmwareVersion, "%d.%02d-%02d",
	  ControllerInfo->FirmwareMajorVersion,
	  ControllerInfo->FirmwareMinorVersion,
	  ControllerInfo->FirmwareTurnNumber);
  if (ControllerInfo->FirmwareMajorVersion == 6 &&
      ControllerInfo->FirmwareMinorVersion == 0 &&
      ControllerInfo->FirmwareTurnNumber < 1)
    {
      DAC960_Info("FIRMWARE VERSION %s DOES NOT PROVIDE THE CONTROLLER\n",
		  Controller, Controller->FirmwareVersion);
      DAC960_Info("STATUS MONITORING FUNCTIONALITY NEEDED BY THIS DRIVER.\n",
		  Controller);
      DAC960_Info("PLEASE UPGRADE TO VERSION 6.00-01 OR ABOVE.\n",
		  Controller);
    }
  /*
    Initialize the Controller Channels, Targets, and Memory Size.
  */
  Controller->Channels = ControllerInfo->NumberOfPhysicalChannelsPresent;
  Controller->Targets =
    ControllerInfo->MaximumTargetsPerChannel
		    [ControllerInfo->NumberOfPhysicalChannelsPresent-1];
  Controller->MemorySize = ControllerInfo->MemorySizeMB;
  /*
    Initialize the Controller Queue Depth, Driver Queue Depth, Logical Drive
    Count, Maximum Blocks per Command, Controller Scatter/Gather Limit, and
    Driver Scatter/Gather Limit.  The Driver Queue Depth must be at most one
    less than the Controller Queue Depth to allow for an automatic drive
    rebuild operation.
  */
  Controller->ControllerQueueDepth = ControllerInfo->MaximumParallelCommands;
  Controller->DriverQueueDepth = Controller->ControllerQueueDepth - 1;
  if (Controller->DriverQueueDepth > DAC960_MaxDriverQueueDepth)
    Controller->DriverQueueDepth = DAC960_MaxDriverQueueDepth;
  Controller->LogicalDriveCount = ControllerInfo->LogicalDevicesPresent;
  Controller->MaxBlocksPerCommand =
    ControllerInfo->MaximumDataTransferSizeInBlocks;
  Controller->ControllerScatterGatherLimit =
    ControllerInfo->MaximumScatterGatherEntries;
  Controller->DriverScatterGatherLimit =
    Controller->ControllerScatterGatherLimit;
  if (Controller->DriverScatterGatherLimit > DAC960_V2_ScatterGatherLimit)
    Controller->DriverScatterGatherLimit = DAC960_V2_ScatterGatherLimit;
  /*
    Initialize the Logical Device Information.
  */
  while (true)
    {
      DAC960_V2_LogicalDeviceInfo_T *NewLogicalDeviceInfo =
	Controller->V2.NewLogicalDeviceInformation;
      DAC960_V2_LogicalDeviceInfo_T *LogicalDeviceInfo;
      DAC960_V2_PhysicalDevice_T PhysicalDevice;

      if (!DAC960_V2_NewLogicalDeviceInfo(Controller, LogicalDeviceNumber))
	break;
      LogicalDeviceNumber = NewLogicalDeviceInfo->LogicalDeviceNumber;
      if (LogicalDeviceNumber >= DAC960_MaxLogicalDrives) {
	DAC960_Error("DAC960: Logical Drive Number %d not supported\n",
		       Controller, LogicalDeviceNumber);
		break;
      }
      if (NewLogicalDeviceInfo->DeviceBlockSizeInBytes != DAC960_BlockSize) {
	DAC960_Error("DAC960: Logical Drive Block Size %d not supported\n",
	      Controller, NewLogicalDeviceInfo->DeviceBlockSizeInBytes);
        LogicalDeviceNumber++;
        continue;
      }
      PhysicalDevice.Controller = 0;
      PhysicalDevice.Channel = NewLogicalDeviceInfo->Channel;
      PhysicalDevice.TargetID = NewLogicalDeviceInfo->TargetID;
      PhysicalDevice.LogicalUnit = NewLogicalDeviceInfo->LogicalUnit;
      Controller->V2.LogicalDriveToVirtualDevice[LogicalDeviceNumber] =
	PhysicalDevice;
      if (NewLogicalDeviceInfo->LogicalDeviceState !=
	  DAC960_V2_LogicalDevice_Offline)
	Controller->LogicalDriveInitiallyAccessible[LogicalDeviceNumber] = true;
      LogicalDeviceInfo = kmalloc(sizeof(DAC960_V2_LogicalDeviceInfo_T),
				   GFP_ATOMIC);
      if (LogicalDeviceInfo == NULL)
	return DAC960_Failure(Controller, "LOGICAL DEVICE ALLOCATION");
      Controller->V2.LogicalDeviceInformation[LogicalDeviceNumber] =
	LogicalDeviceInfo;
      memcpy(LogicalDeviceInfo, NewLogicalDeviceInfo,
	     sizeof(DAC960_V2_LogicalDeviceInfo_T));
      LogicalDeviceNumber++;
    }
  return true;
}


/*
  DAC960_ReportControllerConfiguration reports the Configuration Information
  for Controller.
*/

static bool DAC960_ReportControllerConfiguration(DAC960_Controller_T
						    *Controller)
{
  DAC960_Info("Configuring Mylex %s PCI RAID Controller\n",
	      Controller, Controller->ModelName);
  DAC960_Info("  Firmware Version: %s, Channels: %d, Memory Size: %dMB\n",
	      Controller, Controller->FirmwareVersion,
	      Controller->Channels, Controller->MemorySize);
  DAC960_Info("  PCI Bus: %d, Device: %d, Function: %d, I/O Address: ",
	      Controller, Controller->Bus,
	      Controller->Device, Controller->Function);
  if (Controller->IO_Address == 0)
    DAC960_Info("Unassigned\n", Controller);
  else DAC960_Info("0x%X\n", Controller, Controller->IO_Address);
  DAC960_Info("  PCI Address: 0x%X mapped at 0x%lX, IRQ Channel: %d\n",
	      Controller, Controller->PCI_Address,
	      (unsigned long) Controller->BaseAddress,
	      Controller->IRQ_Channel);
  DAC960_Info("  Controller Queue Depth: %d, "
	      "Maximum Blocks per Command: %d\n",
	      Controller, Controller->ControllerQueueDepth,
	      Controller->MaxBlocksPerCommand);
  DAC960_Info("  Driver Queue Depth: %d, "
	      "Scatter/Gather Limit: %d of %d Segments\n",
	      Controller, Controller->DriverQueueDepth,
	      Controller->DriverScatterGatherLimit,
	      Controller->ControllerScatterGatherLimit);
  if (Controller->FirmwareType == DAC960_V1_Controller)
    {
      DAC960_Info("  Stripe Size: %dKB, Segment Size: %dKB, "
		  "BIOS Geometry: %d/%d\n", Controller,
		  Controller->V1.StripeSize,
		  Controller->V1.SegmentSize,
		  Controller->V1.GeometryTranslationHeads,
		  Controller->V1.GeometryTranslationSectors);
      if (Controller->V1.SAFTE_EnclosureManagementEnabled)
	DAC960_Info("  SAF-TE Enclosure Management Enabled\n", Controller);
    }
  return true;
}


/*
  DAC960_V1_ReadDeviceConfiguration reads the Device Configuration Information
  for DAC960 V1 Firmware Controllers by requesting the SCSI Inquiry and SCSI
  Inquiry Unit Serial Number information for each device connected to
  Controller.
*/

static bool DAC960_V1_ReadDeviceConfiguration(DAC960_Controller_T
						 *Controller)
{
  struct dma_loaf local_dma;

  dma_addr_t DCDBs_dma[DAC960_V1_MaxChannels];
  DAC960_V1_DCDB_T *DCDBs_cpu[DAC960_V1_MaxChannels];

  dma_addr_t SCSI_Inquiry_dma[DAC960_V1_MaxChannels];
  DAC960_SCSI_Inquiry_T *SCSI_Inquiry_cpu[DAC960_V1_MaxChannels];

  dma_addr_t SCSI_NewInquiryUnitSerialNumberDMA[DAC960_V1_MaxChannels];
  DAC960_SCSI_Inquiry_UnitSerialNumber_T *SCSI_NewInquiryUnitSerialNumberCPU[DAC960_V1_MaxChannels];

  struct completion Completions[DAC960_V1_MaxChannels];
  unsigned long flags;
  int Channel, TargetID;

  if (!init_dma_loaf(Controller->PCIDevice, &local_dma, 
		DAC960_V1_MaxChannels*(sizeof(DAC960_V1_DCDB_T) +
			sizeof(DAC960_SCSI_Inquiry_T) +
			sizeof(DAC960_SCSI_Inquiry_UnitSerialNumber_T))))
     return DAC960_Failure(Controller,
                        "DMA ALLOCATION FAILED IN ReadDeviceConfiguration"); 
   
  for (Channel = 0; Channel < Controller->Channels; Channel++) {
	DCDBs_cpu[Channel] = slice_dma_loaf(&local_dma,
			sizeof(DAC960_V1_DCDB_T), DCDBs_dma + Channel);
	SCSI_Inquiry_cpu[Channel] = slice_dma_loaf(&local_dma,
			sizeof(DAC960_SCSI_Inquiry_T),
			SCSI_Inquiry_dma + Channel);
	SCSI_NewInquiryUnitSerialNumberCPU[Channel] = slice_dma_loaf(&local_dma,
			sizeof(DAC960_SCSI_Inquiry_UnitSerialNumber_T),
			SCSI_NewInquiryUnitSerialNumberDMA + Channel);
  }
		
  for (TargetID = 0; TargetID < Controller->Targets; TargetID++)
    {
      /*
       * For each channel, submit a probe for a device on that channel.
       * The timeout interval for a device that is present is 10 seconds.
       * With this approach, the timeout periods can elapse in parallel
       * on each channel.
       */
      for (Channel = 0; Channel < Controller->Channels; Channel++)
	{
	  dma_addr_t NewInquiryStandardDataDMA = SCSI_Inquiry_dma[Channel];
  	  DAC960_V1_DCDB_T *DCDB = DCDBs_cpu[Channel];
  	  dma_addr_t DCDB_dma = DCDBs_dma[Channel];
	  DAC960_Command_T *Command = Controller->Commands[Channel];
          struct completion *Completion = &Completions[Channel];

	  init_completion(Completion);
	  DAC960_V1_ClearCommand(Command);
	  Command->CommandType = DAC960_ImmediateCommand;
	  Command->Completion = Completion;
	  Command->V1.CommandMailbox.Type3.CommandOpcode = DAC960_V1_DCDB;
	  Command->V1.CommandMailbox.Type3.BusAddress = DCDB_dma;
	  DCDB->Channel = Channel;
	  DCDB->TargetID = TargetID;
	  DCDB->Direction = DAC960_V1_DCDB_DataTransferDeviceToSystem;
	  DCDB->EarlyStatus = false;
	  DCDB->Timeout = DAC960_V1_DCDB_Timeout_10_seconds;
	  DCDB->NoAutomaticRequestSense = false;
	  DCDB->DisconnectPermitted = true;
	  DCDB->TransferLength = sizeof(DAC960_SCSI_Inquiry_T);
	  DCDB->BusAddress = NewInquiryStandardDataDMA;
	  DCDB->CDBLength = 6;
	  DCDB->TransferLengthHigh4 = 0;
	  DCDB->SenseLength = sizeof(DCDB->SenseData);
	  DCDB->CDB[0] = 0x12; /* INQUIRY */
	  DCDB->CDB[1] = 0; /* EVPD = 0 */
	  DCDB->CDB[2] = 0; /* Page Code */
	  DCDB->CDB[3] = 0; /* Reserved */
	  DCDB->CDB[4] = sizeof(DAC960_SCSI_Inquiry_T);
	  DCDB->CDB[5] = 0; /* Control */

	  spin_lock_irqsave(&Controller->queue_lock, flags);
	  DAC960_QueueCommand(Command);
	  spin_unlock_irqrestore(&Controller->queue_lock, flags);
	}
      /*
       * Wait for the problems submitted in the previous loop
       * to complete.  On the probes that are successful, 
       * get the serial number of the device that was found.
       */
      for (Channel = 0; Channel < Controller->Channels; Channel++)
	{
	  DAC960_SCSI_Inquiry_T *InquiryStandardData =
	    &Controller->V1.InquiryStandardData[Channel][TargetID];
	  DAC960_SCSI_Inquiry_T *NewInquiryStandardData = SCSI_Inquiry_cpu[Channel];
	  dma_addr_t NewInquiryUnitSerialNumberDMA =
			SCSI_NewInquiryUnitSerialNumberDMA[Channel];
	  DAC960_SCSI_Inquiry_UnitSerialNumber_T *NewInquiryUnitSerialNumber =
	    		SCSI_NewInquiryUnitSerialNumberCPU[Channel];
	  DAC960_SCSI_Inquiry_UnitSerialNumber_T *InquiryUnitSerialNumber =
	    &Controller->V1.InquiryUnitSerialNumber[Channel][TargetID];
	  DAC960_Command_T *Command = Controller->Commands[Channel];
  	  DAC960_V1_DCDB_T *DCDB = DCDBs_cpu[Channel];
          struct completion *Completion = &Completions[Channel];

	  wait_for_completion(Completion);

	  if (Command->V1.CommandStatus != DAC960_V1_NormalCompletion) {
	    memset(InquiryStandardData, 0, sizeof(DAC960_SCSI_Inquiry_T));
	    InquiryStandardData->PeripheralDeviceType = 0x1F;
	    continue;
	  } else
	    memcpy(InquiryStandardData, NewInquiryStandardData, sizeof(DAC960_SCSI_Inquiry_T));
	
	  /* Preserve Channel and TargetID values from the previous loop */
	  Command->Completion = Completion;
	  DCDB->TransferLength = sizeof(DAC960_SCSI_Inquiry_UnitSerialNumber_T);
	  DCDB->BusAddress = NewInquiryUnitSerialNumberDMA;
	  DCDB->SenseLength = sizeof(DCDB->SenseData);
	  DCDB->CDB[0] = 0x12; /* INQUIRY */
	  DCDB->CDB[1] = 1; /* EVPD = 1 */
	  DCDB->CDB[2] = 0x80; /* Page Code */
	  DCDB->CDB[3] = 0; /* Reserved */
	  DCDB->CDB[4] = sizeof(DAC960_SCSI_Inquiry_UnitSerialNumber_T);
	  DCDB->CDB[5] = 0; /* Control */

	  spin_lock_irqsave(&Controller->queue_lock, flags);
	  DAC960_QueueCommand(Command);
	  spin_unlock_irqrestore(&Controller->queue_lock, flags);
	  wait_for_completion(Completion);

	  if (Command->V1.CommandStatus != DAC960_V1_NormalCompletion) {
	  	memset(InquiryUnitSerialNumber, 0,
			sizeof(DAC960_SCSI_Inquiry_UnitSerialNumber_T));
	  	InquiryUnitSerialNumber->PeripheralDeviceType = 0x1F;
	  } else
	  	memcpy(InquiryUnitSerialNumber, NewInquiryUnitSerialNumber,
			sizeof(DAC960_SCSI_Inquiry_UnitSerialNumber_T));
	}
    }
    free_dma_loaf(Controller->PCIDevice, &local_dma);
  return true;
}


/*
  DAC960_V2_ReadDeviceConfiguration reads the Device Configuration Information
  for DAC960 V2 Firmware Controllers by requesting the Physical Device
  Information and SCSI Inquiry Unit Serial Number information for each
  device connected to Controller.
*/

static bool DAC960_V2_ReadDeviceConfiguration(DAC960_Controller_T
						 *Controller)
{
  unsigned char Channel = 0, TargetID = 0, LogicalUnit = 0;
  unsigned short PhysicalDeviceIndex = 0;

  while (true)
    {
      DAC960_V2_PhysicalDeviceInfo_T *NewPhysicalDeviceInfo =
		Controller->V2.NewPhysicalDeviceInformation;
      DAC960_V2_PhysicalDeviceInfo_T *PhysicalDeviceInfo;
      DAC960_SCSI_Inquiry_UnitSerialNumber_T *NewInquiryUnitSerialNumber =
		Controller->V2.NewInquiryUnitSerialNumber;
      DAC960_SCSI_Inquiry_UnitSerialNumber_T *InquiryUnitSerialNumber;

      if (!DAC960_V2_NewPhysicalDeviceInfo(Controller, Channel, TargetID, LogicalUnit))
	  break;

      PhysicalDeviceInfo = kmalloc(sizeof(DAC960_V2_PhysicalDeviceInfo_T),
				    GFP_ATOMIC);
      if (PhysicalDeviceInfo == NULL)
		return DAC960_Failure(Controller, "PHYSICAL DEVICE ALLOCATION");
      Controller->V2.PhysicalDeviceInformation[PhysicalDeviceIndex] =
		PhysicalDeviceInfo;
      memcpy(PhysicalDeviceInfo, NewPhysicalDeviceInfo,
		sizeof(DAC960_V2_PhysicalDeviceInfo_T));

      InquiryUnitSerialNumber = kmalloc(
	      sizeof(DAC960_SCSI_Inquiry_UnitSerialNumber_T), GFP_ATOMIC);
      if (InquiryUnitSerialNumber == NULL) {
	kfree(PhysicalDeviceInfo);
	return DAC960_Failure(Controller, "SERIAL NUMBER ALLOCATION");
      }
      Controller->V2.InquiryUnitSerialNumber[PhysicalDeviceIndex] =
		InquiryUnitSerialNumber;

      Channel = NewPhysicalDeviceInfo->Channel;
      TargetID = NewPhysicalDeviceInfo->TargetID;
      LogicalUnit = NewPhysicalDeviceInfo->LogicalUnit;

      /*
	 Some devices do NOT have Unit Serial Numbers.
	 This command fails for them.  But, we still want to
	 remember those devices are there.  Construct a
	 UnitSerialNumber structure for the failure case.
      */
      if (!DAC960_V2_NewInquiryUnitSerialNumber(Controller, Channel, TargetID, LogicalUnit)) {
      	memset(InquiryUnitSerialNumber, 0,
             sizeof(DAC960_SCSI_Inquiry_UnitSerialNumber_T));
     	InquiryUnitSerialNumber->PeripheralDeviceType = 0x1F;
      } else
      	memcpy(InquiryUnitSerialNumber, NewInquiryUnitSerialNumber,
		sizeof(DAC960_SCSI_Inquiry_UnitSerialNumber_T));

      PhysicalDeviceIndex++;
      LogicalUnit++;
    }
  return true;
}


/*
  DAC960_SanitizeInquiryData sanitizes the Vendor, Model, Revision, and
  Product Serial Number fields of the Inquiry Standard Data and Inquiry
  Unit Serial Number structures.
*/

static void DAC960_SanitizeInquiryData(DAC960_SCSI_Inquiry_T
					 *InquiryStandardData,
				       DAC960_SCSI_Inquiry_UnitSerialNumber_T
					 *InquiryUnitSerialNumber,
				       unsigned char *Vendor,
				       unsigned char *Model,
				       unsigned char *Revision,
				       unsigned char *SerialNumber)
{
  int SerialNumberLength, i;
  if (InquiryStandardData->PeripheralDeviceType == 0x1F) return;
  for (i = 0; i < sizeof(InquiryStandardData->VendorIdentification); i++)
    {
      unsigned char VendorCharacter =
	InquiryStandardData->VendorIdentification[i];
      Vendor[i] = (VendorCharacter >= ' ' && VendorCharacter <= '~'
		   ? VendorCharacter : ' ');
    }
  Vendor[sizeof(InquiryStandardData->VendorIdentification)] = '\0';
  for (i = 0; i < sizeof(InquiryStandardData->ProductIdentification); i++)
    {
      unsigned char ModelCharacter =
	InquiryStandardData->ProductIdentification[i];
      Model[i] = (ModelCharacter >= ' ' && ModelCharacter <= '~'
		  ? ModelCharacter : ' ');
    }
  Model[sizeof(InquiryStandardData->ProductIdentification)] = '\0';
  for (i = 0; i < sizeof(InquiryStandardData->ProductRevisionLevel); i++)
    {
      unsigned char RevisionCharacter =
	InquiryStandardData->ProductRevisionLevel[i];
      Revision[i] = (RevisionCharacter >= ' ' && RevisionCharacter <= '~'
		     ? RevisionCharacter : ' ');
    }
  Revision[sizeof(InquiryStandardData->ProductRevisionLevel)] = '\0';
  if (InquiryUnitSerialNumber->PeripheralDeviceType == 0x1F) return;
  SerialNumberLength = InquiryUnitSerialNumber->PageLength;
  if (SerialNumberLength >
      sizeof(InquiryUnitSerialNumber->ProductSerialNumber))
    SerialNumberLength = sizeof(InquiryUnitSerialNumber->ProductSerialNumber);
  for (i = 0; i < SerialNumberLength; i++)
    {
      unsigned char SerialNumberCharacter =
	InquiryUnitSerialNumber->ProductSerialNumber[i];
      SerialNumber[i] =
	(SerialNumberCharacter >= ' ' && SerialNumberCharacter <= '~'
	 ? SerialNumberCharacter : ' ');
    }
  SerialNumber[SerialNumberLength] = '\0';
}


/*
  DAC960_V1_ReportDeviceConfiguration reports the Device Configuration
  Information for DAC960 V1 Firmware Controllers.
*/

static bool DAC960_V1_ReportDeviceConfiguration(DAC960_Controller_T
						   *Controller)
{
  int LogicalDriveNumber, Channel, TargetID;
  DAC960_Info("  Physical Devices:\n", Controller);
  for (Channel = 0; Channel < Controller->Channels; Channel++)
    for (TargetID = 0; TargetID < Controller->Targets; TargetID++)
      {
	DAC960_SCSI_Inquiry_T *InquiryStandardData =
	  &Controller->V1.InquiryStandardData[Channel][TargetID];
	DAC960_SCSI_Inquiry_UnitSerialNumber_T *InquiryUnitSerialNumber =
	  &Controller->V1.InquiryUnitSerialNumber[Channel][TargetID];
	DAC960_V1_DeviceState_T *DeviceState =
	  &Controller->V1.DeviceState[Channel][TargetID];
	DAC960_V1_ErrorTableEntry_T *ErrorEntry =
	  &Controller->V1.ErrorTable.ErrorTableEntries[Channel][TargetID];
	char Vendor[1+sizeof(InquiryStandardData->VendorIdentification)];
	char Model[1+sizeof(InquiryStandardData->ProductIdentification)];
	char Revision[1+sizeof(InquiryStandardData->ProductRevisionLevel)];
	char SerialNumber[1+sizeof(InquiryUnitSerialNumber
				   ->ProductSerialNumber)];
	if (InquiryStandardData->PeripheralDeviceType == 0x1F) continue;
	DAC960_SanitizeInquiryData(InquiryStandardData, InquiryUnitSerialNumber,
				   Vendor, Model, Revision, SerialNumber);
	DAC960_Info("    %d:%d%s Vendor: %s  Model: %s  Revision: %s\n",
		    Controller, Channel, TargetID, (TargetID < 10 ? " " : ""),
		    Vendor, Model, Revision);
	if (InquiryUnitSerialNumber->PeripheralDeviceType != 0x1F)
	  DAC960_Info("         Serial Number: %s\n", Controller, SerialNumber);
	if (DeviceState->Present &&
	    DeviceState->DeviceType == DAC960_V1_DiskType)
	  {
	    if (Controller->V1.DeviceResetCount[Channel][TargetID] > 0)
	      DAC960_Info("         Disk Status: %s, %u blocks, %d resets\n",
			  Controller,
			  (DeviceState->DeviceState == DAC960_V1_Device_Dead
			   ? "Dead"
			   : DeviceState->DeviceState
			     == DAC960_V1_Device_WriteOnly
			     ? "Write-Only"
			     : DeviceState->DeviceState
			       == DAC960_V1_Device_Online
			       ? "Online" : "Standby"),
			  DeviceState->DiskSize,
			  Controller->V1.DeviceResetCount[Channel][TargetID]);
	    else
	      DAC960_Info("         Disk Status: %s, %u blocks\n", Controller,
			  (DeviceState->DeviceState == DAC960_V1_Device_Dead
			   ? "Dead"
			   : DeviceState->DeviceState
			     == DAC960_V1_Device_WriteOnly
			     ? "Write-Only"
			     : DeviceState->DeviceState
			       == DAC960_V1_Device_Online
			       ? "Online" : "Standby"),
			  DeviceState->DiskSize);
	  }
	if (ErrorEntry->ParityErrorCount > 0 ||
	    ErrorEntry->SoftErrorCount > 0 ||
	    ErrorEntry->HardErrorCount > 0 ||
	    ErrorEntry->MiscErrorCount > 0)
	  DAC960_Info("         Errors - Parity: %d, Soft: %d, "
		      "Hard: %d, Misc: %d\n", Controller,
		      ErrorEntry->ParityErrorCount,
		      ErrorEntry->SoftErrorCount,
		      ErrorEntry->HardErrorCount,
		      ErrorEntry->MiscErrorCount);
      }
  DAC960_Info("  Logical Drives:\n", Controller);
  for (LogicalDriveNumber = 0;
       LogicalDriveNumber < Controller->LogicalDriveCount;
       LogicalDriveNumber++)
    {
      DAC960_V1_LogicalDriveInformation_T *LogicalDriveInformation =
	&Controller->V1.LogicalDriveInformation[LogicalDriveNumber];
      DAC960_Info("    /dev/rd/c%dd%d: RAID-%d, %s, %u blocks, %s\n",
		  Controller, Controller->ControllerNumber, LogicalDriveNumber,
		  LogicalDriveInformation->RAIDLevel,
		  (LogicalDriveInformation->LogicalDriveState
		   == DAC960_V1_LogicalDrive_Online
		   ? "Online"
		   : LogicalDriveInformation->LogicalDriveState
		     == DAC960_V1_LogicalDrive_Critical
		     ? "Critical" : "Offline"),
		  LogicalDriveInformation->LogicalDriveSize,
		  (LogicalDriveInformation->WriteBack
		   ? "Write Back" : "Write Thru"));
    }
  return true;
}


/*
  DAC960_V2_ReportDeviceConfiguration reports the Device Configuration
  Information for DAC960 V2 Firmware Controllers.
*/

static bool DAC960_V2_ReportDeviceConfiguration(DAC960_Controller_T
						   *Controller)
{
  int PhysicalDeviceIndex, LogicalDriveNumber;
  DAC960_Info("  Physical Devices:\n", Controller);
  for (PhysicalDeviceIndex = 0;
       PhysicalDeviceIndex < DAC960_V2_MaxPhysicalDevices;
       PhysicalDeviceIndex++)
    {
      DAC960_V2_PhysicalDeviceInfo_T *PhysicalDeviceInfo =
	Controller->V2.PhysicalDeviceInformation[PhysicalDeviceIndex];
      DAC960_SCSI_Inquiry_T *InquiryStandardData =
	(DAC960_SCSI_Inquiry_T *) &PhysicalDeviceInfo->SCSI_InquiryData;
      DAC960_SCSI_Inquiry_UnitSerialNumber_T *InquiryUnitSerialNumber =
	Controller->V2.InquiryUnitSerialNumber[PhysicalDeviceIndex];
      char Vendor[1+sizeof(InquiryStandardData->VendorIdentification)];
      char Model[1+sizeof(InquiryStandardData->ProductIdentification)];
      char Revision[1+sizeof(InquiryStandardData->ProductRevisionLevel)];
      char SerialNumber[1+sizeof(InquiryUnitSerialNumber->ProductSerialNumber)];
      if (PhysicalDeviceInfo == NULL) break;
      DAC960_SanitizeInquiryData(InquiryStandardData, InquiryUnitSerialNumber,
				 Vendor, Model, Revision, SerialNumber);
      DAC960_Info("    %d:%d%s Vendor: %s  Model: %s  Revision: %s\n",
		  Controller,
		  PhysicalDeviceInfo->Channel,
		  PhysicalDeviceInfo->TargetID,
		  (PhysicalDeviceInfo->TargetID < 10 ? " " : ""),
		  Vendor, Model, Revision);
      if (PhysicalDeviceInfo->NegotiatedSynchronousMegaTransfers == 0)
	DAC960_Info("         %sAsynchronous\n", Controller,
		    (PhysicalDeviceInfo->NegotiatedDataWidthBits == 16
		     ? "Wide " :""));
      else
	DAC960_Info("         %sSynchronous at %d MB/sec\n", Controller,
		    (PhysicalDeviceInfo->NegotiatedDataWidthBits == 16
		     ? "Wide " :""),
		    (PhysicalDeviceInfo->NegotiatedSynchronousMegaTransfers
		     * PhysicalDeviceInfo->NegotiatedDataWidthBits/8));
      if (InquiryUnitSerialNumber->PeripheralDeviceType != 0x1F)
	DAC960_Info("         Serial Number: %s\n", Controller, SerialNumber);
      if (PhysicalDeviceInfo->PhysicalDeviceState ==
	  DAC960_V2_Device_Unconfigured)
	continue;
      DAC960_Info("         Disk Status: %s, %u blocks\n", Controller,
		  (PhysicalDeviceInfo->PhysicalDeviceState
		   == DAC960_V2_Device_Online
		   ? "Online"
		   : PhysicalDeviceInfo->PhysicalDeviceState
		     == DAC960_V2_Device_Rebuild
		     ? "Rebuild"
		     : PhysicalDeviceInfo->PhysicalDeviceState
		       == DAC960_V2_Device_Missing
		       ? "Missing"
		       : PhysicalDeviceInfo->PhysicalDeviceState
			 == DAC960_V2_Device_Critical
			 ? "Critical"
			 : PhysicalDeviceInfo->PhysicalDeviceState
			   == DAC960_V2_Device_Dead
			   ? "Dead"
			   : PhysicalDeviceInfo->PhysicalDeviceState
			     == DAC960_V2_Device_SuspectedDead
			     ? "Suspected-Dead"
			     : PhysicalDeviceInfo->PhysicalDeviceState
			       == DAC960_V2_Device_CommandedOffline
			       ? "Commanded-Offline"
			       : PhysicalDeviceInfo->PhysicalDeviceState
				 == DAC960_V2_Device_Standby
				 ? "Standby" : "Unknown"),
		  PhysicalDeviceInfo->ConfigurableDeviceSize);
      if (PhysicalDeviceInfo->ParityErrors == 0 &&
	  PhysicalDeviceInfo->SoftErrors == 0 &&
	  PhysicalDeviceInfo->HardErrors == 0 &&
	  PhysicalDeviceInfo->MiscellaneousErrors == 0 &&
	  PhysicalDeviceInfo->CommandTimeouts == 0 &&
	  PhysicalDeviceInfo->Retries == 0 &&
	  PhysicalDeviceInfo->Aborts == 0 &&
	  PhysicalDeviceInfo->PredictedFailuresDetected == 0)
	continue;
      DAC960_Info("         Errors - Parity: %d, Soft: %d, "
		  "Hard: %d, Misc: %d\n", Controller,
		  PhysicalDeviceInfo->ParityErrors,
		  PhysicalDeviceInfo->SoftErrors,
		  PhysicalDeviceInfo->HardErrors,
		  PhysicalDeviceInfo->MiscellaneousErrors);
      DAC960_Info("                  Timeouts: %d, Retries: %d, "
		  "Aborts: %d, Predicted: %d\n", Controller,
		  PhysicalDeviceInfo->CommandTimeouts,
		  PhysicalDeviceInfo->Retries,
		  PhysicalDeviceInfo->Aborts,
		  PhysicalDeviceInfo->PredictedFailuresDetected);
    }
  DAC960_Info("  Logical Drives:\n", Controller);
  for (LogicalDriveNumber = 0;
       LogicalDriveNumber < DAC960_MaxLogicalDrives;
       LogicalDriveNumber++)
    {
      DAC960_V2_LogicalDeviceInfo_T *LogicalDeviceInfo =
	Controller->V2.LogicalDeviceInformation[LogicalDriveNumber];
      unsigned char *ReadCacheStatus[] = { "Read Cache Disabled",
					   "Read Cache Enabled",
					   "Read Ahead Enabled",
					   "Intelligent Read Ahead Enabled",
					   "-", "-", "-", "-" };
      unsigned char *WriteCacheStatus[] = { "Write Cache Disabled",
					    "Logical Device Read Only",
					    "Write Cache Enabled",
					    "Intelligent Write Cache Enabled",
					    "-", "-", "-", "-" };
      unsigned char *GeometryTranslation;
      if (LogicalDeviceInfo == NULL) continue;
      switch (LogicalDeviceInfo->DriveGeometry)
	{
	case DAC960_V2_Geometry_128_32:
	  GeometryTranslation = "128/32";
	  break;
	case DAC960_V2_Geometry_255_63:
	  GeometryTranslation = "255/63";
	  break;
	default:
	  GeometryTranslation = "Invalid";
	  DAC960_Error("Illegal Logical Device Geometry %d\n",
		       Controller, LogicalDeviceInfo->DriveGeometry);
	  break;
	}
      DAC960_Info("    /dev/rd/c%dd%d: RAID-%d, %s, %u blocks\n",
		  Controller, Controller->ControllerNumber, LogicalDriveNumber,
		  LogicalDeviceInfo->RAIDLevel,
		  (LogicalDeviceInfo->LogicalDeviceState
		   == DAC960_V2_LogicalDevice_Online
		   ? "Online"
		   : LogicalDeviceInfo->LogicalDeviceState
		     == DAC960_V2_LogicalDevice_Critical
		     ? "Critical" : "Offline"),
		  LogicalDeviceInfo->ConfigurableDeviceSize);
      DAC960_Info("                  Logical Device %s, BIOS Geometry: %s\n",
		  Controller,
		  (LogicalDeviceInfo->LogicalDeviceControl
				     .LogicalDeviceInitialized
		   ? "Initialized" : "Uninitialized"),
		  GeometryTranslation);
      if (LogicalDeviceInfo->StripeSize == 0)
	{
	  if (LogicalDeviceInfo->CacheLineSize == 0)
	    DAC960_Info("                  Stripe Size: N/A, "
			"Segment Size: N/A\n", Controller);
	  else
	    DAC960_Info("                  Stripe Size: N/A, "
			"Segment Size: %dKB\n", Controller,
			1 << (LogicalDeviceInfo->CacheLineSize - 2));
	}
      else
	{
	  if (LogicalDeviceInfo->CacheLineSize == 0)
	    DAC960_Info("                  Stripe Size: %dKB, "
			"Segment Size: N/A\n", Controller,
			1 << (LogicalDeviceInfo->StripeSize - 2));
	  else
	    DAC960_Info("                  Stripe Size: %dKB, "
			"Segment Size: %dKB\n", Controller,
			1 << (LogicalDeviceInfo->StripeSize - 2),
			1 << (LogicalDeviceInfo->CacheLineSize - 2));
	}
      DAC960_Info("                  %s, %s\n", Controller,
		  ReadCacheStatus[
		    LogicalDeviceInfo->LogicalDeviceControl.ReadCache],
		  WriteCacheStatus[
		    LogicalDeviceInfo->LogicalDeviceControl.WriteCache]);
      if (LogicalDeviceInfo->SoftErrors > 0 ||
	  LogicalDeviceInfo->CommandsFailed > 0 ||
	  LogicalDeviceInfo->DeferredWriteErrors)
	DAC960_Info("                  Errors - Soft: %d, Failed: %d, "
		    "Deferred Write: %d\n", Controller,
		    LogicalDeviceInfo->SoftErrors,
		    LogicalDeviceInfo->CommandsFailed,
		    LogicalDeviceInfo->DeferredWriteErrors);

    }
  return true;
}

/*
  DAC960_RegisterBlockDevice registers the Block Device structures
  associated with Controller.
*/

static bool DAC960_RegisterBlockDevice(DAC960_Controller_T *Controller)
{
  int MajorNumber = DAC960_MAJOR + Controller->ControllerNumber;
  int n;

  /*
    Register the Block Device Major Number for this DAC960 Controller.
  */
  if (register_blkdev(MajorNumber, "dac960") < 0)
      return false;

  for (n = 0; n < DAC960_MaxLogicalDrives; n++) {
	struct gendisk *disk = Controller->disks[n];
  	struct request_queue *RequestQueue;

	/* for now, let all request queues share controller's lock */
  	RequestQueue = blk_init_queue(DAC960_RequestFunction,&Controller->queue_lock);
  	if (!RequestQueue) {
		printk("DAC960: failure to allocate request queue\n");
		continue;
  	}
  	Controller->RequestQueue[n] = RequestQueue;
  	blk_queue_bounce_limit(RequestQueue, Controller->BounceBufferLimit);
  	RequestQueue->queuedata = Controller;
	blk_queue_max_segments(RequestQueue, Controller->DriverScatterGatherLimit);
	blk_queue_max_hw_sectors(RequestQueue, Controller->MaxBlocksPerCommand);
	disk->queue = RequestQueue;
	sprintf(disk->disk_name, "rd/c%dd%d", Controller->ControllerNumber, n);
	disk->major = MajorNumber;
	disk->first_minor = n << DAC960_MaxPartitionsBits;
	disk->fops = &DAC960_BlockDeviceOperations;
   }
  /*
    Indicate the Block Device Registration completed successfully,
  */
  return true;
}


/*
  DAC960_UnregisterBlockDevice unregisters the Block Device structures
  associated with Controller.
*/

static void DAC960_UnregisterBlockDevice(DAC960_Controller_T *Controller)
{
  int MajorNumber = DAC960_MAJOR + Controller->ControllerNumber;
  int disk;

  /* does order matter when deleting gendisk and cleanup in request queue? */
  for (disk = 0; disk < DAC960_MaxLogicalDrives; disk++) {
	del_gendisk(Controller->disks[disk]);
	blk_cleanup_queue(Controller->RequestQueue[disk]);
	Controller->RequestQueue[disk] = NULL;
  }

  /*
    Unregister the Block Device Major Number for this DAC960 Controller.
  */
  unregister_blkdev(MajorNumber, "dac960");
}

/*
  DAC960_ComputeGenericDiskInfo computes the values for the Generic Disk
  Information Partition Sector Counts and Block Sizes.
*/

static void DAC960_ComputeGenericDiskInfo(DAC960_Controller_T *Controller)
{
	int disk;
	for (disk = 0; disk < DAC960_MaxLogicalDrives; disk++)
		set_capacity(Controller->disks[disk], disk_size(Controller, disk));
}

/*
  DAC960_ReportErrorStatus reports Controller BIOS Messages passed through
  the Error Status Register when the driver performs the BIOS handshaking.
  It returns true for fatal errors and false otherwise.
*/

static bool DAC960_ReportErrorStatus(DAC960_Controller_T *Controller,
					unsigned char ErrorStatus,
					unsigned char Parameter0,
					unsigned char Parameter1)
{
  switch (ErrorStatus)
    {
    case 0x00:
      DAC960_Notice("Physical Device %d:%d Not Responding\n",
		    Controller, Parameter1, Parameter0);
      break;
    case 0x08:
      if (Controller->DriveSpinUpMessageDisplayed) break;
      DAC960_Notice("Spinning Up Drives\n", Controller);
      Controller->DriveSpinUpMessageDisplayed = true;
      break;
    case 0x30:
      DAC960_Notice("Configuration Checksum Error\n", Controller);
      break;
    case 0x60:
      DAC960_Notice("Mirror Race Recovery Failed\n", Controller);
      break;
    case 0x70:
      DAC960_Notice("Mirror Race Recovery In Progress\n", Controller);
      break;
    case 0x90:
      DAC960_Notice("Physical Device %d:%d COD Mismatch\n",
		    Controller, Parameter1, Parameter0);
      break;
    case 0xA0:
      DAC960_Notice("Logical Drive Installation Aborted\n", Controller);
      break;
    case 0xB0:
      DAC960_Notice("Mirror Race On A Critical Logical Drive\n", Controller);
      break;
    case 0xD0:
      DAC960_Notice("New Controller Configuration Found\n", Controller);
      break;
    case 0xF0:
      DAC960_Error("Fatal Memory Parity Error for Controller at\n", Controller);
      return true;
    default:
      DAC960_Error("Unknown Initialization Error %02X for Controller at\n",
		   Controller, ErrorStatus);
      return true;
    }
  return false;
}


/*
 * DAC960_DetectCleanup releases the resources that were allocated
 * during DAC960_DetectController().  DAC960_DetectController can
 * has several internal failure points, so not ALL resources may 
 * have been allocated.  It's important to free only
 * resources that HAVE been allocated.  The code below always
 * tests that the resource has been allocated before attempting to
 * free it.
 */
static void DAC960_DetectCleanup(DAC960_Controller_T *Controller)
{
  int i;

  /* Free the memory mailbox, status, and related structures */
  free_dma_loaf(Controller->PCIDevice, &Controller->DmaPages);
  if (Controller->MemoryMappedAddress) {
  	switch(Controller->HardwareType)
  	{
		case DAC960_GEM_Controller:
			DAC960_GEM_DisableInterrupts(Controller->BaseAddress);
			break;
		case DAC960_BA_Controller:
			DAC960_BA_DisableInterrupts(Controller->BaseAddress);
			break;
		case DAC960_LP_Controller:
			DAC960_LP_DisableInterrupts(Controller->BaseAddress);
			break;
		case DAC960_LA_Controller:
			DAC960_LA_DisableInterrupts(Controller->BaseAddress);
			break;
		case DAC960_PG_Controller:
			DAC960_PG_DisableInterrupts(Controller->BaseAddress);
			break;
		case DAC960_PD_Controller:
			DAC960_PD_DisableInterrupts(Controller->BaseAddress);
			break;
		case DAC960_P_Controller:
			DAC960_PD_DisableInterrupts(Controller->BaseAddress);
			break;
  	}
  	iounmap(Controller->MemoryMappedAddress);
  }
  if (Controller->IRQ_Channel)
  	free_irq(Controller->IRQ_Channel, Controller);
  if (Controller->IO_Address)
	release_region(Controller->IO_Address, 0x80);
  pci_disable_device(Controller->PCIDevice);
  for (i = 0; (i < DAC960_MaxLogicalDrives) && Controller->disks[i]; i++)
       put_disk(Controller->disks[i]);
  DAC960_Controllers[Controller->ControllerNumber] = NULL;
  kfree(Controller);
}


/*
  DAC960_DetectController detects Mylex DAC960/AcceleRAID/eXtremeRAID
  PCI RAID Controllers by interrogating the PCI Configuration Space for
  Controller Type.
*/

static DAC960_Controller_T * 
DAC960_DetectController(struct pci_dev *PCI_Device,
			const struct pci_device_id *entry)
{
  struct DAC960_privdata *privdata =
	  	(struct DAC960_privdata *)entry->driver_data;
  irq_handler_t InterruptHandler = privdata->InterruptHandler;
  unsigned int MemoryWindowSize = privdata->MemoryWindowSize;
  DAC960_Controller_T *Controller = NULL;
  unsigned char DeviceFunction = PCI_Device->devfn;
  unsigned char ErrorStatus, Parameter0, Parameter1;
  unsigned int IRQ_Channel;
  void __iomem *BaseAddress;
  int i;

  Controller = kzalloc(sizeof(DAC960_Controller_T), GFP_ATOMIC);
  if (Controller == NULL) {
	DAC960_Error("Unable to allocate Controller structure for "
                       "Controller at\n", NULL);
	return NULL;
  }
  Controller->ControllerNumber = DAC960_ControllerCount;
  DAC960_Controllers[DAC960_ControllerCount++] = Controller;
  Controller->Bus = PCI_Device->bus->number;
  Controller->FirmwareType = privdata->FirmwareType;
  Controller->HardwareType = privdata->HardwareType;
  Controller->Device = DeviceFunction >> 3;
  Controller->Function = DeviceFunction & 0x7;
  Controller->PCIDevice = PCI_Device;
  strcpy(Controller->FullModelName, "DAC960");

  if (pci_enable_device(PCI_Device))
	goto Failure;

  switch (Controller->HardwareType)
  {
	case DAC960_GEM_Controller:
	  Controller->PCI_Address = pci_resource_start(PCI_Device, 0);
	  break;
	case DAC960_BA_Controller:
	  Controller->PCI_Address = pci_resource_start(PCI_Device, 0);
	  break;
	case DAC960_LP_Controller:
	  Controller->PCI_Address = pci_resource_start(PCI_Device, 0);
	  break;
	case DAC960_LA_Controller:
	  Controller->PCI_Address = pci_resource_start(PCI_Device, 0);
	  break;
	case DAC960_PG_Controller:
	  Controller->PCI_Address = pci_resource_start(PCI_Device, 0);
	  break;
	case DAC960_PD_Controller:
	  Controller->IO_Address = pci_resource_start(PCI_Device, 0);
	  Controller->PCI_Address = pci_resource_start(PCI_Device, 1);
	  break;
	case DAC960_P_Controller:
	  Controller->IO_Address = pci_resource_start(PCI_Device, 0);
	  Controller->PCI_Address = pci_resource_start(PCI_Device, 1);
	  break;
  }

  pci_set_drvdata(PCI_Device, (void *)((long)Controller->ControllerNumber));
  for (i = 0; i < DAC960_MaxLogicalDrives; i++) {
	Controller->disks[i] = alloc_disk(1<<DAC960_MaxPartitionsBits);
	if (!Controller->disks[i])
		goto Failure;
	Controller->disks[i]->private_data = (void *)((long)i);
  }
  init_waitqueue_head(&Controller->CommandWaitQueue);
  init_waitqueue_head(&Controller->HealthStatusWaitQueue);
  spin_lock_init(&Controller->queue_lock);
  DAC960_AnnounceDriver(Controller);
  /*
    Map the Controller Register Window.
  */
 if (MemoryWindowSize < PAGE_SIZE)
	MemoryWindowSize = PAGE_SIZE;
  Controller->MemoryMappedAddress =
	ioremap_nocache(Controller->PCI_Address & PAGE_MASK, MemoryWindowSize);
  Controller->BaseAddress =
	Controller->MemoryMappedAddress + (Controller->PCI_Address & ~PAGE_MASK);
  if (Controller->MemoryMappedAddress == NULL)
  {
	  DAC960_Error("Unable to map Controller Register Window for "
		       "Controller at\n", Controller);
	  goto Failure;
  }
  BaseAddress = Controller->BaseAddress;
  switch (Controller->HardwareType)
  {
	case DAC960_GEM_Controller:
	  DAC960_GEM_DisableInterrupts(BaseAddress);
	  DAC960_GEM_AcknowledgeHardwareMailboxStatus(BaseAddress);
	  udelay(1000);
	  while (DAC960_GEM_InitializationInProgressP(BaseAddress))
	    {
	      if (DAC960_GEM_ReadErrorStatus(BaseAddress, &ErrorStatus,
					    &Parameter0, &Parameter1) &&
		  DAC960_ReportErrorStatus(Controller, ErrorStatus,
					   Parameter0, Parameter1))
		goto Failure;
	      udelay(10);
	    }
	  if (!DAC960_V2_EnableMemoryMailboxInterface(Controller))
	    {
	      DAC960_Error("Unable to Enable Memory Mailbox Interface "
			   "for Controller at\n", Controller);
	      goto Failure;
	    }
	  DAC960_GEM_EnableInterrupts(BaseAddress);
	  Controller->QueueCommand = DAC960_GEM_QueueCommand;
	  Controller->ReadControllerConfiguration =
	    DAC960_V2_ReadControllerConfiguration;
	  Controller->ReadDeviceConfiguration =
	    DAC960_V2_ReadDeviceConfiguration;
	  Controller->ReportDeviceConfiguration =
	    DAC960_V2_ReportDeviceConfiguration;
	  Controller->QueueReadWriteCommand =
	    DAC960_V2_QueueReadWriteCommand;
	  break;
	case DAC960_BA_Controller:
	  DAC960_BA_DisableInterrupts(BaseAddress);
	  DAC960_BA_AcknowledgeHardwareMailboxStatus(BaseAddress);
	  udelay(1000);
	  while (DAC960_BA_InitializationInProgressP(BaseAddress))
	    {
	      if (DAC960_BA_ReadErrorStatus(BaseAddress, &ErrorStatus,
					    &Parameter0, &Parameter1) &&
		  DAC960_ReportErrorStatus(Controller, ErrorStatus,
					   Parameter0, Parameter1))
		goto Failure;
	      udelay(10);
	    }
	  if (!DAC960_V2_EnableMemoryMailboxInterface(Controller))
	    {
	      DAC960_Error("Unable to Enable Memory Mailbox Interface "
			   "for Controller at\n", Controller);
	      goto Failure;
	    }
	  DAC960_BA_EnableInterrupts(BaseAddress);
	  Controller->QueueCommand = DAC960_BA_QueueCommand;
	  Controller->ReadControllerConfiguration =
	    DAC960_V2_ReadControllerConfiguration;
	  Controller->ReadDeviceConfiguration =
	    DAC960_V2_ReadDeviceConfiguration;
	  Controller->ReportDeviceConfiguration =
	    DAC960_V2_ReportDeviceConfiguration;
	  Controller->QueueReadWriteCommand =
	    DAC960_V2_QueueReadWriteCommand;
	  break;
	case DAC960_LP_Controller:
	  DAC960_LP_DisableInterrupts(BaseAddress);
	  DAC960_LP_AcknowledgeHardwareMailboxStatus(BaseAddress);
	  udelay(1000);
	  while (DAC960_LP_InitializationInProgressP(BaseAddress))
	    {
	      if (DAC960_LP_ReadErrorStatus(BaseAddress, &ErrorStatus,
					    &Parameter0, &Parameter1) &&
		  DAC960_ReportErrorStatus(Controller, ErrorStatus,
					   Parameter0, Parameter1))
		goto Failure;
	      udelay(10);
	    }
	  if (!DAC960_V2_EnableMemoryMailboxInterface(Controller))
	    {
	      DAC960_Error("Unable to Enable Memory Mailbox Interface "
			   "for Controller at\n", Controller);
	      goto Failure;
	    }
	  DAC960_LP_EnableInterrupts(BaseAddress);
	  Controller->QueueCommand = DAC960_LP_QueueCommand;
	  Controller->ReadControllerConfiguration =
	    DAC960_V2_ReadControllerConfiguration;
	  Controller->ReadDeviceConfiguration =
	    DAC960_V2_ReadDeviceConfiguration;
	  Controller->ReportDeviceConfiguration =
	    DAC960_V2_ReportDeviceConfiguration;
	  Controller->QueueReadWriteCommand =
	    DAC960_V2_QueueReadWriteCommand;
	  break;
	case DAC960_LA_Controller:
	  DAC960_LA_DisableInterrupts(BaseAddress);
	  DAC960_LA_AcknowledgeHardwareMailboxStatus(BaseAddress);
	  udelay(1000);
	  while (DAC960_LA_InitializationInProgressP(BaseAddress))
	    {
	      if (DAC960_LA_ReadErrorStatus(BaseAddress, &ErrorStatus,
					    &Parameter0, &Parameter1) &&
		  DAC960_ReportErrorStatus(Controller, ErrorStatus,
					   Parameter0, Parameter1))
		goto Failure;
	      udelay(10);
	    }
	  if (!DAC960_V1_EnableMemoryMailboxInterface(Controller))
	    {
	      DAC960_Error("Unable to Enable Memory Mailbox Interface "
			   "for Controller at\n", Controller);
	      goto Failure;
	    }
	  DAC960_LA_EnableInterrupts(BaseAddress);
	  if (Controller->V1.DualModeMemoryMailboxInterface)
	    Controller->QueueCommand = DAC960_LA_QueueCommandDualMode;
	  else Controller->QueueCommand = DAC960_LA_QueueCommandSingleMode;
	  Controller->ReadControllerConfiguration =
	    DAC960_V1_ReadControllerConfiguration;
	  Controller->ReadDeviceConfiguration =
	    DAC960_V1_ReadDeviceConfiguration;
	  Controller->ReportDeviceConfiguration =
	    DAC960_V1_ReportDeviceConfiguration;
	  Controller->QueueReadWriteCommand =
	    DAC960_V1_QueueReadWriteCommand;
	  break;
	case DAC960_PG_Controller:
	  DAC960_PG_DisableInterrupts(BaseAddress);
	  DAC960_PG_AcknowledgeHardwareMailboxStatus(BaseAddress);
	  udelay(1000);
	  while (DAC960_PG_InitializationInProgressP(BaseAddress))
	    {
	      if (DAC960_PG_ReadErrorStatus(BaseAddress, &ErrorStatus,
					    &Parameter0, &Parameter1) &&
		  DAC960_ReportErrorStatus(Controller, ErrorStatus,
					   Parameter0, Parameter1))
		goto Failure;
	      udelay(10);
	    }
	  if (!DAC960_V1_EnableMemoryMailboxInterface(Controller))
	    {
	      DAC960_Error("Unable to Enable Memory Mailbox Interface "
			   "for Controller at\n", Controller);
	      goto Failure;
	    }
	  DAC960_PG_EnableInterrupts(BaseAddress);
	  if (Controller->V1.DualModeMemoryMailboxInterface)
	    Controller->QueueCommand = DAC960_PG_QueueCommandDualMode;
	  else Controller->QueueCommand = DAC960_PG_QueueCommandSingleMode;
	  Controller->ReadControllerConfiguration =
	    DAC960_V1_ReadControllerConfiguration;
	  Controller->ReadDeviceConfiguration =
	    DAC960_V1_ReadDeviceConfiguration;
	  Controller->ReportDeviceConfiguration =
	    DAC960_V1_ReportDeviceConfiguration;
	  Controller->QueueReadWriteCommand =
	    DAC960_V1_QueueReadWriteCommand;
	  break;
	case DAC960_PD_Controller:
	  if (!request_region(Controller->IO_Address, 0x80,
			      Controller->FullModelName)) {
		DAC960_Error("IO port 0x%d busy for Controller at\n",
			     Controller, Controller->IO_Address);
		goto Failure;
	  }
	  DAC960_PD_DisableInterrupts(BaseAddress);
	  DAC960_PD_AcknowledgeStatus(BaseAddress);
	  udelay(1000);
	  while (DAC960_PD_InitializationInProgressP(BaseAddress))
	    {
	      if (DAC960_PD_ReadErrorStatus(BaseAddress, &ErrorStatus,
					    &Parameter0, &Parameter1) &&
		  DAC960_ReportErrorStatus(Controller, ErrorStatus,
					   Parameter0, Parameter1))
		goto Failure;
	      udelay(10);
	    }
	  if (!DAC960_V1_EnableMemoryMailboxInterface(Controller))
	    {
	      DAC960_Error("Unable to allocate DMA mapped memory "
			   "for Controller at\n", Controller);
	      goto Failure;
	    }
	  DAC960_PD_EnableInterrupts(BaseAddress);
	  Controller->QueueCommand = DAC960_PD_QueueCommand;
	  Controller->ReadControllerConfiguration =
	    DAC960_V1_ReadControllerConfiguration;
	  Controller->ReadDeviceConfiguration =
	    DAC960_V1_ReadDeviceConfiguration;
	  Controller->ReportDeviceConfiguration =
	    DAC960_V1_ReportDeviceConfiguration;
	  Controller->QueueReadWriteCommand =
	    DAC960_V1_QueueReadWriteCommand;
	  break;
	case DAC960_P_Controller:
	  if (!request_region(Controller->IO_Address, 0x80,
			      Controller->FullModelName)){
		DAC960_Error("IO port 0x%d busy for Controller at\n",
		   	     Controller, Controller->IO_Address);
		goto Failure;
	  }
	  DAC960_PD_DisableInterrupts(BaseAddress);
	  DAC960_PD_AcknowledgeStatus(BaseAddress);
	  udelay(1000);
	  while (DAC960_PD_InitializationInProgressP(BaseAddress))
	    {
	      if (DAC960_PD_ReadErrorStatus(BaseAddress, &ErrorStatus,
					    &Parameter0, &Parameter1) &&
		  DAC960_ReportErrorStatus(Controller, ErrorStatus,
					   Parameter0, Parameter1))
		goto Failure;
	      udelay(10);
	    }
	  if (!DAC960_V1_EnableMemoryMailboxInterface(Controller))
	    {
	      DAC960_Error("Unable to allocate DMA mapped memory"
			   "for Controller at\n", Controller);
	      goto Failure;
	    }
	  DAC960_PD_EnableInterrupts(BaseAddress);
	  Controller->QueueCommand = DAC960_P_QueueCommand;
	  Controller->ReadControllerConfiguration =
	    DAC960_V1_ReadControllerConfiguration;
	  Controller->ReadDeviceConfiguration =
	    DAC960_V1_ReadDeviceConfiguration;
	  Controller->ReportDeviceConfiguration =
	    DAC960_V1_ReportDeviceConfiguration;
	  Controller->QueueReadWriteCommand =
	    DAC960_V1_QueueReadWriteCommand;
	  break;
  }
  /*
     Acquire shared access to the IRQ Channel.
  */
  IRQ_Channel = PCI_Device->irq;
  if (request_irq(IRQ_Channel, InterruptHandler, IRQF_SHARED,
		      Controller->FullModelName, Controller) < 0)
  {
	DAC960_Error("Unable to acquire IRQ Channel %d for Controller at\n",
		       Controller, Controller->IRQ_Channel);
	goto Failure;
  }
  Controller->IRQ_Channel = IRQ_Channel;
  Controller->InitialCommand.CommandIdentifier = 1;
  Controller->InitialCommand.Controller = Controller;
  Controller->Commands[0] = &Controller->InitialCommand;
  Controller->FreeCommands = &Controller->InitialCommand;
  return Controller;
      
Failure:
  if (Controller->IO_Address == 0)
	DAC960_Error("PCI Bus %d Device %d Function %d I/O Address N/A "
		     "PCI Address 0x%X\n", Controller,
		     Controller->Bus, Controller->Device,
		     Controller->Function, Controller->PCI_Address);
  else
	DAC960_Error("PCI Bus %d Device %d Function %d I/O Address "
			"0x%X PCI Address 0x%X\n", Controller,
			Controller->Bus, Controller->Device,
			Controller->Function, Controller->IO_Address,
			Controller->PCI_Address);
  DAC960_DetectCleanup(Controller);
  DAC960_ControllerCount--;
  return NULL;
}

/*
  DAC960_InitializeController initializes Controller.
*/

static bool 
DAC960_InitializeController(DAC960_Controller_T *Controller)
{
  if (DAC960_ReadControllerConfiguration(Controller) &&
      DAC960_ReportControllerConfiguration(Controller) &&
      DAC960_CreateAuxiliaryStructures(Controller) &&
      DAC960_ReadDeviceConfiguration(Controller) &&
      DAC960_ReportDeviceConfiguration(Controller) &&
      DAC960_RegisterBlockDevice(Controller))
    {
      /*
	Initialize the Monitoring Timer.
      */
      init_timer(&Controller->MonitoringTimer);
      Controller->MonitoringTimer.expires =
	jiffies + DAC960_MonitoringTimerInterval;
      Controller->MonitoringTimer.data = (unsigned long) Controller;
      Controller->MonitoringTimer.function = DAC960_MonitoringTimerFunction;
      add_timer(&Controller->MonitoringTimer);
      Controller->ControllerInitialized = true;
      return true;
    }
  return false;
}


/*
  DAC960_FinalizeController finalizes Controller.
*/

static void DAC960_FinalizeController(DAC960_Controller_T *Controller)
{
  if (Controller->ControllerInitialized)
    {
      unsigned long flags;

      /*
       * Acquiring and releasing lock here eliminates
       * a very low probability race.
       *
       * The code below allocates controller command structures
       * from the free list without holding the controller lock.
       * This is safe assuming there is no other activity on
       * the controller at the time.
       * 
       * But, there might be a monitoring command still
       * in progress.  Setting the Shutdown flag while holding
       * the lock ensures that there is no monitoring command
       * in the interrupt handler currently, and any monitoring
       * commands that complete from this time on will NOT return
       * their command structure to the free list.
       */

      spin_lock_irqsave(&Controller->queue_lock, flags);
      Controller->ShutdownMonitoringTimer = 1;
      spin_unlock_irqrestore(&Controller->queue_lock, flags);

      del_timer_sync(&Controller->MonitoringTimer);
      if (Controller->FirmwareType == DAC960_V1_Controller)
	{
	  DAC960_Notice("Flushing Cache...", Controller);
	  DAC960_V1_ExecuteType3(Controller, DAC960_V1_Flush, 0);
	  DAC960_Notice("done\n", Controller);

	  if (Controller->HardwareType == DAC960_PD_Controller)
	      release_region(Controller->IO_Address, 0x80);
	}
      else
	{
	  DAC960_Notice("Flushing Cache...", Controller);
	  DAC960_V2_DeviceOperation(Controller, DAC960_V2_PauseDevice,
				    DAC960_V2_RAID_Controller);
	  DAC960_Notice("done\n", Controller);
	}
    }
  DAC960_UnregisterBlockDevice(Controller);
  DAC960_DestroyAuxiliaryStructures(Controller);
  DAC960_DestroyProcEntries(Controller);
  DAC960_DetectCleanup(Controller);
}


/*
  DAC960_Probe verifies controller's existence and
  initializes the DAC960 Driver for that controller.
*/

static int 
DAC960_Probe(struct pci_dev *dev, const struct pci_device_id *entry)
{
  int disk;
  DAC960_Controller_T *Controller;

  if (DAC960_ControllerCount == DAC960_MaxControllers)
  {
	DAC960_Error("More than %d DAC960 Controllers detected - "
                       "ignoring from Controller at\n",
                       NULL, DAC960_MaxControllers);
	return -ENODEV;
  }

  Controller = DAC960_DetectController(dev, entry);
  if (!Controller)
	return -ENODEV;

  if (!DAC960_InitializeController(Controller)) {
  	DAC960_FinalizeController(Controller);
	return -ENODEV;
  }

  for (disk = 0; disk < DAC960_MaxLogicalDrives; disk++) {
        set_capacity(Controller->disks[disk], disk_size(Controller, disk));
        add_disk(Controller->disks[disk]);
  }
  DAC960_CreateProcEntries(Controller);
  return 0;
}


/*
  DAC960_Finalize finalizes the DAC960 Driver.
*/

static void DAC960_Remove(struct pci_dev *PCI_Device)
{
  int Controller_Number = (long)pci_get_drvdata(PCI_Device);
  DAC960_Controller_T *Controller = DAC960_Controllers[Controller_Number];
  if (Controller != NULL)
      DAC960_FinalizeController(Controller);
}


/*
  DAC960_V1_QueueReadWriteCommand prepares and queues a Read/Write Command for
  DAC960 V1 Firmware Controllers.
*/

static void DAC960_V1_QueueReadWriteCommand(DAC960_Command_T *Command)
{
  DAC960_Controller_T *Controller = Command->Controller;
  DAC960_V1_CommandMailbox_T *CommandMailbox = &Command->V1.CommandMailbox;
  DAC960_V1_ScatterGatherSegment_T *ScatterGatherList =
					Command->V1.ScatterGatherList;
  struct scatterlist *ScatterList = Command->V1.ScatterList;

  DAC960_V1_ClearCommand(Command);

  if (Command->SegmentCount == 1)
    {
      if (Command->DmaDirection == PCI_DMA_FROMDEVICE)
	CommandMailbox->Type5.CommandOpcode = DAC960_V1_Read;
      else 
        CommandMailbox->Type5.CommandOpcode = DAC960_V1_Write;

      CommandMailbox->Type5.LD.TransferLength = Command->BlockCount;
      CommandMailbox->Type5.LD.LogicalDriveNumber = Command->LogicalDriveNumber;
      CommandMailbox->Type5.LogicalBlockAddress = Command->BlockNumber;
      CommandMailbox->Type5.BusAddress =
			(DAC960_BusAddress32_T)sg_dma_address(ScatterList);	
    }
  else
    {
      int i;

      if (Command->DmaDirection == PCI_DMA_FROMDEVICE)
	CommandMailbox->Type5.CommandOpcode = DAC960_V1_ReadWithScatterGather;
      else
	CommandMailbox->Type5.CommandOpcode = DAC960_V1_WriteWithScatterGather;

      CommandMailbox->Type5.LD.TransferLength = Command->BlockCount;
      CommandMailbox->Type5.LD.LogicalDriveNumber = Command->LogicalDriveNumber;
      CommandMailbox->Type5.LogicalBlockAddress = Command->BlockNumber;
      CommandMailbox->Type5.BusAddress = Command->V1.ScatterGatherListDMA;

      CommandMailbox->Type5.ScatterGatherCount = Command->SegmentCount;

      for (i = 0; i < Command->SegmentCount; i++, ScatterList++, ScatterGatherList++) {
		ScatterGatherList->SegmentDataPointer =
			(DAC960_BusAddress32_T)sg_dma_address(ScatterList);
		ScatterGatherList->SegmentByteCount =
			(DAC960_ByteCount32_T)sg_dma_len(ScatterList);
      }
    }
  DAC960_QueueCommand(Command);
}


/*
  DAC960_V2_QueueReadWriteCommand prepares and queues a Read/Write Command for
  DAC960 V2 Firmware Controllers.
*/

static void DAC960_V2_QueueReadWriteCommand(DAC960_Command_T *Command)
{
  DAC960_Controller_T *Controller = Command->Controller;
  DAC960_V2_CommandMailbox_T *CommandMailbox = &Command->V2.CommandMailbox;
  struct scatterlist *ScatterList = Command->V2.ScatterList;

  DAC960_V2_ClearCommand(Command);

  CommandMailbox->SCSI_10.CommandOpcode = DAC960_V2_SCSI_10;
  CommandMailbox->SCSI_10.CommandControlBits.DataTransferControllerToHost =
    (Command->DmaDirection == PCI_DMA_FROMDEVICE);
  CommandMailbox->SCSI_10.DataTransferSize =
    Command->BlockCount << DAC960_BlockSizeBits;
  CommandMailbox->SCSI_10.RequestSenseBusAddress = Command->V2.RequestSenseDMA;
  CommandMailbox->SCSI_10.PhysicalDevice =
    Controller->V2.LogicalDriveToVirtualDevice[Command->LogicalDriveNumber];
  CommandMailbox->SCSI_10.RequestSenseSize = sizeof(DAC960_SCSI_RequestSense_T);
  CommandMailbox->SCSI_10.CDBLength = 10;
  CommandMailbox->SCSI_10.SCSI_CDB[0] =
    (Command->DmaDirection == PCI_DMA_FROMDEVICE ? 0x28 : 0x2A);
  CommandMailbox->SCSI_10.SCSI_CDB[2] = Command->BlockNumber >> 24;
  CommandMailbox->SCSI_10.SCSI_CDB[3] = Command->BlockNumber >> 16;
  CommandMailbox->SCSI_10.SCSI_CDB[4] = Command->BlockNumber >> 8;
  CommandMailbox->SCSI_10.SCSI_CDB[5] = Command->BlockNumber;
  CommandMailbox->SCSI_10.SCSI_CDB[7] = Command->BlockCount >> 8;
  CommandMailbox->SCSI_10.SCSI_CDB[8] = Command->BlockCount;

  if (Command->SegmentCount == 1)
    {
      CommandMailbox->SCSI_10.DataTransferMemoryAddress
			     .ScatterGatherSegments[0]
			     .SegmentDataPointer =
	(DAC960_BusAddress64_T)sg_dma_address(ScatterList);
      CommandMailbox->SCSI_10.DataTransferMemoryAddress
			     .ScatterGatherSegments[0]
			     .SegmentByteCount =
	CommandMailbox->SCSI_10.DataTransferSize;
    }
  else
    {
      DAC960_V2_ScatterGatherSegment_T *ScatterGatherList;
      int i;

      if (Command->SegmentCount > 2)
	{
          ScatterGatherList = Command->V2.ScatterGatherList;
	  CommandMailbox->SCSI_10.CommandControlBits
			 .AdditionalScatterGatherListMemory = true;
	  CommandMailbox->SCSI_10.DataTransferMemoryAddress
		.ExtendedScatterGather.ScatterGatherList0Length = Command->SegmentCount;
	  CommandMailbox->SCSI_10.DataTransferMemoryAddress
			 .ExtendedScatterGather.ScatterGatherList0Address =
	    Command->V2.ScatterGatherListDMA;
	}
      else
	ScatterGatherList = CommandMailbox->SCSI_10.DataTransferMemoryAddress
				 .ScatterGatherSegments;

      for (i = 0; i < Command->SegmentCount; i++, ScatterList++, ScatterGatherList++) {
		ScatterGatherList->SegmentDataPointer =
			(DAC960_BusAddress64_T)sg_dma_address(ScatterList);
		ScatterGatherList->SegmentByteCount =
			(DAC960_ByteCount64_T)sg_dma_len(ScatterList);
      }
    }
  DAC960_QueueCommand(Command);
}


static int DAC960_process_queue(DAC960_Controller_T *Controller, struct request_queue *req_q)
{
	struct request *Request;
	DAC960_Command_T *Command;

   while(1) {
	Request = blk_peek_request(req_q);
	if (!Request)
		return 1;

	Command = DAC960_AllocateCommand(Controller);
	if (Command == NULL)
		return 0;

	if (rq_data_dir(Request) == READ) {
		Command->DmaDirection = PCI_DMA_FROMDEVICE;
		Command->CommandType = DAC960_ReadCommand;
	} else {
		Command->DmaDirection = PCI_DMA_TODEVICE;
		Command->CommandType = DAC960_WriteCommand;
	}
	Command->Completion = Request->end_io_data;
	Command->LogicalDriveNumber = (long)Request->rq_disk->private_data;
	Command->BlockNumber = blk_rq_pos(Request);
	Command->BlockCount = blk_rq_sectors(Request);
	Command->Request = Request;
	blk_start_request(Request);
	Command->SegmentCount = blk_rq_map_sg(req_q,
		  Command->Request, Command->cmd_sglist);
	/* pci_map_sg MAY change the value of SegCount */
	Command->SegmentCount = pci_map_sg(Controller->PCIDevice, Command->cmd_sglist,
		 Command->SegmentCount, Command->DmaDirection);

	DAC960_QueueReadWriteCommand(Command);
  }
}

/*
  DAC960_ProcessRequest attempts to remove one I/O Request from Controller's
  I/O Request Queue and queues it to the Controller.  WaitForCommand is true if
  this function should wait for a Command to become available if necessary.
  This function returns true if an I/O Request was queued and false otherwise.
*/
static void DAC960_ProcessRequest(DAC960_Controller_T *controller)
{
	int i;

	if (!controller->ControllerInitialized)
		return;

	/* Do this better later! */
	for (i = controller->req_q_index; i < DAC960_MaxLogicalDrives; i++) {
		struct request_queue *req_q = controller->RequestQueue[i];

		if (req_q == NULL)
			continue;

		if (!DAC960_process_queue(controller, req_q)) {
			controller->req_q_index = i;
			return;
		}
	}

	if (controller->req_q_index == 0)
		return;

	for (i = 0; i < controller->req_q_index; i++) {
		struct request_queue *req_q = controller->RequestQueue[i];

		if (req_q == NULL)
			continue;

		if (!DAC960_process_queue(controller, req_q)) {
			controller->req_q_index = i;
			return;
		}
	}
}


/*
  DAC960_queue_partial_rw extracts one bio from the request already
  associated with argument command, and construct a new command block to retry I/O
  only on that bio.  Queue that command to the controller.

  This function re-uses a previously-allocated Command,
  	there is no failure mode from trying to allocate a command.
*/

static void DAC960_queue_partial_rw(DAC960_Command_T *Command)
{
  DAC960_Controller_T *Controller = Command->Controller;
  struct request *Request = Command->Request;
  struct request_queue *req_q = Controller->RequestQueue[Command->LogicalDriveNumber];

  if (Command->DmaDirection == PCI_DMA_FROMDEVICE)
    Command->CommandType = DAC960_ReadRetryCommand;
  else
    Command->CommandType = DAC960_WriteRetryCommand;

  /*
   * We could be more efficient with these mapping requests
   * and map only the portions that we need.  But since this
   * code should almost never be called, just go with a
   * simple coding.
   */
  (void)blk_rq_map_sg(req_q, Command->Request, Command->cmd_sglist);

  (void)pci_map_sg(Controller->PCIDevice, Command->cmd_sglist, 1, Command->DmaDirection);
  /*
   * Resubmitting the request sector at a time is really tedious.
   * But, this should almost never happen.  So, we're willing to pay
   * this price so that in the end, as much of the transfer is completed
   * successfully as possible.
   */
  Command->SegmentCount = 1;
  Command->BlockNumber = blk_rq_pos(Request);
  Command->BlockCount = 1;
  DAC960_QueueReadWriteCommand(Command);
  return;
}

/*
  DAC960_RequestFunction is the I/O Request Function for DAC960 Controllers.
*/

static void DAC960_RequestFunction(struct request_queue *RequestQueue)
{
	DAC960_ProcessRequest(RequestQueue->queuedata);
}

/*
  DAC960_ProcessCompletedBuffer performs completion processing for an
  individual Buffer.
*/

static inline bool DAC960_ProcessCompletedRequest(DAC960_Command_T *Command,
						 bool SuccessfulIO)
{
	struct request *Request = Command->Request;
	int Error = SuccessfulIO ? 0 : -EIO;

	pci_unmap_sg(Command->Controller->PCIDevice, Command->cmd_sglist,
		Command->SegmentCount, Command->DmaDirection);

	 if (!__blk_end_request(Request, Error, Command->BlockCount << 9)) {
		if (Command->Completion) {
			complete(Command->Completion);
			Command->Completion = NULL;
		}
		return true;
	}
	return false;
}

/*
  DAC960_V1_ReadWriteError prints an appropriate error message for Command
  when an error occurs on a Read or Write operation.
*/

static void DAC960_V1_ReadWriteError(DAC960_Command_T *Command)
{
  DAC960_Controller_T *Controller = Command->Controller;
  unsigned char *CommandName = "UNKNOWN";
  switch (Command->CommandType)
    {
    case DAC960_ReadCommand:
    case DAC960_ReadRetryCommand:
      CommandName = "READ";
      break;
    case DAC960_WriteCommand:
    case DAC960_WriteRetryCommand:
      CommandName = "WRITE";
      break;
    case DAC960_MonitoringCommand:
    case DAC960_ImmediateCommand:
    case DAC960_QueuedCommand:
      break;
    }
  switch (Command->V1.CommandStatus)
    {
    case DAC960_V1_IrrecoverableDataError:
      DAC960_Error("Irrecoverable Data Error on %s:\n",
		   Controller, CommandName);
      break;
    case DAC960_V1_LogicalDriveNonexistentOrOffline:
      DAC960_Error("Logical Drive Nonexistent or Offline on %s:\n",
		   Controller, CommandName);
      break;
    case DAC960_V1_AccessBeyondEndOfLogicalDrive:
      DAC960_Error("Attempt to Access Beyond End of Logical Drive "
		   "on %s:\n", Controller, CommandName);
      break;
    case DAC960_V1_BadDataEncountered:
      DAC960_Error("Bad Data Encountered on %s:\n", Controller, CommandName);
      break;
    default:
      DAC960_Error("Unexpected Error Status %04X on %s:\n",
		   Controller, Command->V1.CommandStatus, CommandName);
      break;
    }
  DAC960_Error("  /dev/rd/c%dd%d:   absolute blocks %u..%u\n",
	       Controller, Controller->ControllerNumber,
	       Command->LogicalDriveNumber, Command->BlockNumber,
	       Command->BlockNumber + Command->BlockCount - 1);
}


/*
  DAC960_V1_ProcessCompletedCommand performs completion processing for Command
  for DAC960 V1 Firmware Controllers.
*/

static void DAC960_V1_ProcessCompletedCommand(DAC960_Command_T *Command)
{
  DAC960_Controller_T *Controller = Command->Controller;
  DAC960_CommandType_T CommandType = Command->CommandType;
  DAC960_V1_CommandOpcode_T CommandOpcode =
    Command->V1.CommandMailbox.Common.CommandOpcode;
  DAC960_V1_CommandStatus_T CommandStatus = Command->V1.CommandStatus;

  if (CommandType == DAC960_ReadCommand ||
      CommandType == DAC960_WriteCommand)
    {

#ifdef FORCE_RETRY_DEBUG
      CommandStatus = DAC960_V1_IrrecoverableDataError;
#endif

      if (CommandStatus == DAC960_V1_NormalCompletion) {

		if (!DAC960_ProcessCompletedRequest(Command, true))
			BUG();

      } else if (CommandStatus == DAC960_V1_IrrecoverableDataError ||
		CommandStatus == DAC960_V1_BadDataEncountered)
	{
	  /*
	   * break the command down into pieces and resubmit each
	   * piece, hoping that some of them will succeed.
	   */
	   DAC960_queue_partial_rw(Command);
	   return;
	}
      else
	{
	  if (CommandStatus != DAC960_V1_LogicalDriveNonexistentOrOffline)
	    DAC960_V1_ReadWriteError(Command);

	 if (!DAC960_ProcessCompletedRequest(Command, false))
		BUG();
	}
    }
  else if (CommandType == DAC960_ReadRetryCommand ||
	   CommandType == DAC960_WriteRetryCommand)
    {
      bool normal_completion;
#ifdef FORCE_RETRY_FAILURE_DEBUG
      static int retry_count = 1;
#endif
      /*
        Perform completion processing for the portion that was
        retried, and submit the next portion, if any.
      */
      normal_completion = true;
      if (CommandStatus != DAC960_V1_NormalCompletion) {
        normal_completion = false;
        if (CommandStatus != DAC960_V1_LogicalDriveNonexistentOrOffline)
            DAC960_V1_ReadWriteError(Command);
      }

#ifdef FORCE_RETRY_FAILURE_DEBUG
      if (!(++retry_count % 10000)) {
	      printk("V1 error retry failure test\n");
	      normal_completion = false;
              DAC960_V1_ReadWriteError(Command);
      }
#endif

      if (!DAC960_ProcessCompletedRequest(Command, normal_completion)) {
        DAC960_queue_partial_rw(Command);
        return;
      }
    }

  else if (CommandType == DAC960_MonitoringCommand)
    {
      if (Controller->ShutdownMonitoringTimer)
	      return;
      if (CommandOpcode == DAC960_V1_Enquiry)
	{
	  DAC960_V1_Enquiry_T *OldEnquiry = &Controller->V1.Enquiry;
	  DAC960_V1_Enquiry_T *NewEnquiry = Controller->V1.NewEnquiry;
	  unsigned int OldCriticalLogicalDriveCount =
	    OldEnquiry->CriticalLogicalDriveCount;
	  unsigned int NewCriticalLogicalDriveCount =
	    NewEnquiry->CriticalLogicalDriveCount;
	  if (NewEnquiry->NumberOfLogicalDrives > Controller->LogicalDriveCount)
	    {
	      int LogicalDriveNumber = Controller->LogicalDriveCount - 1;
	      while (++LogicalDriveNumber < NewEnquiry->NumberOfLogicalDrives)
		DAC960_Critical("Logical Drive %d (/dev/rd/c%dd%d) "
				"Now Exists\n", Controller,
				LogicalDriveNumber,
				Controller->ControllerNumber,
				LogicalDriveNumber);
	      Controller->LogicalDriveCount = NewEnquiry->NumberOfLogicalDrives;
	      DAC960_ComputeGenericDiskInfo(Controller);
	    }
	  if (NewEnquiry->NumberOfLogicalDrives < Controller->LogicalDriveCount)
	    {
	      int LogicalDriveNumber = NewEnquiry->NumberOfLogicalDrives - 1;
	      while (++LogicalDriveNumber < Controller->LogicalDriveCount)
		DAC960_Critical("Logical Drive %d (/dev/rd/c%dd%d) "
				"No Longer Exists\n", Controller,
				LogicalDriveNumber,
				Controller->ControllerNumber,
				LogicalDriveNumber);
	      Controller->LogicalDriveCount = NewEnquiry->NumberOfLogicalDrives;
	      DAC960_ComputeGenericDiskInfo(Controller);
	    }
	  if (NewEnquiry->StatusFlags.DeferredWriteError !=
	      OldEnquiry->StatusFlags.DeferredWriteError)
	    DAC960_Critical("Deferred Write Error Flag is now %s\n", Controller,
			    (NewEnquiry->StatusFlags.DeferredWriteError
			     ? "TRUE" : "FALSE"));
	  if ((NewCriticalLogicalDriveCount > 0 ||
	       NewCriticalLogicalDriveCount != OldCriticalLogicalDriveCount) ||
	      (NewEnquiry->OfflineLogicalDriveCount > 0 ||
	       NewEnquiry->OfflineLogicalDriveCount !=
	       OldEnquiry->OfflineLogicalDriveCount) ||
	      (NewEnquiry->DeadDriveCount > 0 ||
	       NewEnquiry->DeadDriveCount !=
	       OldEnquiry->DeadDriveCount) ||
	      (NewEnquiry->EventLogSequenceNumber !=
	       OldEnquiry->EventLogSequenceNumber) ||
	      Controller->MonitoringTimerCount == 0 ||
	      time_after_eq(jiffies, Controller->SecondaryMonitoringTime
	       + DAC960_SecondaryMonitoringInterval))
	    {
	      Controller->V1.NeedLogicalDriveInformation = true;
	      Controller->V1.NewEventLogSequenceNumber =
		NewEnquiry->EventLogSequenceNumber;
	      Controller->V1.NeedErrorTableInformation = true;
	      Controller->V1.NeedDeviceStateInformation = true;
	      Controller->V1.StartDeviceStateScan = true;
	      Controller->V1.NeedBackgroundInitializationStatus =
		Controller->V1.BackgroundInitializationStatusSupported;
	      Controller->SecondaryMonitoringTime = jiffies;
	    }
	  if (NewEnquiry->RebuildFlag == DAC960_V1_StandbyRebuildInProgress ||
	      NewEnquiry->RebuildFlag
	      == DAC960_V1_BackgroundRebuildInProgress ||
	      OldEnquiry->RebuildFlag == DAC960_V1_StandbyRebuildInProgress ||
	      OldEnquiry->RebuildFlag == DAC960_V1_BackgroundRebuildInProgress)
	    {
	      Controller->V1.NeedRebuildProgress = true;
	      Controller->V1.RebuildProgressFirst =
		(NewEnquiry->CriticalLogicalDriveCount <
		 OldEnquiry->CriticalLogicalDriveCount);
	    }
	  if (OldEnquiry->RebuildFlag == DAC960_V1_BackgroundCheckInProgress)
	    switch (NewEnquiry->RebuildFlag)
	      {
	      case DAC960_V1_NoStandbyRebuildOrCheckInProgress:
		DAC960_Progress("Consistency Check Completed Successfully\n",
				Controller);
		break;
	      case DAC960_V1_StandbyRebuildInProgress:
	      case DAC960_V1_BackgroundRebuildInProgress:
		break;
	      case DAC960_V1_BackgroundCheckInProgress:
		Controller->V1.NeedConsistencyCheckProgress = true;
		break;
	      case DAC960_V1_StandbyRebuildCompletedWithError:
		DAC960_Progress("Consistency Check Completed with Error\n",
				Controller);
		break;
	      case DAC960_V1_BackgroundRebuildOrCheckFailed_DriveFailed:
		DAC960_Progress("Consistency Check Failed - "
				"Physical Device Failed\n", Controller);
		break;
	      case DAC960_V1_BackgroundRebuildOrCheckFailed_LogicalDriveFailed:
		DAC960_Progress("Consistency Check Failed - "
				"Logical Drive Failed\n", Controller);
		break;
	      case DAC960_V1_BackgroundRebuildOrCheckFailed_OtherCauses:
		DAC960_Progress("Consistency Check Failed - Other Causes\n",
				Controller);
		break;
	      case DAC960_V1_BackgroundRebuildOrCheckSuccessfullyTerminated:
		DAC960_Progress("Consistency Check Successfully Terminated\n",
				Controller);
		break;
	      }
	  else if (NewEnquiry->RebuildFlag
		   == DAC960_V1_BackgroundCheckInProgress)
	    Controller->V1.NeedConsistencyCheckProgress = true;
	  Controller->MonitoringAlertMode =
	    (NewEnquiry->CriticalLogicalDriveCount > 0 ||
	     NewEnquiry->OfflineLogicalDriveCount > 0 ||
	     NewEnquiry->DeadDriveCount > 0);
	  if (NewEnquiry->RebuildFlag > DAC960_V1_BackgroundCheckInProgress)
	    {
	      Controller->V1.PendingRebuildFlag = NewEnquiry->RebuildFlag;
	      Controller->V1.RebuildFlagPending = true;
	    }
	  memcpy(&Controller->V1.Enquiry, &Controller->V1.NewEnquiry,
		 sizeof(DAC960_V1_Enquiry_T));
	}
      else if (CommandOpcode == DAC960_V1_PerformEventLogOperation)
	{
	  static char
	    *DAC960_EventMessages[] =
	       { "killed because write recovery failed",
		 "killed because of SCSI bus reset failure",
		 "killed because of double check condition",
		 "killed because it was removed",
		 "killed because of gross error on SCSI chip",
		 "killed because of bad tag returned from drive",
		 "killed because of timeout on SCSI command",
		 "killed because of reset SCSI command issued from system",
		 "killed because busy or parity error count exceeded limit",
		 "killed because of 'kill drive' command from system",
		 "killed because of selection timeout",
		 "killed due to SCSI phase sequence error",
		 "killed due to unknown status" };
	  DAC960_V1_EventLogEntry_T *EventLogEntry =
	    	Controller->V1.EventLogEntry;
	  if (EventLogEntry->SequenceNumber ==
	      Controller->V1.OldEventLogSequenceNumber)
	    {
	      unsigned char SenseKey = EventLogEntry->SenseKey;
	      unsigned char AdditionalSenseCode =
		EventLogEntry->AdditionalSenseCode;
	      unsigned char AdditionalSenseCodeQualifier =
		EventLogEntry->AdditionalSenseCodeQualifier;
	      if (SenseKey == DAC960_SenseKey_VendorSpecific &&
		  AdditionalSenseCode == 0x80 &&
		  AdditionalSenseCodeQualifier <
		  ARRAY_SIZE(DAC960_EventMessages))
		DAC960_Critical("Physical Device %d:%d %s\n", Controller,
				EventLogEntry->Channel,
				EventLogEntry->TargetID,
				DAC960_EventMessages[
				  AdditionalSenseCodeQualifier]);
	      else if (SenseKey == DAC960_SenseKey_UnitAttention &&
		       AdditionalSenseCode == 0x29)
		{
		  if (Controller->MonitoringTimerCount > 0)
		    Controller->V1.DeviceResetCount[EventLogEntry->Channel]
						   [EventLogEntry->TargetID]++;
		}
	      else if (!(SenseKey == DAC960_SenseKey_NoSense ||
			 (SenseKey == DAC960_SenseKey_NotReady &&
			  AdditionalSenseCode == 0x04 &&
			  (AdditionalSenseCodeQualifier == 0x01 ||
			   AdditionalSenseCodeQualifier == 0x02))))
		{
		  DAC960_Critical("Physical Device %d:%d Error Log: "
				  "Sense Key = %X, ASC = %02X, ASCQ = %02X\n",
				  Controller,
				  EventLogEntry->Channel,
				  EventLogEntry->TargetID,
				  SenseKey,
				  AdditionalSenseCode,
				  AdditionalSenseCodeQualifier);
		  DAC960_Critical("Physical Device %d:%d Error Log: "
				  "Information = %02X%02X%02X%02X "
				  "%02X%02X%02X%02X\n",
				  Controller,
				  EventLogEntry->Channel,
				  EventLogEntry->TargetID,
				  EventLogEntry->Information[0],
				  EventLogEntry->Information[1],
				  EventLogEntry->Information[2],
				  EventLogEntry->Information[3],
				  EventLogEntry->CommandSpecificInformation[0],
				  EventLogEntry->CommandSpecificInformation[1],
				  EventLogEntry->CommandSpecificInformation[2],
				  EventLogEntry->CommandSpecificInformation[3]);
		}
	    }
	  Controller->V1.OldEventLogSequenceNumber++;
	}
      else if (CommandOpcode == DAC960_V1_GetErrorTable)
	{
	  DAC960_V1_ErrorTable_T *OldErrorTable = &Controller->V1.ErrorTable;
	  DAC960_V1_ErrorTable_T *NewErrorTable = Controller->V1.NewErrorTable;
	  int Channel, TargetID;
	  for (Channel = 0; Channel < Controller->Channels; Channel++)
	    for (TargetID = 0; TargetID < Controller->Targets; TargetID++)
	      {
		DAC960_V1_ErrorTableEntry_T *NewErrorEntry =
		  &NewErrorTable->ErrorTableEntries[Channel][TargetID];
		DAC960_V1_ErrorTableEntry_T *OldErrorEntry =
		  &OldErrorTable->ErrorTableEntries[Channel][TargetID];
		if ((NewErrorEntry->ParityErrorCount !=
		     OldErrorEntry->ParityErrorCount) ||
		    (NewErrorEntry->SoftErrorCount !=
		     OldErrorEntry->SoftErrorCount) ||
		    (NewErrorEntry->HardErrorCount !=
		     OldErrorEntry->HardErrorCount) ||
		    (NewErrorEntry->MiscErrorCount !=
		     OldErrorEntry->MiscErrorCount))
		  DAC960_Critical("Physical Device %d:%d Errors: "
				  "Parity = %d, Soft = %d, "
				  "Hard = %d, Misc = %d\n",
				  Controller, Channel, TargetID,
				  NewErrorEntry->ParityErrorCount,
				  NewErrorEntry->SoftErrorCount,
				  NewErrorEntry->HardErrorCount,
				  NewErrorEntry->MiscErrorCount);
	      }
	  memcpy(&Controller->V1.ErrorTable, Controller->V1.NewErrorTable,
		 sizeof(DAC960_V1_ErrorTable_T));
	}
      else if (CommandOpcode == DAC960_V1_GetDeviceState)
	{
	  DAC960_V1_DeviceState_T *OldDeviceState =
	    &Controller->V1.DeviceState[Controller->V1.DeviceStateChannel]
				       [Controller->V1.DeviceStateTargetID];
	  DAC960_V1_DeviceState_T *NewDeviceState =
	    Controller->V1.NewDeviceState;
	  if (NewDeviceState->DeviceState != OldDeviceState->DeviceState)
	    DAC960_Critical("Physical Device %d:%d is now %s\n", Controller,
			    Controller->V1.DeviceStateChannel,
			    Controller->V1.DeviceStateTargetID,
			    (NewDeviceState->DeviceState
			     == DAC960_V1_Device_Dead
			     ? "DEAD"
			     : NewDeviceState->DeviceState
			       == DAC960_V1_Device_WriteOnly
			       ? "WRITE-ONLY"
			       : NewDeviceState->DeviceState
				 == DAC960_V1_Device_Online
				 ? "ONLINE" : "STANDBY"));
	  if (OldDeviceState->DeviceState == DAC960_V1_Device_Dead &&
	      NewDeviceState->DeviceState != DAC960_V1_Device_Dead)
	    {
	      Controller->V1.NeedDeviceInquiryInformation = true;
	      Controller->V1.NeedDeviceSerialNumberInformation = true;
	      Controller->V1.DeviceResetCount
			     [Controller->V1.DeviceStateChannel]
			     [Controller->V1.DeviceStateTargetID] = 0;
	    }
	  memcpy(OldDeviceState, NewDeviceState,
		 sizeof(DAC960_V1_DeviceState_T));
	}
      else if (CommandOpcode == DAC960_V1_GetLogicalDriveInformation)
	{
	  int LogicalDriveNumber;
	  for (LogicalDriveNumber = 0;
	       LogicalDriveNumber < Controller->LogicalDriveCount;
	       LogicalDriveNumber++)
	    {
	      DAC960_V1_LogicalDriveInformation_T *OldLogicalDriveInformation =
		&Controller->V1.LogicalDriveInformation[LogicalDriveNumber];
	      DAC960_V1_LogicalDriveInformation_T *NewLogicalDriveInformation =
		&(*Controller->V1.NewLogicalDriveInformation)[LogicalDriveNumber];
	      if (NewLogicalDriveInformation->LogicalDriveState !=
		  OldLogicalDriveInformation->LogicalDriveState)
		DAC960_Critical("Logical Drive %d (/dev/rd/c%dd%d) "
				"is now %s\n", Controller,
				LogicalDriveNumber,
				Controller->ControllerNumber,
				LogicalDriveNumber,
				(NewLogicalDriveInformation->LogicalDriveState
				 == DAC960_V1_LogicalDrive_Online
				 ? "ONLINE"
				 : NewLogicalDriveInformation->LogicalDriveState
				   == DAC960_V1_LogicalDrive_Critical
				   ? "CRITICAL" : "OFFLINE"));
	      if (NewLogicalDriveInformation->WriteBack !=
		  OldLogicalDriveInformation->WriteBack)
		DAC960_Critical("Logical Drive %d (/dev/rd/c%dd%d) "
				"is now %s\n", Controller,
				LogicalDriveNumber,
				Controller->ControllerNumber,
				LogicalDriveNumber,
				(NewLogicalDriveInformation->WriteBack
				 ? "WRITE BACK" : "WRITE THRU"));
	    }
	  memcpy(&Controller->V1.LogicalDriveInformation,
		 Controller->V1.NewLogicalDriveInformation,
		 sizeof(DAC960_V1_LogicalDriveInformationArray_T));
	}
      else if (CommandOpcode == DAC960_V1_GetRebuildProgress)
	{
	  unsigned int LogicalDriveNumber =
	    Controller->V1.RebuildProgress->LogicalDriveNumber;
	  unsigned int LogicalDriveSize =
	    Controller->V1.RebuildProgress->LogicalDriveSize;
	  unsigned int BlocksCompleted =
	    LogicalDriveSize - Controller->V1.RebuildProgress->RemainingBlocks;
	  if (CommandStatus == DAC960_V1_NoRebuildOrCheckInProgress &&
	      Controller->V1.LastRebuildStatus == DAC960_V1_NormalCompletion)
	    CommandStatus = DAC960_V1_RebuildSuccessful;
	  switch (CommandStatus)
	    {
	    case DAC960_V1_NormalCompletion:
	      Controller->EphemeralProgressMessage = true;
	      DAC960_Progress("Rebuild in Progress: "
			      "Logical Drive %d (/dev/rd/c%dd%d) "
			      "%d%% completed\n",
			      Controller, LogicalDriveNumber,
			      Controller->ControllerNumber,
			      LogicalDriveNumber,
			      (100 * (BlocksCompleted >> 7))
			      / (LogicalDriveSize >> 7));
	      Controller->EphemeralProgressMessage = false;
	      break;
	    case DAC960_V1_RebuildFailed_LogicalDriveFailure:
	      DAC960_Progress("Rebuild Failed due to "
			      "Logical Drive Failure\n", Controller);
	      break;
	    case DAC960_V1_RebuildFailed_BadBlocksOnOther:
	      DAC960_Progress("Rebuild Failed due to "
			      "Bad Blocks on Other Drives\n", Controller);
	      break;
	    case DAC960_V1_RebuildFailed_NewDriveFailed:
	      DAC960_Progress("Rebuild Failed due to "
			      "Failure of Drive Being Rebuilt\n", Controller);
	      break;
	    case DAC960_V1_NoRebuildOrCheckInProgress:
	      break;
	    case DAC960_V1_RebuildSuccessful:
	      DAC960_Progress("Rebuild Completed Successfully\n", Controller);
	      break;
	    case DAC960_V1_RebuildSuccessfullyTerminated:
	      DAC960_Progress("Rebuild Successfully Terminated\n", Controller);
	      break;
	    }
	  Controller->V1.LastRebuildStatus = CommandStatus;
	  if (CommandType != DAC960_MonitoringCommand &&
	      Controller->V1.RebuildStatusPending)
	    {
	      Command->V1.CommandStatus = Controller->V1.PendingRebuildStatus;
	      Controller->V1.RebuildStatusPending = false;
	    }
	  else if (CommandType == DAC960_MonitoringCommand &&
		   CommandStatus != DAC960_V1_NormalCompletion &&
		   CommandStatus != DAC960_V1_NoRebuildOrCheckInProgress)
	    {
	      Controller->V1.PendingRebuildStatus = CommandStatus;
	      Controller->V1.RebuildStatusPending = true;
	    }
	}
      else if (CommandOpcode == DAC960_V1_RebuildStat)
	{
	  unsigned int LogicalDriveNumber =
	    Controller->V1.RebuildProgress->LogicalDriveNumber;
	  unsigned int LogicalDriveSize =
	    Controller->V1.RebuildProgress->LogicalDriveSize;
	  unsigned int BlocksCompleted =
	    LogicalDriveSize - Controller->V1.RebuildProgress->RemainingBlocks;
	  if (CommandStatus == DAC960_V1_NormalCompletion)
	    {
	      Controller->EphemeralProgressMessage = true;
	      DAC960_Progress("Consistency Check in Progress: "
			      "Logical Drive %d (/dev/rd/c%dd%d) "
			      "%d%% completed\n",
			      Controller, LogicalDriveNumber,
			      Controller->ControllerNumber,
			      LogicalDriveNumber,
			      (100 * (BlocksCompleted >> 7))
			      / (LogicalDriveSize >> 7));
	      Controller->EphemeralProgressMessage = false;
	    }
	}
      else if (CommandOpcode == DAC960_V1_BackgroundInitializationControl)
	{
	  unsigned int LogicalDriveNumber =
	    Controller->V1.BackgroundInitializationStatus->LogicalDriveNumber;
	  unsigned int LogicalDriveSize =
	    Controller->V1.BackgroundInitializationStatus->LogicalDriveSize;
	  unsigned int BlocksCompleted =
	    Controller->V1.BackgroundInitializationStatus->BlocksCompleted;
	  switch (CommandStatus)
	    {
	    case DAC960_V1_NormalCompletion:
	      switch (Controller->V1.BackgroundInitializationStatus->Status)
		{
		case DAC960_V1_BackgroundInitializationInvalid:
		  break;
		case DAC960_V1_BackgroundInitializationStarted:
		  DAC960_Progress("Background Initialization Started\n",
				  Controller);
		  break;
		case DAC960_V1_BackgroundInitializationInProgress:
		  if (BlocksCompleted ==
		      Controller->V1.LastBackgroundInitializationStatus.
				BlocksCompleted &&
		      LogicalDriveNumber ==
		      Controller->V1.LastBackgroundInitializationStatus.
				LogicalDriveNumber)
		    break;
		  Controller->EphemeralProgressMessage = true;
		  DAC960_Progress("Background Initialization in Progress: "
				  "Logical Drive %d (/dev/rd/c%dd%d) "
				  "%d%% completed\n",
				  Controller, LogicalDriveNumber,
				  Controller->ControllerNumber,
				  LogicalDriveNumber,
				  (100 * (BlocksCompleted >> 7))
				  / (LogicalDriveSize >> 7));
		  Controller->EphemeralProgressMessage = false;
		  break;
		case DAC960_V1_BackgroundInitializationSuspended:
		  DAC960_Progress("Background Initialization Suspended\n",
				  Controller);
		  break;
		case DAC960_V1_BackgroundInitializationCancelled:
		  DAC960_Progress("Background Initialization Cancelled\n",
				  Controller);
		  break;
		}
	      memcpy(&Controller->V1.LastBackgroundInitializationStatus,
		     Controller->V1.BackgroundInitializationStatus,
		     sizeof(DAC960_V1_BackgroundInitializationStatus_T));
	      break;
	    case DAC960_V1_BackgroundInitSuccessful:
	      if (Controller->V1.BackgroundInitializationStatus->Status ==
		  DAC960_V1_BackgroundInitializationInProgress)
		DAC960_Progress("Background Initialization "
				"Completed Successfully\n", Controller);
	      Controller->V1.BackgroundInitializationStatus->Status =
		DAC960_V1_BackgroundInitializationInvalid;
	      break;
	    case DAC960_V1_BackgroundInitAborted:
	      if (Controller->V1.BackgroundInitializationStatus->Status ==
		  DAC960_V1_BackgroundInitializationInProgress)
		DAC960_Progress("Background Initialization Aborted\n",
				Controller);
	      Controller->V1.BackgroundInitializationStatus->Status =
		DAC960_V1_BackgroundInitializationInvalid;
	      break;
	    case DAC960_V1_NoBackgroundInitInProgress:
	      break;
	    }
	} 
      else if (CommandOpcode == DAC960_V1_DCDB)
	{
	   /*
	     This is a bit ugly.

	     The InquiryStandardData and 
	     the InquiryUntitSerialNumber information
	     retrieval operations BOTH use the DAC960_V1_DCDB
	     commands.  the test above can't distinguish between
	     these two cases.

	     Instead, we rely on the order of code later in this
             function to ensure that DeviceInquiryInformation commands
             are submitted before DeviceSerialNumber commands.
	   */
	   if (Controller->V1.NeedDeviceInquiryInformation)
	     {
	        DAC960_SCSI_Inquiry_T *InquiryStandardData =
			&Controller->V1.InquiryStandardData
				[Controller->V1.DeviceStateChannel]
				[Controller->V1.DeviceStateTargetID];
	        if (CommandStatus != DAC960_V1_NormalCompletion)
		   {
			memset(InquiryStandardData, 0,
				sizeof(DAC960_SCSI_Inquiry_T));
	      		InquiryStandardData->PeripheralDeviceType = 0x1F;
		    }
	         else
			memcpy(InquiryStandardData, 
				Controller->V1.NewInquiryStandardData,
				sizeof(DAC960_SCSI_Inquiry_T));
	         Controller->V1.NeedDeviceInquiryInformation = false;
              }
	   else if (Controller->V1.NeedDeviceSerialNumberInformation) 
              {
	        DAC960_SCSI_Inquiry_UnitSerialNumber_T *InquiryUnitSerialNumber =
		  &Controller->V1.InquiryUnitSerialNumber
				[Controller->V1.DeviceStateChannel]
				[Controller->V1.DeviceStateTargetID];
	         if (CommandStatus != DAC960_V1_NormalCompletion)
		   {
			memset(InquiryUnitSerialNumber, 0,
				sizeof(DAC960_SCSI_Inquiry_UnitSerialNumber_T));
	      		InquiryUnitSerialNumber->PeripheralDeviceType = 0x1F;
		    }
	          else
			memcpy(InquiryUnitSerialNumber, 
				Controller->V1.NewInquiryUnitSerialNumber,
				sizeof(DAC960_SCSI_Inquiry_UnitSerialNumber_T));
	      Controller->V1.NeedDeviceSerialNumberInformation = false;
	     }
	}
      /*
        Begin submitting new monitoring commands.
       */
      if (Controller->V1.NewEventLogSequenceNumber
	  - Controller->V1.OldEventLogSequenceNumber > 0)
	{
	  Command->V1.CommandMailbox.Type3E.CommandOpcode =
	    DAC960_V1_PerformEventLogOperation;
	  Command->V1.CommandMailbox.Type3E.OperationType =
	    DAC960_V1_GetEventLogEntry;
	  Command->V1.CommandMailbox.Type3E.OperationQualifier = 1;
	  Command->V1.CommandMailbox.Type3E.SequenceNumber =
	    Controller->V1.OldEventLogSequenceNumber;
	  Command->V1.CommandMailbox.Type3E.BusAddress =
	    	Controller->V1.EventLogEntryDMA;
	  DAC960_QueueCommand(Command);
	  return;
	}
      if (Controller->V1.NeedErrorTableInformation)
	{
	  Controller->V1.NeedErrorTableInformation = false;
	  Command->V1.CommandMailbox.Type3.CommandOpcode =
	    DAC960_V1_GetErrorTable;
	  Command->V1.CommandMailbox.Type3.BusAddress =
	    	Controller->V1.NewErrorTableDMA;
	  DAC960_QueueCommand(Command);
	  return;
	}
      if (Controller->V1.NeedRebuildProgress &&
	  Controller->V1.RebuildProgressFirst)
	{
	  Controller->V1.NeedRebuildProgress = false;
	  Command->V1.CommandMailbox.Type3.CommandOpcode =
	    DAC960_V1_GetRebuildProgress;
	  Command->V1.CommandMailbox.Type3.BusAddress =
	    Controller->V1.RebuildProgressDMA;
	  DAC960_QueueCommand(Command);
	  return;
	}
      if (Controller->V1.NeedDeviceStateInformation)
	{
	  if (Controller->V1.NeedDeviceInquiryInformation)
	    {
	      DAC960_V1_DCDB_T *DCDB = Controller->V1.MonitoringDCDB;
	      dma_addr_t DCDB_DMA = Controller->V1.MonitoringDCDB_DMA;

	      dma_addr_t NewInquiryStandardDataDMA =
		Controller->V1.NewInquiryStandardDataDMA;

	      Command->V1.CommandMailbox.Type3.CommandOpcode = DAC960_V1_DCDB;
	      Command->V1.CommandMailbox.Type3.BusAddress = DCDB_DMA;
	      DCDB->Channel = Controller->V1.DeviceStateChannel;
	      DCDB->TargetID = Controller->V1.DeviceStateTargetID;
	      DCDB->Direction = DAC960_V1_DCDB_DataTransferDeviceToSystem;
	      DCDB->EarlyStatus = false;
	      DCDB->Timeout = DAC960_V1_DCDB_Timeout_10_seconds;
	      DCDB->NoAutomaticRequestSense = false;
	      DCDB->DisconnectPermitted = true;
	      DCDB->TransferLength = sizeof(DAC960_SCSI_Inquiry_T);
	      DCDB->BusAddress = NewInquiryStandardDataDMA;
	      DCDB->CDBLength = 6;
	      DCDB->TransferLengthHigh4 = 0;
	      DCDB->SenseLength = sizeof(DCDB->SenseData);
	      DCDB->CDB[0] = 0x12; /* INQUIRY */
	      DCDB->CDB[1] = 0; /* EVPD = 0 */
	      DCDB->CDB[2] = 0; /* Page Code */
	      DCDB->CDB[3] = 0; /* Reserved */
	      DCDB->CDB[4] = sizeof(DAC960_SCSI_Inquiry_T);
	      DCDB->CDB[5] = 0; /* Control */
	      DAC960_QueueCommand(Command);
	      return;
	    }
	  if (Controller->V1.NeedDeviceSerialNumberInformation)
	    {
	      DAC960_V1_DCDB_T *DCDB = Controller->V1.MonitoringDCDB;
	      dma_addr_t DCDB_DMA = Controller->V1.MonitoringDCDB_DMA;
	      dma_addr_t NewInquiryUnitSerialNumberDMA = 
			Controller->V1.NewInquiryUnitSerialNumberDMA;

	      Command->V1.CommandMailbox.Type3.CommandOpcode = DAC960_V1_DCDB;
	      Command->V1.CommandMailbox.Type3.BusAddress = DCDB_DMA;
	      DCDB->Channel = Controller->V1.DeviceStateChannel;
	      DCDB->TargetID = Controller->V1.DeviceStateTargetID;
	      DCDB->Direction = DAC960_V1_DCDB_DataTransferDeviceToSystem;
	      DCDB->EarlyStatus = false;
	      DCDB->Timeout = DAC960_V1_DCDB_Timeout_10_seconds;
	      DCDB->NoAutomaticRequestSense = false;
	      DCDB->DisconnectPermitted = true;
	      DCDB->TransferLength =
		sizeof(DAC960_SCSI_Inquiry_UnitSerialNumber_T);
	      DCDB->BusAddress = NewInquiryUnitSerialNumberDMA;
	      DCDB->CDBLength = 6;
	      DCDB->TransferLengthHigh4 = 0;
	      DCDB->SenseLength = sizeof(DCDB->SenseData);
	      DCDB->CDB[0] = 0x12; /* INQUIRY */
	      DCDB->CDB[1] = 1; /* EVPD = 1 */
	      DCDB->CDB[2] = 0x80; /* Page Code */
	      DCDB->CDB[3] = 0; /* Reserved */
	      DCDB->CDB[4] = sizeof(DAC960_SCSI_Inquiry_UnitSerialNumber_T);
	      DCDB->CDB[5] = 0; /* Control */
	      DAC960_QueueCommand(Command);
	      return;
	    }
	  if (Controller->V1.StartDeviceStateScan)
	    {
	      Controller->V1.DeviceStateChannel = 0;
	      Controller->V1.DeviceStateTargetID = 0;
	      Controller->V1.StartDeviceStateScan = false;
	    }
	  else if (++Controller->V1.DeviceStateTargetID == Controller->Targets)
	    {
	      Controller->V1.DeviceStateChannel++;
	      Controller->V1.DeviceStateTargetID = 0;
	    }
	  if (Controller->V1.DeviceStateChannel < Controller->Channels)
	    {
	      Controller->V1.NewDeviceState->DeviceState =
		DAC960_V1_Device_Dead;
	      Command->V1.CommandMailbox.Type3D.CommandOpcode =
		DAC960_V1_GetDeviceState;
	      Command->V1.CommandMailbox.Type3D.Channel =
		Controller->V1.DeviceStateChannel;
	      Command->V1.CommandMailbox.Type3D.TargetID =
		Controller->V1.DeviceStateTargetID;
	      Command->V1.CommandMailbox.Type3D.BusAddress =
		Controller->V1.NewDeviceStateDMA;
	      DAC960_QueueCommand(Command);
	      return;
	    }
	  Controller->V1.NeedDeviceStateInformation = false;
	}
      if (Controller->V1.NeedLogicalDriveInformation)
	{
	  Controller->V1.NeedLogicalDriveInformation = false;
	  Command->V1.CommandMailbox.Type3.CommandOpcode =
	    DAC960_V1_GetLogicalDriveInformation;
	  Command->V1.CommandMailbox.Type3.BusAddress =
	    Controller->V1.NewLogicalDriveInformationDMA;
	  DAC960_QueueCommand(Command);
	  return;
	}
      if (Controller->V1.NeedRebuildProgress)
	{
	  Controller->V1.NeedRebuildProgress = false;
	  Command->V1.CommandMailbox.Type3.CommandOpcode =
	    DAC960_V1_GetRebuildProgress;
	  Command->V1.CommandMailbox.Type3.BusAddress =
	    	Controller->V1.RebuildProgressDMA;
	  DAC960_QueueCommand(Command);
	  return;
	}
      if (Controller->V1.NeedConsistencyCheckProgress)
	{
	  Controller->V1.NeedConsistencyCheckProgress = false;
	  Command->V1.CommandMailbox.Type3.CommandOpcode =
	    DAC960_V1_RebuildStat;
	  Command->V1.CommandMailbox.Type3.BusAddress =
	    Controller->V1.RebuildProgressDMA;
	  DAC960_QueueCommand(Command);
	  return;
	}
      if (Controller->V1.NeedBackgroundInitializationStatus)
	{
	  Controller->V1.NeedBackgroundInitializationStatus = false;
	  Command->V1.CommandMailbox.Type3B.CommandOpcode =
	    DAC960_V1_BackgroundInitializationControl;
	  Command->V1.CommandMailbox.Type3B.CommandOpcode2 = 0x20;
	  Command->V1.CommandMailbox.Type3B.BusAddress =
	    Controller->V1.BackgroundInitializationStatusDMA;
	  DAC960_QueueCommand(Command);
	  return;
	}
      Controller->MonitoringTimerCount++;
      Controller->MonitoringTimer.expires =
	jiffies + DAC960_MonitoringTimerInterval;
      	add_timer(&Controller->MonitoringTimer);
    }
  if (CommandType == DAC960_ImmediateCommand)
    {
      complete(Command->Completion);
      Command->Completion = NULL;
      return;
    }
  if (CommandType == DAC960_QueuedCommand)
    {
      DAC960_V1_KernelCommand_T *KernelCommand = Command->V1.KernelCommand;
      KernelCommand->CommandStatus = Command->V1.CommandStatus;
      Command->V1.KernelCommand = NULL;
      if (CommandOpcode == DAC960_V1_DCDB)
	Controller->V1.DirectCommandActive[KernelCommand->DCDB->Channel]
					  [KernelCommand->DCDB->TargetID] =
	  false;
      DAC960_DeallocateCommand(Command);
      KernelCommand->CompletionFunction(KernelCommand);
      return;
    }
  /*
    Queue a Status Monitoring Command to the Controller using the just
    completed Command if one was deferred previously due to lack of a
    free Command when the Monitoring Timer Function was called.
  */
  if (Controller->MonitoringCommandDeferred)
    {
      Controller->MonitoringCommandDeferred = false;
      DAC960_V1_QueueMonitoringCommand(Command);
      return;
    }
  /*
    Deallocate the Command.
  */
  DAC960_DeallocateCommand(Command);
  /*
    Wake up any processes waiting on a free Command.
  */
  wake_up(&Controller->CommandWaitQueue);
}


/*
  DAC960_V2_ReadWriteError prints an appropriate error message for Command
  when an error occurs on a Read or Write operation.
*/

static void DAC960_V2_ReadWriteError(DAC960_Command_T *Command)
{
  DAC960_Controller_T *Controller = Command->Controller;
  unsigned char *SenseErrors[] = { "NO SENSE", "RECOVERED ERROR",
				   "NOT READY", "MEDIUM ERROR",
				   "HARDWARE ERROR", "ILLEGAL REQUEST",
				   "UNIT ATTENTION", "DATA PROTECT",
				   "BLANK CHECK", "VENDOR-SPECIFIC",
				   "COPY ABORTED", "ABORTED COMMAND",
				   "EQUAL", "VOLUME OVERFLOW",
				   "MISCOMPARE", "RESERVED" };
  unsigned char *CommandName = "UNKNOWN";
  switch (Command->CommandType)
    {
    case DAC960_ReadCommand:
    case DAC960_ReadRetryCommand:
      CommandName = "READ";
      break;
    case DAC960_WriteCommand:
    case DAC960_WriteRetryCommand:
      CommandName = "WRITE";
      break;
    case DAC960_MonitoringCommand:
    case DAC960_ImmediateCommand:
    case DAC960_QueuedCommand:
      break;
    }
  DAC960_Error("Error Condition %s on %s:\n", Controller,
	       SenseErrors[Command->V2.RequestSense->SenseKey], CommandName);
  DAC960_Error("  /dev/rd/c%dd%d:   absolute blocks %u..%u\n",
	       Controller, Controller->ControllerNumber,
	       Command->LogicalDriveNumber, Command->BlockNumber,
	       Command->BlockNumber + Command->BlockCount - 1);
}


/*
  DAC960_V2_ReportEvent prints an appropriate message when a Controller Event
  occurs.
*/

static void DAC960_V2_ReportEvent(DAC960_Controller_T *Controller,
				  DAC960_V2_Event_T *Event)
{
  DAC960_SCSI_RequestSense_T *RequestSense =
    (DAC960_SCSI_RequestSense_T *) &Event->RequestSenseData;
  unsigned char MessageBuffer[DAC960_LineBufferSize];
  static struct { int EventCode; unsigned char *EventMessage; } EventList[] =
    { /* Physical Device Events (0x0000 - 0x007F) */
      { 0x0001, "P Online" },
      { 0x0002, "P Standby" },
      { 0x0005, "P Automatic Rebuild Started" },
      { 0x0006, "P Manual Rebuild Started" },
      { 0x0007, "P Rebuild Completed" },
      { 0x0008, "P Rebuild Cancelled" },
      { 0x0009, "P Rebuild Failed for Unknown Reasons" },
      { 0x000A, "P Rebuild Failed due to New Physical Device" },
      { 0x000B, "P Rebuild Failed due to Logical Drive Failure" },
      { 0x000C, "S Offline" },
      { 0x000D, "P Found" },
      { 0x000E, "P Removed" },
      { 0x000F, "P Unconfigured" },
      { 0x0010, "P Expand Capacity Started" },
      { 0x0011, "P Expand Capacity Completed" },
      { 0x0012, "P Expand Capacity Failed" },
      { 0x0013, "P Command Timed Out" },
      { 0x0014, "P Command Aborted" },
      { 0x0015, "P Command Retried" },
      { 0x0016, "P Parity Error" },
      { 0x0017, "P Soft Error" },
      { 0x0018, "P Miscellaneous Error" },
      { 0x0019, "P Reset" },
      { 0x001A, "P Active Spare Found" },
      { 0x001B, "P Warm Spare Found" },
      { 0x001C, "S Sense Data Received" },
      { 0x001D, "P Initialization Started" },
      { 0x001E, "P Initialization Completed" },
      { 0x001F, "P Initialization Failed" },
      { 0x0020, "P Initialization Cancelled" },
      { 0x0021, "P Failed because Write Recovery Failed" },
      { 0x0022, "P Failed because SCSI Bus Reset Failed" },
      { 0x0023, "P Failed because of Double Check Condition" },
      { 0x0024, "P Failed because Device Cannot Be Accessed" },
      { 0x0025, "P Failed because of Gross Error on SCSI Processor" },
      { 0x0026, "P Failed because of Bad Tag from Device" },
      { 0x0027, "P Failed because of Command Timeout" },
      { 0x0028, "P Failed because of System Reset" },
      { 0x0029, "P Failed because of Busy Status or Parity Error" },
      { 0x002A, "P Failed because Host Set Device to Failed State" },
      { 0x002B, "P Failed because of Selection Timeout" },
      { 0x002C, "P Failed because of SCSI Bus Phase Error" },
      { 0x002D, "P Failed because Device Returned Unknown Status" },
      { 0x002E, "P Failed because Device Not Ready" },
      { 0x002F, "P Failed because Device Not Found at Startup" },
      { 0x0030, "P Failed because COD Write Operation Failed" },
      { 0x0031, "P Failed because BDT Write Operation Failed" },
      { 0x0039, "P Missing at Startup" },
      { 0x003A, "P Start Rebuild Failed due to Physical Drive Too Small" },
      { 0x003C, "P Temporarily Offline Device Automatically Made Online" },
      { 0x003D, "P Standby Rebuild Started" },
      /* Logical Device Events (0x0080 - 0x00FF) */
      { 0x0080, "M Consistency Check Started" },
      { 0x0081, "M Consistency Check Completed" },
      { 0x0082, "M Consistency Check Cancelled" },
      { 0x0083, "M Consistency Check Completed With Errors" },
      { 0x0084, "M Consistency Check Failed due to Logical Drive Failure" },
      { 0x0085, "M Consistency Check Failed due to Physical Device Failure" },
      { 0x0086, "L Offline" },
      { 0x0087, "L Critical" },
      { 0x0088, "L Online" },
      { 0x0089, "M Automatic Rebuild Started" },
      { 0x008A, "M Manual Rebuild Started" },
      { 0x008B, "M Rebuild Completed" },
      { 0x008C, "M Rebuild Cancelled" },
      { 0x008D, "M Rebuild Failed for Unknown Reasons" },
      { 0x008E, "M Rebuild Failed due to New Physical Device" },
      { 0x008F, "M Rebuild Failed due to Logical Drive Failure" },
      { 0x0090, "M Initialization Started" },
      { 0x0091, "M Initialization Completed" },
      { 0x0092, "M Initialization Cancelled" },
      { 0x0093, "M Initialization Failed" },
      { 0x0094, "L Found" },
      { 0x0095, "L Deleted" },
      { 0x0096, "M Expand Capacity Started" },
      { 0x0097, "M Expand Capacity Completed" },
      { 0x0098, "M Expand Capacity Failed" },
      { 0x0099, "L Bad Block Found" },
      { 0x009A, "L Size Changed" },
      { 0x009B, "L Type Changed" },
      { 0x009C, "L Bad Data Block Found" },
      { 0x009E, "L Read of Data Block in BDT" },
      { 0x009F, "L Write Back Data for Disk Block Lost" },
      { 0x00A0, "L Temporarily Offline RAID-5/3 Drive Made Online" },
      { 0x00A1, "L Temporarily Offline RAID-6/1/0/7 Drive Made Online" },
      { 0x00A2, "L Standby Rebuild Started" },
      /* Fault Management Events (0x0100 - 0x017F) */
      { 0x0140, "E Fan %d Failed" },
      { 0x0141, "E Fan %d OK" },
      { 0x0142, "E Fan %d Not Present" },
      { 0x0143, "E Power Supply %d Failed" },
      { 0x0144, "E Power Supply %d OK" },
      { 0x0145, "E Power Supply %d Not Present" },
      { 0x0146, "E Temperature Sensor %d Temperature Exceeds Safe Limit" },
      { 0x0147, "E Temperature Sensor %d Temperature Exceeds Working Limit" },
      { 0x0148, "E Temperature Sensor %d Temperature Normal" },
      { 0x0149, "E Temperature Sensor %d Not Present" },
      { 0x014A, "E Enclosure Management Unit %d Access Critical" },
      { 0x014B, "E Enclosure Management Unit %d Access OK" },
      { 0x014C, "E Enclosure Management Unit %d Access Offline" },
      /* Controller Events (0x0180 - 0x01FF) */
      { 0x0181, "C Cache Write Back Error" },
      { 0x0188, "C Battery Backup Unit Found" },
      { 0x0189, "C Battery Backup Unit Charge Level Low" },
      { 0x018A, "C Battery Backup Unit Charge Level OK" },
      { 0x0193, "C Installation Aborted" },
      { 0x0195, "C Battery Backup Unit Physically Removed" },
      { 0x0196, "C Memory Error During Warm Boot" },
      { 0x019E, "C Memory Soft ECC Error Corrected" },
      { 0x019F, "C Memory Hard ECC Error Corrected" },
      { 0x01A2, "C Battery Backup Unit Failed" },
      { 0x01AB, "C Mirror Race Recovery Failed" },
      { 0x01AC, "C Mirror Race on Critical Drive" },
      /* Controller Internal Processor Events */
      { 0x0380, "C Internal Controller Hung" },
      { 0x0381, "C Internal Controller Firmware Breakpoint" },
      { 0x0390, "C Internal Controller i960 Processor Specific Error" },
      { 0x03A0, "C Internal Controller StrongARM Processor Specific Error" },
      { 0, "" } };
  int EventListIndex = 0, EventCode;
  unsigned char EventType, *EventMessage;
  if (Event->EventCode == 0x1C &&
      RequestSense->SenseKey == DAC960_SenseKey_VendorSpecific &&
      (RequestSense->AdditionalSenseCode == 0x80 ||
       RequestSense->AdditionalSenseCode == 0x81))
    Event->EventCode = ((RequestSense->AdditionalSenseCode - 0x80) << 8) |
		       RequestSense->AdditionalSenseCodeQualifier;
  while (true)
    {
      EventCode = EventList[EventListIndex].EventCode;
      if (EventCode == Event->EventCode || EventCode == 0) break;
      EventListIndex++;
    }
  EventType = EventList[EventListIndex].EventMessage[0];
  EventMessage = &EventList[EventListIndex].EventMessage[2];
  if (EventCode == 0)
    {
      DAC960_Critical("Unknown Controller Event Code %04X\n",
		      Controller, Event->EventCode);
      return;
    }
  switch (EventType)
    {
    case 'P':
      DAC960_Critical("Physical Device %d:%d %s\n", Controller,
		      Event->Channel, Event->TargetID, EventMessage);
      break;
    case 'L':
      DAC960_Critical("Logical Drive %d (/dev/rd/c%dd%d) %s\n", Controller,
		      Event->LogicalUnit, Controller->ControllerNumber,
		      Event->LogicalUnit, EventMessage);
      break;
    case 'M':
      DAC960_Progress("Logical Drive %d (/dev/rd/c%dd%d) %s\n", Controller,
		      Event->LogicalUnit, Controller->ControllerNumber,
		      Event->LogicalUnit, EventMessage);
      break;
    case 'S':
      if (RequestSense->SenseKey == DAC960_SenseKey_NoSense ||
	  (RequestSense->SenseKey == DAC960_SenseKey_NotReady &&
	   RequestSense->AdditionalSenseCode == 0x04 &&
	   (RequestSense->AdditionalSenseCodeQualifier == 0x01 ||
	    RequestSense->AdditionalSenseCodeQualifier == 0x02)))
	break;
      DAC960_Critical("Physical Device %d:%d %s\n", Controller,
		      Event->Channel, Event->TargetID, EventMessage);
      DAC960_Critical("Physical Device %d:%d Request Sense: "
		      "Sense Key = %X, ASC = %02X, ASCQ = %02X\n",
		      Controller,
		      Event->Channel,
		      Event->TargetID,
		      RequestSense->SenseKey,
		      RequestSense->AdditionalSenseCode,
		      RequestSense->AdditionalSenseCodeQualifier);
      DAC960_Critical("Physical Device %d:%d Request Sense: "
		      "Information = %02X%02X%02X%02X "
		      "%02X%02X%02X%02X\n",
		      Controller,
		      Event->Channel,
		      Event->TargetID,
		      RequestSense->Information[0],
		      RequestSense->Information[1],
		      RequestSense->Information[2],
		      RequestSense->Information[3],
		      RequestSense->CommandSpecificInformation[0],
		      RequestSense->CommandSpecificInformation[1],
		      RequestSense->CommandSpecificInformation[2],
		      RequestSense->CommandSpecificInformation[3]);
      break;
    case 'E':
      if (Controller->SuppressEnclosureMessages) break;
      sprintf(MessageBuffer, EventMessage, Event->LogicalUnit);
      DAC960_Critical("Enclosure %d %s\n", Controller,
		      Event->TargetID, MessageBuffer);
      break;
    case 'C':
      DAC960_Critical("Controller %s\n", Controller, EventMessage);
      break;
    default:
      DAC960_Critical("Unknown Controller Event Code %04X\n",
		      Controller, Event->EventCode);
      break;
    }
}


/*
  DAC960_V2_ReportProgress prints an appropriate progress message for
  Logical Device Long Operations.
*/

static void DAC960_V2_ReportProgress(DAC960_Controller_T *Controller,
				     unsigned char *MessageString,
				     unsigned int LogicalDeviceNumber,
				     unsigned long BlocksCompleted,
				     unsigned long LogicalDeviceSize)
{
  Controller->EphemeralProgressMessage = true;
  DAC960_Progress("%s in Progress: Logical Drive %d (/dev/rd/c%dd%d) "
		  "%d%% completed\n", Controller,
		  MessageString,
		  LogicalDeviceNumber,
		  Controller->ControllerNumber,
		  LogicalDeviceNumber,
		  (100 * (BlocksCompleted >> 7)) / (LogicalDeviceSize >> 7));
  Controller->EphemeralProgressMessage = false;
}


/*
  DAC960_V2_ProcessCompletedCommand performs completion processing for Command
  for DAC960 V2 Firmware Controllers.
*/

static void DAC960_V2_ProcessCompletedCommand(DAC960_Command_T *Command)
{
  DAC960_Controller_T *Controller = Command->Controller;
  DAC960_CommandType_T CommandType = Command->CommandType;
  DAC960_V2_CommandMailbox_T *CommandMailbox = &Command->V2.CommandMailbox;
  DAC960_V2_IOCTL_Opcode_T CommandOpcode = CommandMailbox->Common.IOCTL_Opcode;
  DAC960_V2_CommandStatus_T CommandStatus = Command->V2.CommandStatus;

  if (CommandType == DAC960_ReadCommand ||
      CommandType == DAC960_WriteCommand)
    {

#ifdef FORCE_RETRY_DEBUG
      CommandStatus = DAC960_V2_AbormalCompletion;
#endif
      Command->V2.RequestSense->SenseKey = DAC960_SenseKey_MediumError;

      if (CommandStatus == DAC960_V2_NormalCompletion) {

		if (!DAC960_ProcessCompletedRequest(Command, true))
			BUG();

      } else if (Command->V2.RequestSense->SenseKey == DAC960_SenseKey_MediumError)
	{
	  /*
	   * break the command down into pieces and resubmit each
	   * piece, hoping that some of them will succeed.
	   */
	   DAC960_queue_partial_rw(Command);
	   return;
	}
      else
	{
	  if (Command->V2.RequestSense->SenseKey != DAC960_SenseKey_NotReady)
	    DAC960_V2_ReadWriteError(Command);
	  /*
	    Perform completion processing for all buffers in this I/O Request.
	  */
          (void)DAC960_ProcessCompletedRequest(Command, false);
	}
    }
  else if (CommandType == DAC960_ReadRetryCommand ||
	   CommandType == DAC960_WriteRetryCommand)
    {
      bool normal_completion;

#ifdef FORCE_RETRY_FAILURE_DEBUG
      static int retry_count = 1;
#endif
      /*
        Perform completion processing for the portion that was
	retried, and submit the next portion, if any.
      */
      normal_completion = true;
      if (CommandStatus != DAC960_V2_NormalCompletion) {
	normal_completion = false;
	if (Command->V2.RequestSense->SenseKey != DAC960_SenseKey_NotReady)
	    DAC960_V2_ReadWriteError(Command);
      }

#ifdef FORCE_RETRY_FAILURE_DEBUG
      if (!(++retry_count % 10000)) {
	      printk("V2 error retry failure test\n");
	      normal_completion = false;
	      DAC960_V2_ReadWriteError(Command);
      }
#endif

      if (!DAC960_ProcessCompletedRequest(Command, normal_completion)) {
		DAC960_queue_partial_rw(Command);
        	return;
      }
    }
  else if (CommandType == DAC960_MonitoringCommand)
    {
      if (Controller->ShutdownMonitoringTimer)
	      return;
      if (CommandOpcode == DAC960_V2_GetControllerInfo)
	{
	  DAC960_V2_ControllerInfo_T *NewControllerInfo =
	    Controller->V2.NewControllerInformation;
	  DAC960_V2_ControllerInfo_T *ControllerInfo =
	    &Controller->V2.ControllerInformation;
	  Controller->LogicalDriveCount =
	    NewControllerInfo->LogicalDevicesPresent;
	  Controller->V2.NeedLogicalDeviceInformation = true;
	  Controller->V2.NeedPhysicalDeviceInformation = true;
	  Controller->V2.StartLogicalDeviceInformationScan = true;
	  Controller->V2.StartPhysicalDeviceInformationScan = true;
	  Controller->MonitoringAlertMode =
	    (NewControllerInfo->LogicalDevicesCritical > 0 ||
	     NewControllerInfo->LogicalDevicesOffline > 0 ||
	     NewControllerInfo->PhysicalDisksCritical > 0 ||
	     NewControllerInfo->PhysicalDisksOffline > 0);
	  memcpy(ControllerInfo, NewControllerInfo,
		 sizeof(DAC960_V2_ControllerInfo_T));
	}
      else if (CommandOpcode == DAC960_V2_GetEvent)
	{
	  if (CommandStatus == DAC960_V2_NormalCompletion) {
	    DAC960_V2_ReportEvent(Controller, Controller->V2.Event);
	  }
	  Controller->V2.NextEventSequenceNumber++;
	}
      else if (CommandOpcode == DAC960_V2_GetPhysicalDeviceInfoValid &&
	       CommandStatus == DAC960_V2_NormalCompletion)
	{
	  DAC960_V2_PhysicalDeviceInfo_T *NewPhysicalDeviceInfo =
	    Controller->V2.NewPhysicalDeviceInformation;
	  unsigned int PhysicalDeviceIndex = Controller->V2.PhysicalDeviceIndex;
	  DAC960_V2_PhysicalDeviceInfo_T *PhysicalDeviceInfo =
	    Controller->V2.PhysicalDeviceInformation[PhysicalDeviceIndex];
	  DAC960_SCSI_Inquiry_UnitSerialNumber_T *InquiryUnitSerialNumber =
	    Controller->V2.InquiryUnitSerialNumber[PhysicalDeviceIndex];
	  unsigned int DeviceIndex;
	  while (PhysicalDeviceInfo != NULL &&
		 (NewPhysicalDeviceInfo->Channel >
		  PhysicalDeviceInfo->Channel ||
		  (NewPhysicalDeviceInfo->Channel ==
		   PhysicalDeviceInfo->Channel &&
		   (NewPhysicalDeviceInfo->TargetID >
		    PhysicalDeviceInfo->TargetID ||
		   (NewPhysicalDeviceInfo->TargetID ==
		    PhysicalDeviceInfo->TargetID &&
		    NewPhysicalDeviceInfo->LogicalUnit >
		    PhysicalDeviceInfo->LogicalUnit)))))
	    {
	      DAC960_Critical("Physical Device %d:%d No Longer Exists\n",
			      Controller,
			      PhysicalDeviceInfo->Channel,
			      PhysicalDeviceInfo->TargetID);
	      Controller->V2.PhysicalDeviceInformation
			     [PhysicalDeviceIndex] = NULL;
	      Controller->V2.InquiryUnitSerialNumber
			     [PhysicalDeviceIndex] = NULL;
	      kfree(PhysicalDeviceInfo);
	      kfree(InquiryUnitSerialNumber);
	      for (DeviceIndex = PhysicalDeviceIndex;
		   DeviceIndex < DAC960_V2_MaxPhysicalDevices - 1;
		   DeviceIndex++)
		{
		  Controller->V2.PhysicalDeviceInformation[DeviceIndex] =
		    Controller->V2.PhysicalDeviceInformation[DeviceIndex+1];
		  Controller->V2.InquiryUnitSerialNumber[DeviceIndex] =
		    Controller->V2.InquiryUnitSerialNumber[DeviceIndex+1];
		}
	      Controller->V2.PhysicalDeviceInformation
			     [DAC960_V2_MaxPhysicalDevices-1] = NULL;
	      Controller->V2.InquiryUnitSerialNumber
			     [DAC960_V2_MaxPhysicalDevices-1] = NULL;
	      PhysicalDeviceInfo =
		Controller->V2.PhysicalDeviceInformation[PhysicalDeviceIndex];
	      InquiryUnitSerialNumber =
		Controller->V2.InquiryUnitSerialNumber[PhysicalDeviceIndex];
	    }
	  if (PhysicalDeviceInfo == NULL ||
	      (NewPhysicalDeviceInfo->Channel !=
	       PhysicalDeviceInfo->Channel) ||
	      (NewPhysicalDeviceInfo->TargetID !=
	       PhysicalDeviceInfo->TargetID) ||
	      (NewPhysicalDeviceInfo->LogicalUnit !=
	       PhysicalDeviceInfo->LogicalUnit))
	    {
	      PhysicalDeviceInfo =
		kmalloc(sizeof(DAC960_V2_PhysicalDeviceInfo_T), GFP_ATOMIC);
	      InquiryUnitSerialNumber =
		  kmalloc(sizeof(DAC960_SCSI_Inquiry_UnitSerialNumber_T),
			  GFP_ATOMIC);
	      if (InquiryUnitSerialNumber == NULL ||
		  PhysicalDeviceInfo == NULL)
		{
		  kfree(InquiryUnitSerialNumber);
		  InquiryUnitSerialNumber = NULL;
		  kfree(PhysicalDeviceInfo);
		  PhysicalDeviceInfo = NULL;
		}
	      DAC960_Critical("Physical Device %d:%d Now Exists%s\n",
			      Controller,
			      NewPhysicalDeviceInfo->Channel,
			      NewPhysicalDeviceInfo->TargetID,
			      (PhysicalDeviceInfo != NULL
			       ? "" : " - Allocation Failed"));
	      if (PhysicalDeviceInfo != NULL)
		{
		  memset(PhysicalDeviceInfo, 0,
			 sizeof(DAC960_V2_PhysicalDeviceInfo_T));
		  PhysicalDeviceInfo->PhysicalDeviceState =
		    DAC960_V2_Device_InvalidState;
		  memset(InquiryUnitSerialNumber, 0,
			 sizeof(DAC960_SCSI_Inquiry_UnitSerialNumber_T));
		  InquiryUnitSerialNumber->PeripheralDeviceType = 0x1F;
		  for (DeviceIndex = DAC960_V2_MaxPhysicalDevices - 1;
		       DeviceIndex > PhysicalDeviceIndex;
		       DeviceIndex--)
		    {
		      Controller->V2.PhysicalDeviceInformation[DeviceIndex] =
			Controller->V2.PhysicalDeviceInformation[DeviceIndex-1];
		      Controller->V2.InquiryUnitSerialNumber[DeviceIndex] =
			Controller->V2.InquiryUnitSerialNumber[DeviceIndex-1];
		    }
		  Controller->V2.PhysicalDeviceInformation
				 [PhysicalDeviceIndex] =
		    PhysicalDeviceInfo;
		  Controller->V2.InquiryUnitSerialNumber
				 [PhysicalDeviceIndex] =
		    InquiryUnitSerialNumber;
		  Controller->V2.NeedDeviceSerialNumberInformation = true;
		}
	    }
	  if (PhysicalDeviceInfo != NULL)
	    {
	      if (NewPhysicalDeviceInfo->PhysicalDeviceState !=
		  PhysicalDeviceInfo->PhysicalDeviceState)
		DAC960_Critical(
		  "Physical Device %d:%d is now %s\n", Controller,
		  NewPhysicalDeviceInfo->Channel,
		  NewPhysicalDeviceInfo->TargetID,
		  (NewPhysicalDeviceInfo->PhysicalDeviceState
		   == DAC960_V2_Device_Online
		   ? "ONLINE"
		   : NewPhysicalDeviceInfo->PhysicalDeviceState
		     == DAC960_V2_Device_Rebuild
		     ? "REBUILD"
		     : NewPhysicalDeviceInfo->PhysicalDeviceState
		       == DAC960_V2_Device_Missing
		       ? "MISSING"
		       : NewPhysicalDeviceInfo->PhysicalDeviceState
			 == DAC960_V2_Device_Critical
			 ? "CRITICAL"
			 : NewPhysicalDeviceInfo->PhysicalDeviceState
			   == DAC960_V2_Device_Dead
			   ? "DEAD"
			   : NewPhysicalDeviceInfo->PhysicalDeviceState
			     == DAC960_V2_Device_SuspectedDead
			     ? "SUSPECTED-DEAD"
			     : NewPhysicalDeviceInfo->PhysicalDeviceState
			       == DAC960_V2_Device_CommandedOffline
			       ? "COMMANDED-OFFLINE"
			       : NewPhysicalDeviceInfo->PhysicalDeviceState
				 == DAC960_V2_Device_Standby
				 ? "STANDBY" : "UNKNOWN"));
	      if ((NewPhysicalDeviceInfo->ParityErrors !=
		   PhysicalDeviceInfo->ParityErrors) ||
		  (NewPhysicalDeviceInfo->SoftErrors !=
		   PhysicalDeviceInfo->SoftErrors) ||
		  (NewPhysicalDeviceInfo->HardErrors !=
		   PhysicalDeviceInfo->HardErrors) ||
		  (NewPhysicalDeviceInfo->MiscellaneousErrors !=
		   PhysicalDeviceInfo->MiscellaneousErrors) ||
		  (NewPhysicalDeviceInfo->CommandTimeouts !=
		   PhysicalDeviceInfo->CommandTimeouts) ||
		  (NewPhysicalDeviceInfo->Retries !=
		   PhysicalDeviceInfo->Retries) ||
		  (NewPhysicalDeviceInfo->Aborts !=
		   PhysicalDeviceInfo->Aborts) ||
		  (NewPhysicalDeviceInfo->PredictedFailuresDetected !=
		   PhysicalDeviceInfo->PredictedFailuresDetected))
		{
		  DAC960_Critical("Physical Device %d:%d Errors: "
				  "Parity = %d, Soft = %d, "
				  "Hard = %d, Misc = %d\n",
				  Controller,
				  NewPhysicalDeviceInfo->Channel,
				  NewPhysicalDeviceInfo->TargetID,
				  NewPhysicalDeviceInfo->ParityErrors,
				  NewPhysicalDeviceInfo->SoftErrors,
				  NewPhysicalDeviceInfo->HardErrors,
				  NewPhysicalDeviceInfo->MiscellaneousErrors);
		  DAC960_Critical("Physical Device %d:%d Errors: "
				  "Timeouts = %d, Retries = %d, "
				  "Aborts = %d, Predicted = %d\n",
				  Controller,
				  NewPhysicalDeviceInfo->Channel,
				  NewPhysicalDeviceInfo->TargetID,
				  NewPhysicalDeviceInfo->CommandTimeouts,
				  NewPhysicalDeviceInfo->Retries,
				  NewPhysicalDeviceInfo->Aborts,
				  NewPhysicalDeviceInfo
				  ->PredictedFailuresDetected);
		}
	      if ((PhysicalDeviceInfo->PhysicalDeviceState
		   == DAC960_V2_Device_Dead ||
		   PhysicalDeviceInfo->PhysicalDeviceState
		   == DAC960_V2_Device_InvalidState) &&
		  NewPhysicalDeviceInfo->PhysicalDeviceState
		  != DAC960_V2_Device_Dead)
		Controller->V2.NeedDeviceSerialNumberInformation = true;
	      memcpy(PhysicalDeviceInfo, NewPhysicalDeviceInfo,
		     sizeof(DAC960_V2_PhysicalDeviceInfo_T));
	    }
	  NewPhysicalDeviceInfo->LogicalUnit++;
	  Controller->V2.PhysicalDeviceIndex++;
	}
      else if (CommandOpcode == DAC960_V2_GetPhysicalDeviceInfoValid)
	{
	  unsigned int DeviceIndex;
	  for (DeviceIndex = Controller->V2.PhysicalDeviceIndex;
	       DeviceIndex < DAC960_V2_MaxPhysicalDevices;
	       DeviceIndex++)
	    {
	      DAC960_V2_PhysicalDeviceInfo_T *PhysicalDeviceInfo =
		Controller->V2.PhysicalDeviceInformation[DeviceIndex];
	      DAC960_SCSI_Inquiry_UnitSerialNumber_T *InquiryUnitSerialNumber =
		Controller->V2.InquiryUnitSerialNumber[DeviceIndex];
	      if (PhysicalDeviceInfo == NULL) break;
	      DAC960_Critical("Physical Device %d:%d No Longer Exists\n",
			      Controller,
			      PhysicalDeviceInfo->Channel,
			      PhysicalDeviceInfo->TargetID);
	      Controller->V2.PhysicalDeviceInformation[DeviceIndex] = NULL;
	      Controller->V2.InquiryUnitSerialNumber[DeviceIndex] = NULL;
	      kfree(PhysicalDeviceInfo);
	      kfree(InquiryUnitSerialNumber);
	    }
	  Controller->V2.NeedPhysicalDeviceInformation = false;
	}
      else if (CommandOpcode == DAC960_V2_GetLogicalDeviceInfoValid &&
	       CommandStatus == DAC960_V2_NormalCompletion)
	{
	  DAC960_V2_LogicalDeviceInfo_T *NewLogicalDeviceInfo =
	    Controller->V2.NewLogicalDeviceInformation;
	  unsigned short LogicalDeviceNumber =
	    NewLogicalDeviceInfo->LogicalDeviceNumber;
	  DAC960_V2_LogicalDeviceInfo_T *LogicalDeviceInfo =
	    Controller->V2.LogicalDeviceInformation[LogicalDeviceNumber];
	  if (LogicalDeviceInfo == NULL)
	    {
	      DAC960_V2_PhysicalDevice_T PhysicalDevice;
	      PhysicalDevice.Controller = 0;
	      PhysicalDevice.Channel = NewLogicalDeviceInfo->Channel;
	      PhysicalDevice.TargetID = NewLogicalDeviceInfo->TargetID;
	      PhysicalDevice.LogicalUnit = NewLogicalDeviceInfo->LogicalUnit;
	      Controller->V2.LogicalDriveToVirtualDevice[LogicalDeviceNumber] =
		PhysicalDevice;
	      LogicalDeviceInfo = kmalloc(sizeof(DAC960_V2_LogicalDeviceInfo_T),
					  GFP_ATOMIC);
	      Controller->V2.LogicalDeviceInformation[LogicalDeviceNumber] =
		LogicalDeviceInfo;
	      DAC960_Critical("Logical Drive %d (/dev/rd/c%dd%d) "
			      "Now Exists%s\n", Controller,
			      LogicalDeviceNumber,
			      Controller->ControllerNumber,
			      LogicalDeviceNumber,
			      (LogicalDeviceInfo != NULL
			       ? "" : " - Allocation Failed"));
	      if (LogicalDeviceInfo != NULL)
		{
		  memset(LogicalDeviceInfo, 0,
			 sizeof(DAC960_V2_LogicalDeviceInfo_T));
		  DAC960_ComputeGenericDiskInfo(Controller);
		}
	    }
	  if (LogicalDeviceInfo != NULL)
	    {
	      unsigned long LogicalDeviceSize =
		NewLogicalDeviceInfo->ConfigurableDeviceSize;
	      if (NewLogicalDeviceInfo->LogicalDeviceState !=
		  LogicalDeviceInfo->LogicalDeviceState)
		DAC960_Critical("Logical Drive %d (/dev/rd/c%dd%d) "
				"is now %s\n", Controller,
				LogicalDeviceNumber,
				Controller->ControllerNumber,
				LogicalDeviceNumber,
				(NewLogicalDeviceInfo->LogicalDeviceState
				 == DAC960_V2_LogicalDevice_Online
				 ? "ONLINE"
				 : NewLogicalDeviceInfo->LogicalDeviceState
				   == DAC960_V2_LogicalDevice_Critical
				   ? "CRITICAL" : "OFFLINE"));
	      if ((NewLogicalDeviceInfo->SoftErrors !=
		   LogicalDeviceInfo->SoftErrors) ||
		  (NewLogicalDeviceInfo->CommandsFailed !=
		   LogicalDeviceInfo->CommandsFailed) ||
		  (NewLogicalDeviceInfo->DeferredWriteErrors !=
		   LogicalDeviceInfo->DeferredWriteErrors))
		DAC960_Critical("Logical Drive %d (/dev/rd/c%dd%d) Errors: "
				"Soft = %d, Failed = %d, Deferred Write = %d\n",
				Controller, LogicalDeviceNumber,
				Controller->ControllerNumber,
				LogicalDeviceNumber,
				NewLogicalDeviceInfo->SoftErrors,
				NewLogicalDeviceInfo->CommandsFailed,
				NewLogicalDeviceInfo->DeferredWriteErrors);
	      if (NewLogicalDeviceInfo->ConsistencyCheckInProgress)
		DAC960_V2_ReportProgress(Controller,
					 "Consistency Check",
					 LogicalDeviceNumber,
					 NewLogicalDeviceInfo
					 ->ConsistencyCheckBlockNumber,
					 LogicalDeviceSize);
	      else if (NewLogicalDeviceInfo->RebuildInProgress)
		DAC960_V2_ReportProgress(Controller,
					 "Rebuild",
					 LogicalDeviceNumber,
					 NewLogicalDeviceInfo
					 ->RebuildBlockNumber,
					 LogicalDeviceSize);
	      else if (NewLogicalDeviceInfo->BackgroundInitializationInProgress)
		DAC960_V2_ReportProgress(Controller,
					 "Background Initialization",
					 LogicalDeviceNumber,
					 NewLogicalDeviceInfo
					 ->BackgroundInitializationBlockNumber,
					 LogicalDeviceSize);
	      else if (NewLogicalDeviceInfo->ForegroundInitializationInProgress)
		DAC960_V2_ReportProgress(Controller,
					 "Foreground Initialization",
					 LogicalDeviceNumber,
					 NewLogicalDeviceInfo
					 ->ForegroundInitializationBlockNumber,
					 LogicalDeviceSize);
	      else if (NewLogicalDeviceInfo->DataMigrationInProgress)
		DAC960_V2_ReportProgress(Controller,
					 "Data Migration",
					 LogicalDeviceNumber,
					 NewLogicalDeviceInfo
					 ->DataMigrationBlockNumber,
					 LogicalDeviceSize);
	      else if (NewLogicalDeviceInfo->PatrolOperationInProgress)
		DAC960_V2_ReportProgress(Controller,
					 "Patrol Operation",
					 LogicalDeviceNumber,
					 NewLogicalDeviceInfo
					 ->PatrolOperationBlockNumber,
					 LogicalDeviceSize);
	      if (LogicalDeviceInfo->BackgroundInitializationInProgress &&
		  !NewLogicalDeviceInfo->BackgroundInitializationInProgress)
		DAC960_Progress("Logical Drive %d (/dev/rd/c%dd%d) "
				"Background Initialization %s\n",
				Controller,
				LogicalDeviceNumber,
				Controller->ControllerNumber,
				LogicalDeviceNumber,
				(NewLogicalDeviceInfo->LogicalDeviceControl
						      .LogicalDeviceInitialized
				 ? "Completed" : "Failed"));
	      memcpy(LogicalDeviceInfo, NewLogicalDeviceInfo,
		     sizeof(DAC960_V2_LogicalDeviceInfo_T));
	    }
	  Controller->V2.LogicalDriveFoundDuringScan
			 [LogicalDeviceNumber] = true;
	  NewLogicalDeviceInfo->LogicalDeviceNumber++;
	}
      else if (CommandOpcode == DAC960_V2_GetLogicalDeviceInfoValid)
	{
	  int LogicalDriveNumber;
	  for (LogicalDriveNumber = 0;
	       LogicalDriveNumber < DAC960_MaxLogicalDrives;
	       LogicalDriveNumber++)
	    {
	      DAC960_V2_LogicalDeviceInfo_T *LogicalDeviceInfo =
		Controller->V2.LogicalDeviceInformation[LogicalDriveNumber];
	      if (LogicalDeviceInfo == NULL ||
		  Controller->V2.LogicalDriveFoundDuringScan
				 [LogicalDriveNumber])
		continue;
	      DAC960_Critical("Logical Drive %d (/dev/rd/c%dd%d) "
			      "No Longer Exists\n", Controller,
			      LogicalDriveNumber,
			      Controller->ControllerNumber,
			      LogicalDriveNumber);
	      Controller->V2.LogicalDeviceInformation
			     [LogicalDriveNumber] = NULL;
	      kfree(LogicalDeviceInfo);
	      Controller->LogicalDriveInitiallyAccessible
			  [LogicalDriveNumber] = false;
	      DAC960_ComputeGenericDiskInfo(Controller);
	    }
	  Controller->V2.NeedLogicalDeviceInformation = false;
	}
      else if (CommandOpcode == DAC960_V2_SCSI_10_Passthru)
        {
	    DAC960_SCSI_Inquiry_UnitSerialNumber_T *InquiryUnitSerialNumber =
		Controller->V2.InquiryUnitSerialNumber[Controller->V2.PhysicalDeviceIndex - 1];

	    if (CommandStatus != DAC960_V2_NormalCompletion) {
		memset(InquiryUnitSerialNumber,
			0, sizeof(DAC960_SCSI_Inquiry_UnitSerialNumber_T));
		InquiryUnitSerialNumber->PeripheralDeviceType = 0x1F;
	    } else
	  	memcpy(InquiryUnitSerialNumber,
			Controller->V2.NewInquiryUnitSerialNumber,
			sizeof(DAC960_SCSI_Inquiry_UnitSerialNumber_T));

	     Controller->V2.NeedDeviceSerialNumberInformation = false;
        }

      if (Controller->V2.HealthStatusBuffer->NextEventSequenceNumber
	  - Controller->V2.NextEventSequenceNumber > 0)
	{
	  CommandMailbox->GetEvent.CommandOpcode = DAC960_V2_IOCTL;
	  CommandMailbox->GetEvent.DataTransferSize = sizeof(DAC960_V2_Event_T);
	  CommandMailbox->GetEvent.EventSequenceNumberHigh16 =
	    Controller->V2.NextEventSequenceNumber >> 16;
	  CommandMailbox->GetEvent.ControllerNumber = 0;
	  CommandMailbox->GetEvent.IOCTL_Opcode =
	    DAC960_V2_GetEvent;
	  CommandMailbox->GetEvent.EventSequenceNumberLow16 =
	    Controller->V2.NextEventSequenceNumber & 0xFFFF;
	  CommandMailbox->GetEvent.DataTransferMemoryAddress
				  .ScatterGatherSegments[0]
				  .SegmentDataPointer =
	    Controller->V2.EventDMA;
	  CommandMailbox->GetEvent.DataTransferMemoryAddress
				  .ScatterGatherSegments[0]
				  .SegmentByteCount =
	    CommandMailbox->GetEvent.DataTransferSize;
	  DAC960_QueueCommand(Command);
	  return;
	}
      if (Controller->V2.NeedPhysicalDeviceInformation)
	{
	  if (Controller->V2.NeedDeviceSerialNumberInformation)
	    {
	      DAC960_SCSI_Inquiry_UnitSerialNumber_T *InquiryUnitSerialNumber =
                Controller->V2.NewInquiryUnitSerialNumber;
	      InquiryUnitSerialNumber->PeripheralDeviceType = 0x1F;

	      DAC960_V2_ConstructNewUnitSerialNumber(Controller, CommandMailbox,
			Controller->V2.NewPhysicalDeviceInformation->Channel,
			Controller->V2.NewPhysicalDeviceInformation->TargetID,
		Controller->V2.NewPhysicalDeviceInformation->LogicalUnit - 1);


	      DAC960_QueueCommand(Command);
	      return;
	    }
	  if (Controller->V2.StartPhysicalDeviceInformationScan)
	    {
	      Controller->V2.PhysicalDeviceIndex = 0;
	      Controller->V2.NewPhysicalDeviceInformation->Channel = 0;
	      Controller->V2.NewPhysicalDeviceInformation->TargetID = 0;
	      Controller->V2.NewPhysicalDeviceInformation->LogicalUnit = 0;
	      Controller->V2.StartPhysicalDeviceInformationScan = false;
	    }
	  CommandMailbox->PhysicalDeviceInfo.CommandOpcode = DAC960_V2_IOCTL;
	  CommandMailbox->PhysicalDeviceInfo.DataTransferSize =
	    sizeof(DAC960_V2_PhysicalDeviceInfo_T);
	  CommandMailbox->PhysicalDeviceInfo.PhysicalDevice.LogicalUnit =
	    Controller->V2.NewPhysicalDeviceInformation->LogicalUnit;
	  CommandMailbox->PhysicalDeviceInfo.PhysicalDevice.TargetID =
	    Controller->V2.NewPhysicalDeviceInformation->TargetID;
	  CommandMailbox->PhysicalDeviceInfo.PhysicalDevice.Channel =
	    Controller->V2.NewPhysicalDeviceInformation->Channel;
	  CommandMailbox->PhysicalDeviceInfo.IOCTL_Opcode =
	    DAC960_V2_GetPhysicalDeviceInfoValid;
	  CommandMailbox->PhysicalDeviceInfo.DataTransferMemoryAddress
					    .ScatterGatherSegments[0]
					    .SegmentDataPointer =
	    Controller->V2.NewPhysicalDeviceInformationDMA;
	  CommandMailbox->PhysicalDeviceInfo.DataTransferMemoryAddress
					    .ScatterGatherSegments[0]
					    .SegmentByteCount =
	    CommandMailbox->PhysicalDeviceInfo.DataTransferSize;
	  DAC960_QueueCommand(Command);
	  return;
	}
      if (Controller->V2.NeedLogicalDeviceInformation)
	{
	  if (Controller->V2.StartLogicalDeviceInformationScan)
	    {
	      int LogicalDriveNumber;
	      for (LogicalDriveNumber = 0;
		   LogicalDriveNumber < DAC960_MaxLogicalDrives;
		   LogicalDriveNumber++)
		Controller->V2.LogicalDriveFoundDuringScan
			       [LogicalDriveNumber] = false;
	      Controller->V2.NewLogicalDeviceInformation->LogicalDeviceNumber = 0;
	      Controller->V2.StartLogicalDeviceInformationScan = false;
	    }
	  CommandMailbox->LogicalDeviceInfo.CommandOpcode = DAC960_V2_IOCTL;
	  CommandMailbox->LogicalDeviceInfo.DataTransferSize =
	    sizeof(DAC960_V2_LogicalDeviceInfo_T);
	  CommandMailbox->LogicalDeviceInfo.LogicalDevice.LogicalDeviceNumber =
	    Controller->V2.NewLogicalDeviceInformation->LogicalDeviceNumber;
	  CommandMailbox->LogicalDeviceInfo.IOCTL_Opcode =
	    DAC960_V2_GetLogicalDeviceInfoValid;
	  CommandMailbox->LogicalDeviceInfo.DataTransferMemoryAddress
					   .ScatterGatherSegments[0]
					   .SegmentDataPointer =
	    Controller->V2.NewLogicalDeviceInformationDMA;
	  CommandMailbox->LogicalDeviceInfo.DataTransferMemoryAddress
					   .ScatterGatherSegments[0]
					   .SegmentByteCount =
	    CommandMailbox->LogicalDeviceInfo.DataTransferSize;
	  DAC960_QueueCommand(Command);
	  return;
	}
      Controller->MonitoringTimerCount++;
      Controller->MonitoringTimer.expires =
	jiffies + DAC960_HealthStatusMonitoringInterval;
      	add_timer(&Controller->MonitoringTimer);
    }
  if (CommandType == DAC960_ImmediateCommand)
    {
      complete(Command->Completion);
      Command->Completion = NULL;
      return;
    }
  if (CommandType == DAC960_QueuedCommand)
    {
      DAC960_V2_KernelCommand_T *KernelCommand = Command->V2.KernelCommand;
      KernelCommand->CommandStatus = CommandStatus;
      KernelCommand->RequestSenseLength = Command->V2.RequestSenseLength;
      KernelCommand->DataTransferLength = Command->V2.DataTransferResidue;
      Command->V2.KernelCommand = NULL;
      DAC960_DeallocateCommand(Command);
      KernelCommand->CompletionFunction(KernelCommand);
      return;
    }
  /*
    Queue a Status Monitoring Command to the Controller using the just
    completed Command if one was deferred previously due to lack of a
    free Command when the Monitoring Timer Function was called.
  */
  if (Controller->MonitoringCommandDeferred)
    {
      Controller->MonitoringCommandDeferred = false;
      DAC960_V2_QueueMonitoringCommand(Command);
      return;
    }
  /*
    Deallocate the Command.
  */
  DAC960_DeallocateCommand(Command);
  /*
    Wake up any processes waiting on a free Command.
  */
  wake_up(&Controller->CommandWaitQueue);
}

/*
  DAC960_GEM_InterruptHandler handles hardware interrupts from DAC960 GEM Series
  Controllers.
*/

static irqreturn_t DAC960_GEM_InterruptHandler(int IRQ_Channel,
				       void *DeviceIdentifier)
{
  DAC960_Controller_T *Controller = DeviceIdentifier;
  void __iomem *ControllerBaseAddress = Controller->BaseAddress;
  DAC960_V2_StatusMailbox_T *NextStatusMailbox;
  unsigned long flags;

  spin_lock_irqsave(&Controller->queue_lock, flags);
  DAC960_GEM_AcknowledgeInterrupt(ControllerBaseAddress);
  NextStatusMailbox = Controller->V2.NextStatusMailbox;
  while (NextStatusMailbox->Fields.CommandIdentifier > 0)
    {
       DAC960_V2_CommandIdentifier_T CommandIdentifier =
           NextStatusMailbox->Fields.CommandIdentifier;
       DAC960_Command_T *Command = Controller->Commands[CommandIdentifier-1];
       Command->V2.CommandStatus = NextStatusMailbox->Fields.CommandStatus;
       Command->V2.RequestSenseLength =
           NextStatusMailbox->Fields.RequestSenseLength;
       Command->V2.DataTransferResidue =
           NextStatusMailbox->Fields.DataTransferResidue;
       NextStatusMailbox->Words[0] = 0;
       if (++NextStatusMailbox > Controller->V2.LastStatusMailbox)
           NextStatusMailbox = Controller->V2.FirstStatusMailbox;
       DAC960_V2_ProcessCompletedCommand(Command);
    }
  Controller->V2.NextStatusMailbox = NextStatusMailbox;
  /*
    Attempt to remove additional I/O Requests from the Controller's
    I/O Request Queue and queue them to the Controller.
  */
  DAC960_ProcessRequest(Controller);
  spin_unlock_irqrestore(&Controller->queue_lock, flags);
  return IRQ_HANDLED;
}

/*
  DAC960_BA_InterruptHandler handles hardware interrupts from DAC960 BA Series
  Controllers.
*/

static irqreturn_t DAC960_BA_InterruptHandler(int IRQ_Channel,
				       void *DeviceIdentifier)
{
  DAC960_Controller_T *Controller = DeviceIdentifier;
  void __iomem *ControllerBaseAddress = Controller->BaseAddress;
  DAC960_V2_StatusMailbox_T *NextStatusMailbox;
  unsigned long flags;

  spin_lock_irqsave(&Controller->queue_lock, flags);
  DAC960_BA_AcknowledgeInterrupt(ControllerBaseAddress);
  NextStatusMailbox = Controller->V2.NextStatusMailbox;
  while (NextStatusMailbox->Fields.CommandIdentifier > 0)
    {
      DAC960_V2_CommandIdentifier_T CommandIdentifier =
	NextStatusMailbox->Fields.CommandIdentifier;
      DAC960_Command_T *Command = Controller->Commands[CommandIdentifier-1];
      Command->V2.CommandStatus = NextStatusMailbox->Fields.CommandStatus;
      Command->V2.RequestSenseLength =
	NextStatusMailbox->Fields.RequestSenseLength;
      Command->V2.DataTransferResidue =
	NextStatusMailbox->Fields.DataTransferResidue;
      NextStatusMailbox->Words[0] = 0;
      if (++NextStatusMailbox > Controller->V2.LastStatusMailbox)
	NextStatusMailbox = Controller->V2.FirstStatusMailbox;
      DAC960_V2_ProcessCompletedCommand(Command);
    }
  Controller->V2.NextStatusMailbox = NextStatusMailbox;
  /*
    Attempt to remove additional I/O Requests from the Controller's
    I/O Request Queue and queue them to the Controller.
  */
  DAC960_ProcessRequest(Controller);
  spin_unlock_irqrestore(&Controller->queue_lock, flags);
  return IRQ_HANDLED;
}


/*
  DAC960_LP_InterruptHandler handles hardware interrupts from DAC960 LP Series
  Controllers.
*/

static irqreturn_t DAC960_LP_InterruptHandler(int IRQ_Channel,
				       void *DeviceIdentifier)
{
  DAC960_Controller_T *Controller = DeviceIdentifier;
  void __iomem *ControllerBaseAddress = Controller->BaseAddress;
  DAC960_V2_StatusMailbox_T *NextStatusMailbox;
  unsigned long flags;

  spin_lock_irqsave(&Controller->queue_lock, flags);
  DAC960_LP_AcknowledgeInterrupt(ControllerBaseAddress);
  NextStatusMailbox = Controller->V2.NextStatusMailbox;
  while (NextStatusMailbox->Fields.CommandIdentifier > 0)
    {
      DAC960_V2_CommandIdentifier_T CommandIdentifier =
	NextStatusMailbox->Fields.CommandIdentifier;
      DAC960_Command_T *Command = Controller->Commands[CommandIdentifier-1];
      Command->V2.CommandStatus = NextStatusMailbox->Fields.CommandStatus;
      Command->V2.RequestSenseLength =
	NextStatusMailbox->Fields.RequestSenseLength;
      Command->V2.DataTransferResidue =
	NextStatusMailbox->Fields.DataTransferResidue;
      NextStatusMailbox->Words[0] = 0;
      if (++NextStatusMailbox > Controller->V2.LastStatusMailbox)
	NextStatusMailbox = Controller->V2.FirstStatusMailbox;
      DAC960_V2_ProcessCompletedCommand(Command);
    }
  Controller->V2.NextStatusMailbox = NextStatusMailbox;
  /*
    Attempt to remove additional I/O Requests from the Controller's
    I/O Request Queue and queue them to the Controller.
  */
  DAC960_ProcessRequest(Controller);
  spin_unlock_irqrestore(&Controller->queue_lock, flags);
  return IRQ_HANDLED;
}


/*
  DAC960_LA_InterruptHandler handles hardware interrupts from DAC960 LA Series
  Controllers.
*/

static irqreturn_t DAC960_LA_InterruptHandler(int IRQ_Channel,
				       void *DeviceIdentifier)
{
  DAC960_Controller_T *Controller = DeviceIdentifier;
  void __iomem *ControllerBaseAddress = Controller->BaseAddress;
  DAC960_V1_StatusMailbox_T *NextStatusMailbox;
  unsigned long flags;

  spin_lock_irqsave(&Controller->queue_lock, flags);
  DAC960_LA_AcknowledgeInterrupt(ControllerBaseAddress);
  NextStatusMailbox = Controller->V1.NextStatusMailbox;
  while (NextStatusMailbox->Fields.Valid)
    {
      DAC960_V1_CommandIdentifier_T CommandIdentifier =
	NextStatusMailbox->Fields.CommandIdentifier;
      DAC960_Command_T *Command = Controller->Commands[CommandIdentifier-1];
      Command->V1.CommandStatus = NextStatusMailbox->Fields.CommandStatus;
      NextStatusMailbox->Word = 0;
      if (++NextStatusMailbox > Controller->V1.LastStatusMailbox)
	NextStatusMailbox = Controller->V1.FirstStatusMailbox;
      DAC960_V1_ProcessCompletedCommand(Command);
    }
  Controller->V1.NextStatusMailbox = NextStatusMailbox;
  /*
    Attempt to remove additional I/O Requests from the Controller's
    I/O Request Queue and queue them to the Controller.
  */
  DAC960_ProcessRequest(Controller);
  spin_unlock_irqrestore(&Controller->queue_lock, flags);
  return IRQ_HANDLED;
}


/*
  DAC960_PG_InterruptHandler handles hardware interrupts from DAC960 PG Series
  Controllers.
*/

static irqreturn_t DAC960_PG_InterruptHandler(int IRQ_Channel,
				       void *DeviceIdentifier)
{
  DAC960_Controller_T *Controller = DeviceIdentifier;
  void __iomem *ControllerBaseAddress = Controller->BaseAddress;
  DAC960_V1_StatusMailbox_T *NextStatusMailbox;
  unsigned long flags;

  spin_lock_irqsave(&Controller->queue_lock, flags);
  DAC960_PG_AcknowledgeInterrupt(ControllerBaseAddress);
  NextStatusMailbox = Controller->V1.NextStatusMailbox;
  while (NextStatusMailbox->Fields.Valid)
    {
      DAC960_V1_CommandIdentifier_T CommandIdentifier =
	NextStatusMailbox->Fields.CommandIdentifier;
      DAC960_Command_T *Command = Controller->Commands[CommandIdentifier-1];
      Command->V1.CommandStatus = NextStatusMailbox->Fields.CommandStatus;
      NextStatusMailbox->Word = 0;
      if (++NextStatusMailbox > Controller->V1.LastStatusMailbox)
	NextStatusMailbox = Controller->V1.FirstStatusMailbox;
      DAC960_V1_ProcessCompletedCommand(Command);
    }
  Controller->V1.NextStatusMailbox = NextStatusMailbox;
  /*
    Attempt to remove additional I/O Requests from the Controller's
    I/O Request Queue and queue them to the Controller.
  */
  DAC960_ProcessRequest(Controller);
  spin_unlock_irqrestore(&Controller->queue_lock, flags);
  return IRQ_HANDLED;
}


/*
  DAC960_PD_InterruptHandler handles hardware interrupts from DAC960 PD Series
  Controllers.
*/

static irqreturn_t DAC960_PD_InterruptHandler(int IRQ_Channel,
				       void *DeviceIdentifier)
{
  DAC960_Controller_T *Controller = DeviceIdentifier;
  void __iomem *ControllerBaseAddress = Controller->BaseAddress;
  unsigned long flags;

  spin_lock_irqsave(&Controller->queue_lock, flags);
  while (DAC960_PD_StatusAvailableP(ControllerBaseAddress))
    {
      DAC960_V1_CommandIdentifier_T CommandIdentifier =
	DAC960_PD_ReadStatusCommandIdentifier(ControllerBaseAddress);
      DAC960_Command_T *Command = Controller->Commands[CommandIdentifier-1];
      Command->V1.CommandStatus =
	DAC960_PD_ReadStatusRegister(ControllerBaseAddress);
      DAC960_PD_AcknowledgeInterrupt(ControllerBaseAddress);
      DAC960_PD_AcknowledgeStatus(ControllerBaseAddress);
      DAC960_V1_ProcessCompletedCommand(Command);
    }
  /*
    Attempt to remove additional I/O Requests from the Controller's
    I/O Request Queue and queue them to the Controller.
  */
  DAC960_ProcessRequest(Controller);
  spin_unlock_irqrestore(&Controller->queue_lock, flags);
  return IRQ_HANDLED;
}


/*
  DAC960_P_InterruptHandler handles hardware interrupts from DAC960 P Series
  Controllers.

  Translations of DAC960_V1_Enquiry and DAC960_V1_GetDeviceState rely
  on the data having been placed into DAC960_Controller_T, rather than
  an arbitrary buffer.
*/

static irqreturn_t DAC960_P_InterruptHandler(int IRQ_Channel,
				      void *DeviceIdentifier)
{
  DAC960_Controller_T *Controller = DeviceIdentifier;
  void __iomem *ControllerBaseAddress = Controller->BaseAddress;
  unsigned long flags;

  spin_lock_irqsave(&Controller->queue_lock, flags);
  while (DAC960_PD_StatusAvailableP(ControllerBaseAddress))
    {
      DAC960_V1_CommandIdentifier_T CommandIdentifier =
	DAC960_PD_ReadStatusCommandIdentifier(ControllerBaseAddress);
      DAC960_Command_T *Command = Controller->Commands[CommandIdentifier-1];
      DAC960_V1_CommandMailbox_T *CommandMailbox = &Command->V1.CommandMailbox;
      DAC960_V1_CommandOpcode_T CommandOpcode =
	CommandMailbox->Common.CommandOpcode;
      Command->V1.CommandStatus =
	DAC960_PD_ReadStatusRegister(ControllerBaseAddress);
      DAC960_PD_AcknowledgeInterrupt(ControllerBaseAddress);
      DAC960_PD_AcknowledgeStatus(ControllerBaseAddress);
      switch (CommandOpcode)
	{
	case DAC960_V1_Enquiry_Old:
	  Command->V1.CommandMailbox.Common.CommandOpcode = DAC960_V1_Enquiry;
	  DAC960_P_To_PD_TranslateEnquiry(Controller->V1.NewEnquiry);
	  break;
	case DAC960_V1_GetDeviceState_Old:
	  Command->V1.CommandMailbox.Common.CommandOpcode =
	    					DAC960_V1_GetDeviceState;
	  DAC960_P_To_PD_TranslateDeviceState(Controller->V1.NewDeviceState);
	  break;
	case DAC960_V1_Read_Old:
	  Command->V1.CommandMailbox.Common.CommandOpcode = DAC960_V1_Read;
	  DAC960_P_To_PD_TranslateReadWriteCommand(CommandMailbox);
	  break;
	case DAC960_V1_Write_Old:
	  Command->V1.CommandMailbox.Common.CommandOpcode = DAC960_V1_Write;
	  DAC960_P_To_PD_TranslateReadWriteCommand(CommandMailbox);
	  break;
	case DAC960_V1_ReadWithScatterGather_Old:
	  Command->V1.CommandMailbox.Common.CommandOpcode =
	    DAC960_V1_ReadWithScatterGather;
	  DAC960_P_To_PD_TranslateReadWriteCommand(CommandMailbox);
	  break;
	case DAC960_V1_WriteWithScatterGather_Old:
	  Command->V1.CommandMailbox.Common.CommandOpcode =
	    DAC960_V1_WriteWithScatterGather;
	  DAC960_P_To_PD_TranslateReadWriteCommand(CommandMailbox);
	  break;
	default:
	  break;
	}
      DAC960_V1_ProcessCompletedCommand(Command);
    }
  /*
    Attempt to remove additional I/O Requests from the Controller's
    I/O Request Queue and queue them to the Controller.
  */
  DAC960_ProcessRequest(Controller);
  spin_unlock_irqrestore(&Controller->queue_lock, flags);
  return IRQ_HANDLED;
}


/*
  DAC960_V1_QueueMonitoringCommand queues a Monitoring Command to DAC960 V1
  Firmware Controllers.
*/

static void DAC960_V1_QueueMonitoringCommand(DAC960_Command_T *Command)
{
  DAC960_Controller_T *Controller = Command->Controller;
  DAC960_V1_CommandMailbox_T *CommandMailbox = &Command->V1.CommandMailbox;
  DAC960_V1_ClearCommand(Command);
  Command->CommandType = DAC960_MonitoringCommand;
  CommandMailbox->Type3.CommandOpcode = DAC960_V1_Enquiry;
  CommandMailbox->Type3.BusAddress = Controller->V1.NewEnquiryDMA;
  DAC960_QueueCommand(Command);
}


/*
  DAC960_V2_QueueMonitoringCommand queues a Monitoring Command to DAC960 V2
  Firmware Controllers.
*/

static void DAC960_V2_QueueMonitoringCommand(DAC960_Command_T *Command)
{
  DAC960_Controller_T *Controller = Command->Controller;
  DAC960_V2_CommandMailbox_T *CommandMailbox = &Command->V2.CommandMailbox;
  DAC960_V2_ClearCommand(Command);
  Command->CommandType = DAC960_MonitoringCommand;
  CommandMailbox->ControllerInfo.CommandOpcode = DAC960_V2_IOCTL;
  CommandMailbox->ControllerInfo.CommandControlBits
				.DataTransferControllerToHost = true;
  CommandMailbox->ControllerInfo.CommandControlBits
				.NoAutoRequestSense = true;
  CommandMailbox->ControllerInfo.DataTransferSize =
    sizeof(DAC960_V2_ControllerInfo_T);
  CommandMailbox->ControllerInfo.ControllerNumber = 0;
  CommandMailbox->ControllerInfo.IOCTL_Opcode = DAC960_V2_GetControllerInfo;
  CommandMailbox->ControllerInfo.DataTransferMemoryAddress
				.ScatterGatherSegments[0]
				.SegmentDataPointer =
    Controller->V2.NewControllerInformationDMA;
  CommandMailbox->ControllerInfo.DataTransferMemoryAddress
				.ScatterGatherSegments[0]
				.SegmentByteCount =
    CommandMailbox->ControllerInfo.DataTransferSize;
  DAC960_QueueCommand(Command);
}


/*
  DAC960_MonitoringTimerFunction is the timer function for monitoring
  the status of DAC960 Controllers.
*/

static void DAC960_MonitoringTimerFunction(unsigned long TimerData)
{
  DAC960_Controller_T *Controller = (DAC960_Controller_T *) TimerData;
  DAC960_Command_T *Command;
  unsigned long flags;

  if (Controller->FirmwareType == DAC960_V1_Controller)
    {
      spin_lock_irqsave(&Controller->queue_lock, flags);
      /*
	Queue a Status Monitoring Command to Controller.
      */
      Command = DAC960_AllocateCommand(Controller);
      if (Command != NULL)
	DAC960_V1_QueueMonitoringCommand(Command);
      else Controller->MonitoringCommandDeferred = true;
      spin_unlock_irqrestore(&Controller->queue_lock, flags);
    }
  else
    {
      DAC960_V2_ControllerInfo_T *ControllerInfo =
	&Controller->V2.ControllerInformation;
      unsigned int StatusChangeCounter =
	Controller->V2.HealthStatusBuffer->StatusChangeCounter;
      bool ForceMonitoringCommand = false;
      if (time_after(jiffies, Controller->SecondaryMonitoringTime
	  + DAC960_SecondaryMonitoringInterval))
	{
	  int LogicalDriveNumber;
	  for (LogicalDriveNumber = 0;
	       LogicalDriveNumber < DAC960_MaxLogicalDrives;
	       LogicalDriveNumber++)
	    {
	      DAC960_V2_LogicalDeviceInfo_T *LogicalDeviceInfo =
		Controller->V2.LogicalDeviceInformation[LogicalDriveNumber];
	      if (LogicalDeviceInfo == NULL) continue;
	      if (!LogicalDeviceInfo->LogicalDeviceControl
				     .LogicalDeviceInitialized)
		{
		  ForceMonitoringCommand = true;
		  break;
		}
	    }
	  Controller->SecondaryMonitoringTime = jiffies;
	}
      if (StatusChangeCounter == Controller->V2.StatusChangeCounter &&
	  Controller->V2.HealthStatusBuffer->NextEventSequenceNumber
	  == Controller->V2.NextEventSequenceNumber &&
	  (ControllerInfo->BackgroundInitializationsActive +
	   ControllerInfo->LogicalDeviceInitializationsActive +
	   ControllerInfo->PhysicalDeviceInitializationsActive +
	   ControllerInfo->ConsistencyChecksActive +
	   ControllerInfo->RebuildsActive +
	   ControllerInfo->OnlineExpansionsActive == 0 ||
	   time_before(jiffies, Controller->PrimaryMonitoringTime
	   + DAC960_MonitoringTimerInterval)) &&
	  !ForceMonitoringCommand)
	{
	  Controller->MonitoringTimer.expires =
	    jiffies + DAC960_HealthStatusMonitoringInterval;
	    add_timer(&Controller->MonitoringTimer);
	  return;
	}
      Controller->V2.StatusChangeCounter = StatusChangeCounter;
      Controller->PrimaryMonitoringTime = jiffies;

      spin_lock_irqsave(&Controller->queue_lock, flags);
      /*
	Queue a Status Monitoring Command to Controller.
      */
      Command = DAC960_AllocateCommand(Controller);
      if (Command != NULL)
	DAC960_V2_QueueMonitoringCommand(Command);
      else Controller->MonitoringCommandDeferred = true;
      spin_unlock_irqrestore(&Controller->queue_lock, flags);
      /*
	Wake up any processes waiting on a Health Status Buffer change.
      */
      wake_up(&Controller->HealthStatusWaitQueue);
    }
}

/*
  DAC960_CheckStatusBuffer verifies that there is room to hold ByteCount
  additional bytes in the Combined Status Buffer and grows the buffer if
  necessary.  It returns true if there is enough room and false otherwise.
*/

static bool DAC960_CheckStatusBuffer(DAC960_Controller_T *Controller,
					unsigned int ByteCount)
{
  unsigned char *NewStatusBuffer;
  if (Controller->InitialStatusLength + 1 +
      Controller->CurrentStatusLength + ByteCount + 1 <=
      Controller->CombinedStatusBufferLength)
    return true;
  if (Controller->CombinedStatusBufferLength == 0)
    {
      unsigned int NewStatusBufferLength = DAC960_InitialStatusBufferSize;
      while (NewStatusBufferLength < ByteCount)
	NewStatusBufferLength *= 2;
      Controller->CombinedStatusBuffer = kmalloc(NewStatusBufferLength,
						  GFP_ATOMIC);
      if (Controller->CombinedStatusBuffer == NULL) return false;
      Controller->CombinedStatusBufferLength = NewStatusBufferLength;
      return true;
    }
  NewStatusBuffer = kmalloc(2 * Controller->CombinedStatusBufferLength,
			     GFP_ATOMIC);
  if (NewStatusBuffer == NULL)
    {
      DAC960_Warning("Unable to expand Combined Status Buffer - Truncating\n",
		     Controller);
      return false;
    }
  memcpy(NewStatusBuffer, Controller->CombinedStatusBuffer,
	 Controller->CombinedStatusBufferLength);
  kfree(Controller->CombinedStatusBuffer);
  Controller->CombinedStatusBuffer = NewStatusBuffer;
  Controller->CombinedStatusBufferLength *= 2;
  Controller->CurrentStatusBuffer =
    &NewStatusBuffer[Controller->InitialStatusLength + 1];
  return true;
}


/*
  DAC960_Message prints Driver Messages.
*/

static void DAC960_Message(DAC960_MessageLevel_T MessageLevel,
			   unsigned char *Format,
			   DAC960_Controller_T *Controller,
			   ...)
{
  static unsigned char Buffer[DAC960_LineBufferSize];
  static bool BeginningOfLine = true;
  va_list Arguments;
  int Length = 0;
  va_start(Arguments, Controller);
  Length = vsprintf(Buffer, Format, Arguments);
  va_end(Arguments);
  if (Controller == NULL)
    printk("%sDAC960#%d: %s", DAC960_MessageLevelMap[MessageLevel],
	   DAC960_ControllerCount, Buffer);
  else if (MessageLevel == DAC960_AnnounceLevel ||
	   MessageLevel == DAC960_InfoLevel)
    {
      if (!Controller->ControllerInitialized)
	{
	  if (DAC960_CheckStatusBuffer(Controller, Length))
	    {
	      strcpy(&Controller->CombinedStatusBuffer
				  [Controller->InitialStatusLength],
		     Buffer);
	      Controller->InitialStatusLength += Length;
	      Controller->CurrentStatusBuffer =
		&Controller->CombinedStatusBuffer
			     [Controller->InitialStatusLength + 1];
	    }
	  if (MessageLevel == DAC960_AnnounceLevel)
	    {
	      static int AnnouncementLines = 0;
	      if (++AnnouncementLines <= 2)
		printk("%sDAC960: %s", DAC960_MessageLevelMap[MessageLevel],
		       Buffer);
	    }
	  else
	    {
	      if (BeginningOfLine)
		{
		  if (Buffer[0] != '\n' || Length > 1)
		    printk("%sDAC960#%d: %s",
			   DAC960_MessageLevelMap[MessageLevel],
			   Controller->ControllerNumber, Buffer);
		}
	      else printk("%s", Buffer);
	    }
	}
      else if (DAC960_CheckStatusBuffer(Controller, Length))
	{
	  strcpy(&Controller->CurrentStatusBuffer[
		    Controller->CurrentStatusLength], Buffer);
	  Controller->CurrentStatusLength += Length;
	}
    }
  else if (MessageLevel == DAC960_ProgressLevel)
    {
      strcpy(Controller->ProgressBuffer, Buffer);
      Controller->ProgressBufferLength = Length;
      if (Controller->EphemeralProgressMessage)
	{
	  if (time_after_eq(jiffies, Controller->LastProgressReportTime
	      + DAC960_ProgressReportingInterval))
	    {
	      printk("%sDAC960#%d: %s", DAC960_MessageLevelMap[MessageLevel],
		     Controller->ControllerNumber, Buffer);
	      Controller->LastProgressReportTime = jiffies;
	    }
	}
      else printk("%sDAC960#%d: %s", DAC960_MessageLevelMap[MessageLevel],
		  Controller->ControllerNumber, Buffer);
    }
  else if (MessageLevel == DAC960_UserCriticalLevel)
    {
      strcpy(&Controller->UserStatusBuffer[Controller->UserStatusLength],
	     Buffer);
      Controller->UserStatusLength += Length;
      if (Buffer[0] != '\n' || Length > 1)
	printk("%sDAC960#%d: %s", DAC960_MessageLevelMap[MessageLevel],
	       Controller->ControllerNumber, Buffer);
    }
  else
    {
      if (BeginningOfLine)
	printk("%sDAC960#%d: %s", DAC960_MessageLevelMap[MessageLevel],
	       Controller->ControllerNumber, Buffer);
      else printk("%s", Buffer);
    }
  BeginningOfLine = (Buffer[Length-1] == '\n');
}


/*
  DAC960_ParsePhysicalDevice parses spaces followed by a Physical Device
  Channel:TargetID specification from a User Command string.  It updates
  Channel and TargetID and returns true on success and false on failure.
*/

static bool DAC960_ParsePhysicalDevice(DAC960_Controller_T *Controller,
					  char *UserCommandString,
					  unsigned char *Channel,
					  unsigned char *TargetID)
{
  char *NewUserCommandString = UserCommandString;
  unsigned long XChannel, XTargetID;
  while (*UserCommandString == ' ') UserCommandString++;
  if (UserCommandString == NewUserCommandString)
    return false;
  XChannel = simple_strtoul(UserCommandString, &NewUserCommandString, 10);
  if (NewUserCommandString == UserCommandString ||
      *NewUserCommandString != ':' ||
      XChannel >= Controller->Channels)
    return false;
  UserCommandString = ++NewUserCommandString;
  XTargetID = simple_strtoul(UserCommandString, &NewUserCommandString, 10);
  if (NewUserCommandString == UserCommandString ||
      *NewUserCommandString != '\0' ||
      XTargetID >= Controller->Targets)
    return false;
  *Channel = XChannel;
  *TargetID = XTargetID;
  return true;
}


/*
  DAC960_ParseLogicalDrive parses spaces followed by a Logical Drive Number
  specification from a User Command string.  It updates LogicalDriveNumber and
  returns true on success and false on failure.
*/

static bool DAC960_ParseLogicalDrive(DAC960_Controller_T *Controller,
					char *UserCommandString,
					unsigned char *LogicalDriveNumber)
{
  char *NewUserCommandString = UserCommandString;
  unsigned long XLogicalDriveNumber;
  while (*UserCommandString == ' ') UserCommandString++;
  if (UserCommandString == NewUserCommandString)
    return false;
  XLogicalDriveNumber =
    simple_strtoul(UserCommandString, &NewUserCommandString, 10);
  if (NewUserCommandString == UserCommandString ||
      *NewUserCommandString != '\0' ||
      XLogicalDriveNumber > DAC960_MaxLogicalDrives - 1)
    return false;
  *LogicalDriveNumber = XLogicalDriveNumber;
  return true;
}


/*
  DAC960_V1_SetDeviceState sets the Device State for a Physical Device for
  DAC960 V1 Firmware Controllers.
*/

static void DAC960_V1_SetDeviceState(DAC960_Controller_T *Controller,
				     DAC960_Command_T *Command,
				     unsigned char Channel,
				     unsigned char TargetID,
				     DAC960_V1_PhysicalDeviceState_T
				       DeviceState,
				     const unsigned char *DeviceStateString)
{
  DAC960_V1_CommandMailbox_T *CommandMailbox = &Command->V1.CommandMailbox;
  CommandMailbox->Type3D.CommandOpcode = DAC960_V1_StartDevice;
  CommandMailbox->Type3D.Channel = Channel;
  CommandMailbox->Type3D.TargetID = TargetID;
  CommandMailbox->Type3D.DeviceState = DeviceState;
  CommandMailbox->Type3D.Modifier = 0;
  DAC960_ExecuteCommand(Command);
  switch (Command->V1.CommandStatus)
    {
    case DAC960_V1_NormalCompletion:
      DAC960_UserCritical("%s of Physical Device %d:%d Succeeded\n", Controller,
			  DeviceStateString, Channel, TargetID);
      break;
    case DAC960_V1_UnableToStartDevice:
      DAC960_UserCritical("%s of Physical Device %d:%d Failed - "
			  "Unable to Start Device\n", Controller,
			  DeviceStateString, Channel, TargetID);
      break;
    case DAC960_V1_NoDeviceAtAddress:
      DAC960_UserCritical("%s of Physical Device %d:%d Failed - "
			  "No Device at Address\n", Controller,
			  DeviceStateString, Channel, TargetID);
      break;
    case DAC960_V1_InvalidChannelOrTargetOrModifier:
      DAC960_UserCritical("%s of Physical Device %d:%d Failed - "
			  "Invalid Channel or Target or Modifier\n",
			  Controller, DeviceStateString, Channel, TargetID);
      break;
    case DAC960_V1_ChannelBusy:
      DAC960_UserCritical("%s of Physical Device %d:%d Failed - "
			  "Channel Busy\n", Controller,
			  DeviceStateString, Channel, TargetID);
      break;
    default:
      DAC960_UserCritical("%s of Physical Device %d:%d Failed - "
			  "Unexpected Status %04X\n", Controller,
			  DeviceStateString, Channel, TargetID,
			  Command->V1.CommandStatus);
      break;
    }
}


/*
  DAC960_V1_ExecuteUserCommand executes a User Command for DAC960 V1 Firmware
  Controllers.
*/

static bool DAC960_V1_ExecuteUserCommand(DAC960_Controller_T *Controller,
					    unsigned char *UserCommand)
{
  DAC960_Command_T *Command;
  DAC960_V1_CommandMailbox_T *CommandMailbox;
  unsigned long flags;
  unsigned char Channel, TargetID, LogicalDriveNumber;

  spin_lock_irqsave(&Controller->queue_lock, flags);
  while ((Command = DAC960_AllocateCommand(Controller)) == NULL)
    DAC960_WaitForCommand(Controller);
  spin_unlock_irqrestore(&Controller->queue_lock, flags);
  Controller->UserStatusLength = 0;
  DAC960_V1_ClearCommand(Command);
  Command->CommandType = DAC960_ImmediateCommand;
  CommandMailbox = &Command->V1.CommandMailbox;
  if (strcmp(UserCommand, "flush-cache") == 0)
    {
      CommandMailbox->Type3.CommandOpcode = DAC960_V1_Flush;
      DAC960_ExecuteCommand(Command);
      DAC960_UserCritical("Cache Flush Completed\n", Controller);
    }
  else if (strncmp(UserCommand, "kill", 4) == 0 &&
	   DAC960_ParsePhysicalDevice(Controller, &UserCommand[4],
				      &Channel, &TargetID))
    {
      DAC960_V1_DeviceState_T *DeviceState =
	&Controller->V1.DeviceState[Channel][TargetID];
      if (DeviceState->Present &&
	  DeviceState->DeviceType == DAC960_V1_DiskType &&
	  DeviceState->DeviceState != DAC960_V1_Device_Dead)
	DAC960_V1_SetDeviceState(Controller, Command, Channel, TargetID,
				 DAC960_V1_Device_Dead, "Kill");
      else DAC960_UserCritical("Kill of Physical Device %d:%d Illegal\n",
			       Controller, Channel, TargetID);
    }
  else if (strncmp(UserCommand, "make-online", 11) == 0 &&
	   DAC960_ParsePhysicalDevice(Controller, &UserCommand[11],
				      &Channel, &TargetID))
    {
      DAC960_V1_DeviceState_T *DeviceState =
	&Controller->V1.DeviceState[Channel][TargetID];
      if (DeviceState->Present &&
	  DeviceState->DeviceType == DAC960_V1_DiskType &&
	  DeviceState->DeviceState == DAC960_V1_Device_Dead)
	DAC960_V1_SetDeviceState(Controller, Command, Channel, TargetID,
				 DAC960_V1_Device_Online, "Make Online");
      else DAC960_UserCritical("Make Online of Physical Device %d:%d Illegal\n",
			       Controller, Channel, TargetID);

    }
  else if (strncmp(UserCommand, "make-standby", 12) == 0 &&
	   DAC960_ParsePhysicalDevice(Controller, &UserCommand[12],
				      &Channel, &TargetID))
    {
      DAC960_V1_DeviceState_T *DeviceState =
	&Controller->V1.DeviceState[Channel][TargetID];
      if (DeviceState->Present &&
	  DeviceState->DeviceType == DAC960_V1_DiskType &&
	  DeviceState->DeviceState == DAC960_V1_Device_Dead)
	DAC960_V1_SetDeviceState(Controller, Command, Channel, TargetID,
				 DAC960_V1_Device_Standby, "Make Standby");
      else DAC960_UserCritical("Make Standby of Physical "
			       "Device %d:%d Illegal\n",
			       Controller, Channel, TargetID);
    }
  else if (strncmp(UserCommand, "rebuild", 7) == 0 &&
	   DAC960_ParsePhysicalDevice(Controller, &UserCommand[7],
				      &Channel, &TargetID))
    {
      CommandMailbox->Type3D.CommandOpcode = DAC960_V1_RebuildAsync;
      CommandMailbox->Type3D.Channel = Channel;
      CommandMailbox->Type3D.TargetID = TargetID;
      DAC960_ExecuteCommand(Command);
      switch (Command->V1.CommandStatus)
	{
	case DAC960_V1_NormalCompletion:
	  DAC960_UserCritical("Rebuild of Physical Device %d:%d Initiated\n",
			      Controller, Channel, TargetID);
	  break;
	case DAC960_V1_AttemptToRebuildOnlineDrive:
	  DAC960_UserCritical("Rebuild of Physical Device %d:%d Failed - "
			      "Attempt to Rebuild Online or "
			      "Unresponsive Drive\n",
			      Controller, Channel, TargetID);
	  break;
	case DAC960_V1_NewDiskFailedDuringRebuild:
	  DAC960_UserCritical("Rebuild of Physical Device %d:%d Failed - "
			      "New Disk Failed During Rebuild\n",
			      Controller, Channel, TargetID);
	  break;
	case DAC960_V1_InvalidDeviceAddress:
	  DAC960_UserCritical("Rebuild of Physical Device %d:%d Failed - "
			      "Invalid Device Address\n",
			      Controller, Channel, TargetID);
	  break;
	case DAC960_V1_RebuildOrCheckAlreadyInProgress:
	  DAC960_UserCritical("Rebuild of Physical Device %d:%d Failed - "
			      "Rebuild or Consistency Check Already "
			      "in Progress\n", Controller, Channel, TargetID);
	  break;
	default:
	  DAC960_UserCritical("Rebuild of Physical Device %d:%d Failed - "
			      "Unexpected Status %04X\n", Controller,
			      Channel, TargetID, Command->V1.CommandStatus);
	  break;
	}
    }
  else if (strncmp(UserCommand, "check-consistency", 17) == 0 &&
	   DAC960_ParseLogicalDrive(Controller, &UserCommand[17],
				    &LogicalDriveNumber))
    {
      CommandMailbox->Type3C.CommandOpcode = DAC960_V1_CheckConsistencyAsync;
      CommandMailbox->Type3C.LogicalDriveNumber = LogicalDriveNumber;
      CommandMailbox->Type3C.AutoRestore = true;
      DAC960_ExecuteCommand(Command);
      switch (Command->V1.CommandStatus)
	{
	case DAC960_V1_NormalCompletion:
	  DAC960_UserCritical("Consistency Check of Logical Drive %d "
			      "(/dev/rd/c%dd%d) Initiated\n",
			      Controller, LogicalDriveNumber,
			      Controller->ControllerNumber,
			      LogicalDriveNumber);
	  break;
	case DAC960_V1_DependentDiskIsDead:
	  DAC960_UserCritical("Consistency Check of Logical Drive %d "
			      "(/dev/rd/c%dd%d) Failed - "
			      "Dependent Physical Device is DEAD\n",
			      Controller, LogicalDriveNumber,
			      Controller->ControllerNumber,
			      LogicalDriveNumber);
	  break;
	case DAC960_V1_InvalidOrNonredundantLogicalDrive:
	  DAC960_UserCritical("Consistency Check of Logical Drive %d "
			      "(/dev/rd/c%dd%d) Failed - "
			      "Invalid or Nonredundant Logical Drive\n",
			      Controller, LogicalDriveNumber,
			      Controller->ControllerNumber,
			      LogicalDriveNumber);
	  break;
	case DAC960_V1_RebuildOrCheckAlreadyInProgress:
	  DAC960_UserCritical("Consistency Check of Logical Drive %d "
			      "(/dev/rd/c%dd%d) Failed - Rebuild or "
			      "Consistency Check Already in Progress\n",
			      Controller, LogicalDriveNumber,
			      Controller->ControllerNumber,
			      LogicalDriveNumber);
	  break;
	default:
	  DAC960_UserCritical("Consistency Check of Logical Drive %d "
			      "(/dev/rd/c%dd%d) Failed - "
			      "Unexpected Status %04X\n",
			      Controller, LogicalDriveNumber,
			      Controller->ControllerNumber,
			      LogicalDriveNumber, Command->V1.CommandStatus);
	  break;
	}
    }
  else if (strcmp(UserCommand, "cancel-rebuild") == 0 ||
	   strcmp(UserCommand, "cancel-consistency-check") == 0)
    {
      /*
        the OldRebuildRateConstant is never actually used
        once its value is retrieved from the controller.
       */
      unsigned char *OldRebuildRateConstant;
      dma_addr_t OldRebuildRateConstantDMA;

      OldRebuildRateConstant = pci_alloc_consistent( Controller->PCIDevice,
		sizeof(char), &OldRebuildRateConstantDMA);
      if (OldRebuildRateConstant == NULL) {
         DAC960_UserCritical("Cancellation of Rebuild or "
			     "Consistency Check Failed - "
			     "Out of Memory",
                             Controller);
	 goto failure;
      }
      CommandMailbox->Type3R.CommandOpcode = DAC960_V1_RebuildControl;
      CommandMailbox->Type3R.RebuildRateConstant = 0xFF;
      CommandMailbox->Type3R.BusAddress = OldRebuildRateConstantDMA;
      DAC960_ExecuteCommand(Command);
      switch (Command->V1.CommandStatus)
	{
	case DAC960_V1_NormalCompletion:
	  DAC960_UserCritical("Rebuild or Consistency Check Cancelled\n",
			      Controller);
	  break;
	default:
	  DAC960_UserCritical("Cancellation of Rebuild or "
			      "Consistency Check Failed - "
			      "Unexpected Status %04X\n",
			      Controller, Command->V1.CommandStatus);
	  break;
	}
failure:
  	pci_free_consistent(Controller->PCIDevice, sizeof(char),
		OldRebuildRateConstant, OldRebuildRateConstantDMA);
    }
  else DAC960_UserCritical("Illegal User Command: '%s'\n",
			   Controller, UserCommand);

  spin_lock_irqsave(&Controller->queue_lock, flags);
  DAC960_DeallocateCommand(Command);
  spin_unlock_irqrestore(&Controller->queue_lock, flags);
  return true;
}


/*
  DAC960_V2_TranslatePhysicalDevice translates a Physical Device Channel and
  TargetID into a Logical Device.  It returns true on success and false
  on failure.
*/

static bool DAC960_V2_TranslatePhysicalDevice(DAC960_Command_T *Command,
						 unsigned char Channel,
						 unsigned char TargetID,
						 unsigned short
						   *LogicalDeviceNumber)
{
  DAC960_V2_CommandMailbox_T SavedCommandMailbox, *CommandMailbox;
  DAC960_Controller_T *Controller =  Command->Controller;

  CommandMailbox = &Command->V2.CommandMailbox;
  memcpy(&SavedCommandMailbox, CommandMailbox,
	 sizeof(DAC960_V2_CommandMailbox_T));

  CommandMailbox->PhysicalDeviceInfo.CommandOpcode = DAC960_V2_IOCTL;
  CommandMailbox->PhysicalDeviceInfo.CommandControlBits
				    .DataTransferControllerToHost = true;
  CommandMailbox->PhysicalDeviceInfo.CommandControlBits
				    .NoAutoRequestSense = true;
  CommandMailbox->PhysicalDeviceInfo.DataTransferSize =
    sizeof(DAC960_V2_PhysicalToLogicalDevice_T);
  CommandMailbox->PhysicalDeviceInfo.PhysicalDevice.TargetID = TargetID;
  CommandMailbox->PhysicalDeviceInfo.PhysicalDevice.Channel = Channel;
  CommandMailbox->PhysicalDeviceInfo.IOCTL_Opcode =
    DAC960_V2_TranslatePhysicalToLogicalDevice;
  CommandMailbox->Common.DataTransferMemoryAddress
			.ScatterGatherSegments[0]
			.SegmentDataPointer =
    		Controller->V2.PhysicalToLogicalDeviceDMA;
  CommandMailbox->Common.DataTransferMemoryAddress
			.ScatterGatherSegments[0]
			.SegmentByteCount =
    		CommandMailbox->Common.DataTransferSize;

  DAC960_ExecuteCommand(Command);
  *LogicalDeviceNumber = Controller->V2.PhysicalToLogicalDevice->LogicalDeviceNumber;

  memcpy(CommandMailbox, &SavedCommandMailbox,
	 sizeof(DAC960_V2_CommandMailbox_T));
  return (Command->V2.CommandStatus == DAC960_V2_NormalCompletion);
}


/*
  DAC960_V2_ExecuteUserCommand executes a User Command for DAC960 V2 Firmware
  Controllers.
*/

static bool DAC960_V2_ExecuteUserCommand(DAC960_Controller_T *Controller,
					    unsigned char *UserCommand)
{
  DAC960_Command_T *Command;
  DAC960_V2_CommandMailbox_T *CommandMailbox;
  unsigned long flags;
  unsigned char Channel, TargetID, LogicalDriveNumber;
  unsigned short LogicalDeviceNumber;

  spin_lock_irqsave(&Controller->queue_lock, flags);
  while ((Command = DAC960_AllocateCommand(Controller)) == NULL)
    DAC960_WaitForCommand(Controller);
  spin_unlock_irqrestore(&Controller->queue_lock, flags);
  Controller->UserStatusLength = 0;
  DAC960_V2_ClearCommand(Command);
  Command->CommandType = DAC960_ImmediateCommand;
  CommandMailbox = &Command->V2.CommandMailbox;
  CommandMailbox->Common.CommandOpcode = DAC960_V2_IOCTL;
  CommandMailbox->Common.CommandControlBits.DataTransferControllerToHost = true;
  CommandMailbox->Common.CommandControlBits.NoAutoRequestSense = true;
  if (strcmp(UserCommand, "flush-cache") == 0)
    {
      CommandMailbox->DeviceOperation.IOCTL_Opcode = DAC960_V2_PauseDevice;
      CommandMailbox->DeviceOperation.OperationDevice =
	DAC960_V2_RAID_Controller;
      DAC960_ExecuteCommand(Command);
      DAC960_UserCritical("Cache Flush Completed\n", Controller);
    }
  else if (strncmp(UserCommand, "kill", 4) == 0 &&
	   DAC960_ParsePhysicalDevice(Controller, &UserCommand[4],
				      &Channel, &TargetID) &&
	   DAC960_V2_TranslatePhysicalDevice(Command, Channel, TargetID,
					     &LogicalDeviceNumber))
    {
      CommandMailbox->SetDeviceState.LogicalDevice.LogicalDeviceNumber =
	LogicalDeviceNumber;
      CommandMailbox->SetDeviceState.IOCTL_Opcode =
	DAC960_V2_SetDeviceState;
      CommandMailbox->SetDeviceState.DeviceState.PhysicalDeviceState =
	DAC960_V2_Device_Dead;
      DAC960_ExecuteCommand(Command);
      DAC960_UserCritical("Kill of Physical Device %d:%d %s\n",
			  Controller, Channel, TargetID,
			  (Command->V2.CommandStatus
			   == DAC960_V2_NormalCompletion
			   ? "Succeeded" : "Failed"));
    }
  else if (strncmp(UserCommand, "make-online", 11) == 0 &&
	   DAC960_ParsePhysicalDevice(Controller, &UserCommand[11],
				      &Channel, &TargetID) &&
	   DAC960_V2_TranslatePhysicalDevice(Command, Channel, TargetID,
					     &LogicalDeviceNumber))
    {
      CommandMailbox->SetDeviceState.LogicalDevice.LogicalDeviceNumber =
	LogicalDeviceNumber;
      CommandMailbox->SetDeviceState.IOCTL_Opcode =
	DAC960_V2_SetDeviceState;
      CommandMailbox->SetDeviceState.DeviceState.PhysicalDeviceState =
	DAC960_V2_Device_Online;
      DAC960_ExecuteCommand(Command);
      DAC960_UserCritical("Make Online of Physical Device %d:%d %s\n",
			  Controller, Channel, TargetID,
			  (Command->V2.CommandStatus
			   == DAC960_V2_NormalCompletion
			   ? "Succeeded" : "Failed"));
    }
  else if (strncmp(UserCommand, "make-standby", 12) == 0 &&
	   DAC960_ParsePhysicalDevice(Controller, &UserCommand[12],
				      &Channel, &TargetID) &&
	   DAC960_V2_TranslatePhysicalDevice(Command, Channel, TargetID,
					     &LogicalDeviceNumber))
    {
      CommandMailbox->SetDeviceState.LogicalDevice.LogicalDeviceNumber =
	LogicalDeviceNumber;
      CommandMailbox->SetDeviceState.IOCTL_Opcode =
	DAC960_V2_SetDeviceState;
      CommandMailbox->SetDeviceState.DeviceState.PhysicalDeviceState =
	DAC960_V2_Device_Standby;
      DAC960_ExecuteCommand(Command);
      DAC960_UserCritical("Make Standby of Physical Device %d:%d %s\n",
			  Controller, Channel, TargetID,
			  (Command->V2.CommandStatus
			   == DAC960_V2_NormalCompletion
			   ? "Succeeded" : "Failed"));
    }
  else if (strncmp(UserCommand, "rebuild", 7) == 0 &&
	   DAC960_ParsePhysicalDevice(Controller, &UserCommand[7],
				      &Channel, &TargetID) &&
	   DAC960_V2_TranslatePhysicalDevice(Command, Channel, TargetID,
					     &LogicalDeviceNumber))
    {
      CommandMailbox->LogicalDeviceInfo.LogicalDevice.LogicalDeviceNumber =
	LogicalDeviceNumber;
      CommandMailbox->LogicalDeviceInfo.IOCTL_Opcode =
	DAC960_V2_RebuildDeviceStart;
      DAC960_ExecuteCommand(Command);
      DAC960_UserCritical("Rebuild of Physical Device %d:%d %s\n",
			  Controller, Channel, TargetID,
			  (Command->V2.CommandStatus
			   == DAC960_V2_NormalCompletion
			   ? "Initiated" : "Not Initiated"));
    }
  else if (strncmp(UserCommand, "cancel-rebuild", 14) == 0 &&
	   DAC960_ParsePhysicalDevice(Controller, &UserCommand[14],
				      &Channel, &TargetID) &&
	   DAC960_V2_TranslatePhysicalDevice(Command, Channel, TargetID,
					     &LogicalDeviceNumber))
    {
      CommandMailbox->LogicalDeviceInfo.LogicalDevice.LogicalDeviceNumber =
	LogicalDeviceNumber;
      CommandMailbox->LogicalDeviceInfo.IOCTL_Opcode =
	DAC960_V2_RebuildDeviceStop;
      DAC960_ExecuteCommand(Command);
      DAC960_UserCritical("Rebuild of Physical Device %d:%d %s\n",
			  Controller, Channel, TargetID,
			  (Command->V2.CommandStatus
			   == DAC960_V2_NormalCompletion
			   ? "Cancelled" : "Not Cancelled"));
    }
  else if (strncmp(UserCommand, "check-consistency", 17) == 0 &&
	   DAC960_ParseLogicalDrive(Controller, &UserCommand[17],
				    &LogicalDriveNumber))
    {
      CommandMailbox->ConsistencyCheck.LogicalDevice.LogicalDeviceNumber =
	LogicalDriveNumber;
      CommandMailbox->ConsistencyCheck.IOCTL_Opcode =
	DAC960_V2_ConsistencyCheckStart;
      CommandMailbox->ConsistencyCheck.RestoreConsistency = true;
      CommandMailbox->ConsistencyCheck.InitializedAreaOnly = false;
      DAC960_ExecuteCommand(Command);
      DAC960_UserCritical("Consistency Check of Logical Drive %d "
			  "(/dev/rd/c%dd%d) %s\n",
			  Controller, LogicalDriveNumber,
			  Controller->ControllerNumber,
			  LogicalDriveNumber,
			  (Command->V2.CommandStatus
			   == DAC960_V2_NormalCompletion
			   ? "Initiated" : "Not Initiated"));
    }
  else if (strncmp(UserCommand, "cancel-consistency-check", 24) == 0 &&
	   DAC960_ParseLogicalDrive(Controller, &UserCommand[24],
				    &LogicalDriveNumber))
    {
      CommandMailbox->ConsistencyCheck.LogicalDevice.LogicalDeviceNumber =
	LogicalDriveNumber;
      CommandMailbox->ConsistencyCheck.IOCTL_Opcode =
	DAC960_V2_ConsistencyCheckStop;
      DAC960_ExecuteCommand(Command);
      DAC960_UserCritical("Consistency Check of Logical Drive %d "
			  "(/dev/rd/c%dd%d) %s\n",
			  Controller, LogicalDriveNumber,
			  Controller->ControllerNumber,
			  LogicalDriveNumber,
			  (Command->V2.CommandStatus
			   == DAC960_V2_NormalCompletion
			   ? "Cancelled" : "Not Cancelled"));
    }
  else if (strcmp(UserCommand, "perform-discovery") == 0)
    {
      CommandMailbox->Common.IOCTL_Opcode = DAC960_V2_StartDiscovery;
      DAC960_ExecuteCommand(Command);
      DAC960_UserCritical("Discovery %s\n", Controller,
			  (Command->V2.CommandStatus
			   == DAC960_V2_NormalCompletion
			   ? "Initiated" : "Not Initiated"));
      if (Command->V2.CommandStatus == DAC960_V2_NormalCompletion)
	{
	  CommandMailbox->ControllerInfo.CommandOpcode = DAC960_V2_IOCTL;
	  CommandMailbox->ControllerInfo.CommandControlBits
					.DataTransferControllerToHost = true;
	  CommandMailbox->ControllerInfo.CommandControlBits
					.NoAutoRequestSense = true;
	  CommandMailbox->ControllerInfo.DataTransferSize =
	    sizeof(DAC960_V2_ControllerInfo_T);
	  CommandMailbox->ControllerInfo.ControllerNumber = 0;
	  CommandMailbox->ControllerInfo.IOCTL_Opcode =
	    DAC960_V2_GetControllerInfo;
	  /*
	   * How does this NOT race with the queued Monitoring
	   * usage of this structure?
	   */
	  CommandMailbox->ControllerInfo.DataTransferMemoryAddress
					.ScatterGatherSegments[0]
					.SegmentDataPointer =
	    Controller->V2.NewControllerInformationDMA;
	  CommandMailbox->ControllerInfo.DataTransferMemoryAddress
					.ScatterGatherSegments[0]
					.SegmentByteCount =
	    CommandMailbox->ControllerInfo.DataTransferSize;
	  DAC960_ExecuteCommand(Command);
	  while (Controller->V2.NewControllerInformation->PhysicalScanActive)
	    {
	      DAC960_ExecuteCommand(Command);
	      sleep_on_timeout(&Controller->CommandWaitQueue, HZ);
	    }
	  DAC960_UserCritical("Discovery Completed\n", Controller);
 	}
    }
  else if (strcmp(UserCommand, "suppress-enclosure-messages") == 0)
    Controller->SuppressEnclosureMessages = true;
  else DAC960_UserCritical("Illegal User Command: '%s'\n",
			   Controller, UserCommand);

  spin_lock_irqsave(&Controller->queue_lock, flags);
  DAC960_DeallocateCommand(Command);
  spin_unlock_irqrestore(&Controller->queue_lock, flags);
  return true;
}

static int dac960_proc_show(struct seq_file *m, void *v)
{
  unsigned char *StatusMessage = "OK\n";
  int ControllerNumber;
  for (ControllerNumber = 0;
       ControllerNumber < DAC960_ControllerCount;
       ControllerNumber++)
    {
      DAC960_Controller_T *Controller = DAC960_Controllers[ControllerNumber];
      if (Controller == NULL) continue;
      if (Controller->MonitoringAlertMode)
	{
	  StatusMessage = "ALERT\n";
	  break;
	}
    }
  seq_puts(m, StatusMessage);
  return 0;
}

static int dac960_proc_open(struct inode *inode, struct file *file)
{
	return single_open(file, dac960_proc_show, NULL);
}

static const struct file_operations dac960_proc_fops = {
	.owner		= THIS_MODULE,
	.open		= dac960_proc_open,
	.read		= seq_read,
	.llseek		= seq_lseek,
	.release	= single_release,
};

static int dac960_initial_status_proc_show(struct seq_file *m, void *v)
{
	DAC960_Controller_T *Controller = (DAC960_Controller_T *)m->private;
	seq_printf(m, "%.*s", Controller->InitialStatusLength, Controller->CombinedStatusBuffer);
	return 0;
}

static int dac960_initial_status_proc_open(struct inode *inode, struct file *file)
{
	return single_open(file, dac960_initial_status_proc_show, PDE(inode)->data);
}

static const struct file_operations dac960_initial_status_proc_fops = {
	.owner		= THIS_MODULE,
	.open		= dac960_initial_status_proc_open,
	.read		= seq_read,
	.llseek		= seq_lseek,
	.release	= single_release,
};

static int dac960_current_status_proc_show(struct seq_file *m, void *v)
{
  DAC960_Controller_T *Controller = (DAC960_Controller_T *) m->private;
  unsigned char *StatusMessage =
    "No Rebuild or Consistency Check in Progress\n";
  int ProgressMessageLength = strlen(StatusMessage);
  if (jiffies != Controller->LastCurrentStatusTime)
    {
      Controller->CurrentStatusLength = 0;
      DAC960_AnnounceDriver(Controller);
      DAC960_ReportControllerConfiguration(Controller);
      DAC960_ReportDeviceConfiguration(Controller);
      if (Controller->ProgressBufferLength > 0)
	ProgressMessageLength = Controller->ProgressBufferLength;
      if (DAC960_CheckStatusBuffer(Controller, 2 + ProgressMessageLength))
	{
	  unsigned char *CurrentStatusBuffer = Controller->CurrentStatusBuffer;
	  CurrentStatusBuffer[Controller->CurrentStatusLength++] = ' ';
	  CurrentStatusBuffer[Controller->CurrentStatusLength++] = ' ';
	  if (Controller->ProgressBufferLength > 0)
	    strcpy(&CurrentStatusBuffer[Controller->CurrentStatusLength],
		   Controller->ProgressBuffer);
	  else
	    strcpy(&CurrentStatusBuffer[Controller->CurrentStatusLength],
		   StatusMessage);
	  Controller->CurrentStatusLength += ProgressMessageLength;
	}
      Controller->LastCurrentStatusTime = jiffies;
    }
	seq_printf(m, "%.*s", Controller->CurrentStatusLength, Controller->CurrentStatusBuffer);
	return 0;
}

static int dac960_current_status_proc_open(struct inode *inode, struct file *file)
{
	return single_open(file, dac960_current_status_proc_show, PDE(inode)->data);
}

static const struct file_operations dac960_current_status_proc_fops = {
	.owner		= THIS_MODULE,
	.open		= dac960_current_status_proc_open,
	.read		= seq_read,
	.llseek		= seq_lseek,
	.release	= single_release,
};

static int dac960_user_command_proc_show(struct seq_file *m, void *v)
{
	DAC960_Controller_T *Controller = (DAC960_Controller_T *)m->private;

	seq_printf(m, "%.*s", Controller->UserStatusLength, Controller->UserStatusBuffer);
	return 0;
}

static int dac960_user_command_proc_open(struct inode *inode, struct file *file)
{
	return single_open(file, dac960_user_command_proc_show, PDE(inode)->data);
}

static ssize_t dac960_user_command_proc_write(struct file *file,
				       const char __user *Buffer,
				       size_t Count, loff_t *pos)
{
  DAC960_Controller_T *Controller = (DAC960_Controller_T *) PDE(file->f_path.dentry->d_inode)->data;
  unsigned char CommandBuffer[80];
  int Length;
  if (Count > sizeof(CommandBuffer)-1) return -EINVAL;
  if (copy_from_user(CommandBuffer, Buffer, Count)) return -EFAULT;
  CommandBuffer[Count] = '\0';
  Length = strlen(CommandBuffer);
  if (Length > 0 && CommandBuffer[Length-1] == '\n')
    CommandBuffer[--Length] = '\0';
  if (Controller->FirmwareType == DAC960_V1_Controller)
    return (DAC960_V1_ExecuteUserCommand(Controller, CommandBuffer)
	    ? Count : -EBUSY);
  else
    return (DAC960_V2_ExecuteUserCommand(Controller, CommandBuffer)
	    ? Count : -EBUSY);
}

static const struct file_operations dac960_user_command_proc_fops = {
	.owner		= THIS_MODULE,
	.open		= dac960_user_command_proc_open,
	.read		= seq_read,
	.llseek		= seq_lseek,
	.release	= single_release,
	.write		= dac960_user_command_proc_write,
};

/*
  DAC960_CreateProcEntries creates the /proc/rd/... entries for the
  DAC960 Driver.
*/

static void DAC960_CreateProcEntries(DAC960_Controller_T *Controller)
{
	struct proc_dir_entry *StatusProcEntry;
	struct proc_dir_entry *ControllerProcEntry;
	struct proc_dir_entry *UserCommandProcEntry;

	if (DAC960_ProcDirectoryEntry == NULL) {
  		DAC960_ProcDirectoryEntry = proc_mkdir("rd", NULL);
  		StatusProcEntry = proc_create("status", 0,
					   DAC960_ProcDirectoryEntry,
					   &dac960_proc_fops);
	}

      sprintf(Controller->ControllerName, "c%d", Controller->ControllerNumber);
      ControllerProcEntry = proc_mkdir(Controller->ControllerName,
				       DAC960_ProcDirectoryEntry);
      proc_create_data("initial_status", 0, ControllerProcEntry, &dac960_initial_status_proc_fops, Controller);
      proc_create_data("current_status", 0, ControllerProcEntry, &dac960_current_status_proc_fops, Controller);
      UserCommandProcEntry = proc_create_data("user_command", S_IWUSR | S_IRUSR, ControllerProcEntry, &dac960_user_command_proc_fops, Controller);
      Controller->ControllerProcEntry = ControllerProcEntry;
}


/*
  DAC960_DestroyProcEntries destroys the /proc/rd/... entries for the
  DAC960 Driver.
*/

static void DAC960_DestroyProcEntries(DAC960_Controller_T *Controller)
{
      if (Controller->ControllerProcEntry == NULL)
	      return;
      remove_proc_entry("initial_status", Controller->ControllerProcEntry);
      remove_proc_entry("current_status", Controller->ControllerProcEntry);
      remove_proc_entry("user_command", Controller->ControllerProcEntry);
      remove_proc_entry(Controller->ControllerName, DAC960_ProcDirectoryEntry);
      Controller->ControllerProcEntry = NULL;
}

#ifdef DAC960_GAM_MINOR

/*
 * DAC960_gam_ioctl is the ioctl function for performing RAID operations.
*/

static long DAC960_gam_ioctl(struct file *file, unsigned int Request,
						unsigned long Argument)
{
  long ErrorCode = 0;
  if (!capable(CAP_SYS_ADMIN)) return -EACCES;

  mutex_lock(&DAC960_mutex);
  switch (Request)
    {
    case DAC960_IOCTL_GET_CONTROLLER_COUNT:
      ErrorCode = DAC960_ControllerCount;
      break;
    case DAC960_IOCTL_GET_CONTROLLER_INFO:
      {
	DAC960_ControllerInfo_T __user *UserSpaceControllerInfo =
	  (DAC960_ControllerInfo_T __user *) Argument;
	DAC960_ControllerInfo_T ControllerInfo;
	DAC960_Controller_T *Controller;
	int ControllerNumber;
	if (UserSpaceControllerInfo == NULL)
		ErrorCode = -EINVAL;
	else ErrorCode = get_user(ControllerNumber,
			     &UserSpaceControllerInfo->ControllerNumber);
	if (ErrorCode != 0)
		break;
	ErrorCode = -ENXIO;
	if (ControllerNumber < 0 ||
	    ControllerNumber > DAC960_ControllerCount - 1) {
	  break;
	}
	Controller = DAC960_Controllers[ControllerNumber];
	if (Controller == NULL)
		break;
	memset(&ControllerInfo, 0, sizeof(DAC960_ControllerInfo_T));
	ControllerInfo.ControllerNumber = ControllerNumber;
	ControllerInfo.FirmwareType = Controller->FirmwareType;
	ControllerInfo.Channels = Controller->Channels;
	ControllerInfo.Targets = Controller->Targets;
	ControllerInfo.PCI_Bus = Controller->Bus;
	ControllerInfo.PCI_Device = Controller->Device;
	ControllerInfo.PCI_Function = Controller->Function;
	ControllerInfo.IRQ_Channel = Controller->IRQ_Channel;
	ControllerInfo.PCI_Address = Controller->PCI_Address;
	strcpy(ControllerInfo.ModelName, Controller->ModelName);
	strcpy(ControllerInfo.FirmwareVersion, Controller->FirmwareVersion);
	ErrorCode = (copy_to_user(UserSpaceControllerInfo, &ControllerInfo,
			     sizeof(DAC960_ControllerInfo_T)) ? -EFAULT : 0);
	break;
      }
    case DAC960_IOCTL_V1_EXECUTE_COMMAND:
      {
	DAC960_V1_UserCommand_T __user *UserSpaceUserCommand =
	  (DAC960_V1_UserCommand_T __user *) Argument;
	DAC960_V1_UserCommand_T UserCommand;
	DAC960_Controller_T *Controller;
	DAC960_Command_T *Command = NULL;
	DAC960_V1_CommandOpcode_T CommandOpcode;
	DAC960_V1_CommandStatus_T CommandStatus;
	DAC960_V1_DCDB_T DCDB;
	DAC960_V1_DCDB_T *DCDB_IOBUF = NULL;
	dma_addr_t	DCDB_IOBUFDMA;
	unsigned long flags;
	int ControllerNumber, DataTransferLength;
	unsigned char *DataTransferBuffer = NULL;
	dma_addr_t DataTransferBufferDMA;
	if (UserSpaceUserCommand == NULL) {
		ErrorCode = -EINVAL;
		break;
	}
	if (copy_from_user(&UserCommand, UserSpaceUserCommand,
				   sizeof(DAC960_V1_UserCommand_T))) {
		ErrorCode = -EFAULT;
		break;
	}
	ControllerNumber = UserCommand.ControllerNumber;
    	ErrorCode = -ENXIO;
	if (ControllerNumber < 0 ||
	    ControllerNumber > DAC960_ControllerCount - 1)
	    	break;
	Controller = DAC960_Controllers[ControllerNumber];
	if (Controller == NULL)
		break;
	ErrorCode = -EINVAL;
	if (Controller->FirmwareType != DAC960_V1_Controller)
		break;
	CommandOpcode = UserCommand.CommandMailbox.Common.CommandOpcode;
	DataTransferLength = UserCommand.DataTransferLength;
	if (CommandOpcode & 0x80)
		break;
	if (CommandOpcode == DAC960_V1_DCDB)
	  {
	    if (copy_from_user(&DCDB, UserCommand.DCDB,
			       sizeof(DAC960_V1_DCDB_T))) {
		ErrorCode = -EFAULT;
		break;
	    }
	    if (DCDB.Channel >= DAC960_V1_MaxChannels)
	    		break;
	    if (!((DataTransferLength == 0 &&
		   DCDB.Direction
		   == DAC960_V1_DCDB_NoDataTransfer) ||
		  (DataTransferLength > 0 &&
		   DCDB.Direction
		   == DAC960_V1_DCDB_DataTransferDeviceToSystem) ||
		  (DataTransferLength < 0 &&
		   DCDB.Direction
		   == DAC960_V1_DCDB_DataTransferSystemToDevice)))
		   	break;
	    if (((DCDB.TransferLengthHigh4 << 16) | DCDB.TransferLength)
		!= abs(DataTransferLength))
			break;
	    DCDB_IOBUF = pci_alloc_consistent(Controller->PCIDevice,
			sizeof(DAC960_V1_DCDB_T), &DCDB_IOBUFDMA);
	    if (DCDB_IOBUF == NULL) {
	    		ErrorCode = -ENOMEM;
			break;
		}
	  }
	ErrorCode = -ENOMEM;
	if (DataTransferLength > 0)
	  {
	    DataTransferBuffer = pci_alloc_consistent(Controller->PCIDevice,
				DataTransferLength, &DataTransferBufferDMA);
	    if (DataTransferBuffer == NULL)
	    	break;
	    memset(DataTransferBuffer, 0, DataTransferLength);
	  }
	else if (DataTransferLength < 0)
	  {
	    DataTransferBuffer = pci_alloc_consistent(Controller->PCIDevice,
				-DataTransferLength, &DataTransferBufferDMA);
	    if (DataTransferBuffer == NULL)
	    	break;
	    if (copy_from_user(DataTransferBuffer,
			       UserCommand.DataTransferBuffer,
			       -DataTransferLength)) {
		ErrorCode = -EFAULT;
		break;
	    }
	  }
	if (CommandOpcode == DAC960_V1_DCDB)
	  {
	    spin_lock_irqsave(&Controller->queue_lock, flags);
	    while ((Command = DAC960_AllocateCommand(Controller)) == NULL)
	      DAC960_WaitForCommand(Controller);
	    while (Controller->V1.DirectCommandActive[DCDB.Channel]
						     [DCDB.TargetID])
	      {
		spin_unlock_irq(&Controller->queue_lock);
		__wait_event(Controller->CommandWaitQueue,
			     !Controller->V1.DirectCommandActive
					     [DCDB.Channel][DCDB.TargetID]);
		spin_lock_irq(&Controller->queue_lock);
	      }
	    Controller->V1.DirectCommandActive[DCDB.Channel]
					      [DCDB.TargetID] = true;
	    spin_unlock_irqrestore(&Controller->queue_lock, flags);
	    DAC960_V1_ClearCommand(Command);
	    Command->CommandType = DAC960_ImmediateCommand;
	    memcpy(&Command->V1.CommandMailbox, &UserCommand.CommandMailbox,
		   sizeof(DAC960_V1_CommandMailbox_T));
	    Command->V1.CommandMailbox.Type3.BusAddress = DCDB_IOBUFDMA;
	    DCDB.BusAddress = DataTransferBufferDMA;
	    memcpy(DCDB_IOBUF, &DCDB, sizeof(DAC960_V1_DCDB_T));
	  }
	else
	  {
	    spin_lock_irqsave(&Controller->queue_lock, flags);
	    while ((Command = DAC960_AllocateCommand(Controller)) == NULL)
	      DAC960_WaitForCommand(Controller);
	    spin_unlock_irqrestore(&Controller->queue_lock, flags);
	    DAC960_V1_ClearCommand(Command);
	    Command->CommandType = DAC960_ImmediateCommand;
	    memcpy(&Command->V1.CommandMailbox, &UserCommand.CommandMailbox,
		   sizeof(DAC960_V1_CommandMailbox_T));
	    if (DataTransferBuffer != NULL)
	      Command->V1.CommandMailbox.Type3.BusAddress =
		DataTransferBufferDMA;
	  }
	DAC960_ExecuteCommand(Command);
	CommandStatus = Command->V1.CommandStatus;
	spin_lock_irqsave(&Controller->queue_lock, flags);
	DAC960_DeallocateCommand(Command);
	spin_unlock_irqrestore(&Controller->queue_lock, flags);
	if (DataTransferLength > 0)
	  {
	    if (copy_to_user(UserCommand.DataTransferBuffer,
			     DataTransferBuffer, DataTransferLength)) {
		ErrorCode = -EFAULT;
		goto Failure1;
            }
	  }
	if (CommandOpcode == DAC960_V1_DCDB)
	  {
	    /*
	      I don't believe Target or Channel in the DCDB_IOBUF
	      should be any different from the contents of DCDB.
	     */
	    Controller->V1.DirectCommandActive[DCDB.Channel]
					      [DCDB.TargetID] = false;
	    if (copy_to_user(UserCommand.DCDB, DCDB_IOBUF,
			     sizeof(DAC960_V1_DCDB_T))) {
		ErrorCode = -EFAULT;
		goto Failure1;
	    }
	  }
	ErrorCode = CommandStatus;
      Failure1:
	if (DataTransferBuffer != NULL)
	  pci_free_consistent(Controller->PCIDevice, abs(DataTransferLength),
			DataTransferBuffer, DataTransferBufferDMA);
	if (DCDB_IOBUF != NULL)
	  pci_free_consistent(Controller->PCIDevice, sizeof(DAC960_V1_DCDB_T),
			DCDB_IOBUF, DCDB_IOBUFDMA);
      	break;
      }
    case DAC960_IOCTL_V2_EXECUTE_COMMAND:
      {
	DAC960_V2_UserCommand_T __user *UserSpaceUserCommand =
	  (DAC960_V2_UserCommand_T __user *) Argument;
	DAC960_V2_UserCommand_T UserCommand;
	DAC960_Controller_T *Controller;
	DAC960_Command_T *Command = NULL;
	DAC960_V2_CommandMailbox_T *CommandMailbox;
	DAC960_V2_CommandStatus_T CommandStatus;
	unsigned long flags;
	int ControllerNumber, DataTransferLength;
	int DataTransferResidue, RequestSenseLength;
	unsigned char *DataTransferBuffer = NULL;
	dma_addr_t DataTransferBufferDMA;
	unsigned char *RequestSenseBuffer = NULL;
	dma_addr_t RequestSenseBufferDMA;

	ErrorCode = -EINVAL;
	if (UserSpaceUserCommand == NULL)
		break;
	if (copy_from_user(&UserCommand, UserSpaceUserCommand,
			   sizeof(DAC960_V2_UserCommand_T))) {
		ErrorCode = -EFAULT;
		break;
	}
	ErrorCode = -ENXIO;
	ControllerNumber = UserCommand.ControllerNumber;
	if (ControllerNumber < 0 ||
	    ControllerNumber > DAC960_ControllerCount - 1)
	    	break;
	Controller = DAC960_Controllers[ControllerNumber];
	if (Controller == NULL)
		break;
	if (Controller->FirmwareType != DAC960_V2_Controller){
		ErrorCode = -EINVAL;
		break;
	}
	DataTransferLength = UserCommand.DataTransferLength;
    	ErrorCode = -ENOMEM;
	if (DataTransferLength > 0)
	  {
	    DataTransferBuffer = pci_alloc_consistent(Controller->PCIDevice,
				DataTransferLength, &DataTransferBufferDMA);
	    if (DataTransferBuffer == NULL)
	    	break;
	    memset(DataTransferBuffer, 0, DataTransferLength);
	  }
	else if (DataTransferLength < 0)
	  {
	    DataTransferBuffer = pci_alloc_consistent(Controller->PCIDevice,
				-DataTransferLength, &DataTransferBufferDMA);
	    if (DataTransferBuffer == NULL)
	    	break;
	    if (copy_from_user(DataTransferBuffer,
			       UserCommand.DataTransferBuffer,
			       -DataTransferLength)) {
		ErrorCode = -EFAULT;
		goto Failure2;
	    }
	  }
	RequestSenseLength = UserCommand.RequestSenseLength;
	if (RequestSenseLength > 0)
	  {
	    RequestSenseBuffer = pci_alloc_consistent(Controller->PCIDevice,
			RequestSenseLength, &RequestSenseBufferDMA);
	    if (RequestSenseBuffer == NULL)
	      {
		ErrorCode = -ENOMEM;
		goto Failure2;
	      }
	    memset(RequestSenseBuffer, 0, RequestSenseLength);
	  }
	spin_lock_irqsave(&Controller->queue_lock, flags);
	while ((Command = DAC960_AllocateCommand(Controller)) == NULL)
	  DAC960_WaitForCommand(Controller);
	spin_unlock_irqrestore(&Controller->queue_lock, flags);
	DAC960_V2_ClearCommand(Command);
	Command->CommandType = DAC960_ImmediateCommand;
	CommandMailbox = &Command->V2.CommandMailbox;
	memcpy(CommandMailbox, &UserCommand.CommandMailbox,
	       sizeof(DAC960_V2_CommandMailbox_T));
	CommandMailbox->Common.CommandControlBits
			      .AdditionalScatterGatherListMemory = false;
	CommandMailbox->Common.CommandControlBits
			      .NoAutoRequestSense = true;
	CommandMailbox->Common.DataTransferSize = 0;
	CommandMailbox->Common.DataTransferPageNumber = 0;
	memset(&CommandMailbox->Common.DataTransferMemoryAddress, 0,
	       sizeof(DAC960_V2_DataTransferMemoryAddress_T));
	if (DataTransferLength != 0)
	  {
	    if (DataTransferLength > 0)
	      {
		CommandMailbox->Common.CommandControlBits
				      .DataTransferControllerToHost = true;
		CommandMailbox->Common.DataTransferSize = DataTransferLength;
	      }
	    else
	      {
		CommandMailbox->Common.CommandControlBits
				      .DataTransferControllerToHost = false;
		CommandMailbox->Common.DataTransferSize = -DataTransferLength;
	      }
	    CommandMailbox->Common.DataTransferMemoryAddress
				  .ScatterGatherSegments[0]
				  .SegmentDataPointer = DataTransferBufferDMA;
	    CommandMailbox->Common.DataTransferMemoryAddress
				  .ScatterGatherSegments[0]
				  .SegmentByteCount =
	      CommandMailbox->Common.DataTransferSize;
	  }
	if (RequestSenseLength > 0)
	  {
	    CommandMailbox->Common.CommandControlBits
				  .NoAutoRequestSense = false;
	    CommandMailbox->Common.RequestSenseSize = RequestSenseLength;
	    CommandMailbox->Common.RequestSenseBusAddress =
	      						RequestSenseBufferDMA;
	  }
	DAC960_ExecuteCommand(Command);
	CommandStatus = Command->V2.CommandStatus;
	RequestSenseLength = Command->V2.RequestSenseLength;
	DataTransferResidue = Command->V2.DataTransferResidue;
	spin_lock_irqsave(&Controller->queue_lock, flags);
	DAC960_DeallocateCommand(Command);
	spin_unlock_irqrestore(&Controller->queue_lock, flags);
	if (RequestSenseLength > UserCommand.RequestSenseLength)
	  RequestSenseLength = UserCommand.RequestSenseLength;
	if (copy_to_user(&UserSpaceUserCommand->DataTransferLength,
				 &DataTransferResidue,
				 sizeof(DataTransferResidue))) {
		ErrorCode = -EFAULT;
		goto Failure2;
	}
	if (copy_to_user(&UserSpaceUserCommand->RequestSenseLength,
			 &RequestSenseLength, sizeof(RequestSenseLength))) {
		ErrorCode = -EFAULT;
		goto Failure2;
	}
	if (DataTransferLength > 0)
	  {
	    if (copy_to_user(UserCommand.DataTransferBuffer,
			     DataTransferBuffer, DataTransferLength)) {
		ErrorCode = -EFAULT;
		goto Failure2;
	    }
	  }
	if (RequestSenseLength > 0)
	  {
	    if (copy_to_user(UserCommand.RequestSenseBuffer,
			     RequestSenseBuffer, RequestSenseLength)) {
		ErrorCode = -EFAULT;
		goto Failure2;
	    }
	  }
	ErrorCode = CommandStatus;
      Failure2:
	  pci_free_consistent(Controller->PCIDevice, abs(DataTransferLength),
		DataTransferBuffer, DataTransferBufferDMA);
	if (RequestSenseBuffer != NULL)
	  pci_free_consistent(Controller->PCIDevice, RequestSenseLength,
		RequestSenseBuffer, RequestSenseBufferDMA);
        break;
      }
    case DAC960_IOCTL_V2_GET_HEALTH_STATUS:
      {
	DAC960_V2_GetHealthStatus_T __user *UserSpaceGetHealthStatus =
	  (DAC960_V2_GetHealthStatus_T __user *) Argument;
	DAC960_V2_GetHealthStatus_T GetHealthStatus;
	DAC960_V2_HealthStatusBuffer_T HealthStatusBuffer;
	DAC960_Controller_T *Controller;
	int ControllerNumber;
	if (UserSpaceGetHealthStatus == NULL) {
		ErrorCode = -EINVAL;
		break;
	}
	if (copy_from_user(&GetHealthStatus, UserSpaceGetHealthStatus,
			   sizeof(DAC960_V2_GetHealthStatus_T))) {
		ErrorCode = -EFAULT;
		break;
	}
	ErrorCode = -ENXIO;
	ControllerNumber = GetHealthStatus.ControllerNumber;
	if (ControllerNumber < 0 ||
	    ControllerNumber > DAC960_ControllerCount - 1)
		    break;
	Controller = DAC960_Controllers[ControllerNumber];
	if (Controller == NULL)
		break;
	if (Controller->FirmwareType != DAC960_V2_Controller) {
		ErrorCode = -EINVAL;
		break;
	}
	if (copy_from_user(&HealthStatusBuffer,
			   GetHealthStatus.HealthStatusBuffer,
			   sizeof(DAC960_V2_HealthStatusBuffer_T))) {
		ErrorCode = -EFAULT;
		break;
	}
	while (Controller->V2.HealthStatusBuffer->StatusChangeCounter
	       == HealthStatusBuffer.StatusChangeCounter &&
	       Controller->V2.HealthStatusBuffer->NextEventSequenceNumber
	       == HealthStatusBuffer.NextEventSequenceNumber)
	  {
	    interruptible_sleep_on_timeout(&Controller->HealthStatusWaitQueue,
					   DAC960_MonitoringTimerInterval);
	    if (signal_pending(current)) {
	    	ErrorCode = -EINTR;
	    	break;
	    }
	  }
	if (copy_to_user(GetHealthStatus.HealthStatusBuffer,
			 Controller->V2.HealthStatusBuffer,
			 sizeof(DAC960_V2_HealthStatusBuffer_T)))
		ErrorCode = -EFAULT;
	else
		ErrorCode =  0;
      }
      default:
	ErrorCode = -ENOTTY;
    }
  mutex_unlock(&DAC960_mutex);
  return ErrorCode;
}

static const struct file_operations DAC960_gam_fops = {
	.owner		= THIS_MODULE,
	.unlocked_ioctl	= DAC960_gam_ioctl,
	.llseek		= noop_llseek,
};

static struct miscdevice DAC960_gam_dev = {
	DAC960_GAM_MINOR,
	"dac960_gam",
	&DAC960_gam_fops
};

static int DAC960_gam_init(void)
{
	int ret;

	ret = misc_register(&DAC960_gam_dev);
	if (ret)
		printk(KERN_ERR "DAC960_gam: can't misc_register on minor %d\n", DAC960_GAM_MINOR);
	return ret;
}

static void DAC960_gam_cleanup(void)
{
	misc_deregister(&DAC960_gam_dev);
}

#endif /* DAC960_GAM_MINOR */

static struct DAC960_privdata DAC960_GEM_privdata = {
	.HardwareType =		DAC960_GEM_Controller,
	.FirmwareType 	=	DAC960_V2_Controller,
	.InterruptHandler =	DAC960_GEM_InterruptHandler,
	.MemoryWindowSize =	DAC960_GEM_RegisterWindowSize,
};


static struct DAC960_privdata DAC960_BA_privdata = {
	.HardwareType =		DAC960_BA_Controller,
	.FirmwareType 	=	DAC960_V2_Controller,
	.InterruptHandler =	DAC960_BA_InterruptHandler,
	.MemoryWindowSize =	DAC960_BA_RegisterWindowSize,
};

static struct DAC960_privdata DAC960_LP_privdata = {
	.HardwareType =		DAC960_LP_Controller,
	.FirmwareType 	=	DAC960_V2_Controller,
	.InterruptHandler =	DAC960_LP_InterruptHandler,
	.MemoryWindowSize =	DAC960_LP_RegisterWindowSize,
};

static struct DAC960_privdata DAC960_LA_privdata = {
	.HardwareType =		DAC960_LA_Controller,
	.FirmwareType 	=	DAC960_V1_Controller,
	.InterruptHandler =	DAC960_LA_InterruptHandler,
	.MemoryWindowSize =	DAC960_LA_RegisterWindowSize,
};

static struct DAC960_privdata DAC960_PG_privdata = {
	.HardwareType =		DAC960_PG_Controller,
	.FirmwareType 	=	DAC960_V1_Controller,
	.InterruptHandler =	DAC960_PG_InterruptHandler,
	.MemoryWindowSize =	DAC960_PG_RegisterWindowSize,
};

static struct DAC960_privdata DAC960_PD_privdata = {
	.HardwareType =		DAC960_PD_Controller,
	.FirmwareType 	=	DAC960_V1_Controller,
	.InterruptHandler =	DAC960_PD_InterruptHandler,
	.MemoryWindowSize =	DAC960_PD_RegisterWindowSize,
};

static struct DAC960_privdata DAC960_P_privdata = {
	.HardwareType =		DAC960_P_Controller,
	.FirmwareType 	=	DAC960_V1_Controller,
	.InterruptHandler =	DAC960_P_InterruptHandler,
	.MemoryWindowSize =	DAC960_PD_RegisterWindowSize,
};

static const struct pci_device_id DAC960_id_table[] = {
	{
		.vendor 	= PCI_VENDOR_ID_MYLEX,
		.device		= PCI_DEVICE_ID_MYLEX_DAC960_GEM,
		.subvendor	= PCI_VENDOR_ID_MYLEX,
		.subdevice	= PCI_ANY_ID,
		.driver_data	= (unsigned long) &DAC960_GEM_privdata,
	},
	{
		.vendor 	= PCI_VENDOR_ID_MYLEX,
		.device		= PCI_DEVICE_ID_MYLEX_DAC960_BA,
		.subvendor	= PCI_ANY_ID,
		.subdevice	= PCI_ANY_ID,
		.driver_data	= (unsigned long) &DAC960_BA_privdata,
	},
	{
		.vendor 	= PCI_VENDOR_ID_MYLEX,
		.device		= PCI_DEVICE_ID_MYLEX_DAC960_LP,
		.subvendor	= PCI_ANY_ID,
		.subdevice	= PCI_ANY_ID,
		.driver_data	= (unsigned long) &DAC960_LP_privdata,
	},
	{
		.vendor 	= PCI_VENDOR_ID_DEC,
		.device		= PCI_DEVICE_ID_DEC_21285,
		.subvendor	= PCI_VENDOR_ID_MYLEX,
		.subdevice	= PCI_DEVICE_ID_MYLEX_DAC960_LA,
		.driver_data	= (unsigned long) &DAC960_LA_privdata,
	},
	{
		.vendor 	= PCI_VENDOR_ID_MYLEX,
		.device		= PCI_DEVICE_ID_MYLEX_DAC960_PG,
		.subvendor	= PCI_ANY_ID,
		.subdevice	= PCI_ANY_ID,
		.driver_data	= (unsigned long) &DAC960_PG_privdata,
	},
	{
		.vendor 	= PCI_VENDOR_ID_MYLEX,
		.device		= PCI_DEVICE_ID_MYLEX_DAC960_PD,
		.subvendor	= PCI_ANY_ID,
		.subdevice	= PCI_ANY_ID,
		.driver_data	= (unsigned long) &DAC960_PD_privdata,
	},
	{
		.vendor 	= PCI_VENDOR_ID_MYLEX,
		.device		= PCI_DEVICE_ID_MYLEX_DAC960_P,
		.subvendor	= PCI_ANY_ID,
		.subdevice	= PCI_ANY_ID,
		.driver_data	= (unsigned long) &DAC960_P_privdata,
	},
	{0, },
};

MODULE_DEVICE_TABLE(pci, DAC960_id_table);

static struct pci_driver DAC960_pci_driver = {
	.name		= "DAC960",
	.id_table	= DAC960_id_table,
	.probe		= DAC960_Probe,
	.remove		= DAC960_Remove,
};

static int __init DAC960_init_module(void)
{
	int ret;

	ret =  pci_register_driver(&DAC960_pci_driver);
#ifdef DAC960_GAM_MINOR
	if (!ret)
		DAC960_gam_init();
#endif
	return ret;
}

static void __exit DAC960_cleanup_module(void)
{
	int i;

#ifdef DAC960_GAM_MINOR
	DAC960_gam_cleanup();
#endif

	for (i = 0; i < DAC960_ControllerCount; i++) {
		DAC960_Controller_T *Controller = DAC960_Controllers[i];
		if (Controller == NULL)
			continue;
		DAC960_FinalizeController(Controller);
	}
	if (DAC960_ProcDirectoryEntry != NULL) {
  		remove_proc_entry("rd/status", NULL);
  		remove_proc_entry("rd", NULL);
	}
	DAC960_ControllerCount = 0;
	pci_unregister_driver(&DAC960_pci_driver);
}

module_init(DAC960_init_module);
module_exit(DAC960_cleanup_module);

MODULE_LICENSE("GPL");<|MERGE_RESOLUTION|>--- conflicted
+++ resolved
@@ -82,11 +82,7 @@
 	int drive_nr = (long)disk->private_data;
 	int ret = -ENXIO;
 
-<<<<<<< HEAD
-	lock_kernel();
-=======
 	mutex_lock(&DAC960_mutex);
->>>>>>> 45f53cc9
 	if (p->FirmwareType == DAC960_V1_Controller) {
 		if (p->V1.LogicalDriveInformation[drive_nr].
 		    LogicalDriveState == DAC960_V1_LogicalDrive_Offline)
@@ -104,11 +100,7 @@
 		goto out;
 	ret = 0;
 out:
-<<<<<<< HEAD
-	unlock_kernel();
-=======
 	mutex_unlock(&DAC960_mutex);
->>>>>>> 45f53cc9
 	return ret;
 }
 
