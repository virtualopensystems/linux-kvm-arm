--- conflicted
+++ resolved
@@ -421,11 +421,7 @@
 
 		/*
 		 * We use punch hole to reclaim the free space used by the
-<<<<<<< HEAD
-		 * image a.k.a. discard. However we do support discard if
-=======
 		 * image a.k.a. discard. However we do not support discard if
->>>>>>> dcd6c922
 		 * encryption is enabled, because it may give an attacker
 		 * useful information.
 		 */
@@ -800,11 +796,7 @@
 	}
 
 	q->limits.discard_granularity = inode->i_sb->s_blocksize;
-<<<<<<< HEAD
-	q->limits.discard_alignment = inode->i_sb->s_blocksize;
-=======
 	q->limits.discard_alignment = 0;
->>>>>>> dcd6c922
 	q->limits.max_discard_sectors = UINT_MAX >> 9;
 	q->limits.discard_zeroes_data = 1;
 	queue_flag_set_unlocked(QUEUE_FLAG_DISCARD, q);
@@ -855,19 +847,11 @@
 	error = -EINVAL;
 	if (!S_ISREG(inode->i_mode) && !S_ISBLK(inode->i_mode))
 		goto out_putf;
-<<<<<<< HEAD
 
 	if (!(file->f_mode & FMODE_WRITE) || !(mode & FMODE_WRITE) ||
 	    !file->f_op->write)
 		lo_flags |= LO_FLAGS_READ_ONLY;
 
-=======
-
-	if (!(file->f_mode & FMODE_WRITE) || !(mode & FMODE_WRITE) ||
-	    !file->f_op->write)
-		lo_flags |= LO_FLAGS_READ_ONLY;
-
->>>>>>> dcd6c922
 	lo_blocksize = S_ISBLK(inode->i_mode) ?
 		inode->i_bdev->bd_block_size : PAGE_SIZE;
 
