/*
 *  linux/drivers/block/floppy.c
 *
 *  Copyright (C) 1991, 1992  Linus Torvalds
 *  Copyright (C) 1993, 1994  Alain Knaff
 *  Copyright (C) 1998 Alan Cox
 */

/*
 * 02.12.91 - Changed to static variables to indicate need for reset
 * and recalibrate. This makes some things easier (output_byte reset
 * checking etc), and means less interrupt jumping in case of errors,
 * so the code is hopefully easier to understand.
 */

/*
 * This file is certainly a mess. I've tried my best to get it working,
 * but I don't like programming floppies, and I have only one anyway.
 * Urgel. I should check for more errors, and do more graceful error
 * recovery. Seems there are problems with several drives. I've tried to
 * correct them. No promises.
 */

/*
 * As with hd.c, all routines within this file can (and will) be called
 * by interrupts, so extreme caution is needed. A hardware interrupt
 * handler may not sleep, or a kernel panic will happen. Thus I cannot
 * call "floppy-on" directly, but have to set a special timer interrupt
 * etc.
 */

/*
 * 28.02.92 - made track-buffering routines, based on the routines written
 * by entropy@wintermute.wpi.edu (Lawrence Foard). Linus.
 */

/*
 * Automatic floppy-detection and formatting written by Werner Almesberger
 * (almesber@nessie.cs.id.ethz.ch), who also corrected some problems with
 * the floppy-change signal detection.
 */

/*
 * 1992/7/22 -- Hennus Bergman: Added better error reporting, fixed
 * FDC data overrun bug, added some preliminary stuff for vertical
 * recording support.
 *
 * 1992/9/17: Added DMA allocation & DMA functions. -- hhb.
 *
 * TODO: Errors are still not counted properly.
 */

/* 1992/9/20
 * Modifications for ``Sector Shifting'' by Rob Hooft (hooft@chem.ruu.nl)
 * modeled after the freeware MS-DOS program fdformat/88 V1.8 by
 * Christoph H. Hochst\"atter.
 * I have fixed the shift values to the ones I always use. Maybe a new
 * ioctl() should be created to be able to modify them.
 * There is a bug in the driver that makes it impossible to format a
 * floppy as the first thing after bootup.
 */

/*
 * 1993/4/29 -- Linus -- cleaned up the timer handling in the kernel, and
 * this helped the floppy driver as well. Much cleaner, and still seems to
 * work.
 */

/* 1994/6/24 --bbroad-- added the floppy table entries and made
 * minor modifications to allow 2.88 floppies to be run.
 */

/* 1994/7/13 -- Paul Vojta -- modified the probing code to allow three or more
 * disk types.
 */

/*
 * 1994/8/8 -- Alain Knaff -- Switched to fdpatch driver: Support for bigger
 * format bug fixes, but unfortunately some new bugs too...
 */

/* 1994/9/17 -- Koen Holtman -- added logging of physical floppy write
 * errors to allow safe writing by specialized programs.
 */

/* 1995/4/24 -- Dan Fandrich -- added support for Commodore 1581 3.5" disks
 * by defining bit 1 of the "stretch" parameter to mean put sectors on the
 * opposite side of the disk, leaving the sector IDs alone (i.e. Commodore's
 * drives are "upside-down").
 */

/*
 * 1995/8/26 -- Andreas Busse -- added Mips support.
 */

/*
 * 1995/10/18 -- Ralf Baechle -- Portability cleanup; move machine dependent
 * features to asm/floppy.h.
 */

/*
 * 1998/1/21 -- Richard Gooch <rgooch@atnf.csiro.au> -- devfs support
 */

/*
 * 1998/05/07 -- Russell King -- More portability cleanups; moved definition of
 * interrupt and dma channel to asm/floppy.h. Cleaned up some formatting &
 * use of '0' for NULL.
 */

/*
 * 1998/06/07 -- Alan Cox -- Merged the 2.0.34 fixes for resource allocation
 * failures.
 */

/*
 * 1998/09/20 -- David Weinehall -- Added slow-down code for buggy PS/2-drives.
 */

/*
 * 1999/08/13 -- Paul Slootman -- floppy stopped working on Alpha after 24
 * days, 6 hours, 32 minutes and 32 seconds (i.e. MAXINT jiffies; ints were
 * being used to store jiffies, which are unsigned longs).
 */

/*
 * 2000/08/28 -- Arnaldo Carvalho de Melo <acme@conectiva.com.br>
 * - get rid of check_region
 * - s/suser/capable/
 */

/*
 * 2001/08/26 -- Paul Gortmaker - fix insmod oops on machines with no
 * floppy controller (lingering task on list after module is gone... boom.)
 */

/*
 * 2002/02/07 -- Anton Altaparmakov - Fix io ports reservation to correct range
 * (0x3f2-0x3f5, 0x3f7). This fix is a bit of a hack but the proper fix
 * requires many non-obvious changes in arch dependent code.
 */

/* 2003/07/28 -- Daniele Bellucci <bellucda@tiscali.it>.
 * Better audit of register_blkdev.
 */

#undef  FLOPPY_SILENT_DCL_CLEAR

#define REALLY_SLOW_IO

#define DEBUGT 2

#define DPRINT(format, args...) \
	pr_info("floppy%d: " format, current_drive, ##args)

#define DCL_DEBUG		/* debug disk change line */
#ifdef DCL_DEBUG
#define debug_dcl(test, fmt, args...) \
	do { if ((test) & FD_DEBUG) DPRINT(fmt, ##args); } while (0)
#else
#define debug_dcl(test, fmt, args...) \
	do { if (0) DPRINT(fmt, ##args); } while (0)
#endif

/* do print messages for unexpected interrupts */
static int print_unex = 1;
#include <linux/module.h>
#include <linux/sched.h>
#include <linux/fs.h>
#include <linux/kernel.h>
#include <linux/timer.h>
#include <linux/workqueue.h>
#define FDPATCHES
#include <linux/fdreg.h>
#include <linux/fd.h>
#include <linux/hdreg.h>
#include <linux/errno.h>
#include <linux/slab.h>
#include <linux/mm.h>
#include <linux/bio.h>
#include <linux/string.h>
#include <linux/jiffies.h>
#include <linux/fcntl.h>
#include <linux/delay.h>
#include <linux/mc146818rtc.h>	/* CMOS defines */
#include <linux/ioport.h>
#include <linux/interrupt.h>
#include <linux/init.h>
#include <linux/platform_device.h>
#include <linux/mod_devicetable.h>
#include <linux/mutex.h>
#include <linux/io.h>
#include <linux/uaccess.h>
#include <linux/async.h>

/*
 * PS/2 floppies have much slower step rates than regular floppies.
 * It's been recommended that take about 1/4 of the default speed
 * in some more extreme cases.
 */
static DEFINE_MUTEX(floppy_mutex);
static int slow_floppy;

#include <asm/dma.h>
#include <asm/irq.h>

static int FLOPPY_IRQ = 6;
static int FLOPPY_DMA = 2;
static int can_use_virtual_dma = 2;
/* =======
 * can use virtual DMA:
 * 0 = use of virtual DMA disallowed by config
 * 1 = use of virtual DMA prescribed by config
 * 2 = no virtual DMA preference configured.  By default try hard DMA,
 * but fall back on virtual DMA when not enough memory available
 */

static int use_virtual_dma;
/* =======
 * use virtual DMA
 * 0 using hard DMA
 * 1 using virtual DMA
 * This variable is set to virtual when a DMA mem problem arises, and
 * reset back in floppy_grab_irq_and_dma.
 * It is not safe to reset it in other circumstances, because the floppy
 * driver may have several buffers in use at once, and we do currently not
 * record each buffers capabilities
 */

static DEFINE_SPINLOCK(floppy_lock);

static unsigned short virtual_dma_port = 0x3f0;
irqreturn_t floppy_interrupt(int irq, void *dev_id);
static int set_dor(int fdc, char mask, char data);

#define K_64	0x10000		/* 64KB */

/* the following is the mask of allowed drives. By default units 2 and
 * 3 of both floppy controllers are disabled, because switching on the
 * motor of these drives causes system hangs on some PCI computers. drive
 * 0 is the low bit (0x1), and drive 7 is the high bit (0x80). Bits are on if
 * a drive is allowed.
 *
 * NOTE: This must come before we include the arch floppy header because
 *       some ports reference this variable from there. -DaveM
 */

static int allowed_drive_mask = 0x33;

#include <asm/floppy.h>

static int irqdma_allocated;

#include <linux/blkdev.h>
#include <linux/blkpg.h>
#include <linux/cdrom.h>	/* for the compatibility eject ioctl */
#include <linux/completion.h>

static struct request *current_req;
static void do_fd_request(struct request_queue *q);
static int set_next_request(void);

#ifndef fd_get_dma_residue
#define fd_get_dma_residue() get_dma_residue(FLOPPY_DMA)
#endif

/* Dma Memory related stuff */

#ifndef fd_dma_mem_free
#define fd_dma_mem_free(addr, size) free_pages(addr, get_order(size))
#endif

#ifndef fd_dma_mem_alloc
#define fd_dma_mem_alloc(size) __get_dma_pages(GFP_KERNEL, get_order(size))
#endif

static inline void fallback_on_nodma_alloc(char **addr, size_t l)
{
#ifdef FLOPPY_CAN_FALLBACK_ON_NODMA
	if (*addr)
		return;		/* we have the memory */
	if (can_use_virtual_dma != 2)
		return;		/* no fallback allowed */
	pr_info("DMA memory shortage. Temporarily falling back on virtual DMA\n");
	*addr = (char *)nodma_mem_alloc(l);
#else
	return;
#endif
}

/* End dma memory related stuff */

static unsigned long fake_change;
static bool initialized;

#define ITYPE(x)	(((x) >> 2) & 0x1f)
#define TOMINOR(x)	((x & 3) | ((x & 4) << 5))
#define UNIT(x)		((x) & 0x03)		/* drive on fdc */
#define FDC(x)		(((x) & 0x04) >> 2)	/* fdc of drive */
	/* reverse mapping from unit and fdc to drive */
#define REVDRIVE(fdc, unit) ((unit) + ((fdc) << 2))

#define DP	(&drive_params[current_drive])
#define DRS	(&drive_state[current_drive])
#define DRWE	(&write_errors[current_drive])
#define FDCS	(&fdc_state[fdc])

#define UDP	(&drive_params[drive])
#define UDRS	(&drive_state[drive])
#define UDRWE	(&write_errors[drive])
#define UFDCS	(&fdc_state[FDC(drive)])

#define PH_HEAD(floppy, head) (((((floppy)->stretch & 2) >> 1) ^ head) << 2)
#define STRETCH(floppy)	((floppy)->stretch & FD_STRETCH)

/* read/write */
#define COMMAND		(raw_cmd->cmd[0])
#define DR_SELECT	(raw_cmd->cmd[1])
#define TRACK		(raw_cmd->cmd[2])
#define HEAD		(raw_cmd->cmd[3])
#define SECTOR		(raw_cmd->cmd[4])
#define SIZECODE	(raw_cmd->cmd[5])
#define SECT_PER_TRACK	(raw_cmd->cmd[6])
#define GAP		(raw_cmd->cmd[7])
#define SIZECODE2	(raw_cmd->cmd[8])
#define NR_RW 9

/* format */
#define F_SIZECODE	(raw_cmd->cmd[2])
#define F_SECT_PER_TRACK (raw_cmd->cmd[3])
#define F_GAP		(raw_cmd->cmd[4])
#define F_FILL		(raw_cmd->cmd[5])
#define NR_F 6

/*
 * Maximum disk size (in kilobytes).
 * This default is used whenever the current disk size is unknown.
 * [Now it is rather a minimum]
 */
#define MAX_DISK_SIZE 4		/* 3984 */

/*
 * globals used by 'result()'
 */
#define MAX_REPLIES 16
static unsigned char reply_buffer[MAX_REPLIES];
static int inr;		/* size of reply buffer, when called from interrupt */
#define ST0		(reply_buffer[0])
#define ST1		(reply_buffer[1])
#define ST2		(reply_buffer[2])
#define ST3		(reply_buffer[0])	/* result of GETSTATUS */
#define R_TRACK		(reply_buffer[3])
#define R_HEAD		(reply_buffer[4])
#define R_SECTOR	(reply_buffer[5])
#define R_SIZECODE	(reply_buffer[6])

#define SEL_DLY		(2 * HZ / 100)

/*
 * this struct defines the different floppy drive types.
 */
static struct {
	struct floppy_drive_params params;
	const char *name;	/* name printed while booting */
} default_drive_params[] = {
/* NOTE: the time values in jiffies should be in msec!
 CMOS drive type
  |     Maximum data rate supported by drive type
  |     |   Head load time, msec
  |     |   |   Head unload time, msec (not used)
  |     |   |   |     Step rate interval, usec
  |     |   |   |     |       Time needed for spinup time (jiffies)
  |     |   |   |     |       |      Timeout for spinning down (jiffies)
  |     |   |   |     |       |      |   Spindown offset (where disk stops)
  |     |   |   |     |       |      |   |     Select delay
  |     |   |   |     |       |      |   |     |     RPS
  |     |   |   |     |       |      |   |     |     |    Max number of tracks
  |     |   |   |     |       |      |   |     |     |    |     Interrupt timeout
  |     |   |   |     |       |      |   |     |     |    |     |   Max nonintlv. sectors
  |     |   |   |     |       |      |   |     |     |    |     |   | -Max Errors- flags */
{{0,  500, 16, 16, 8000,    1*HZ, 3*HZ,  0, SEL_DLY, 5,  80, 3*HZ, 20, {3,1,2,0,2}, 0,
      0, { 7, 4, 8, 2, 1, 5, 3,10}, 3*HZ/2, 0 }, "unknown" },

{{1,  300, 16, 16, 8000,    1*HZ, 3*HZ,  0, SEL_DLY, 5,  40, 3*HZ, 17, {3,1,2,0,2}, 0,
      0, { 1, 0, 0, 0, 0, 0, 0, 0}, 3*HZ/2, 1 }, "360K PC" }, /*5 1/4 360 KB PC*/

{{2,  500, 16, 16, 6000, 4*HZ/10, 3*HZ, 14, SEL_DLY, 6,  83, 3*HZ, 17, {3,1,2,0,2}, 0,
      0, { 2, 5, 6,23,10,20,12, 0}, 3*HZ/2, 2 }, "1.2M" }, /*5 1/4 HD AT*/

{{3,  250, 16, 16, 3000,    1*HZ, 3*HZ,  0, SEL_DLY, 5,  83, 3*HZ, 20, {3,1,2,0,2}, 0,
      0, { 4,22,21,30, 3, 0, 0, 0}, 3*HZ/2, 4 }, "720k" }, /*3 1/2 DD*/

{{4,  500, 16, 16, 4000, 4*HZ/10, 3*HZ, 10, SEL_DLY, 5,  83, 3*HZ, 20, {3,1,2,0,2}, 0,
      0, { 7, 4,25,22,31,21,29,11}, 3*HZ/2, 7 }, "1.44M" }, /*3 1/2 HD*/

{{5, 1000, 15,  8, 3000, 4*HZ/10, 3*HZ, 10, SEL_DLY, 5,  83, 3*HZ, 40, {3,1,2,0,2}, 0,
      0, { 7, 8, 4,25,28,22,31,21}, 3*HZ/2, 8 }, "2.88M AMI BIOS" }, /*3 1/2 ED*/

{{6, 1000, 15,  8, 3000, 4*HZ/10, 3*HZ, 10, SEL_DLY, 5,  83, 3*HZ, 40, {3,1,2,0,2}, 0,
      0, { 7, 8, 4,25,28,22,31,21}, 3*HZ/2, 8 }, "2.88M" } /*3 1/2 ED*/
/*    |  --autodetected formats---    |      |      |
 *    read_track                      |      |    Name printed when booting
 *				      |     Native format
 *	            Frequency of disk change checks */
};

static struct floppy_drive_params drive_params[N_DRIVE];
static struct floppy_drive_struct drive_state[N_DRIVE];
static struct floppy_write_errors write_errors[N_DRIVE];
static struct timer_list motor_off_timer[N_DRIVE];
static struct gendisk *disks[N_DRIVE];
static struct block_device *opened_bdev[N_DRIVE];
static DEFINE_MUTEX(open_lock);
static struct floppy_raw_cmd *raw_cmd, default_raw_cmd;
static int fdc_queue;

/*
 * This struct defines the different floppy types.
 *
 * Bit 0 of 'stretch' tells if the tracks need to be doubled for some
 * types (e.g. 360kB diskette in 1.2MB drive, etc.).  Bit 1 of 'stretch'
 * tells if the disk is in Commodore 1581 format, which means side 0 sectors
 * are located on side 1 of the disk but with a side 0 ID, and vice-versa.
 * This is the same as the Sharp MZ-80 5.25" CP/M disk format, except that the
 * 1581's logical side 0 is on physical side 1, whereas the Sharp's logical
 * side 0 is on physical side 0 (but with the misnamed sector IDs).
 * 'stretch' should probably be renamed to something more general, like
 * 'options'.
 *
 * Bits 2 through 9 of 'stretch' tell the number of the first sector.
 * The LSB (bit 2) is flipped. For most disks, the first sector
 * is 1 (represented by 0x00<<2).  For some CP/M and music sampler
 * disks (such as Ensoniq EPS 16plus) it is 0 (represented as 0x01<<2).
 * For Amstrad CPC disks it is 0xC1 (represented as 0xC0<<2).
 *
 * Other parameters should be self-explanatory (see also setfdprm(8)).
 */
/*
	    Size
	     |  Sectors per track
	     |  | Head
	     |  | |  Tracks
	     |  | |  | Stretch
	     |  | |  | |  Gap 1 size
	     |  | |  | |    |  Data rate, | 0x40 for perp
	     |  | |  | |    |    |  Spec1 (stepping rate, head unload
	     |  | |  | |    |    |    |    /fmt gap (gap2) */
static struct floppy_struct floppy_type[32] = {
	{    0, 0,0, 0,0,0x00,0x00,0x00,0x00,NULL    },	/*  0 no testing    */
	{  720, 9,2,40,0,0x2A,0x02,0xDF,0x50,"d360"  }, /*  1 360KB PC      */
	{ 2400,15,2,80,0,0x1B,0x00,0xDF,0x54,"h1200" },	/*  2 1.2MB AT      */
	{  720, 9,1,80,0,0x2A,0x02,0xDF,0x50,"D360"  },	/*  3 360KB SS 3.5" */
	{ 1440, 9,2,80,0,0x2A,0x02,0xDF,0x50,"D720"  },	/*  4 720KB 3.5"    */
	{  720, 9,2,40,1,0x23,0x01,0xDF,0x50,"h360"  },	/*  5 360KB AT      */
	{ 1440, 9,2,80,0,0x23,0x01,0xDF,0x50,"h720"  },	/*  6 720KB AT      */
	{ 2880,18,2,80,0,0x1B,0x00,0xCF,0x6C,"H1440" },	/*  7 1.44MB 3.5"   */
	{ 5760,36,2,80,0,0x1B,0x43,0xAF,0x54,"E2880" },	/*  8 2.88MB 3.5"   */
	{ 6240,39,2,80,0,0x1B,0x43,0xAF,0x28,"E3120" },	/*  9 3.12MB 3.5"   */

	{ 2880,18,2,80,0,0x25,0x00,0xDF,0x02,"h1440" }, /* 10 1.44MB 5.25"  */
	{ 3360,21,2,80,0,0x1C,0x00,0xCF,0x0C,"H1680" }, /* 11 1.68MB 3.5"   */
	{  820,10,2,41,1,0x25,0x01,0xDF,0x2E,"h410"  },	/* 12 410KB 5.25"   */
	{ 1640,10,2,82,0,0x25,0x02,0xDF,0x2E,"H820"  },	/* 13 820KB 3.5"    */
	{ 2952,18,2,82,0,0x25,0x00,0xDF,0x02,"h1476" },	/* 14 1.48MB 5.25"  */
	{ 3444,21,2,82,0,0x25,0x00,0xDF,0x0C,"H1722" },	/* 15 1.72MB 3.5"   */
	{  840,10,2,42,1,0x25,0x01,0xDF,0x2E,"h420"  },	/* 16 420KB 5.25"   */
	{ 1660,10,2,83,0,0x25,0x02,0xDF,0x2E,"H830"  },	/* 17 830KB 3.5"    */
	{ 2988,18,2,83,0,0x25,0x00,0xDF,0x02,"h1494" },	/* 18 1.49MB 5.25"  */
	{ 3486,21,2,83,0,0x25,0x00,0xDF,0x0C,"H1743" }, /* 19 1.74 MB 3.5"  */

	{ 1760,11,2,80,0,0x1C,0x09,0xCF,0x00,"h880"  }, /* 20 880KB 5.25"   */
	{ 2080,13,2,80,0,0x1C,0x01,0xCF,0x00,"D1040" }, /* 21 1.04MB 3.5"   */
	{ 2240,14,2,80,0,0x1C,0x19,0xCF,0x00,"D1120" }, /* 22 1.12MB 3.5"   */
	{ 3200,20,2,80,0,0x1C,0x20,0xCF,0x2C,"h1600" }, /* 23 1.6MB 5.25"   */
	{ 3520,22,2,80,0,0x1C,0x08,0xCF,0x2e,"H1760" }, /* 24 1.76MB 3.5"   */
	{ 3840,24,2,80,0,0x1C,0x20,0xCF,0x00,"H1920" }, /* 25 1.92MB 3.5"   */
	{ 6400,40,2,80,0,0x25,0x5B,0xCF,0x00,"E3200" }, /* 26 3.20MB 3.5"   */
	{ 7040,44,2,80,0,0x25,0x5B,0xCF,0x00,"E3520" }, /* 27 3.52MB 3.5"   */
	{ 7680,48,2,80,0,0x25,0x63,0xCF,0x00,"E3840" }, /* 28 3.84MB 3.5"   */
	{ 3680,23,2,80,0,0x1C,0x10,0xCF,0x00,"H1840" }, /* 29 1.84MB 3.5"   */

	{ 1600,10,2,80,0,0x25,0x02,0xDF,0x2E,"D800"  },	/* 30 800KB 3.5"    */
	{ 3200,20,2,80,0,0x1C,0x00,0xCF,0x2C,"H1600" }, /* 31 1.6MB 3.5"    */
};

#define SECTSIZE (_FD_SECTSIZE(*floppy))

/* Auto-detection: Disk type used until the next media change occurs. */
static struct floppy_struct *current_type[N_DRIVE];

/*
 * User-provided type information. current_type points to
 * the respective entry of this array.
 */
static struct floppy_struct user_params[N_DRIVE];

static sector_t floppy_sizes[256];

static char floppy_device_name[] = "floppy";

/*
 * The driver is trying to determine the correct media format
 * while probing is set. rw_interrupt() clears it after a
 * successful access.
 */
static int probing;

/* Synchronization of FDC access. */
#define FD_COMMAND_NONE		-1
#define FD_COMMAND_ERROR	2
#define FD_COMMAND_OKAY		3

static volatile int command_status = FD_COMMAND_NONE;
static unsigned long fdc_busy;
static DECLARE_WAIT_QUEUE_HEAD(fdc_wait);
static DECLARE_WAIT_QUEUE_HEAD(command_done);

/* Errors during formatting are counted here. */
static int format_errors;

/* Format request descriptor. */
static struct format_descr format_req;

/*
 * Rate is 0 for 500kb/s, 1 for 300kbps, 2 for 250kbps
 * Spec1 is 0xSH, where S is stepping rate (F=1ms, E=2ms, D=3ms etc),
 * H is head unload time (1=16ms, 2=32ms, etc)
 */

/*
 * Track buffer
 * Because these are written to by the DMA controller, they must
 * not contain a 64k byte boundary crossing, or data will be
 * corrupted/lost.
 */
static char *floppy_track_buffer;
static int max_buffer_sectors;

static int *errors;
typedef void (*done_f)(int);
static const struct cont_t {
	void (*interrupt)(void);
				/* this is called after the interrupt of the
				 * main command */
	void (*redo)(void);	/* this is called to retry the operation */
	void (*error)(void);	/* this is called to tally an error */
	done_f done;		/* this is called to say if the operation has
				 * succeeded/failed */
} *cont;

static void floppy_ready(void);
static void floppy_start(void);
static void process_fd_request(void);
static void recalibrate_floppy(void);
static void floppy_shutdown(struct work_struct *);

static int floppy_request_regions(int);
static void floppy_release_regions(int);
static int floppy_grab_irq_and_dma(void);
static void floppy_release_irq_and_dma(void);

/*
 * The "reset" variable should be tested whenever an interrupt is scheduled,
 * after the commands have been sent. This is to ensure that the driver doesn't
 * get wedged when the interrupt doesn't come because of a failed command.
 * reset doesn't need to be tested before sending commands, because
 * output_byte is automatically disabled when reset is set.
 */
static void reset_fdc(void);

/*
 * These are global variables, as that's the easiest way to give
 * information to interrupts. They are the data used for the current
 * request.
 */
#define NO_TRACK	-1
#define NEED_1_RECAL	-2
#define NEED_2_RECAL	-3

static atomic_t usage_count = ATOMIC_INIT(0);

/* buffer related variables */
static int buffer_track = -1;
static int buffer_drive = -1;
static int buffer_min = -1;
static int buffer_max = -1;

/* fdc related variables, should end up in a struct */
static struct floppy_fdc_state fdc_state[N_FDC];
static int fdc;			/* current fdc */

static struct workqueue_struct *floppy_wq;

static struct floppy_struct *_floppy = floppy_type;
static unsigned char current_drive;
static long current_count_sectors;
static unsigned char fsector_t;	/* sector in track */
static unsigned char in_sector_offset;	/* offset within physical sector,
					 * expressed in units of 512 bytes */

static inline bool drive_no_geom(int drive)
{
	return !current_type[drive] && !ITYPE(UDRS->fd_device);
}

#ifndef fd_eject
static inline int fd_eject(int drive)
{
	return -EINVAL;
}
#endif

/*
 * Debugging
 * =========
 */
#ifdef DEBUGT
static long unsigned debugtimer;

static inline void set_debugt(void)
{
	debugtimer = jiffies;
}

static inline void debugt(const char *func, const char *msg)
{
	if (DP->flags & DEBUGT)
		pr_info("%s:%s dtime=%lu\n", func, msg, jiffies - debugtimer);
}
#else
static inline void set_debugt(void) { }
static inline void debugt(const char *func, const char *msg) { }
#endif /* DEBUGT */


static DECLARE_DELAYED_WORK(fd_timeout, floppy_shutdown);
static const char *timeout_message;

static void is_alive(const char *func, const char *message)
{
	/* this routine checks whether the floppy driver is "alive" */
	if (test_bit(0, &fdc_busy) && command_status < 2 &&
	    !delayed_work_pending(&fd_timeout)) {
		DPRINT("%s: timeout handler died.  %s\n", func, message);
	}
}

static void (*do_floppy)(void) = NULL;

#define OLOGSIZE 20

static void (*lasthandler)(void);
static unsigned long interruptjiffies;
static unsigned long resultjiffies;
static int resultsize;
static unsigned long lastredo;

static struct output_log {
	unsigned char data;
	unsigned char status;
	unsigned long jiffies;
} output_log[OLOGSIZE];

static int output_log_pos;

#define current_reqD -1
#define MAXTIMEOUT -2

static void __reschedule_timeout(int drive, const char *message)
{
	unsigned long delay;

	if (drive == current_reqD)
		drive = current_drive;

	if (drive < 0 || drive >= N_DRIVE) {
		delay = 20UL * HZ;
		drive = 0;
	} else
		delay = UDP->timeout;

	mod_delayed_work(floppy_wq, &fd_timeout, delay);
	if (UDP->flags & FD_DEBUG)
		DPRINT("reschedule timeout %s\n", message);
	timeout_message = message;
}

static void reschedule_timeout(int drive, const char *message)
{
	unsigned long flags;

	spin_lock_irqsave(&floppy_lock, flags);
	__reschedule_timeout(drive, message);
	spin_unlock_irqrestore(&floppy_lock, flags);
}

#define INFBOUND(a, b) (a) = max_t(int, a, b)
#define SUPBOUND(a, b) (a) = min_t(int, a, b)

/*
 * Bottom half floppy driver.
 * ==========================
 *
 * This part of the file contains the code talking directly to the hardware,
 * and also the main service loop (seek-configure-spinup-command)
 */

/*
 * disk change.
 * This routine is responsible for maintaining the FD_DISK_CHANGE flag,
 * and the last_checked date.
 *
 * last_checked is the date of the last check which showed 'no disk change'
 * FD_DISK_CHANGE is set under two conditions:
 * 1. The floppy has been changed after some i/o to that floppy already
 *    took place.
 * 2. No floppy disk is in the drive. This is done in order to ensure that
 *    requests are quickly flushed in case there is no disk in the drive. It
 *    follows that FD_DISK_CHANGE can only be cleared if there is a disk in
 *    the drive.
 *
 * For 1., maxblock is observed. Maxblock is 0 if no i/o has taken place yet.
 * For 2., FD_DISK_NEWCHANGE is watched. FD_DISK_NEWCHANGE is cleared on
 *  each seek. If a disk is present, the disk change line should also be
 *  cleared on each seek. Thus, if FD_DISK_NEWCHANGE is clear, but the disk
 *  change line is set, this means either that no disk is in the drive, or
 *  that it has been removed since the last seek.
 *
 * This means that we really have a third possibility too:
 *  The floppy has been changed after the last seek.
 */

static int disk_change(int drive)
{
	int fdc = FDC(drive);

	if (time_before(jiffies, UDRS->select_date + UDP->select_delay))
		DPRINT("WARNING disk change called early\n");
	if (!(FDCS->dor & (0x10 << UNIT(drive))) ||
	    (FDCS->dor & 3) != UNIT(drive) || fdc != FDC(drive)) {
		DPRINT("probing disk change on unselected drive\n");
		DPRINT("drive=%d fdc=%d dor=%x\n", drive, FDC(drive),
		       (unsigned int)FDCS->dor);
	}

	debug_dcl(UDP->flags,
		  "checking disk change line for drive %d\n", drive);
	debug_dcl(UDP->flags, "jiffies=%lu\n", jiffies);
	debug_dcl(UDP->flags, "disk change line=%x\n", fd_inb(FD_DIR) & 0x80);
	debug_dcl(UDP->flags, "flags=%lx\n", UDRS->flags);

	if (UDP->flags & FD_BROKEN_DCL)
		return test_bit(FD_DISK_CHANGED_BIT, &UDRS->flags);
	if ((fd_inb(FD_DIR) ^ UDP->flags) & 0x80) {
		set_bit(FD_VERIFY_BIT, &UDRS->flags);
					/* verify write protection */

		if (UDRS->maxblock)	/* mark it changed */
			set_bit(FD_DISK_CHANGED_BIT, &UDRS->flags);

		/* invalidate its geometry */
		if (UDRS->keep_data >= 0) {
			if ((UDP->flags & FTD_MSG) &&
			    current_type[drive] != NULL)
				DPRINT("Disk type is undefined after disk change\n");
			current_type[drive] = NULL;
			floppy_sizes[TOMINOR(drive)] = MAX_DISK_SIZE << 1;
		}

		return 1;
	} else {
		UDRS->last_checked = jiffies;
		clear_bit(FD_DISK_NEWCHANGE_BIT, &UDRS->flags);
	}
	return 0;
}

static inline int is_selected(int dor, int unit)
{
	return ((dor & (0x10 << unit)) && (dor & 3) == unit);
}

static bool is_ready_state(int status)
{
	int state = status & (STATUS_READY | STATUS_DIR | STATUS_DMA);
	return state == STATUS_READY;
}

static int set_dor(int fdc, char mask, char data)
{
	unsigned char unit;
	unsigned char drive;
	unsigned char newdor;
	unsigned char olddor;

	if (FDCS->address == -1)
		return -1;

	olddor = FDCS->dor;
	newdor = (olddor & mask) | data;
	if (newdor != olddor) {
		unit = olddor & 0x3;
		if (is_selected(olddor, unit) && !is_selected(newdor, unit)) {
			drive = REVDRIVE(fdc, unit);
			debug_dcl(UDP->flags,
				  "calling disk change from set_dor\n");
			disk_change(drive);
		}
		FDCS->dor = newdor;
		fd_outb(newdor, FD_DOR);

		unit = newdor & 0x3;
		if (!is_selected(olddor, unit) && is_selected(newdor, unit)) {
			drive = REVDRIVE(fdc, unit);
			UDRS->select_date = jiffies;
		}
	}
	return olddor;
}

static void twaddle(void)
{
	if (DP->select_delay)
		return;
	fd_outb(FDCS->dor & ~(0x10 << UNIT(current_drive)), FD_DOR);
	fd_outb(FDCS->dor, FD_DOR);
	DRS->select_date = jiffies;
}

/*
 * Reset all driver information about the current fdc.
 * This is needed after a reset, and after a raw command.
 */
static void reset_fdc_info(int mode)
{
	int drive;

	FDCS->spec1 = FDCS->spec2 = -1;
	FDCS->need_configure = 1;
	FDCS->perp_mode = 1;
	FDCS->rawcmd = 0;
	for (drive = 0; drive < N_DRIVE; drive++)
		if (FDC(drive) == fdc && (mode || UDRS->track != NEED_1_RECAL))
			UDRS->track = NEED_2_RECAL;
}

/* selects the fdc and drive, and enables the fdc's input/dma. */
static void set_fdc(int drive)
{
	if (drive >= 0 && drive < N_DRIVE) {
		fdc = FDC(drive);
		current_drive = drive;
	}
	if (fdc != 1 && fdc != 0) {
		pr_info("bad fdc value\n");
		return;
	}
	set_dor(fdc, ~0, 8);
#if N_FDC > 1
	set_dor(1 - fdc, ~8, 0);
#endif
	if (FDCS->rawcmd == 2)
		reset_fdc_info(1);
	if (fd_inb(FD_STATUS) != STATUS_READY)
		FDCS->reset = 1;
}

/* locks the driver */
static int lock_fdc(int drive, bool interruptible)
{
	if (WARN(atomic_read(&usage_count) == 0,
		 "Trying to lock fdc while usage count=0\n"))
		return -1;

	if (wait_event_interruptible(fdc_wait, !test_and_set_bit(0, &fdc_busy)))
		return -EINTR;

	command_status = FD_COMMAND_NONE;

	reschedule_timeout(drive, "lock fdc");
	set_fdc(drive);
	return 0;
}

/* unlocks the driver */
static void unlock_fdc(void)
{
	if (!test_bit(0, &fdc_busy))
		DPRINT("FDC access conflict!\n");

	raw_cmd = NULL;
	command_status = FD_COMMAND_NONE;
	cancel_delayed_work(&fd_timeout);
	do_floppy = NULL;
	cont = NULL;
	clear_bit(0, &fdc_busy);
	wake_up(&fdc_wait);
}

/* switches the motor off after a given timeout */
static void motor_off_callback(unsigned long nr)
{
	unsigned char mask = ~(0x10 << UNIT(nr));

	set_dor(FDC(nr), mask, 0);
}

/* schedules motor off */
static void floppy_off(unsigned int drive)
{
	unsigned long volatile delta;
	int fdc = FDC(drive);

	if (!(FDCS->dor & (0x10 << UNIT(drive))))
		return;

	del_timer(motor_off_timer + drive);

	/* make spindle stop in a position which minimizes spinup time
	 * next time */
	if (UDP->rps) {
		delta = jiffies - UDRS->first_read_date + HZ -
		    UDP->spindown_offset;
		delta = ((delta * UDP->rps) % HZ) / UDP->rps;
		motor_off_timer[drive].expires =
		    jiffies + UDP->spindown - delta;
	}
	add_timer(motor_off_timer + drive);
}

/*
 * cycle through all N_DRIVE floppy drives, for disk change testing.
 * stopping at current drive. This is done before any long operation, to
 * be sure to have up to date disk change information.
 */
static void scandrives(void)
{
	int i;
	int drive;
	int saved_drive;

	if (DP->select_delay)
		return;

	saved_drive = current_drive;
	for (i = 0; i < N_DRIVE; i++) {
		drive = (saved_drive + i + 1) % N_DRIVE;
		if (UDRS->fd_ref == 0 || UDP->select_delay != 0)
			continue;	/* skip closed drives */
		set_fdc(drive);
		if (!(set_dor(fdc, ~3, UNIT(drive) | (0x10 << UNIT(drive))) &
		      (0x10 << UNIT(drive))))
			/* switch the motor off again, if it was off to
			 * begin with */
			set_dor(fdc, ~(0x10 << UNIT(drive)), 0);
	}
	set_fdc(saved_drive);
}

static void empty(void)
{
}

static DECLARE_WORK(floppy_work, NULL);

static void schedule_bh(void (*handler)(void))
{
	WARN_ON(work_pending(&floppy_work));

	PREPARE_WORK(&floppy_work, (work_func_t)handler);
	queue_work(floppy_wq, &floppy_work);
}

static DECLARE_DELAYED_WORK(fd_timer, NULL);

static void cancel_activity(void)
{
	do_floppy = NULL;
	cancel_delayed_work_sync(&fd_timer);
	cancel_work_sync(&floppy_work);
}

/* this function makes sure that the disk stays in the drive during the
 * transfer */
static void fd_watchdog(struct work_struct *arg)
{
	debug_dcl(DP->flags, "calling disk change from watchdog\n");

	if (disk_change(current_drive)) {
		DPRINT("disk removed during i/o\n");
		cancel_activity();
		cont->done(0);
		reset_fdc();
	} else {
		cancel_delayed_work(&fd_timer);
		PREPARE_DELAYED_WORK(&fd_timer, fd_watchdog);
		queue_delayed_work(floppy_wq, &fd_timer, HZ / 10);
	}
}

static void main_command_interrupt(void)
{
	cancel_delayed_work(&fd_timer);
	cont->interrupt();
}

/* waits for a delay (spinup or select) to pass */
static int fd_wait_for_completion(unsigned long expires, work_func_t function)
{
	if (FDCS->reset) {
		reset_fdc();	/* do the reset during sleep to win time
				 * if we don't need to sleep, it's a good
				 * occasion anyways */
		return 1;
	}

	if (time_before(jiffies, expires)) {
		cancel_delayed_work(&fd_timer);
		PREPARE_DELAYED_WORK(&fd_timer, function);
		queue_delayed_work(floppy_wq, &fd_timer, expires - jiffies);
		return 1;
	}
	return 0;
}

static void setup_DMA(void)
{
	unsigned long f;

	if (raw_cmd->length == 0) {
		int i;

		pr_info("zero dma transfer size:");
		for (i = 0; i < raw_cmd->cmd_count; i++)
			pr_cont("%x,", raw_cmd->cmd[i]);
		pr_cont("\n");
		cont->done(0);
		FDCS->reset = 1;
		return;
	}
	if (((unsigned long)raw_cmd->kernel_data) % 512) {
		pr_info("non aligned address: %p\n", raw_cmd->kernel_data);
		cont->done(0);
		FDCS->reset = 1;
		return;
	}
	f = claim_dma_lock();
	fd_disable_dma();
#ifdef fd_dma_setup
	if (fd_dma_setup(raw_cmd->kernel_data, raw_cmd->length,
			 (raw_cmd->flags & FD_RAW_READ) ?
			 DMA_MODE_READ : DMA_MODE_WRITE, FDCS->address) < 0) {
		release_dma_lock(f);
		cont->done(0);
		FDCS->reset = 1;
		return;
	}
	release_dma_lock(f);
#else
	fd_clear_dma_ff();
	fd_cacheflush(raw_cmd->kernel_data, raw_cmd->length);
	fd_set_dma_mode((raw_cmd->flags & FD_RAW_READ) ?
			DMA_MODE_READ : DMA_MODE_WRITE);
	fd_set_dma_addr(raw_cmd->kernel_data);
	fd_set_dma_count(raw_cmd->length);
	virtual_dma_port = FDCS->address;
	fd_enable_dma();
	release_dma_lock(f);
#endif
}

static void show_floppy(void);

/* waits until the fdc becomes ready */
static int wait_til_ready(void)
{
	int status;
	int counter;

	if (FDCS->reset)
		return -1;
	for (counter = 0; counter < 10000; counter++) {
		status = fd_inb(FD_STATUS);
		if (status & STATUS_READY)
			return status;
	}
	if (initialized) {
		DPRINT("Getstatus times out (%x) on fdc %d\n", status, fdc);
		show_floppy();
	}
	FDCS->reset = 1;
	return -1;
}

/* sends a command byte to the fdc */
static int output_byte(char byte)
{
	int status = wait_til_ready();

	if (status < 0)
		return -1;

	if (is_ready_state(status)) {
		fd_outb(byte, FD_DATA);
		output_log[output_log_pos].data = byte;
		output_log[output_log_pos].status = status;
		output_log[output_log_pos].jiffies = jiffies;
		output_log_pos = (output_log_pos + 1) % OLOGSIZE;
		return 0;
	}
	FDCS->reset = 1;
	if (initialized) {
		DPRINT("Unable to send byte %x to FDC. Fdc=%x Status=%x\n",
		       byte, fdc, status);
		show_floppy();
	}
	return -1;
}

/* gets the response from the fdc */
static int result(void)
{
	int i;
	int status = 0;

	for (i = 0; i < MAX_REPLIES; i++) {
		status = wait_til_ready();
		if (status < 0)
			break;
		status &= STATUS_DIR | STATUS_READY | STATUS_BUSY | STATUS_DMA;
		if ((status & ~STATUS_BUSY) == STATUS_READY) {
			resultjiffies = jiffies;
			resultsize = i;
			return i;
		}
		if (status == (STATUS_DIR | STATUS_READY | STATUS_BUSY))
			reply_buffer[i] = fd_inb(FD_DATA);
		else
			break;
	}
	if (initialized) {
		DPRINT("get result error. Fdc=%d Last status=%x Read bytes=%d\n",
		       fdc, status, i);
		show_floppy();
	}
	FDCS->reset = 1;
	return -1;
}

#define MORE_OUTPUT -2
/* does the fdc need more output? */
static int need_more_output(void)
{
	int status = wait_til_ready();

	if (status < 0)
		return -1;

	if (is_ready_state(status))
		return MORE_OUTPUT;

	return result();
}

/* Set perpendicular mode as required, based on data rate, if supported.
 * 82077 Now tested. 1Mbps data rate only possible with 82077-1.
 */
static void perpendicular_mode(void)
{
	unsigned char perp_mode;

	if (raw_cmd->rate & 0x40) {
		switch (raw_cmd->rate & 3) {
		case 0:
			perp_mode = 2;
			break;
		case 3:
			perp_mode = 3;
			break;
		default:
			DPRINT("Invalid data rate for perpendicular mode!\n");
			cont->done(0);
			FDCS->reset = 1;
					/*
					 * convenient way to return to
					 * redo without too much hassle
					 * (deep stack et al.)
					 */
			return;
		}
	} else
		perp_mode = 0;

	if (FDCS->perp_mode == perp_mode)
		return;
	if (FDCS->version >= FDC_82077_ORIG) {
		output_byte(FD_PERPENDICULAR);
		output_byte(perp_mode);
		FDCS->perp_mode = perp_mode;
	} else if (perp_mode) {
		DPRINT("perpendicular mode not supported by this FDC.\n");
	}
}				/* perpendicular_mode */

static int fifo_depth = 0xa;
static int no_fifo;

static int fdc_configure(void)
{
	/* Turn on FIFO */
	output_byte(FD_CONFIGURE);
	if (need_more_output() != MORE_OUTPUT)
		return 0;
	output_byte(0);
	output_byte(0x10 | (no_fifo & 0x20) | (fifo_depth & 0xf));
	output_byte(0);		/* pre-compensation from track
				   0 upwards */
	return 1;
}

#define NOMINAL_DTR 500

/* Issue a "SPECIFY" command to set the step rate time, head unload time,
 * head load time, and DMA disable flag to values needed by floppy.
 *
 * The value "dtr" is the data transfer rate in Kbps.  It is needed
 * to account for the data rate-based scaling done by the 82072 and 82077
 * FDC types.  This parameter is ignored for other types of FDCs (i.e.
 * 8272a).
 *
 * Note that changing the data transfer rate has a (probably deleterious)
 * effect on the parameters subject to scaling for 82072/82077 FDCs, so
 * fdc_specify is called again after each data transfer rate
 * change.
 *
 * srt: 1000 to 16000 in microseconds
 * hut: 16 to 240 milliseconds
 * hlt: 2 to 254 milliseconds
 *
 * These values are rounded up to the next highest available delay time.
 */
static void fdc_specify(void)
{
	unsigned char spec1;
	unsigned char spec2;
	unsigned long srt;
	unsigned long hlt;
	unsigned long hut;
	unsigned long dtr = NOMINAL_DTR;
	unsigned long scale_dtr = NOMINAL_DTR;
	int hlt_max_code = 0x7f;
	int hut_max_code = 0xf;

	if (FDCS->need_configure && FDCS->version >= FDC_82072A) {
		fdc_configure();
		FDCS->need_configure = 0;
	}

	switch (raw_cmd->rate & 0x03) {
	case 3:
		dtr = 1000;
		break;
	case 1:
		dtr = 300;
		if (FDCS->version >= FDC_82078) {
			/* chose the default rate table, not the one
			 * where 1 = 2 Mbps */
			output_byte(FD_DRIVESPEC);
			if (need_more_output() == MORE_OUTPUT) {
				output_byte(UNIT(current_drive));
				output_byte(0xc0);
			}
		}
		break;
	case 2:
		dtr = 250;
		break;
	}

	if (FDCS->version >= FDC_82072) {
		scale_dtr = dtr;
		hlt_max_code = 0x00;	/* 0==256msec*dtr0/dtr (not linear!) */
		hut_max_code = 0x0;	/* 0==256msec*dtr0/dtr (not linear!) */
	}

	/* Convert step rate from microseconds to milliseconds and 4 bits */
	srt = 16 - DIV_ROUND_UP(DP->srt * scale_dtr / 1000, NOMINAL_DTR);
	if (slow_floppy)
		srt = srt / 4;

	SUPBOUND(srt, 0xf);
	INFBOUND(srt, 0);

	hlt = DIV_ROUND_UP(DP->hlt * scale_dtr / 2, NOMINAL_DTR);
	if (hlt < 0x01)
		hlt = 0x01;
	else if (hlt > 0x7f)
		hlt = hlt_max_code;

	hut = DIV_ROUND_UP(DP->hut * scale_dtr / 16, NOMINAL_DTR);
	if (hut < 0x1)
		hut = 0x1;
	else if (hut > 0xf)
		hut = hut_max_code;

	spec1 = (srt << 4) | hut;
	spec2 = (hlt << 1) | (use_virtual_dma & 1);

	/* If these parameters did not change, just return with success */
	if (FDCS->spec1 != spec1 || FDCS->spec2 != spec2) {
		/* Go ahead and set spec1 and spec2 */
		output_byte(FD_SPECIFY);
		output_byte(FDCS->spec1 = spec1);
		output_byte(FDCS->spec2 = spec2);
	}
}				/* fdc_specify */

/* Set the FDC's data transfer rate on behalf of the specified drive.
 * NOTE: with 82072/82077 FDCs, changing the data rate requires a reissue
 * of the specify command (i.e. using the fdc_specify function).
 */
static int fdc_dtr(void)
{
	/* If data rate not already set to desired value, set it. */
	if ((raw_cmd->rate & 3) == FDCS->dtr)
		return 0;

	/* Set dtr */
	fd_outb(raw_cmd->rate & 3, FD_DCR);

	/* TODO: some FDC/drive combinations (C&T 82C711 with TEAC 1.2MB)
	 * need a stabilization period of several milliseconds to be
	 * enforced after data rate changes before R/W operations.
	 * Pause 5 msec to avoid trouble. (Needs to be 2 jiffies)
	 */
	FDCS->dtr = raw_cmd->rate & 3;
	return fd_wait_for_completion(jiffies + 2UL * HZ / 100,
				      (work_func_t)floppy_ready);
}				/* fdc_dtr */

static void tell_sector(void)
{
	pr_cont(": track %d, head %d, sector %d, size %d",
		R_TRACK, R_HEAD, R_SECTOR, R_SIZECODE);
}				/* tell_sector */

static void print_errors(void)
{
	DPRINT("");
	if (ST0 & ST0_ECE) {
		pr_cont("Recalibrate failed!");
	} else if (ST2 & ST2_CRC) {
		pr_cont("data CRC error");
		tell_sector();
	} else if (ST1 & ST1_CRC) {
		pr_cont("CRC error");
		tell_sector();
	} else if ((ST1 & (ST1_MAM | ST1_ND)) ||
		   (ST2 & ST2_MAM)) {
		if (!probing) {
			pr_cont("sector not found");
			tell_sector();
		} else
			pr_cont("probe failed...");
	} else if (ST2 & ST2_WC) {	/* seek error */
		pr_cont("wrong cylinder");
	} else if (ST2 & ST2_BC) {	/* cylinder marked as bad */
		pr_cont("bad cylinder");
	} else {
		pr_cont("unknown error. ST[0..2] are: 0x%x 0x%x 0x%x",
			ST0, ST1, ST2);
		tell_sector();
	}
	pr_cont("\n");
}

/*
 * OK, this error interpreting routine is called after a
 * DMA read/write has succeeded
 * or failed, so we check the results, and copy any buffers.
 * hhb: Added better error reporting.
 * ak: Made this into a separate routine.
 */
static int interpret_errors(void)
{
	char bad;

	if (inr != 7) {
		DPRINT("-- FDC reply error\n");
		FDCS->reset = 1;
		return 1;
	}

	/* check IC to find cause of interrupt */
	switch (ST0 & ST0_INTR) {
	case 0x40:		/* error occurred during command execution */
		if (ST1 & ST1_EOC)
			return 0;	/* occurs with pseudo-DMA */
		bad = 1;
		if (ST1 & ST1_WP) {
			DPRINT("Drive is write protected\n");
			clear_bit(FD_DISK_WRITABLE_BIT, &DRS->flags);
			cont->done(0);
			bad = 2;
		} else if (ST1 & ST1_ND) {
			set_bit(FD_NEED_TWADDLE_BIT, &DRS->flags);
		} else if (ST1 & ST1_OR) {
			if (DP->flags & FTD_MSG)
				DPRINT("Over/Underrun - retrying\n");
			bad = 0;
		} else if (*errors >= DP->max_errors.reporting) {
			print_errors();
		}
		if (ST2 & ST2_WC || ST2 & ST2_BC)
			/* wrong cylinder => recal */
			DRS->track = NEED_2_RECAL;
		return bad;
	case 0x80:		/* invalid command given */
		DPRINT("Invalid FDC command given!\n");
		cont->done(0);
		return 2;
	case 0xc0:
		DPRINT("Abnormal termination caused by polling\n");
		cont->error();
		return 2;
	default:		/* (0) Normal command termination */
		return 0;
	}
}

/*
 * This routine is called when everything should be correctly set up
 * for the transfer (i.e. floppy motor is on, the correct floppy is
 * selected, and the head is sitting on the right track).
 */
static void setup_rw_floppy(void)
{
	int i;
	int r;
	int flags;
	int dflags;
	unsigned long ready_date;
	work_func_t function;

	flags = raw_cmd->flags;
	if (flags & (FD_RAW_READ | FD_RAW_WRITE))
		flags |= FD_RAW_INTR;

	if ((flags & FD_RAW_SPIN) && !(flags & FD_RAW_NO_MOTOR)) {
		ready_date = DRS->spinup_date + DP->spinup;
		/* If spinup will take a long time, rerun scandrives
		 * again just before spinup completion. Beware that
		 * after scandrives, we must again wait for selection.
		 */
		if (time_after(ready_date, jiffies + DP->select_delay)) {
			ready_date -= DP->select_delay;
			function = (work_func_t)floppy_start;
		} else
			function = (work_func_t)setup_rw_floppy;

		/* wait until the floppy is spinning fast enough */
		if (fd_wait_for_completion(ready_date, function))
			return;
	}
	dflags = DRS->flags;

	if ((flags & FD_RAW_READ) || (flags & FD_RAW_WRITE))
		setup_DMA();

	if (flags & FD_RAW_INTR)
		do_floppy = main_command_interrupt;

	r = 0;
	for (i = 0; i < raw_cmd->cmd_count; i++)
		r |= output_byte(raw_cmd->cmd[i]);

	debugt(__func__, "rw_command");

	if (r) {
		cont->error();
		reset_fdc();
		return;
	}

	if (!(flags & FD_RAW_INTR)) {
		inr = result();
		cont->interrupt();
	} else if (flags & FD_RAW_NEED_DISK)
		fd_watchdog(NULL);
}

static int blind_seek;

/*
 * This is the routine called after every seek (or recalibrate) interrupt
 * from the floppy controller.
 */
static void seek_interrupt(void)
{
	debugt(__func__, "");
	if (inr != 2 || (ST0 & 0xF8) != 0x20) {
		DPRINT("seek failed\n");
		DRS->track = NEED_2_RECAL;
		cont->error();
		cont->redo();
		return;
	}
	if (DRS->track >= 0 && DRS->track != ST1 && !blind_seek) {
		debug_dcl(DP->flags,
			  "clearing NEWCHANGE flag because of effective seek\n");
		debug_dcl(DP->flags, "jiffies=%lu\n", jiffies);
		clear_bit(FD_DISK_NEWCHANGE_BIT, &DRS->flags);
					/* effective seek */
		DRS->select_date = jiffies;
	}
	DRS->track = ST1;
	floppy_ready();
}

static void check_wp(void)
{
	if (test_bit(FD_VERIFY_BIT, &DRS->flags)) {
					/* check write protection */
		output_byte(FD_GETSTATUS);
		output_byte(UNIT(current_drive));
		if (result() != 1) {
			FDCS->reset = 1;
			return;
		}
		clear_bit(FD_VERIFY_BIT, &DRS->flags);
		clear_bit(FD_NEED_TWADDLE_BIT, &DRS->flags);
		debug_dcl(DP->flags,
			  "checking whether disk is write protected\n");
		debug_dcl(DP->flags, "wp=%x\n", ST3 & 0x40);
		if (!(ST3 & 0x40))
			set_bit(FD_DISK_WRITABLE_BIT, &DRS->flags);
		else
			clear_bit(FD_DISK_WRITABLE_BIT, &DRS->flags);
	}
}

static void seek_floppy(void)
{
	int track;

	blind_seek = 0;

	debug_dcl(DP->flags, "calling disk change from %s\n", __func__);

	if (!test_bit(FD_DISK_NEWCHANGE_BIT, &DRS->flags) &&
	    disk_change(current_drive) && (raw_cmd->flags & FD_RAW_NEED_DISK)) {
		/* the media changed flag should be cleared after the seek.
		 * If it isn't, this means that there is really no disk in
		 * the drive.
		 */
		set_bit(FD_DISK_CHANGED_BIT, &DRS->flags);
		cont->done(0);
		cont->redo();
		return;
	}
	if (DRS->track <= NEED_1_RECAL) {
		recalibrate_floppy();
		return;
	} else if (test_bit(FD_DISK_NEWCHANGE_BIT, &DRS->flags) &&
		   (raw_cmd->flags & FD_RAW_NEED_DISK) &&
		   (DRS->track <= NO_TRACK || DRS->track == raw_cmd->track)) {
		/* we seek to clear the media-changed condition. Does anybody
		 * know a more elegant way, which works on all drives? */
		if (raw_cmd->track)
			track = raw_cmd->track - 1;
		else {
			if (DP->flags & FD_SILENT_DCL_CLEAR) {
				set_dor(fdc, ~(0x10 << UNIT(current_drive)), 0);
				blind_seek = 1;
				raw_cmd->flags |= FD_RAW_NEED_SEEK;
			}
			track = 1;
		}
	} else {
		check_wp();
		if (raw_cmd->track != DRS->track &&
		    (raw_cmd->flags & FD_RAW_NEED_SEEK))
			track = raw_cmd->track;
		else {
			setup_rw_floppy();
			return;
		}
	}

	do_floppy = seek_interrupt;
	output_byte(FD_SEEK);
	output_byte(UNIT(current_drive));
	if (output_byte(track) < 0) {
		reset_fdc();
		return;
	}
	debugt(__func__, "");
}

static void recal_interrupt(void)
{
	debugt(__func__, "");
	if (inr != 2)
		FDCS->reset = 1;
	else if (ST0 & ST0_ECE) {
		switch (DRS->track) {
		case NEED_1_RECAL:
			debugt(__func__, "need 1 recal");
			/* after a second recalibrate, we still haven't
			 * reached track 0. Probably no drive. Raise an
			 * error, as failing immediately might upset
			 * computers possessed by the Devil :-) */
			cont->error();
			cont->redo();
			return;
		case NEED_2_RECAL:
			debugt(__func__, "need 2 recal");
			/* If we already did a recalibrate,
			 * and we are not at track 0, this
			 * means we have moved. (The only way
			 * not to move at recalibration is to
			 * be already at track 0.) Clear the
			 * new change flag */
			debug_dcl(DP->flags,
				  "clearing NEWCHANGE flag because of second recalibrate\n");

			clear_bit(FD_DISK_NEWCHANGE_BIT, &DRS->flags);
			DRS->select_date = jiffies;
			/* fall through */
		default:
			debugt(__func__, "default");
			/* Recalibrate moves the head by at
			 * most 80 steps. If after one
			 * recalibrate we don't have reached
			 * track 0, this might mean that we
			 * started beyond track 80.  Try
			 * again.  */
			DRS->track = NEED_1_RECAL;
			break;
		}
	} else
		DRS->track = ST1;
	floppy_ready();
}

static void print_result(char *message, int inr)
{
	int i;

	DPRINT("%s ", message);
	if (inr >= 0)
		for (i = 0; i < inr; i++)
			pr_cont("repl[%d]=%x ", i, reply_buffer[i]);
	pr_cont("\n");
}

/* interrupt handler. Note that this can be called externally on the Sparc */
irqreturn_t floppy_interrupt(int irq, void *dev_id)
{
	int do_print;
	unsigned long f;
	void (*handler)(void) = do_floppy;

	lasthandler = handler;
	interruptjiffies = jiffies;

	f = claim_dma_lock();
	fd_disable_dma();
	release_dma_lock(f);

	do_floppy = NULL;
	if (fdc >= N_FDC || FDCS->address == -1) {
		/* we don't even know which FDC is the culprit */
		pr_info("DOR0=%x\n", fdc_state[0].dor);
		pr_info("floppy interrupt on bizarre fdc %d\n", fdc);
		pr_info("handler=%pf\n", handler);
		is_alive(__func__, "bizarre fdc");
		return IRQ_NONE;
	}

	FDCS->reset = 0;
	/* We have to clear the reset flag here, because apparently on boxes
	 * with level triggered interrupts (PS/2, Sparc, ...), it is needed to
	 * emit SENSEI's to clear the interrupt line. And FDCS->reset blocks the
	 * emission of the SENSEI's.
	 * It is OK to emit floppy commands because we are in an interrupt
	 * handler here, and thus we have to fear no interference of other
	 * activity.
	 */

	do_print = !handler && print_unex && initialized;

	inr = result();
	if (do_print)
		print_result("unexpected interrupt", inr);
	if (inr == 0) {
		int max_sensei = 4;
		do {
			output_byte(FD_SENSEI);
			inr = result();
			if (do_print)
				print_result("sensei", inr);
			max_sensei--;
		} while ((ST0 & 0x83) != UNIT(current_drive) &&
			 inr == 2 && max_sensei);
	}
	if (!handler) {
		FDCS->reset = 1;
		return IRQ_NONE;
	}
	schedule_bh(handler);
	is_alive(__func__, "normal interrupt end");

	/* FIXME! Was it really for us? */
	return IRQ_HANDLED;
}

static void recalibrate_floppy(void)
{
	debugt(__func__, "");
	do_floppy = recal_interrupt;
	output_byte(FD_RECALIBRATE);
	if (output_byte(UNIT(current_drive)) < 0)
		reset_fdc();
}

/*
 * Must do 4 FD_SENSEIs after reset because of ``drive polling''.
 */
static void reset_interrupt(void)
{
	debugt(__func__, "");
	result();		/* get the status ready for set_fdc */
	if (FDCS->reset) {
		pr_info("reset set in interrupt, calling %pf\n", cont->error);
		cont->error();	/* a reset just after a reset. BAD! */
	}
	cont->redo();
}

/*
 * reset is done by pulling bit 2 of DOR low for a while (old FDCs),
 * or by setting the self clearing bit 7 of STATUS (newer FDCs)
 */
static void reset_fdc(void)
{
	unsigned long flags;

	do_floppy = reset_interrupt;
	FDCS->reset = 0;
	reset_fdc_info(0);

	/* Pseudo-DMA may intercept 'reset finished' interrupt.  */
	/* Irrelevant for systems with true DMA (i386).          */

	flags = claim_dma_lock();
	fd_disable_dma();
	release_dma_lock(flags);

	if (FDCS->version >= FDC_82072A)
		fd_outb(0x80 | (FDCS->dtr & 3), FD_STATUS);
	else {
		fd_outb(FDCS->dor & ~0x04, FD_DOR);
		udelay(FD_RESET_DELAY);
		fd_outb(FDCS->dor, FD_DOR);
	}
}

static void show_floppy(void)
{
	int i;

	pr_info("\n");
	pr_info("floppy driver state\n");
	pr_info("-------------------\n");
	pr_info("now=%lu last interrupt=%lu diff=%lu last called handler=%pf\n",
		jiffies, interruptjiffies, jiffies - interruptjiffies,
		lasthandler);

	pr_info("timeout_message=%s\n", timeout_message);
	pr_info("last output bytes:\n");
	for (i = 0; i < OLOGSIZE; i++)
		pr_info("%2x %2x %lu\n",
			output_log[(i + output_log_pos) % OLOGSIZE].data,
			output_log[(i + output_log_pos) % OLOGSIZE].status,
			output_log[(i + output_log_pos) % OLOGSIZE].jiffies);
	pr_info("last result at %lu\n", resultjiffies);
	pr_info("last redo_fd_request at %lu\n", lastredo);
	print_hex_dump(KERN_INFO, "", DUMP_PREFIX_NONE, 16, 1,
		       reply_buffer, resultsize, true);

	pr_info("status=%x\n", fd_inb(FD_STATUS));
	pr_info("fdc_busy=%lu\n", fdc_busy);
	if (do_floppy)
		pr_info("do_floppy=%pf\n", do_floppy);
	if (work_pending(&floppy_work))
		pr_info("floppy_work.func=%pf\n", floppy_work.func);
	if (delayed_work_pending(&fd_timer))
		pr_info("delayed work.function=%p expires=%ld\n",
		       fd_timer.work.func,
		       fd_timer.timer.expires - jiffies);
	if (delayed_work_pending(&fd_timeout))
		pr_info("timer_function=%p expires=%ld\n",
		       fd_timeout.work.func,
		       fd_timeout.timer.expires - jiffies);

	pr_info("cont=%p\n", cont);
	pr_info("current_req=%p\n", current_req);
	pr_info("command_status=%d\n", command_status);
	pr_info("\n");
}

static void floppy_shutdown(struct work_struct *arg)
{
	unsigned long flags;

	if (initialized)
		show_floppy();
	cancel_activity();

	flags = claim_dma_lock();
	fd_disable_dma();
	release_dma_lock(flags);

	/* avoid dma going to a random drive after shutdown */

	if (initialized)
		DPRINT("floppy timeout called\n");
	FDCS->reset = 1;
	if (cont) {
		cont->done(0);
		cont->redo();	/* this will recall reset when needed */
	} else {
		pr_info("no cont in shutdown!\n");
		process_fd_request();
	}
	is_alive(__func__, "");
}

/* start motor, check media-changed condition and write protection */
static int start_motor(void (*function)(void))
{
	int mask;
	int data;

	mask = 0xfc;
	data = UNIT(current_drive);
	if (!(raw_cmd->flags & FD_RAW_NO_MOTOR)) {
		if (!(FDCS->dor & (0x10 << UNIT(current_drive)))) {
			set_debugt();
			/* no read since this drive is running */
			DRS->first_read_date = 0;
			/* note motor start time if motor is not yet running */
			DRS->spinup_date = jiffies;
			data |= (0x10 << UNIT(current_drive));
		}
	} else if (FDCS->dor & (0x10 << UNIT(current_drive)))
		mask &= ~(0x10 << UNIT(current_drive));

	/* starts motor and selects floppy */
	del_timer(motor_off_timer + current_drive);
	set_dor(fdc, mask, data);

	/* wait_for_completion also schedules reset if needed. */
	return fd_wait_for_completion(DRS->select_date + DP->select_delay,
				      (work_func_t)function);
}

static void floppy_ready(void)
{
	if (FDCS->reset) {
		reset_fdc();
		return;
	}
	if (start_motor(floppy_ready))
		return;
	if (fdc_dtr())
		return;

	debug_dcl(DP->flags, "calling disk change from floppy_ready\n");
	if (!(raw_cmd->flags & FD_RAW_NO_MOTOR) &&
	    disk_change(current_drive) && !DP->select_delay)
		twaddle();	/* this clears the dcl on certain
				 * drive/controller combinations */

#ifdef fd_chose_dma_mode
	if ((raw_cmd->flags & FD_RAW_READ) || (raw_cmd->flags & FD_RAW_WRITE)) {
		unsigned long flags = claim_dma_lock();
		fd_chose_dma_mode(raw_cmd->kernel_data, raw_cmd->length);
		release_dma_lock(flags);
	}
#endif

	if (raw_cmd->flags & (FD_RAW_NEED_SEEK | FD_RAW_NEED_DISK)) {
		perpendicular_mode();
		fdc_specify();	/* must be done here because of hut, hlt ... */
		seek_floppy();
	} else {
		if ((raw_cmd->flags & FD_RAW_READ) ||
		    (raw_cmd->flags & FD_RAW_WRITE))
			fdc_specify();
		setup_rw_floppy();
	}
}

static void floppy_start(void)
{
	reschedule_timeout(current_reqD, "floppy start");

	scandrives();
	debug_dcl(DP->flags, "setting NEWCHANGE in floppy_start\n");
	set_bit(FD_DISK_NEWCHANGE_BIT, &DRS->flags);
	floppy_ready();
}

/*
 * ========================================================================
 * here ends the bottom half. Exported routines are:
 * floppy_start, floppy_off, floppy_ready, lock_fdc, unlock_fdc, set_fdc,
 * start_motor, reset_fdc, reset_fdc_info, interpret_errors.
 * Initialization also uses output_byte, result, set_dor, floppy_interrupt
 * and set_dor.
 * ========================================================================
 */
/*
 * General purpose continuations.
 * ==============================
 */

static void do_wakeup(void)
{
	reschedule_timeout(MAXTIMEOUT, "do wakeup");
	cont = NULL;
	command_status += 2;
	wake_up(&command_done);
}

static const struct cont_t wakeup_cont = {
	.interrupt	= empty,
	.redo		= do_wakeup,
	.error		= empty,
	.done		= (done_f)empty
};

static const struct cont_t intr_cont = {
	.interrupt	= empty,
	.redo		= process_fd_request,
	.error		= empty,
	.done		= (done_f)empty
};

static int wait_til_done(void (*handler)(void), bool interruptible)
{
	int ret;

	schedule_bh(handler);

	if (interruptible)
		wait_event_interruptible(command_done, command_status >= 2);
	else
		wait_event(command_done, command_status >= 2);

	if (command_status < 2) {
		cancel_activity();
		cont = &intr_cont;
		reset_fdc();
		return -EINTR;
	}

	if (FDCS->reset)
		command_status = FD_COMMAND_ERROR;
	if (command_status == FD_COMMAND_OKAY)
		ret = 0;
	else
		ret = -EIO;
	command_status = FD_COMMAND_NONE;
	return ret;
}

static void generic_done(int result)
{
	command_status = result;
	cont = &wakeup_cont;
}

static void generic_success(void)
{
	cont->done(1);
}

static void generic_failure(void)
{
	cont->done(0);
}

static void success_and_wakeup(void)
{
	generic_success();
	cont->redo();
}

/*
 * formatting and rw support.
 * ==========================
 */

static int next_valid_format(void)
{
	int probed_format;

	probed_format = DRS->probed_format;
	while (1) {
		if (probed_format >= 8 || !DP->autodetect[probed_format]) {
			DRS->probed_format = 0;
			return 1;
		}
		if (floppy_type[DP->autodetect[probed_format]].sect) {
			DRS->probed_format = probed_format;
			return 0;
		}
		probed_format++;
	}
}

static void bad_flp_intr(void)
{
	int err_count;

	if (probing) {
		DRS->probed_format++;
		if (!next_valid_format())
			return;
	}
	err_count = ++(*errors);
	INFBOUND(DRWE->badness, err_count);
	if (err_count > DP->max_errors.abort)
		cont->done(0);
	if (err_count > DP->max_errors.reset)
		FDCS->reset = 1;
	else if (err_count > DP->max_errors.recal)
		DRS->track = NEED_2_RECAL;
}

static void set_floppy(int drive)
{
	int type = ITYPE(UDRS->fd_device);

	if (type)
		_floppy = floppy_type + type;
	else
		_floppy = current_type[drive];
}

/*
 * formatting support.
 * ===================
 */
static void format_interrupt(void)
{
	switch (interpret_errors()) {
	case 1:
		cont->error();
	case 2:
		break;
	case 0:
		cont->done(1);
	}
	cont->redo();
}

#define FM_MODE(x, y) ((y) & ~(((x)->rate & 0x80) >> 1))
#define CT(x) ((x) | 0xc0)

static void setup_format_params(int track)
{
	int n;
	int il;
	int count;
	int head_shift;
	int track_shift;
	struct fparm {
		unsigned char track, head, sect, size;
	} *here = (struct fparm *)floppy_track_buffer;

	raw_cmd = &default_raw_cmd;
	raw_cmd->track = track;

	raw_cmd->flags = (FD_RAW_WRITE | FD_RAW_INTR | FD_RAW_SPIN |
			  FD_RAW_NEED_DISK | FD_RAW_NEED_SEEK);
	raw_cmd->rate = _floppy->rate & 0x43;
	raw_cmd->cmd_count = NR_F;
	COMMAND = FM_MODE(_floppy, FD_FORMAT);
	DR_SELECT = UNIT(current_drive) + PH_HEAD(_floppy, format_req.head);
	F_SIZECODE = FD_SIZECODE(_floppy);
	F_SECT_PER_TRACK = _floppy->sect << 2 >> F_SIZECODE;
	F_GAP = _floppy->fmt_gap;
	F_FILL = FD_FILL_BYTE;

	raw_cmd->kernel_data = floppy_track_buffer;
	raw_cmd->length = 4 * F_SECT_PER_TRACK;

	/* allow for about 30ms for data transport per track */
	head_shift = (F_SECT_PER_TRACK + 5) / 6;

	/* a ``cylinder'' is two tracks plus a little stepping time */
	track_shift = 2 * head_shift + 3;

	/* position of logical sector 1 on this track */
	n = (track_shift * format_req.track + head_shift * format_req.head)
	    % F_SECT_PER_TRACK;

	/* determine interleave */
	il = 1;
	if (_floppy->fmt_gap < 0x22)
		il++;

	/* initialize field */
	for (count = 0; count < F_SECT_PER_TRACK; ++count) {
		here[count].track = format_req.track;
		here[count].head = format_req.head;
		here[count].sect = 0;
		here[count].size = F_SIZECODE;
	}
	/* place logical sectors */
	for (count = 1; count <= F_SECT_PER_TRACK; ++count) {
		here[n].sect = count;
		n = (n + il) % F_SECT_PER_TRACK;
		if (here[n].sect) {	/* sector busy, find next free sector */
			++n;
			if (n >= F_SECT_PER_TRACK) {
				n -= F_SECT_PER_TRACK;
				while (here[n].sect)
					++n;
			}
		}
	}
	if (_floppy->stretch & FD_SECTBASEMASK) {
		for (count = 0; count < F_SECT_PER_TRACK; count++)
			here[count].sect += FD_SECTBASE(_floppy) - 1;
	}
}

static void redo_format(void)
{
	buffer_track = -1;
	setup_format_params(format_req.track << STRETCH(_floppy));
	floppy_start();
	debugt(__func__, "queue format request");
}

static const struct cont_t format_cont = {
	.interrupt	= format_interrupt,
	.redo		= redo_format,
	.error		= bad_flp_intr,
	.done		= generic_done
};

static int do_format(int drive, struct format_descr *tmp_format_req)
{
	int ret;

	if (lock_fdc(drive, true))
		return -EINTR;

	set_floppy(drive);
	if (!_floppy ||
	    _floppy->track > DP->tracks ||
	    tmp_format_req->track >= _floppy->track ||
	    tmp_format_req->head >= _floppy->head ||
	    (_floppy->sect << 2) % (1 << FD_SIZECODE(_floppy)) ||
	    !_floppy->fmt_gap) {
		process_fd_request();
		return -EINVAL;
	}
	format_req = *tmp_format_req;
	format_errors = 0;
	cont = &format_cont;
	errors = &format_errors;
	ret = wait_til_done(redo_format, true);
	if (ret == -EINTR)
		return -EINTR;
	process_fd_request();
	return ret;
}

/*
 * Buffer read/write and support
 * =============================
 */

static void floppy_end_request(struct request *req, int error)
{
	unsigned int nr_sectors = current_count_sectors;
	unsigned int drive = (unsigned long)req->rq_disk->private_data;

	/* current_count_sectors can be zero if transfer failed */
	if (error)
		nr_sectors = blk_rq_cur_sectors(req);
	if (__blk_end_request(req, error, nr_sectors << 9))
		return;

	/* We're done with the request */
	floppy_off(drive);
	current_req = NULL;
}

/* new request_done. Can handle physical sectors which are smaller than a
 * logical buffer */
static void request_done(int uptodate)
{
	struct request *req = current_req;
	struct request_queue *q;
	unsigned long flags;
	int block;
	char msg[sizeof("request done ") + sizeof(int) * 3];

	probing = 0;
	snprintf(msg, sizeof(msg), "request done %d", uptodate);
	reschedule_timeout(MAXTIMEOUT, msg);

	if (!req) {
		pr_info("floppy.c: no request in request_done\n");
		return;
	}

	q = req->q;

	if (uptodate) {
		/* maintain values for invalidation on geometry
		 * change */
		block = current_count_sectors + blk_rq_pos(req);
		INFBOUND(DRS->maxblock, block);
		if (block > _floppy->sect)
			DRS->maxtrack = 1;

		/* unlock chained buffers */
		spin_lock_irqsave(q->queue_lock, flags);
		floppy_end_request(req, 0);
		spin_unlock_irqrestore(q->queue_lock, flags);
	} else {
		if (rq_data_dir(req) == WRITE) {
			/* record write error information */
			DRWE->write_errors++;
			if (DRWE->write_errors == 1) {
				DRWE->first_error_sector = blk_rq_pos(req);
				DRWE->first_error_generation = DRS->generation;
			}
			DRWE->last_error_sector = blk_rq_pos(req);
			DRWE->last_error_generation = DRS->generation;
		}
		spin_lock_irqsave(q->queue_lock, flags);
		floppy_end_request(req, -EIO);
		spin_unlock_irqrestore(q->queue_lock, flags);
	}
}

/* Interrupt handler evaluating the result of the r/w operation */
static void rw_interrupt(void)
{
	int eoc;
	int ssize;
	int heads;
	int nr_sectors;

	if (R_HEAD >= 2) {
		/* some Toshiba floppy controllers occasionnally seem to
		 * return bogus interrupts after read/write operations, which
		 * can be recognized by a bad head number (>= 2) */
		return;
	}

	if (!DRS->first_read_date)
		DRS->first_read_date = jiffies;

	nr_sectors = 0;
	ssize = DIV_ROUND_UP(1 << SIZECODE, 4);

	if (ST1 & ST1_EOC)
		eoc = 1;
	else
		eoc = 0;

	if (COMMAND & 0x80)
		heads = 2;
	else
		heads = 1;

	nr_sectors = (((R_TRACK - TRACK) * heads +
		       R_HEAD - HEAD) * SECT_PER_TRACK +
		      R_SECTOR - SECTOR + eoc) << SIZECODE >> 2;

	if (nr_sectors / ssize >
	    DIV_ROUND_UP(in_sector_offset + current_count_sectors, ssize)) {
		DPRINT("long rw: %x instead of %lx\n",
		       nr_sectors, current_count_sectors);
		pr_info("rs=%d s=%d\n", R_SECTOR, SECTOR);
		pr_info("rh=%d h=%d\n", R_HEAD, HEAD);
		pr_info("rt=%d t=%d\n", R_TRACK, TRACK);
		pr_info("heads=%d eoc=%d\n", heads, eoc);
		pr_info("spt=%d st=%d ss=%d\n",
			SECT_PER_TRACK, fsector_t, ssize);
		pr_info("in_sector_offset=%d\n", in_sector_offset);
	}

	nr_sectors -= in_sector_offset;
	INFBOUND(nr_sectors, 0);
	SUPBOUND(current_count_sectors, nr_sectors);

	switch (interpret_errors()) {
	case 2:
		cont->redo();
		return;
	case 1:
		if (!current_count_sectors) {
			cont->error();
			cont->redo();
			return;
		}
		break;
	case 0:
		if (!current_count_sectors) {
			cont->redo();
			return;
		}
		current_type[current_drive] = _floppy;
		floppy_sizes[TOMINOR(current_drive)] = _floppy->size;
		break;
	}

	if (probing) {
		if (DP->flags & FTD_MSG)
			DPRINT("Auto-detected floppy type %s in fd%d\n",
			       _floppy->name, current_drive);
		current_type[current_drive] = _floppy;
		floppy_sizes[TOMINOR(current_drive)] = _floppy->size;
		probing = 0;
	}

	if (CT(COMMAND) != FD_READ ||
	    raw_cmd->kernel_data == current_req->buffer) {
		/* transfer directly from buffer */
		cont->done(1);
	} else if (CT(COMMAND) == FD_READ) {
		buffer_track = raw_cmd->track;
		buffer_drive = current_drive;
		INFBOUND(buffer_max, nr_sectors + fsector_t);
	}
	cont->redo();
}

/* Compute maximal contiguous buffer size. */
static int buffer_chain_size(void)
{
	struct bio_vec *bv;
	int size;
	struct req_iterator iter;
	char *base;

	base = bio_data(current_req->bio);
	size = 0;

	rq_for_each_segment(bv, current_req, iter) {
		if (page_address(bv->bv_page) + bv->bv_offset != base + size)
			break;

		size += bv->bv_len;
	}

	return size >> 9;
}

/* Compute the maximal transfer size */
static int transfer_size(int ssize, int max_sector, int max_size)
{
	SUPBOUND(max_sector, fsector_t + max_size);

	/* alignment */
	max_sector -= (max_sector % _floppy->sect) % ssize;

	/* transfer size, beginning not aligned */
	current_count_sectors = max_sector - fsector_t;

	return max_sector;
}

/*
 * Move data from/to the track buffer to/from the buffer cache.
 */
static void copy_buffer(int ssize, int max_sector, int max_sector_2)
{
	int remaining;		/* number of transferred 512-byte sectors */
	struct bio_vec *bv;
	char *buffer;
	char *dma_buffer;
	int size;
	struct req_iterator iter;

	max_sector = transfer_size(ssize,
				   min(max_sector, max_sector_2),
				   blk_rq_sectors(current_req));

	if (current_count_sectors <= 0 && CT(COMMAND) == FD_WRITE &&
	    buffer_max > fsector_t + blk_rq_sectors(current_req))
		current_count_sectors = min_t(int, buffer_max - fsector_t,
					      blk_rq_sectors(current_req));

	remaining = current_count_sectors << 9;
	if (remaining > blk_rq_bytes(current_req) && CT(COMMAND) == FD_WRITE) {
		DPRINT("in copy buffer\n");
		pr_info("current_count_sectors=%ld\n", current_count_sectors);
		pr_info("remaining=%d\n", remaining >> 9);
		pr_info("current_req->nr_sectors=%u\n",
			blk_rq_sectors(current_req));
		pr_info("current_req->current_nr_sectors=%u\n",
			blk_rq_cur_sectors(current_req));
		pr_info("max_sector=%d\n", max_sector);
		pr_info("ssize=%d\n", ssize);
	}

	buffer_max = max(max_sector, buffer_max);

	dma_buffer = floppy_track_buffer + ((fsector_t - buffer_min) << 9);

	size = blk_rq_cur_bytes(current_req);

	rq_for_each_segment(bv, current_req, iter) {
		if (!remaining)
			break;

		size = bv->bv_len;
		SUPBOUND(size, remaining);

		buffer = page_address(bv->bv_page) + bv->bv_offset;
		if (dma_buffer + size >
		    floppy_track_buffer + (max_buffer_sectors << 10) ||
		    dma_buffer < floppy_track_buffer) {
			DPRINT("buffer overrun in copy buffer %d\n",
			       (int)((floppy_track_buffer - dma_buffer) >> 9));
			pr_info("fsector_t=%d buffer_min=%d\n",
				fsector_t, buffer_min);
			pr_info("current_count_sectors=%ld\n",
				current_count_sectors);
			if (CT(COMMAND) == FD_READ)
				pr_info("read\n");
			if (CT(COMMAND) == FD_WRITE)
				pr_info("write\n");
			break;
		}
		if (((unsigned long)buffer) % 512)
			DPRINT("%p buffer not aligned\n", buffer);

		if (CT(COMMAND) == FD_READ)
			memcpy(buffer, dma_buffer, size);
		else
			memcpy(dma_buffer, buffer, size);

		remaining -= size;
		dma_buffer += size;
	}
	if (remaining) {
		if (remaining > 0)
			max_sector -= remaining >> 9;
		DPRINT("weirdness: remaining %d\n", remaining >> 9);
	}
}

/* work around a bug in pseudo DMA
 * (on some FDCs) pseudo DMA does not stop when the CPU stops
 * sending data.  Hence we need a different way to signal the
 * transfer length:  We use SECT_PER_TRACK.  Unfortunately, this
 * does not work with MT, hence we can only transfer one head at
 * a time
 */
static void virtualdmabug_workaround(void)
{
	int hard_sectors;
	int end_sector;

	if (CT(COMMAND) == FD_WRITE) {
		COMMAND &= ~0x80;	/* switch off multiple track mode */

		hard_sectors = raw_cmd->length >> (7 + SIZECODE);
		end_sector = SECTOR + hard_sectors - 1;
		if (end_sector > SECT_PER_TRACK) {
			pr_info("too many sectors %d > %d\n",
				end_sector, SECT_PER_TRACK);
			return;
		}
		SECT_PER_TRACK = end_sector;
					/* make sure SECT_PER_TRACK
					 * points to end of transfer */
	}
}

/*
 * Formulate a read/write request.
 * this routine decides where to load the data (directly to buffer, or to
 * tmp floppy area), how much data to load (the size of the buffer, the whole
 * track, or a single sector)
 * All floppy_track_buffer handling goes in here. If we ever add track buffer
 * allocation on the fly, it should be done here. No other part should need
 * modification.
 */

static int make_raw_rw_request(void)
{
	int aligned_sector_t;
	int max_sector;
	int max_size;
	int tracksize;
	int ssize;

	if (WARN(max_buffer_sectors == 0, "VFS: Block I/O scheduled on unopened device\n"))
		return 0;

	set_fdc((long)current_req->rq_disk->private_data);

	raw_cmd = &default_raw_cmd;
	raw_cmd->flags = FD_RAW_SPIN | FD_RAW_NEED_DISK | FD_RAW_NEED_SEEK;
	raw_cmd->cmd_count = NR_RW;
	if (rq_data_dir(current_req) == READ) {
		raw_cmd->flags |= FD_RAW_READ;
		COMMAND = FM_MODE(_floppy, FD_READ);
	} else if (rq_data_dir(current_req) == WRITE) {
		raw_cmd->flags |= FD_RAW_WRITE;
		COMMAND = FM_MODE(_floppy, FD_WRITE);
	} else {
		DPRINT("%s: unknown command\n", __func__);
		return 0;
	}

	max_sector = _floppy->sect * _floppy->head;

	TRACK = (int)blk_rq_pos(current_req) / max_sector;
	fsector_t = (int)blk_rq_pos(current_req) % max_sector;
	if (_floppy->track && TRACK >= _floppy->track) {
		if (blk_rq_cur_sectors(current_req) & 1) {
			current_count_sectors = 1;
			return 1;
		} else
			return 0;
	}
	HEAD = fsector_t / _floppy->sect;

	if (((_floppy->stretch & (FD_SWAPSIDES | FD_SECTBASEMASK)) ||
	     test_bit(FD_NEED_TWADDLE_BIT, &DRS->flags)) &&
	    fsector_t < _floppy->sect)
		max_sector = _floppy->sect;

	/* 2M disks have phantom sectors on the first track */
	if ((_floppy->rate & FD_2M) && (!TRACK) && (!HEAD)) {
		max_sector = 2 * _floppy->sect / 3;
		if (fsector_t >= max_sector) {
			current_count_sectors =
			    min_t(int, _floppy->sect - fsector_t,
				  blk_rq_sectors(current_req));
			return 1;
		}
		SIZECODE = 2;
	} else
		SIZECODE = FD_SIZECODE(_floppy);
	raw_cmd->rate = _floppy->rate & 0x43;
	if ((_floppy->rate & FD_2M) && (TRACK || HEAD) && raw_cmd->rate == 2)
		raw_cmd->rate = 1;

	if (SIZECODE)
		SIZECODE2 = 0xff;
	else
		SIZECODE2 = 0x80;
	raw_cmd->track = TRACK << STRETCH(_floppy);
	DR_SELECT = UNIT(current_drive) + PH_HEAD(_floppy, HEAD);
	GAP = _floppy->gap;
	ssize = DIV_ROUND_UP(1 << SIZECODE, 4);
	SECT_PER_TRACK = _floppy->sect << 2 >> SIZECODE;
	SECTOR = ((fsector_t % _floppy->sect) << 2 >> SIZECODE) +
	    FD_SECTBASE(_floppy);

	/* tracksize describes the size which can be filled up with sectors
	 * of size ssize.
	 */
	tracksize = _floppy->sect - _floppy->sect % ssize;
	if (tracksize < _floppy->sect) {
		SECT_PER_TRACK++;
		if (tracksize <= fsector_t % _floppy->sect)
			SECTOR--;

		/* if we are beyond tracksize, fill up using smaller sectors */
		while (tracksize <= fsector_t % _floppy->sect) {
			while (tracksize + ssize > _floppy->sect) {
				SIZECODE--;
				ssize >>= 1;
			}
			SECTOR++;
			SECT_PER_TRACK++;
			tracksize += ssize;
		}
		max_sector = HEAD * _floppy->sect + tracksize;
	} else if (!TRACK && !HEAD && !(_floppy->rate & FD_2M) && probing) {
		max_sector = _floppy->sect;
	} else if (!HEAD && CT(COMMAND) == FD_WRITE) {
		/* for virtual DMA bug workaround */
		max_sector = _floppy->sect;
	}

	in_sector_offset = (fsector_t % _floppy->sect) % ssize;
	aligned_sector_t = fsector_t - in_sector_offset;
	max_size = blk_rq_sectors(current_req);
	if ((raw_cmd->track == buffer_track) &&
	    (current_drive == buffer_drive) &&
	    (fsector_t >= buffer_min) && (fsector_t < buffer_max)) {
		/* data already in track buffer */
		if (CT(COMMAND) == FD_READ) {
			copy_buffer(1, max_sector, buffer_max);
			return 1;
		}
	} else if (in_sector_offset || blk_rq_sectors(current_req) < ssize) {
		if (CT(COMMAND) == FD_WRITE) {
			unsigned int sectors;

			sectors = fsector_t + blk_rq_sectors(current_req);
			if (sectors > ssize && sectors < ssize + ssize)
				max_size = ssize + ssize;
			else
				max_size = ssize;
		}
		raw_cmd->flags &= ~FD_RAW_WRITE;
		raw_cmd->flags |= FD_RAW_READ;
		COMMAND = FM_MODE(_floppy, FD_READ);
	} else if ((unsigned long)current_req->buffer < MAX_DMA_ADDRESS) {
		unsigned long dma_limit;
		int direct, indirect;

		indirect =
		    transfer_size(ssize, max_sector,
				  max_buffer_sectors * 2) - fsector_t;

		/*
		 * Do NOT use minimum() here---MAX_DMA_ADDRESS is 64 bits wide
		 * on a 64 bit machine!
		 */
		max_size = buffer_chain_size();
		dma_limit = (MAX_DMA_ADDRESS -
			     ((unsigned long)current_req->buffer)) >> 9;
		if ((unsigned long)max_size > dma_limit)
			max_size = dma_limit;
		/* 64 kb boundaries */
		if (CROSS_64KB(current_req->buffer, max_size << 9))
			max_size = (K_64 -
				    ((unsigned long)current_req->buffer) %
				    K_64) >> 9;
		direct = transfer_size(ssize, max_sector, max_size) - fsector_t;
		/*
		 * We try to read tracks, but if we get too many errors, we
		 * go back to reading just one sector at a time.
		 *
		 * This means we should be able to read a sector even if there
		 * are other bad sectors on this track.
		 */
		if (!direct ||
		    (indirect * 2 > direct * 3 &&
		     *errors < DP->max_errors.read_track &&
		     ((!probing ||
		       (DP->read_track & (1 << DRS->probed_format)))))) {
			max_size = blk_rq_sectors(current_req);
		} else {
			raw_cmd->kernel_data = current_req->buffer;
			raw_cmd->length = current_count_sectors << 9;
			if (raw_cmd->length == 0) {
				DPRINT("%s: zero dma transfer attempted\n", __func__);
				DPRINT("indirect=%d direct=%d fsector_t=%d\n",
				       indirect, direct, fsector_t);
				return 0;
			}
			virtualdmabug_workaround();
			return 2;
		}
	}

	if (CT(COMMAND) == FD_READ)
		max_size = max_sector;	/* unbounded */

	/* claim buffer track if needed */
	if (buffer_track != raw_cmd->track ||	/* bad track */
	    buffer_drive != current_drive ||	/* bad drive */
	    fsector_t > buffer_max ||
	    fsector_t < buffer_min ||
	    ((CT(COMMAND) == FD_READ ||
	      (!in_sector_offset && blk_rq_sectors(current_req) >= ssize)) &&
	     max_sector > 2 * max_buffer_sectors + buffer_min &&
	     max_size + fsector_t > 2 * max_buffer_sectors + buffer_min)) {
		/* not enough space */
		buffer_track = -1;
		buffer_drive = current_drive;
		buffer_max = buffer_min = aligned_sector_t;
	}
	raw_cmd->kernel_data = floppy_track_buffer +
		((aligned_sector_t - buffer_min) << 9);

	if (CT(COMMAND) == FD_WRITE) {
		/* copy write buffer to track buffer.
		 * if we get here, we know that the write
		 * is either aligned or the data already in the buffer
		 * (buffer will be overwritten) */
		if (in_sector_offset && buffer_track == -1)
			DPRINT("internal error offset !=0 on write\n");
		buffer_track = raw_cmd->track;
		buffer_drive = current_drive;
		copy_buffer(ssize, max_sector,
			    2 * max_buffer_sectors + buffer_min);
	} else
		transfer_size(ssize, max_sector,
			      2 * max_buffer_sectors + buffer_min -
			      aligned_sector_t);

	/* round up current_count_sectors to get dma xfer size */
	raw_cmd->length = in_sector_offset + current_count_sectors;
	raw_cmd->length = ((raw_cmd->length - 1) | (ssize - 1)) + 1;
	raw_cmd->length <<= 9;
	if ((raw_cmd->length < current_count_sectors << 9) ||
	    (raw_cmd->kernel_data != current_req->buffer &&
	     CT(COMMAND) == FD_WRITE &&
	     (aligned_sector_t + (raw_cmd->length >> 9) > buffer_max ||
	      aligned_sector_t < buffer_min)) ||
	    raw_cmd->length % (128 << SIZECODE) ||
	    raw_cmd->length <= 0 || current_count_sectors <= 0) {
		DPRINT("fractionary current count b=%lx s=%lx\n",
		       raw_cmd->length, current_count_sectors);
		if (raw_cmd->kernel_data != current_req->buffer)
			pr_info("addr=%d, length=%ld\n",
				(int)((raw_cmd->kernel_data -
				       floppy_track_buffer) >> 9),
				current_count_sectors);
		pr_info("st=%d ast=%d mse=%d msi=%d\n",
			fsector_t, aligned_sector_t, max_sector, max_size);
		pr_info("ssize=%x SIZECODE=%d\n", ssize, SIZECODE);
		pr_info("command=%x SECTOR=%d HEAD=%d, TRACK=%d\n",
			COMMAND, SECTOR, HEAD, TRACK);
		pr_info("buffer drive=%d\n", buffer_drive);
		pr_info("buffer track=%d\n", buffer_track);
		pr_info("buffer_min=%d\n", buffer_min);
		pr_info("buffer_max=%d\n", buffer_max);
		return 0;
	}

	if (raw_cmd->kernel_data != current_req->buffer) {
		if (raw_cmd->kernel_data < floppy_track_buffer ||
		    current_count_sectors < 0 ||
		    raw_cmd->length < 0 ||
		    raw_cmd->kernel_data + raw_cmd->length >
		    floppy_track_buffer + (max_buffer_sectors << 10)) {
			DPRINT("buffer overrun in schedule dma\n");
			pr_info("fsector_t=%d buffer_min=%d current_count=%ld\n",
				fsector_t, buffer_min, raw_cmd->length >> 9);
			pr_info("current_count_sectors=%ld\n",
				current_count_sectors);
			if (CT(COMMAND) == FD_READ)
				pr_info("read\n");
			if (CT(COMMAND) == FD_WRITE)
				pr_info("write\n");
			return 0;
		}
	} else if (raw_cmd->length > blk_rq_bytes(current_req) ||
		   current_count_sectors > blk_rq_sectors(current_req)) {
		DPRINT("buffer overrun in direct transfer\n");
		return 0;
	} else if (raw_cmd->length < current_count_sectors << 9) {
		DPRINT("more sectors than bytes\n");
		pr_info("bytes=%ld\n", raw_cmd->length >> 9);
		pr_info("sectors=%ld\n", current_count_sectors);
	}
	if (raw_cmd->length == 0) {
		DPRINT("zero dma transfer attempted from make_raw_request\n");
		return 0;
	}

	virtualdmabug_workaround();
	return 2;
}

/*
 * Round-robin between our available drives, doing one request from each
 */
static int set_next_request(void)
{
	struct request_queue *q;
	int old_pos = fdc_queue;

	do {
		q = disks[fdc_queue]->queue;
		if (++fdc_queue == N_DRIVE)
			fdc_queue = 0;
		if (q) {
			current_req = blk_fetch_request(q);
			if (current_req)
				break;
		}
	} while (fdc_queue != old_pos);

	return current_req != NULL;
}

static void redo_fd_request(void)
{
	int drive;
	int tmp;

	lastredo = jiffies;
	if (current_drive < N_DRIVE)
		floppy_off(current_drive);

do_request:
	if (!current_req) {
		int pending;

		spin_lock_irq(&floppy_lock);
		pending = set_next_request();
		spin_unlock_irq(&floppy_lock);
		if (!pending) {
			do_floppy = NULL;
			unlock_fdc();
			return;
		}
	}
	drive = (long)current_req->rq_disk->private_data;
	set_fdc(drive);
	reschedule_timeout(current_reqD, "redo fd request");

	set_floppy(drive);
	raw_cmd = &default_raw_cmd;
	raw_cmd->flags = 0;
	if (start_motor(redo_fd_request))
		return;

	disk_change(current_drive);
	if (test_bit(current_drive, &fake_change) ||
	    test_bit(FD_DISK_CHANGED_BIT, &DRS->flags)) {
		DPRINT("disk absent or changed during operation\n");
		request_done(0);
		goto do_request;
	}
	if (!_floppy) {	/* Autodetection */
		if (!probing) {
			DRS->probed_format = 0;
			if (next_valid_format()) {
				DPRINT("no autodetectable formats\n");
				_floppy = NULL;
				request_done(0);
				goto do_request;
			}
		}
		probing = 1;
		_floppy = floppy_type + DP->autodetect[DRS->probed_format];
	} else
		probing = 0;
	errors = &(current_req->errors);
	tmp = make_raw_rw_request();
	if (tmp < 2) {
		request_done(tmp);
		goto do_request;
	}

	if (test_bit(FD_NEED_TWADDLE_BIT, &DRS->flags))
		twaddle();
	schedule_bh(floppy_start);
	debugt(__func__, "queue fd request");
	return;
}

static const struct cont_t rw_cont = {
	.interrupt	= rw_interrupt,
	.redo		= redo_fd_request,
	.error		= bad_flp_intr,
	.done		= request_done
};

static void process_fd_request(void)
{
	cont = &rw_cont;
	schedule_bh(redo_fd_request);
}

static void do_fd_request(struct request_queue *q)
{
	if (WARN(max_buffer_sectors == 0,
		 "VFS: %s called on non-open device\n", __func__))
		return;

	if (WARN(atomic_read(&usage_count) == 0,
		 "warning: usage count=0, current_req=%p sect=%ld type=%x flags=%x\n",
		 current_req, (long)blk_rq_pos(current_req), current_req->cmd_type,
		 current_req->cmd_flags))
		return;

	if (test_and_set_bit(0, &fdc_busy)) {
		/* fdc busy, this new request will be treated when the
		   current one is done */
		is_alive(__func__, "old request running");
		return;
	}
	command_status = FD_COMMAND_NONE;
	__reschedule_timeout(MAXTIMEOUT, "fd_request");
	set_fdc(0);
	process_fd_request();
	is_alive(__func__, "");
}

static const struct cont_t poll_cont = {
	.interrupt	= success_and_wakeup,
	.redo		= floppy_ready,
	.error		= generic_failure,
	.done		= generic_done
};

static int poll_drive(bool interruptible, int flag)
{
	/* no auto-sense, just clear dcl */
	raw_cmd = &default_raw_cmd;
	raw_cmd->flags = flag;
	raw_cmd->track = 0;
	raw_cmd->cmd_count = 0;
	cont = &poll_cont;
	debug_dcl(DP->flags, "setting NEWCHANGE in poll_drive\n");
	set_bit(FD_DISK_NEWCHANGE_BIT, &DRS->flags);

	return wait_til_done(floppy_ready, interruptible);
}

/*
 * User triggered reset
 * ====================
 */

static void reset_intr(void)
{
	pr_info("weird, reset interrupt called\n");
}

static const struct cont_t reset_cont = {
	.interrupt	= reset_intr,
	.redo		= success_and_wakeup,
	.error		= generic_failure,
	.done		= generic_done
};

static int user_reset_fdc(int drive, int arg, bool interruptible)
{
	int ret;

	if (lock_fdc(drive, interruptible))
		return -EINTR;

	if (arg == FD_RESET_ALWAYS)
		FDCS->reset = 1;
	if (FDCS->reset) {
		cont = &reset_cont;
		ret = wait_til_done(reset_fdc, interruptible);
		if (ret == -EINTR)
			return -EINTR;
	}
	process_fd_request();
	return 0;
}

/*
 * Misc Ioctl's and support
 * ========================
 */
static inline int fd_copyout(void __user *param, const void *address,
			     unsigned long size)
{
	return copy_to_user(param, address, size) ? -EFAULT : 0;
}

static inline int fd_copyin(void __user *param, void *address,
			    unsigned long size)
{
	return copy_from_user(address, param, size) ? -EFAULT : 0;
}

static const char *drive_name(int type, int drive)
{
	struct floppy_struct *floppy;

	if (type)
		floppy = floppy_type + type;
	else {
		if (UDP->native_format)
			floppy = floppy_type + UDP->native_format;
		else
			return "(null)";
	}
	if (floppy->name)
		return floppy->name;
	else
		return "(null)";
}

/* raw commands */
static void raw_cmd_done(int flag)
{
	int i;

	if (!flag) {
		raw_cmd->flags |= FD_RAW_FAILURE;
		raw_cmd->flags |= FD_RAW_HARDFAILURE;
	} else {
		raw_cmd->reply_count = inr;
		if (raw_cmd->reply_count > MAX_REPLIES)
			raw_cmd->reply_count = 0;
		for (i = 0; i < raw_cmd->reply_count; i++)
			raw_cmd->reply[i] = reply_buffer[i];

		if (raw_cmd->flags & (FD_RAW_READ | FD_RAW_WRITE)) {
			unsigned long flags;
			flags = claim_dma_lock();
			raw_cmd->length = fd_get_dma_residue();
			release_dma_lock(flags);
		}

		if ((raw_cmd->flags & FD_RAW_SOFTFAILURE) &&
		    (!raw_cmd->reply_count || (raw_cmd->reply[0] & 0xc0)))
			raw_cmd->flags |= FD_RAW_FAILURE;

		if (disk_change(current_drive))
			raw_cmd->flags |= FD_RAW_DISK_CHANGE;
		else
			raw_cmd->flags &= ~FD_RAW_DISK_CHANGE;
		if (raw_cmd->flags & FD_RAW_NO_MOTOR_AFTER)
			motor_off_callback(current_drive);

		if (raw_cmd->next &&
		    (!(raw_cmd->flags & FD_RAW_FAILURE) ||
		     !(raw_cmd->flags & FD_RAW_STOP_IF_FAILURE)) &&
		    ((raw_cmd->flags & FD_RAW_FAILURE) ||
		     !(raw_cmd->flags & FD_RAW_STOP_IF_SUCCESS))) {
			raw_cmd = raw_cmd->next;
			return;
		}
	}
	generic_done(flag);
}

static const struct cont_t raw_cmd_cont = {
	.interrupt	= success_and_wakeup,
	.redo		= floppy_start,
	.error		= generic_failure,
	.done		= raw_cmd_done
};

static int raw_cmd_copyout(int cmd, void __user *param,
				  struct floppy_raw_cmd *ptr)
{
	int ret;

	while (ptr) {
		ret = copy_to_user(param, ptr, sizeof(*ptr));
		if (ret)
			return -EFAULT;
		param += sizeof(struct floppy_raw_cmd);
		if ((ptr->flags & FD_RAW_READ) && ptr->buffer_length) {
			if (ptr->length >= 0 &&
			    ptr->length <= ptr->buffer_length) {
				long length = ptr->buffer_length - ptr->length;
				ret = fd_copyout(ptr->data, ptr->kernel_data,
						 length);
				if (ret)
					return ret;
			}
		}
		ptr = ptr->next;
	}

	return 0;
}

static void raw_cmd_free(struct floppy_raw_cmd **ptr)
{
	struct floppy_raw_cmd *next;
	struct floppy_raw_cmd *this;

	this = *ptr;
	*ptr = NULL;
	while (this) {
		if (this->buffer_length) {
			fd_dma_mem_free((unsigned long)this->kernel_data,
					this->buffer_length);
			this->buffer_length = 0;
		}
		next = this->next;
		kfree(this);
		this = next;
	}
}

static int raw_cmd_copyin(int cmd, void __user *param,
				 struct floppy_raw_cmd **rcmd)
{
	struct floppy_raw_cmd *ptr;
	int ret;
	int i;

	*rcmd = NULL;

loop:
	ptr = kmalloc(sizeof(struct floppy_raw_cmd), GFP_USER);
	if (!ptr)
		return -ENOMEM;
	*rcmd = ptr;
	ret = copy_from_user(ptr, param, sizeof(*ptr));
	if (ret)
		return -EFAULT;
	ptr->next = NULL;
	ptr->buffer_length = 0;
	param += sizeof(struct floppy_raw_cmd);
	if (ptr->cmd_count > 33)
			/* the command may now also take up the space
			 * initially intended for the reply & the
			 * reply count. Needed for long 82078 commands
			 * such as RESTORE, which takes ... 17 command
			 * bytes. Murphy's law #137: When you reserve
			 * 16 bytes for a structure, you'll one day
			 * discover that you really need 17...
			 */
		return -EINVAL;

	for (i = 0; i < 16; i++)
		ptr->reply[i] = 0;
	ptr->resultcode = 0;
	ptr->kernel_data = NULL;

	if (ptr->flags & (FD_RAW_READ | FD_RAW_WRITE)) {
		if (ptr->length <= 0)
			return -EINVAL;
		ptr->kernel_data = (char *)fd_dma_mem_alloc(ptr->length);
		fallback_on_nodma_alloc(&ptr->kernel_data, ptr->length);
		if (!ptr->kernel_data)
			return -ENOMEM;
		ptr->buffer_length = ptr->length;
	}
	if (ptr->flags & FD_RAW_WRITE) {
		ret = fd_copyin(ptr->data, ptr->kernel_data, ptr->length);
		if (ret)
			return ret;
	}

	if (ptr->flags & FD_RAW_MORE) {
		rcmd = &(ptr->next);
		ptr->rate &= 0x43;
		goto loop;
	}

	return 0;
}

static int raw_cmd_ioctl(int cmd, void __user *param)
{
	struct floppy_raw_cmd *my_raw_cmd;
	int drive;
	int ret2;
	int ret;

	if (FDCS->rawcmd <= 1)
		FDCS->rawcmd = 1;
	for (drive = 0; drive < N_DRIVE; drive++) {
		if (FDC(drive) != fdc)
			continue;
		if (drive == current_drive) {
			if (UDRS->fd_ref > 1) {
				FDCS->rawcmd = 2;
				break;
			}
		} else if (UDRS->fd_ref) {
			FDCS->rawcmd = 2;
			break;
		}
	}

	if (FDCS->reset)
		return -EIO;

	ret = raw_cmd_copyin(cmd, param, &my_raw_cmd);
	if (ret) {
		raw_cmd_free(&my_raw_cmd);
		return ret;
	}

	raw_cmd = my_raw_cmd;
	cont = &raw_cmd_cont;
	ret = wait_til_done(floppy_start, true);
	debug_dcl(DP->flags, "calling disk change from raw_cmd ioctl\n");

	if (ret != -EINTR && FDCS->reset)
		ret = -EIO;

	DRS->track = NO_TRACK;

	ret2 = raw_cmd_copyout(cmd, param, my_raw_cmd);
	if (!ret)
		ret = ret2;
	raw_cmd_free(&my_raw_cmd);
	return ret;
}

static int invalidate_drive(struct block_device *bdev)
{
	/* invalidate the buffer track to force a reread */
	set_bit((long)bdev->bd_disk->private_data, &fake_change);
	process_fd_request();
	check_disk_change(bdev);
	return 0;
}

static int set_geometry(unsigned int cmd, struct floppy_struct *g,
			       int drive, int type, struct block_device *bdev)
{
	int cnt;

	/* sanity checking for parameters. */
	if (g->sect <= 0 ||
	    g->head <= 0 ||
	    g->track <= 0 || g->track > UDP->tracks >> STRETCH(g) ||
	    /* check if reserved bits are set */
	    (g->stretch & ~(FD_STRETCH | FD_SWAPSIDES | FD_SECTBASEMASK)) != 0)
		return -EINVAL;
	if (type) {
		if (!capable(CAP_SYS_ADMIN))
			return -EPERM;
		mutex_lock(&open_lock);
		if (lock_fdc(drive, true)) {
			mutex_unlock(&open_lock);
			return -EINTR;
		}
		floppy_type[type] = *g;
		floppy_type[type].name = "user format";
		for (cnt = type << 2; cnt < (type << 2) + 4; cnt++)
			floppy_sizes[cnt] = floppy_sizes[cnt + 0x80] =
			    floppy_type[type].size + 1;
		process_fd_request();
		for (cnt = 0; cnt < N_DRIVE; cnt++) {
			struct block_device *bdev = opened_bdev[cnt];
			if (!bdev || ITYPE(drive_state[cnt].fd_device) != type)
				continue;
			__invalidate_device(bdev, true);
		}
		mutex_unlock(&open_lock);
	} else {
		int oldStretch;

		if (lock_fdc(drive, true))
			return -EINTR;
		if (cmd != FDDEFPRM) {
			/* notice a disk change immediately, else
			 * we lose our settings immediately*/
			if (poll_drive(true, FD_RAW_NEED_DISK) == -EINTR)
				return -EINTR;
		}
		oldStretch = g->stretch;
		user_params[drive] = *g;
		if (buffer_drive == drive)
			SUPBOUND(buffer_max, user_params[drive].sect);
		current_type[drive] = &user_params[drive];
		floppy_sizes[drive] = user_params[drive].size;
		if (cmd == FDDEFPRM)
			DRS->keep_data = -1;
		else
			DRS->keep_data = 1;
		/* invalidation. Invalidate only when needed, i.e.
		 * when there are already sectors in the buffer cache
		 * whose number will change. This is useful, because
		 * mtools often changes the geometry of the disk after
		 * looking at the boot block */
		if (DRS->maxblock > user_params[drive].sect ||
		    DRS->maxtrack ||
		    ((user_params[drive].sect ^ oldStretch) &
		     (FD_SWAPSIDES | FD_SECTBASEMASK)))
			invalidate_drive(bdev);
		else
			process_fd_request();
	}
	return 0;
}

/* handle obsolete ioctl's */
static unsigned int ioctl_table[] = {
	FDCLRPRM,
	FDSETPRM,
	FDDEFPRM,
	FDGETPRM,
	FDMSGON,
	FDMSGOFF,
	FDFMTBEG,
	FDFMTTRK,
	FDFMTEND,
	FDSETEMSGTRESH,
	FDFLUSH,
	FDSETMAXERRS,
	FDGETMAXERRS,
	FDGETDRVTYP,
	FDSETDRVPRM,
	FDGETDRVPRM,
	FDGETDRVSTAT,
	FDPOLLDRVSTAT,
	FDRESET,
	FDGETFDCSTAT,
	FDWERRORCLR,
	FDWERRORGET,
	FDRAWCMD,
	FDEJECT,
	FDTWADDLE
};

static int normalize_ioctl(unsigned int *cmd, int *size)
{
	int i;

	for (i = 0; i < ARRAY_SIZE(ioctl_table); i++) {
		if ((*cmd & 0xffff) == (ioctl_table[i] & 0xffff)) {
			*size = _IOC_SIZE(*cmd);
			*cmd = ioctl_table[i];
			if (*size > _IOC_SIZE(*cmd)) {
				pr_info("ioctl not yet supported\n");
				return -EFAULT;
			}
			return 0;
		}
	}
	return -EINVAL;
}

static int get_floppy_geometry(int drive, int type, struct floppy_struct **g)
{
	if (type)
		*g = &floppy_type[type];
	else {
		if (lock_fdc(drive, false))
			return -EINTR;
		if (poll_drive(false, 0) == -EINTR)
			return -EINTR;
		process_fd_request();
		*g = current_type[drive];
	}
	if (!*g)
		return -ENODEV;
	return 0;
}

static int fd_getgeo(struct block_device *bdev, struct hd_geometry *geo)
{
	int drive = (long)bdev->bd_disk->private_data;
	int type = ITYPE(drive_state[drive].fd_device);
	struct floppy_struct *g;
	int ret;

	ret = get_floppy_geometry(drive, type, &g);
	if (ret)
		return ret;

	geo->heads = g->head;
	geo->sectors = g->sect;
	geo->cylinders = g->track;
	return 0;
}

static int fd_locked_ioctl(struct block_device *bdev, fmode_t mode, unsigned int cmd,
		    unsigned long param)
{
	int drive = (long)bdev->bd_disk->private_data;
	int type = ITYPE(UDRS->fd_device);
	int i;
	int ret;
	int size;
	union inparam {
		struct floppy_struct g;	/* geometry */
		struct format_descr f;
		struct floppy_max_errors max_errors;
		struct floppy_drive_params dp;
	} inparam;		/* parameters coming from user space */
	const void *outparam;	/* parameters passed back to user space */

	/* convert compatibility eject ioctls into floppy eject ioctl.
	 * We do this in order to provide a means to eject floppy disks before
	 * installing the new fdutils package */
	if (cmd == CDROMEJECT ||	/* CD-ROM eject */
	    cmd == 0x6470) {		/* SunOS floppy eject */
		DPRINT("obsolete eject ioctl\n");
		DPRINT("please use floppycontrol --eject\n");
		cmd = FDEJECT;
	}

	if (!((cmd & 0xff00) == 0x0200))
		return -EINVAL;

	/* convert the old style command into a new style command */
	ret = normalize_ioctl(&cmd, &size);
	if (ret)
		return ret;

	/* permission checks */
	if (((cmd & 0x40) && !(mode & (FMODE_WRITE | FMODE_WRITE_IOCTL))) ||
	    ((cmd & 0x80) && !capable(CAP_SYS_ADMIN)))
		return -EPERM;

	if (WARN_ON(size < 0 || size > sizeof(inparam)))
		return -EINVAL;

	/* copyin */
	memset(&inparam, 0, sizeof(inparam));
	if (_IOC_DIR(cmd) & _IOC_WRITE) {
		ret = fd_copyin((void __user *)param, &inparam, size);
		if (ret)
			return ret;
	}

	switch (cmd) {
	case FDEJECT:
		if (UDRS->fd_ref != 1)
			/* somebody else has this drive open */
			return -EBUSY;
		if (lock_fdc(drive, true))
			return -EINTR;

		/* do the actual eject. Fails on
		 * non-Sparc architectures */
		ret = fd_eject(UNIT(drive));

		set_bit(FD_DISK_CHANGED_BIT, &UDRS->flags);
		set_bit(FD_VERIFY_BIT, &UDRS->flags);
		process_fd_request();
		return ret;
	case FDCLRPRM:
		if (lock_fdc(drive, true))
			return -EINTR;
		current_type[drive] = NULL;
		floppy_sizes[drive] = MAX_DISK_SIZE << 1;
		UDRS->keep_data = 0;
		return invalidate_drive(bdev);
	case FDSETPRM:
	case FDDEFPRM:
		return set_geometry(cmd, &inparam.g, drive, type, bdev);
	case FDGETPRM:
		ret = get_floppy_geometry(drive, type,
					  (struct floppy_struct **)&outparam);
		if (ret)
			return ret;
		break;
	case FDMSGON:
		UDP->flags |= FTD_MSG;
		return 0;
	case FDMSGOFF:
		UDP->flags &= ~FTD_MSG;
		return 0;
	case FDFMTBEG:
		if (lock_fdc(drive, true))
			return -EINTR;
		if (poll_drive(true, FD_RAW_NEED_DISK) == -EINTR)
			return -EINTR;
		ret = UDRS->flags;
		process_fd_request();
		if (ret & FD_VERIFY)
			return -ENODEV;
		if (!(ret & FD_DISK_WRITABLE))
			return -EROFS;
		return 0;
	case FDFMTTRK:
		if (UDRS->fd_ref != 1)
			return -EBUSY;
		return do_format(drive, &inparam.f);
	case FDFMTEND:
	case FDFLUSH:
		if (lock_fdc(drive, true))
			return -EINTR;
		return invalidate_drive(bdev);
	case FDSETEMSGTRESH:
		UDP->max_errors.reporting = (unsigned short)(param & 0x0f);
		return 0;
	case FDGETMAXERRS:
		outparam = &UDP->max_errors;
		break;
	case FDSETMAXERRS:
		UDP->max_errors = inparam.max_errors;
		break;
	case FDGETDRVTYP:
		outparam = drive_name(type, drive);
		SUPBOUND(size, strlen((const char *)outparam) + 1);
		break;
	case FDSETDRVPRM:
		*UDP = inparam.dp;
		break;
	case FDGETDRVPRM:
		outparam = UDP;
		break;
	case FDPOLLDRVSTAT:
		if (lock_fdc(drive, true))
			return -EINTR;
		if (poll_drive(true, FD_RAW_NEED_DISK) == -EINTR)
			return -EINTR;
		process_fd_request();
		/* fall through */
	case FDGETDRVSTAT:
		outparam = UDRS;
		break;
	case FDRESET:
		return user_reset_fdc(drive, (int)param, true);
	case FDGETFDCSTAT:
		outparam = UFDCS;
		break;
	case FDWERRORCLR:
		memset(UDRWE, 0, sizeof(*UDRWE));
		return 0;
	case FDWERRORGET:
		outparam = UDRWE;
		break;
	case FDRAWCMD:
		if (type)
			return -EINVAL;
		if (lock_fdc(drive, true))
			return -EINTR;
		set_floppy(drive);
		i = raw_cmd_ioctl(cmd, (void __user *)param);
		if (i == -EINTR)
			return -EINTR;
		process_fd_request();
		return i;
	case FDTWADDLE:
		if (lock_fdc(drive, true))
			return -EINTR;
		twaddle();
		process_fd_request();
		return 0;
	default:
		return -EINVAL;
	}

	if (_IOC_DIR(cmd) & _IOC_READ)
		return fd_copyout((void __user *)param, outparam, size);

	return 0;
}

static int fd_ioctl(struct block_device *bdev, fmode_t mode,
			     unsigned int cmd, unsigned long param)
{
	int ret;

	mutex_lock(&floppy_mutex);
	ret = fd_locked_ioctl(bdev, mode, cmd, param);
	mutex_unlock(&floppy_mutex);

	return ret;
}

static void __init config_types(void)
{
	bool has_drive = false;
	int drive;

	/* read drive info out of physical CMOS */
	drive = 0;
	if (!UDP->cmos)
		UDP->cmos = FLOPPY0_TYPE;
	drive = 1;
	if (!UDP->cmos && FLOPPY1_TYPE)
		UDP->cmos = FLOPPY1_TYPE;

	/* FIXME: additional physical CMOS drive detection should go here */

	for (drive = 0; drive < N_DRIVE; drive++) {
		unsigned int type = UDP->cmos;
		struct floppy_drive_params *params;
		const char *name = NULL;
		static char temparea[32];

		if (type < ARRAY_SIZE(default_drive_params)) {
			params = &default_drive_params[type].params;
			if (type) {
				name = default_drive_params[type].name;
				allowed_drive_mask |= 1 << drive;
			} else
				allowed_drive_mask &= ~(1 << drive);
		} else {
			params = &default_drive_params[0].params;
			sprintf(temparea, "unknown type %d (usb?)", type);
			name = temparea;
		}
		if (name) {
			const char *prepend;
			if (!has_drive) {
				prepend = "";
				has_drive = true;
				pr_info("Floppy drive(s):");
			} else {
				prepend = ",";
			}

			pr_cont("%s fd%d is %s", prepend, drive, name);
		}
		*UDP = *params;
	}

	if (has_drive)
		pr_cont("\n");
}

static int floppy_release(struct gendisk *disk, fmode_t mode)
{
	int drive = (long)disk->private_data;

	mutex_lock(&floppy_mutex);
	mutex_lock(&open_lock);
	if (!UDRS->fd_ref--) {
		DPRINT("floppy_release with fd_ref == 0");
		UDRS->fd_ref = 0;
	}
	if (!UDRS->fd_ref)
		opened_bdev[drive] = NULL;
	mutex_unlock(&open_lock);
	mutex_unlock(&floppy_mutex);

	return 0;
}

/*
 * floppy_open check for aliasing (/dev/fd0 can be the same as
 * /dev/PS0 etc), and disallows simultaneous access to the same
 * drive with different device numbers.
 */
static int floppy_open(struct block_device *bdev, fmode_t mode)
{
	int drive = (long)bdev->bd_disk->private_data;
	int old_dev, new_dev;
	int try;
	int res = -EBUSY;
	char *tmp;

	mutex_lock(&floppy_mutex);
	mutex_lock(&open_lock);
	old_dev = UDRS->fd_device;
	if (opened_bdev[drive] && opened_bdev[drive] != bdev)
		goto out2;

	if (!UDRS->fd_ref && (UDP->flags & FD_BROKEN_DCL)) {
		set_bit(FD_DISK_CHANGED_BIT, &UDRS->flags);
		set_bit(FD_VERIFY_BIT, &UDRS->flags);
	}

	UDRS->fd_ref++;

	opened_bdev[drive] = bdev;

	res = -ENXIO;

	if (!floppy_track_buffer) {
		/* if opening an ED drive, reserve a big buffer,
		 * else reserve a small one */
		if ((UDP->cmos == 6) || (UDP->cmos == 5))
			try = 64;	/* Only 48 actually useful */
		else
			try = 32;	/* Only 24 actually useful */

		tmp = (char *)fd_dma_mem_alloc(1024 * try);
		if (!tmp && !floppy_track_buffer) {
			try >>= 1;	/* buffer only one side */
			INFBOUND(try, 16);
			tmp = (char *)fd_dma_mem_alloc(1024 * try);
		}
		if (!tmp && !floppy_track_buffer)
			fallback_on_nodma_alloc(&tmp, 2048 * try);
		if (!tmp && !floppy_track_buffer) {
			DPRINT("Unable to allocate DMA memory\n");
			goto out;
		}
		if (floppy_track_buffer) {
			if (tmp)
				fd_dma_mem_free((unsigned long)tmp, try * 1024);
		} else {
			buffer_min = buffer_max = -1;
			floppy_track_buffer = tmp;
			max_buffer_sectors = try;
		}
	}

	new_dev = MINOR(bdev->bd_dev);
	UDRS->fd_device = new_dev;
	set_capacity(disks[drive], floppy_sizes[new_dev]);
	if (old_dev != -1 && old_dev != new_dev) {
		if (buffer_drive == drive)
			buffer_track = -1;
	}

	if (UFDCS->rawcmd == 1)
		UFDCS->rawcmd = 2;

	if (!(mode & FMODE_NDELAY)) {
		if (mode & (FMODE_READ|FMODE_WRITE)) {
			UDRS->last_checked = 0;
			check_disk_change(bdev);
			if (test_bit(FD_DISK_CHANGED_BIT, &UDRS->flags))
				goto out;
		}
		res = -EROFS;
		if ((mode & FMODE_WRITE) &&
		    !test_bit(FD_DISK_WRITABLE_BIT, &UDRS->flags))
			goto out;
	}
	mutex_unlock(&open_lock);
	mutex_unlock(&floppy_mutex);
	return 0;
out:
	UDRS->fd_ref--;

	if (!UDRS->fd_ref)
		opened_bdev[drive] = NULL;
out2:
	mutex_unlock(&open_lock);
	mutex_unlock(&floppy_mutex);
	return res;
}

/*
 * Check if the disk has been changed or if a change has been faked.
 */
static unsigned int floppy_check_events(struct gendisk *disk,
					unsigned int clearing)
{
	int drive = (long)disk->private_data;

	if (test_bit(FD_DISK_CHANGED_BIT, &UDRS->flags) ||
	    test_bit(FD_VERIFY_BIT, &UDRS->flags))
		return DISK_EVENT_MEDIA_CHANGE;

	if (time_after(jiffies, UDRS->last_checked + UDP->checkfreq)) {
		lock_fdc(drive, false);
		poll_drive(false, 0);
		process_fd_request();
	}

	if (test_bit(FD_DISK_CHANGED_BIT, &UDRS->flags) ||
	    test_bit(FD_VERIFY_BIT, &UDRS->flags) ||
	    test_bit(drive, &fake_change) ||
	    drive_no_geom(drive))
		return DISK_EVENT_MEDIA_CHANGE;
	return 0;
}

/*
 * This implements "read block 0" for floppy_revalidate().
 * Needed for format autodetection, checking whether there is
 * a disk in the drive, and whether that disk is writable.
 */

static void floppy_rb0_complete(struct bio *bio, int err)
{
	complete((struct completion *)bio->bi_private);
}

static int __floppy_read_block_0(struct block_device *bdev)
{
	struct bio bio;
	struct bio_vec bio_vec;
	struct completion complete;
	struct page *page;
	size_t size;

	page = alloc_page(GFP_NOIO);
	if (!page) {
		process_fd_request();
		return -ENOMEM;
	}

	size = bdev->bd_block_size;
	if (!size)
		size = 1024;

	bio_init(&bio);
	bio.bi_io_vec = &bio_vec;
	bio_vec.bv_page = page;
	bio_vec.bv_len = size;
	bio_vec.bv_offset = 0;
	bio.bi_vcnt = 1;
	bio.bi_idx = 0;
	bio.bi_size = size;
	bio.bi_bdev = bdev;
	bio.bi_sector = 0;
	bio.bi_flags = (1 << BIO_QUIET);
	init_completion(&complete);
	bio.bi_private = &complete;
	bio.bi_end_io = floppy_rb0_complete;

	submit_bio(READ, &bio);
	process_fd_request();
	wait_for_completion(&complete);

	__free_page(page);

	return 0;
}

/* revalidate the floppy disk, i.e. trigger format autodetection by reading
 * the bootblock (block 0). "Autodetection" is also needed to check whether
 * there is a disk in the drive at all... Thus we also do it for fixed
 * geometry formats */
static int floppy_revalidate(struct gendisk *disk)
{
	int drive = (long)disk->private_data;
	int cf;
	int res = 0;

	if (test_bit(FD_DISK_CHANGED_BIT, &UDRS->flags) ||
	    test_bit(FD_VERIFY_BIT, &UDRS->flags) ||
	    test_bit(drive, &fake_change) ||
	    drive_no_geom(drive)) {
		if (WARN(atomic_read(&usage_count) == 0,
			 "VFS: revalidate called on non-open device.\n"))
			return -EFAULT;

		lock_fdc(drive, false);
		cf = (test_bit(FD_DISK_CHANGED_BIT, &UDRS->flags) ||
		      test_bit(FD_VERIFY_BIT, &UDRS->flags));
		if (!(cf || test_bit(drive, &fake_change) || drive_no_geom(drive))) {
			process_fd_request();	/*already done by another thread */
			return 0;
		}
		UDRS->maxblock = 0;
		UDRS->maxtrack = 0;
		if (buffer_drive == drive)
			buffer_track = -1;
		clear_bit(drive, &fake_change);
		clear_bit(FD_DISK_CHANGED_BIT, &UDRS->flags);
		if (cf)
			UDRS->generation++;
		if (drive_no_geom(drive)) {
			/* auto-sensing */
			res = __floppy_read_block_0(opened_bdev[drive]);
		} else {
			if (cf)
				poll_drive(false, FD_RAW_NEED_DISK);
			process_fd_request();
		}
	}
	set_capacity(disk, floppy_sizes[UDRS->fd_device]);
	return res;
}

static const struct block_device_operations floppy_fops = {
	.owner			= THIS_MODULE,
	.open			= floppy_open,
	.release		= floppy_release,
	.ioctl			= fd_ioctl,
	.getgeo			= fd_getgeo,
	.check_events		= floppy_check_events,
	.revalidate_disk	= floppy_revalidate,
};

/*
 * Floppy Driver initialization
 * =============================
 */

/* Determine the floppy disk controller type */
/* This routine was written by David C. Niemi */
static char __init get_fdc_version(void)
{
	int r;

	output_byte(FD_DUMPREGS);	/* 82072 and better know DUMPREGS */
	if (FDCS->reset)
		return FDC_NONE;
	r = result();
	if (r <= 0x00)
		return FDC_NONE;	/* No FDC present ??? */
	if ((r == 1) && (reply_buffer[0] == 0x80)) {
		pr_info("FDC %d is an 8272A\n", fdc);
		return FDC_8272A;	/* 8272a/765 don't know DUMPREGS */
	}
	if (r != 10) {
		pr_info("FDC %d init: DUMPREGS: unexpected return of %d bytes.\n",
			fdc, r);
		return FDC_UNKNOWN;
	}

	if (!fdc_configure()) {
		pr_info("FDC %d is an 82072\n", fdc);
		return FDC_82072;	/* 82072 doesn't know CONFIGURE */
	}

	output_byte(FD_PERPENDICULAR);
	if (need_more_output() == MORE_OUTPUT) {
		output_byte(0);
	} else {
		pr_info("FDC %d is an 82072A\n", fdc);
		return FDC_82072A;	/* 82072A as found on Sparcs. */
	}

	output_byte(FD_UNLOCK);
	r = result();
	if ((r == 1) && (reply_buffer[0] == 0x80)) {
		pr_info("FDC %d is a pre-1991 82077\n", fdc);
		return FDC_82077_ORIG;	/* Pre-1991 82077, doesn't know
					 * LOCK/UNLOCK */
	}
	if ((r != 1) || (reply_buffer[0] != 0x00)) {
		pr_info("FDC %d init: UNLOCK: unexpected return of %d bytes.\n",
			fdc, r);
		return FDC_UNKNOWN;
	}
	output_byte(FD_PARTID);
	r = result();
	if (r != 1) {
		pr_info("FDC %d init: PARTID: unexpected return of %d bytes.\n",
			fdc, r);
		return FDC_UNKNOWN;
	}
	if (reply_buffer[0] == 0x80) {
		pr_info("FDC %d is a post-1991 82077\n", fdc);
		return FDC_82077;	/* Revised 82077AA passes all the tests */
	}
	switch (reply_buffer[0] >> 5) {
	case 0x0:
		/* Either a 82078-1 or a 82078SL running at 5Volt */
		pr_info("FDC %d is an 82078.\n", fdc);
		return FDC_82078;
	case 0x1:
		pr_info("FDC %d is a 44pin 82078\n", fdc);
		return FDC_82078;
	case 0x2:
		pr_info("FDC %d is a S82078B\n", fdc);
		return FDC_S82078B;
	case 0x3:
		pr_info("FDC %d is a National Semiconductor PC87306\n", fdc);
		return FDC_87306;
	default:
		pr_info("FDC %d init: 82078 variant with unknown PARTID=%d.\n",
			fdc, reply_buffer[0] >> 5);
		return FDC_82078_UNKN;
	}
}				/* get_fdc_version */

/* lilo configuration */

static void __init floppy_set_flags(int *ints, int param, int param2)
{
	int i;

	for (i = 0; i < ARRAY_SIZE(default_drive_params); i++) {
		if (param)
			default_drive_params[i].params.flags |= param2;
		else
			default_drive_params[i].params.flags &= ~param2;
	}
	DPRINT("%s flag 0x%x\n", param2 ? "Setting" : "Clearing", param);
}

static void __init daring(int *ints, int param, int param2)
{
	int i;

	for (i = 0; i < ARRAY_SIZE(default_drive_params); i++) {
		if (param) {
			default_drive_params[i].params.select_delay = 0;
			default_drive_params[i].params.flags |=
			    FD_SILENT_DCL_CLEAR;
		} else {
			default_drive_params[i].params.select_delay =
			    2 * HZ / 100;
			default_drive_params[i].params.flags &=
			    ~FD_SILENT_DCL_CLEAR;
		}
	}
	DPRINT("Assuming %s floppy hardware\n", param ? "standard" : "broken");
}

static void __init set_cmos(int *ints, int dummy, int dummy2)
{
	int current_drive = 0;

	if (ints[0] != 2) {
		DPRINT("wrong number of parameters for CMOS\n");
		return;
	}
	current_drive = ints[1];
	if (current_drive < 0 || current_drive >= 8) {
		DPRINT("bad drive for set_cmos\n");
		return;
	}
#if N_FDC > 1
	if (current_drive >= 4 && !FDC2)
		FDC2 = 0x370;
#endif
	DP->cmos = ints[2];
	DPRINT("setting CMOS code to %d\n", ints[2]);
}

static struct param_table {
	const char *name;
	void (*fn) (int *ints, int param, int param2);
	int *var;
	int def_param;
	int param2;
} config_params[] __initdata = {
	{"allowed_drive_mask", NULL, &allowed_drive_mask, 0xff, 0}, /* obsolete */
	{"all_drives", NULL, &allowed_drive_mask, 0xff, 0},	/* obsolete */
	{"asus_pci", NULL, &allowed_drive_mask, 0x33, 0},
	{"irq", NULL, &FLOPPY_IRQ, 6, 0},
	{"dma", NULL, &FLOPPY_DMA, 2, 0},
	{"daring", daring, NULL, 1, 0},
#if N_FDC > 1
	{"two_fdc", NULL, &FDC2, 0x370, 0},
	{"one_fdc", NULL, &FDC2, 0, 0},
#endif
	{"thinkpad", floppy_set_flags, NULL, 1, FD_INVERTED_DCL},
	{"broken_dcl", floppy_set_flags, NULL, 1, FD_BROKEN_DCL},
	{"messages", floppy_set_flags, NULL, 1, FTD_MSG},
	{"silent_dcl_clear", floppy_set_flags, NULL, 1, FD_SILENT_DCL_CLEAR},
	{"debug", floppy_set_flags, NULL, 1, FD_DEBUG},
	{"nodma", NULL, &can_use_virtual_dma, 1, 0},
	{"omnibook", NULL, &can_use_virtual_dma, 1, 0},
	{"yesdma", NULL, &can_use_virtual_dma, 0, 0},
	{"fifo_depth", NULL, &fifo_depth, 0xa, 0},
	{"nofifo", NULL, &no_fifo, 0x20, 0},
	{"usefifo", NULL, &no_fifo, 0, 0},
	{"cmos", set_cmos, NULL, 0, 0},
	{"slow", NULL, &slow_floppy, 1, 0},
	{"unexpected_interrupts", NULL, &print_unex, 1, 0},
	{"no_unexpected_interrupts", NULL, &print_unex, 0, 0},
	{"L40SX", NULL, &print_unex, 0, 0}

	EXTRA_FLOPPY_PARAMS
};

static int __init floppy_setup(char *str)
{
	int i;
	int param;
	int ints[11];

	str = get_options(str, ARRAY_SIZE(ints), ints);
	if (str) {
		for (i = 0; i < ARRAY_SIZE(config_params); i++) {
			if (strcmp(str, config_params[i].name) == 0) {
				if (ints[0])
					param = ints[1];
				else
					param = config_params[i].def_param;
				if (config_params[i].fn)
					config_params[i].fn(ints, param,
							    config_params[i].
							    param2);
				if (config_params[i].var) {
					DPRINT("%s=%d\n", str, param);
					*config_params[i].var = param;
				}
				return 1;
			}
		}
	}
	if (str) {
		DPRINT("unknown floppy option [%s]\n", str);

		DPRINT("allowed options are:");
		for (i = 0; i < ARRAY_SIZE(config_params); i++)
			pr_cont(" %s", config_params[i].name);
		pr_cont("\n");
	} else
		DPRINT("botched floppy option\n");
	DPRINT("Read Documentation/blockdev/floppy.txt\n");
	return 0;
}

static int have_no_fdc = -ENODEV;

static ssize_t floppy_cmos_show(struct device *dev,
				struct device_attribute *attr, char *buf)
{
	struct platform_device *p = to_platform_device(dev);
	int drive;

	drive = p->id;
	return sprintf(buf, "%X\n", UDP->cmos);
}

static DEVICE_ATTR(cmos, S_IRUGO, floppy_cmos_show, NULL);

static void floppy_device_release(struct device *dev)
{
}

static int floppy_resume(struct device *dev)
{
	int fdc;

	for (fdc = 0; fdc < N_FDC; fdc++)
		if (FDCS->address != -1)
			user_reset_fdc(-1, FD_RESET_ALWAYS, false);

	return 0;
}

static const struct dev_pm_ops floppy_pm_ops = {
	.resume = floppy_resume,
	.restore = floppy_resume,
};

static struct platform_driver floppy_driver = {
	.driver = {
		   .name = "floppy",
		   .pm = &floppy_pm_ops,
	},
};

static struct platform_device floppy_device[N_DRIVE];

static bool floppy_available(int drive)
{
	if (!(allowed_drive_mask & (1 << drive)))
		return false;
	if (fdc_state[FDC(drive)].version == FDC_NONE)
		return false;
	return true;
}

static struct kobject *floppy_find(dev_t dev, int *part, void *data)
{
	int drive = (*part & 3) | ((*part & 0x80) >> 5);
	if (drive >= N_DRIVE || !floppy_available(drive))
		return NULL;
	if (((*part >> 2) & 0x1f) >= ARRAY_SIZE(floppy_type))
		return NULL;
	*part = 0;
	return get_disk(disks[drive]);
}

static int __init do_floppy_init(void)
{
	int i, unit, drive, err;

	set_debugt();
	interruptjiffies = resultjiffies = jiffies;

#if defined(CONFIG_PPC)
	if (check_legacy_ioport(FDC1))
		return -ENODEV;
#endif

	raw_cmd = NULL;

	floppy_wq = alloc_ordered_workqueue("floppy", 0);
	if (!floppy_wq)
		return -ENOMEM;

	for (drive = 0; drive < N_DRIVE; drive++) {
		disks[drive] = alloc_disk(1);
		if (!disks[drive]) {
			err = -ENOMEM;
			goto out_put_disk;
		}

		disks[drive]->queue = blk_init_queue(do_fd_request, &floppy_lock);
		if (!disks[drive]->queue) {
			err = -ENOMEM;
			goto out_put_disk;
		}

		blk_queue_max_hw_sectors(disks[drive]->queue, 64);
		disks[drive]->major = FLOPPY_MAJOR;
		disks[drive]->first_minor = TOMINOR(drive);
		disks[drive]->fops = &floppy_fops;
		sprintf(disks[drive]->disk_name, "fd%d", drive);

		init_timer(&motor_off_timer[drive]);
		motor_off_timer[drive].data = drive;
		motor_off_timer[drive].function = motor_off_callback;
	}

	err = register_blkdev(FLOPPY_MAJOR, "fd");
	if (err)
		goto out_put_disk;

	err = platform_driver_register(&floppy_driver);
	if (err)
		goto out_unreg_blkdev;

	blk_register_region(MKDEV(FLOPPY_MAJOR, 0), 256, THIS_MODULE,
			    floppy_find, NULL, NULL);

	for (i = 0; i < 256; i++)
		if (ITYPE(i))
			floppy_sizes[i] = floppy_type[ITYPE(i)].size;
		else
			floppy_sizes[i] = MAX_DISK_SIZE << 1;

	reschedule_timeout(MAXTIMEOUT, "floppy init");
	config_types();

	for (i = 0; i < N_FDC; i++) {
		fdc = i;
		memset(FDCS, 0, sizeof(*FDCS));
		FDCS->dtr = -1;
		FDCS->dor = 0x4;
#if defined(__sparc__) || defined(__mc68000__)
	/*sparcs/sun3x don't have a DOR reset which we can fall back on to */
#ifdef __mc68000__
		if (MACH_IS_SUN3X)
#endif
			FDCS->version = FDC_82072A;
#endif
	}

	use_virtual_dma = can_use_virtual_dma & 1;
	fdc_state[0].address = FDC1;
	if (fdc_state[0].address == -1) {
		cancel_delayed_work(&fd_timeout);
		err = -ENODEV;
		goto out_unreg_region;
	}
#if N_FDC > 1
	fdc_state[1].address = FDC2;
#endif

	fdc = 0;		/* reset fdc in case of unexpected interrupt */
	err = floppy_grab_irq_and_dma();
	if (err) {
		cancel_delayed_work(&fd_timeout);
		err = -EBUSY;
		goto out_unreg_region;
	}

	/* initialise drive state */
	for (drive = 0; drive < N_DRIVE; drive++) {
		memset(UDRS, 0, sizeof(*UDRS));
		memset(UDRWE, 0, sizeof(*UDRWE));
		set_bit(FD_DISK_NEWCHANGE_BIT, &UDRS->flags);
		set_bit(FD_DISK_CHANGED_BIT, &UDRS->flags);
		set_bit(FD_VERIFY_BIT, &UDRS->flags);
		UDRS->fd_device = -1;
		floppy_track_buffer = NULL;
		max_buffer_sectors = 0;
	}
	/*
	 * Small 10 msec delay to let through any interrupt that
	 * initialization might have triggered, to not
	 * confuse detection:
	 */
	msleep(10);

	for (i = 0; i < N_FDC; i++) {
		fdc = i;
		FDCS->driver_version = FD_DRIVER_VERSION;
		for (unit = 0; unit < 4; unit++)
			FDCS->track[unit] = 0;
		if (FDCS->address == -1)
			continue;
		FDCS->rawcmd = 2;
		if (user_reset_fdc(-1, FD_RESET_ALWAYS, false)) {
			/* free ioports reserved by floppy_grab_irq_and_dma() */
			floppy_release_regions(fdc);
			FDCS->address = -1;
			FDCS->version = FDC_NONE;
			continue;
		}
		/* Try to determine the floppy controller type */
		FDCS->version = get_fdc_version();
		if (FDCS->version == FDC_NONE) {
			/* free ioports reserved by floppy_grab_irq_and_dma() */
			floppy_release_regions(fdc);
			FDCS->address = -1;
			continue;
		}
		if (can_use_virtual_dma == 2 && FDCS->version < FDC_82072A)
			can_use_virtual_dma = 0;

		have_no_fdc = 0;
		/* Not all FDCs seem to be able to handle the version command
		 * properly, so force a reset for the standard FDC clones,
		 * to avoid interrupt garbage.
		 */
		user_reset_fdc(-1, FD_RESET_ALWAYS, false);
	}
	fdc = 0;
	cancel_delayed_work(&fd_timeout);
	current_drive = 0;
	initialized = true;
	if (have_no_fdc) {
		DPRINT("no floppy controllers found\n");
		err = have_no_fdc;
		goto out_release_dma;
	}

	for (drive = 0; drive < N_DRIVE; drive++) {
		if (!floppy_available(drive))
			continue;

		floppy_device[drive].name = floppy_device_name;
		floppy_device[drive].id = drive;
		floppy_device[drive].dev.release = floppy_device_release;

		err = platform_device_register(&floppy_device[drive]);
		if (err)
			goto out_remove_drives;

		err = device_create_file(&floppy_device[drive].dev,
					 &dev_attr_cmos);
		if (err)
			goto out_unreg_platform_dev;

		/* to be cleaned up... */
		disks[drive]->private_data = (void *)(long)drive;
		disks[drive]->flags |= GENHD_FL_REMOVABLE;
		disks[drive]->driverfs_dev = &floppy_device[drive].dev;
		add_disk(disks[drive]);
	}

	return 0;

out_unreg_platform_dev:
	platform_device_unregister(&floppy_device[drive]);
out_remove_drives:
	while (drive--) {
		if (floppy_available(drive)) {
			del_gendisk(disks[drive]);
			device_remove_file(&floppy_device[drive].dev, &dev_attr_cmos);
			platform_device_unregister(&floppy_device[drive]);
		}
	}
out_release_dma:
	if (atomic_read(&usage_count))
		floppy_release_irq_and_dma();
out_unreg_region:
	blk_unregister_region(MKDEV(FLOPPY_MAJOR, 0), 256);
	platform_driver_unregister(&floppy_driver);
out_unreg_blkdev:
	unregister_blkdev(FLOPPY_MAJOR, "fd");
out_put_disk:
<<<<<<< HEAD
=======
	destroy_workqueue(floppy_wq);
>>>>>>> 9489e9dc
	for (drive = 0; drive < N_DRIVE; drive++) {
		if (!disks[drive])
			break;
		if (disks[drive]->queue) {
			del_timer_sync(&motor_off_timer[drive]);
			blk_cleanup_queue(disks[drive]->queue);
			disks[drive]->queue = NULL;
		}
		put_disk(disks[drive]);
	}
	destroy_workqueue(floppy_wq);
	return err;
}

#ifndef MODULE
static __init void floppy_async_init(void *data, async_cookie_t cookie)
{
	do_floppy_init();
}
#endif

static int __init floppy_init(void)
{
#ifdef MODULE
	return do_floppy_init();
#else
	/* Don't hold up the bootup by the floppy initialization */
	async_schedule(floppy_async_init, NULL);
	return 0;
#endif
}

static const struct io_region {
	int offset;
	int size;
} io_regions[] = {
	{ 2, 1 },
	/* address + 3 is sometimes reserved by pnp bios for motherboard */
	{ 4, 2 },
	/* address + 6 is reserved, and may be taken by IDE.
	 * Unfortunately, Adaptec doesn't know this :-(, */
	{ 7, 1 },
};

static void floppy_release_allocated_regions(int fdc, const struct io_region *p)
{
	while (p != io_regions) {
		p--;
		release_region(FDCS->address + p->offset, p->size);
	}
}

#define ARRAY_END(X) (&((X)[ARRAY_SIZE(X)]))

static int floppy_request_regions(int fdc)
{
	const struct io_region *p;

	for (p = io_regions; p < ARRAY_END(io_regions); p++) {
		if (!request_region(FDCS->address + p->offset,
				    p->size, "floppy")) {
			DPRINT("Floppy io-port 0x%04lx in use\n",
			       FDCS->address + p->offset);
			floppy_release_allocated_regions(fdc, p);
			return -EBUSY;
		}
	}
	return 0;
}

static void floppy_release_regions(int fdc)
{
	floppy_release_allocated_regions(fdc, ARRAY_END(io_regions));
}

static int floppy_grab_irq_and_dma(void)
{
	if (atomic_inc_return(&usage_count) > 1)
		return 0;

	/*
	 * We might have scheduled a free_irq(), wait it to
	 * drain first:
	 */
	flush_workqueue(floppy_wq);

	if (fd_request_irq()) {
		DPRINT("Unable to grab IRQ%d for the floppy driver\n",
		       FLOPPY_IRQ);
		atomic_dec(&usage_count);
		return -1;
	}
	if (fd_request_dma()) {
		DPRINT("Unable to grab DMA%d for the floppy driver\n",
		       FLOPPY_DMA);
		if (can_use_virtual_dma & 2)
			use_virtual_dma = can_use_virtual_dma = 1;
		if (!(can_use_virtual_dma & 1)) {
			fd_free_irq();
			atomic_dec(&usage_count);
			return -1;
		}
	}

	for (fdc = 0; fdc < N_FDC; fdc++) {
		if (FDCS->address != -1) {
			if (floppy_request_regions(fdc))
				goto cleanup;
		}
	}
	for (fdc = 0; fdc < N_FDC; fdc++) {
		if (FDCS->address != -1) {
			reset_fdc_info(1);
			fd_outb(FDCS->dor, FD_DOR);
		}
	}
	fdc = 0;
	set_dor(0, ~0, 8);	/* avoid immediate interrupt */

	for (fdc = 0; fdc < N_FDC; fdc++)
		if (FDCS->address != -1)
			fd_outb(FDCS->dor, FD_DOR);
	/*
	 * The driver will try and free resources and relies on us
	 * to know if they were allocated or not.
	 */
	fdc = 0;
	irqdma_allocated = 1;
	return 0;
cleanup:
	fd_free_irq();
	fd_free_dma();
	while (--fdc >= 0)
		floppy_release_regions(fdc);
	atomic_dec(&usage_count);
	return -1;
}

static void floppy_release_irq_and_dma(void)
{
	int old_fdc;
#ifndef __sparc__
	int drive;
#endif
	long tmpsize;
	unsigned long tmpaddr;

	if (!atomic_dec_and_test(&usage_count))
		return;

	if (irqdma_allocated) {
		fd_disable_dma();
		fd_free_dma();
		fd_free_irq();
		irqdma_allocated = 0;
	}
	set_dor(0, ~0, 8);
#if N_FDC > 1
	set_dor(1, ~8, 0);
#endif

	if (floppy_track_buffer && max_buffer_sectors) {
		tmpsize = max_buffer_sectors * 1024;
		tmpaddr = (unsigned long)floppy_track_buffer;
		floppy_track_buffer = NULL;
		max_buffer_sectors = 0;
		buffer_min = buffer_max = -1;
		fd_dma_mem_free(tmpaddr, tmpsize);
	}
#ifndef __sparc__
	for (drive = 0; drive < N_FDC * 4; drive++)
		if (timer_pending(motor_off_timer + drive))
			pr_info("motor off timer %d still active\n", drive);
#endif

	if (delayed_work_pending(&fd_timeout))
		pr_info("floppy timer still active:%s\n", timeout_message);
	if (delayed_work_pending(&fd_timer))
		pr_info("auxiliary floppy timer still active\n");
	if (work_pending(&floppy_work))
		pr_info("work still pending\n");
	old_fdc = fdc;
	for (fdc = 0; fdc < N_FDC; fdc++)
		if (FDCS->address != -1)
			floppy_release_regions(fdc);
	fdc = old_fdc;
}

#ifdef MODULE

static char *floppy;

static void __init parse_floppy_cfg_string(char *cfg)
{
	char *ptr;

	while (*cfg) {
		ptr = cfg;
		while (*cfg && *cfg != ' ' && *cfg != '\t')
			cfg++;
		if (*cfg) {
			*cfg = '\0';
			cfg++;
		}
		if (*ptr)
			floppy_setup(ptr);
	}
}

static int __init floppy_module_init(void)
{
	if (floppy)
		parse_floppy_cfg_string(floppy);
	return floppy_init();
}
module_init(floppy_module_init);

static void __exit floppy_module_exit(void)
{
	int drive;

	blk_unregister_region(MKDEV(FLOPPY_MAJOR, 0), 256);
	unregister_blkdev(FLOPPY_MAJOR, "fd");
	platform_driver_unregister(&floppy_driver);

	destroy_workqueue(floppy_wq);

	for (drive = 0; drive < N_DRIVE; drive++) {
		del_timer_sync(&motor_off_timer[drive]);

		if (floppy_available(drive)) {
			del_gendisk(disks[drive]);
			device_remove_file(&floppy_device[drive].dev, &dev_attr_cmos);
			platform_device_unregister(&floppy_device[drive]);
		}
		blk_cleanup_queue(disks[drive]->queue);

		/*
		 * These disks have not called add_disk().  Don't put down
		 * queue reference in put_disk().
		 */
		if (!(allowed_drive_mask & (1 << drive)) ||
		    fdc_state[FDC(drive)].version == FDC_NONE)
			disks[drive]->queue = NULL;

		put_disk(disks[drive]);
	}

	cancel_delayed_work_sync(&fd_timeout);
	cancel_delayed_work_sync(&fd_timer);

	if (atomic_read(&usage_count))
		floppy_release_irq_and_dma();

	/* eject disk, if any */
	fd_eject(0);
}

module_exit(floppy_module_exit);

module_param(floppy, charp, 0);
module_param(FLOPPY_IRQ, int, 0);
module_param(FLOPPY_DMA, int, 0);
MODULE_AUTHOR("Alain L. Knaff");
MODULE_SUPPORTED_DEVICE("fd");
MODULE_LICENSE("GPL");

/* This doesn't actually get used other than for module information */
static const struct pnp_device_id floppy_pnpids[] = {
	{"PNP0700", 0},
	{}
};

MODULE_DEVICE_TABLE(pnp, floppy_pnpids);

#else

__setup("floppy=", floppy_setup);
module_init(floppy_init)
#endif

MODULE_ALIAS_BLOCKDEV_MAJOR(FLOPPY_MAJOR);<|MERGE_RESOLUTION|>--- conflicted
+++ resolved
@@ -4330,10 +4330,7 @@
 out_unreg_blkdev:
 	unregister_blkdev(FLOPPY_MAJOR, "fd");
 out_put_disk:
-<<<<<<< HEAD
-=======
 	destroy_workqueue(floppy_wq);
->>>>>>> 9489e9dc
 	for (drive = 0; drive < N_DRIVE; drive++) {
 		if (!disks[drive])
 			break;
@@ -4344,7 +4341,6 @@
 		}
 		put_disk(disks[drive]);
 	}
-	destroy_workqueue(floppy_wq);
 	return err;
 }
 
