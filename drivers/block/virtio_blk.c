--- conflicted
+++ resolved
@@ -2,7 +2,6 @@
 #include <linux/spinlock.h>
 #include <linux/slab.h>
 #include <linux/blkdev.h>
-#include <linux/smp_lock.h>
 #include <linux/hdreg.h>
 #include <linux/virtio.h>
 #include <linux/virtio_blk.h>
@@ -128,12 +127,6 @@
 		}
 	}
 
-<<<<<<< HEAD
-	if (vbr->req->cmd_flags & REQ_HARDBARRIER)
-		vbr->out_hdr.type |= VIRTIO_BLK_T_BARRIER;
-
-=======
->>>>>>> 45f53cc9
 	sg_set_buf(&vblk->sg[out++], &vbr->out_hdr, sizeof(vbr->out_hdr));
 
 	/*
@@ -225,13 +218,8 @@
 	return err;
 }
 
-<<<<<<< HEAD
-static int virtblk_locked_ioctl(struct block_device *bdev, fmode_t mode,
-			 unsigned cmd, unsigned long data)
-=======
 static int virtblk_ioctl(struct block_device *bdev, fmode_t mode,
 			     unsigned int cmd, unsigned long data)
->>>>>>> 45f53cc9
 {
 	struct gendisk *disk = bdev->bd_disk;
 	struct virtio_blk *vblk = disk->private_data;
@@ -244,18 +232,6 @@
 
 	return scsi_cmd_ioctl(disk->queue, disk, mode, cmd,
 			      (void __user *)data);
-}
-
-static int virtblk_ioctl(struct block_device *bdev, fmode_t mode,
-			     unsigned int cmd, unsigned long param)
-{
-	int ret;
-
-	lock_kernel();
-	ret = virtblk_locked_ioctl(bdev, mode, cmd, param);
-	unlock_kernel();
-
-	return ret;
 }
 
 /* We provide getgeo only to please some old bootloader/partitioning tools */
@@ -400,37 +376,9 @@
 	vblk->disk->driverfs_dev = &vdev->dev;
 	index++;
 
-<<<<<<< HEAD
-	if (virtio_has_feature(vdev, VIRTIO_BLK_F_FLUSH)) {
-		/*
-		 * If the FLUSH feature is supported we do have support for
-		 * flushing a volatile write cache on the host.  Use that
-		 * to implement write barrier support.
-		 */
-		blk_queue_ordered(q, QUEUE_ORDERED_DRAIN_FLUSH);
-	} else if (virtio_has_feature(vdev, VIRTIO_BLK_F_BARRIER)) {
-		/*
-		 * If the BARRIER feature is supported the host expects us
-		 * to order request by tags.  This implies there is not
-		 * volatile write cache on the host, and that the host
-		 * never re-orders outstanding I/O.  This feature is not
-		 * useful for real life scenarious and deprecated.
-		 */
-		blk_queue_ordered(q, QUEUE_ORDERED_TAG);
-	} else {
-		/*
-		 * If the FLUSH feature is not supported we must assume that
-		 * the host does not perform any kind of volatile write
-		 * caching. We still need to drain the queue to provider
-		 * proper barrier semantics.
-		 */
-		blk_queue_ordered(q, QUEUE_ORDERED_DRAIN);
-	}
-=======
 	/* configure queue flush support */
 	if (virtio_has_feature(vdev, VIRTIO_BLK_F_FLUSH))
 		blk_queue_flush(q, REQ_FLUSH);
->>>>>>> 45f53cc9
 
 	/* If disk is read-only in the host, the guest should obey */
 	if (virtio_has_feature(vdev, VIRTIO_BLK_F_RO))
