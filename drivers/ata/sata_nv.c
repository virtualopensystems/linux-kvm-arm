--- conflicted
+++ resolved
@@ -1000,10 +1000,7 @@
 			      NV_ADMA_STAT_CPBERR |
 			      NV_ADMA_STAT_CMD_COMPLETE)) {
 			u32 check_commands = notifier_clears[i];
-<<<<<<< HEAD
-=======
 			u32 done_mask = 0;
->>>>>>> 45f53cc9
 			int pos, rc;
 
 			if (status & NV_ADMA_STAT_CPBERR) {
@@ -1020,13 +1017,9 @@
 				pos--;
 				rc = nv_adma_check_cpb(ap, pos,
 						notifier_error & (1 << pos));
-<<<<<<< HEAD
-				if (unlikely(rc))
-=======
 				if (rc > 0)
 					done_mask |= 1 << pos;
 				else if (unlikely(rc < 0))
->>>>>>> 45f53cc9
 					check_commands = 0;
 				check_commands &= ~(1 << pos);
 			}
@@ -2144,35 +2137,11 @@
 	sactive = readl(pp->sactive_block);
 	done_mask = pp->qc_active ^ sactive;
 
-<<<<<<< HEAD
-	if (unlikely(done_mask & sactive)) {
-		ata_ehi_clear_desc(ehi);
-		ata_ehi_push_desc(ehi, "illegal SWNCQ:qc_active transition"
-				  "(%08x->%08x)", pp->qc_active, sactive);
-		ehi->err_mask |= AC_ERR_HSM;
-		ehi->action |= ATA_EH_RESET;
-		return -EINVAL;
-	}
-	for (i = 0; i < ATA_MAX_QUEUE; i++) {
-		if (!(done_mask & (1 << i)))
-			continue;
-
-		qc = ata_qc_from_tag(ap, i);
-		if (qc) {
-			ata_qc_complete(qc);
-			pp->qc_active &= ~(1 << i);
-			pp->dhfis_bits &= ~(1 << i);
-			pp->dmafis_bits &= ~(1 << i);
-			pp->sdbfis_bits |= (1 << i);
-		}
-	}
-=======
 	pp->qc_active &= ~done_mask;
 	pp->dhfis_bits &= ~done_mask;
 	pp->dmafis_bits &= ~done_mask;
 	pp->sdbfis_bits |= done_mask;
 	ata_qc_complete_multiple(ap, ap->qc_active ^ done_mask);
->>>>>>> 45f53cc9
 
 	if (!ap->qc_active) {
 		DPRINTK("over\n");
