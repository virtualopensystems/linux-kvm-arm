--- conflicted
+++ resolved
@@ -118,8 +118,6 @@
 	return 1;
 }
 
-<<<<<<< HEAD
-=======
 void core_tmr_abort_task(
 	struct se_device *dev,
 	struct se_tmr_req *tmr,
@@ -184,7 +182,6 @@
 	tmr->response = TMR_TASK_DOES_NOT_EXIST;
 }
 
->>>>>>> e816b57a
 static void core_tmr_drain_tmr_list(
 	struct se_device *dev,
 	struct se_tmr_req *tmr,
