#ifndef TARGET_CORE_PR_H
#define TARGET_CORE_PR_H
/*
 * PERSISTENT_RESERVE_OUT service action codes
 *
 * spc4r17 section 6.14.2 Table 171
 */
#define PRO_REGISTER				0x00
#define PRO_RESERVE				0x01
#define PRO_RELEASE				0x02
#define PRO_CLEAR				0x03
#define PRO_PREEMPT				0x04
#define PRO_PREEMPT_AND_ABORT			0x05
#define PRO_REGISTER_AND_IGNORE_EXISTING_KEY	0x06
#define PRO_REGISTER_AND_MOVE			0x07
/*
 * PERSISTENT_RESERVE_IN service action codes
 *
 * spc4r17 section 6.13.1 Table 159
 */
#define PRI_READ_KEYS				0x00
#define PRI_READ_RESERVATION			0x01
#define PRI_REPORT_CAPABILITIES			0x02
#define PRI_READ_FULL_STATUS			0x03
/*
 * PERSISTENT_RESERVE_ SCOPE field
 *
 * spc4r17 section 6.13.3.3 Table 163
 */
#define PR_SCOPE_LU_SCOPE			0x00
/*
 * PERSISTENT_RESERVE_* TYPE field
 *
 * spc4r17 section 6.13.3.4 Table 164
 */
#define PR_TYPE_WRITE_EXCLUSIVE			0x01
#define PR_TYPE_EXCLUSIVE_ACCESS		0x03
#define PR_TYPE_WRITE_EXCLUSIVE_REGONLY		0x05
#define PR_TYPE_EXCLUSIVE_ACCESS_REGONLY	0x06
#define PR_TYPE_WRITE_EXCLUSIVE_ALLREG		0x07
#define PR_TYPE_EXCLUSIVE_ACCESS_ALLREG		0x08

#define PR_APTPL_MAX_IPORT_LEN			256
#define PR_APTPL_MAX_TPORT_LEN			256

extern struct kmem_cache *t10_pr_reg_cache;

extern int core_pr_dump_initiator_port(struct t10_pr_registration *,
			char *, u32);
extern int target_scsi2_reservation_release(struct se_task *task);
extern int target_scsi2_reservation_reserve(struct se_task *task);
extern int core_scsi3_alloc_aptpl_registration(
			struct t10_reservation *, u64,
			unsigned char *, unsigned char *, u32,
			unsigned char *, u16, u32, int, int, u8);
extern int core_scsi3_check_aptpl_registration(struct se_device *,
			struct se_portal_group *, struct se_lun *,
			struct se_lun_acl *);
extern void core_scsi3_free_pr_reg_from_nacl(struct se_device *,
					     struct se_node_acl *);
extern void core_scsi3_free_all_registrations(struct se_device *);
extern unsigned char *core_scsi3_pr_dump_type(int);
<<<<<<< HEAD
extern int core_scsi3_check_cdb_abort_and_preempt(struct list_head *,
						  struct se_cmd *);
=======
>>>>>>> dcd6c922

extern int target_scsi3_emulate_pr_in(struct se_task *task);
extern int target_scsi3_emulate_pr_out(struct se_task *task);
extern int core_setup_reservations(struct se_device *, int);

#endif /* TARGET_CORE_PR_H */<|MERGE_RESOLUTION|>--- conflicted
+++ resolved
@@ -60,11 +60,6 @@
 					     struct se_node_acl *);
 extern void core_scsi3_free_all_registrations(struct se_device *);
 extern unsigned char *core_scsi3_pr_dump_type(int);
-<<<<<<< HEAD
-extern int core_scsi3_check_cdb_abort_and_preempt(struct list_head *,
-						  struct se_cmd *);
-=======
->>>>>>> dcd6c922
 
 extern int target_scsi3_emulate_pr_in(struct se_task *task);
 extern int target_scsi3_emulate_pr_out(struct se_task *task);
