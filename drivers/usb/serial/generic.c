--- conflicted
+++ resolved
@@ -39,16 +39,6 @@
 
 static struct usb_device_id generic_device_ids[2]; /* Initially all zeroes. */
 
-<<<<<<< HEAD
-/* we want to look at all devices, as the vendor/product id can change
- * depending on the command line argument */
-static const struct usb_device_id generic_serial_ids[] = {
-	{.driver_info = 42},
-	{}
-};
-
-=======
->>>>>>> bd0a521e
 /* All of the device info needed for the Generic Serial Converter */
 struct usb_serial_driver usb_serial_generic_device = {
 	.driver = {
@@ -82,12 +72,8 @@
 		USB_DEVICE_ID_MATCH_VENDOR | USB_DEVICE_ID_MATCH_PRODUCT;
 
 	/* register our generic driver with ourselves */
-<<<<<<< HEAD
-	retval = usb_serial_register_drivers(serial_drivers, "usbserial_generic", generic_serial_ids);
-=======
 	retval = usb_serial_register_drivers(serial_drivers,
 			"usbserial_generic", generic_device_ids);
->>>>>>> bd0a521e
 #endif
 	return retval;
 }
