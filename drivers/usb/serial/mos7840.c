--- conflicted
+++ resolved
@@ -219,11 +219,6 @@
 	char open;
 	char open_ports;
 	wait_queue_head_t wait_chase;	/* for handling sleeping while waiting for chase to finish */
-<<<<<<< HEAD
-	int delta_msr_cond;
-	struct async_icount icount;
-=======
->>>>>>> f722406f
 	struct usb_serial_port *port;	/* loop back to the owner of this object */
 
 	/* Offsets */
@@ -416,16 +411,8 @@
 			icount->dcd++;
 		if (new_msr & MOS_MSR_DELTA_RI)
 			icount->rng++;
-<<<<<<< HEAD
-			smp_wmb();
-		}
-
-		mos7840_port->delta_msr_cond = 1;
-		wake_up_interruptible(&port->port->delta_msr_wait);
-=======
 
 		wake_up_interruptible(&port->port->port.delta_msr_wait);
->>>>>>> f722406f
 	}
 }
 
@@ -1118,12 +1105,6 @@
 
 	/* initialize our wait queues */
 	init_waitqueue_head(&mos7840_port->wait_chase);
-<<<<<<< HEAD
-
-	/* initialize our icount structure */
-	memset(&(mos7840_port->icount), 0x00, sizeof(mos7840_port->icount));
-=======
->>>>>>> f722406f
 
 	/* initialize our port settings */
 	/* Must set to enable ints! */
@@ -2152,44 +2133,6 @@
 	case TIOCSSERIAL:
 		dev_dbg(&port->dev, "%s TIOCSSERIAL\n", __func__);
 		break;
-<<<<<<< HEAD
-
-	case TIOCMIWAIT:
-		dev_dbg(&port->dev, "%s  TIOCMIWAIT\n", __func__);
-		cprev = mos7840_port->icount;
-		while (1) {
-			/* interruptible_sleep_on(&mos7840_port->delta_msr_wait); */
-			mos7840_port->delta_msr_cond = 0;
-			wait_event_interruptible(port->delta_msr_wait,
-						 (port->serial->disconnected ||
-						  mos7840_port->
-						  delta_msr_cond == 1));
-
-			/* see if a signal did it */
-			if (signal_pending(current))
-				return -ERESTARTSYS;
-
-			if (port->serial->disconnected)
-				return -EIO;
-
-			cnow = mos7840_port->icount;
-			smp_rmb();
-			if (cnow.rng == cprev.rng && cnow.dsr == cprev.dsr &&
-			    cnow.dcd == cprev.dcd && cnow.cts == cprev.cts)
-				return -EIO;	/* no change => error */
-			if (((arg & TIOCM_RNG) && (cnow.rng != cprev.rng)) ||
-			    ((arg & TIOCM_DSR) && (cnow.dsr != cprev.dsr)) ||
-			    ((arg & TIOCM_CD) && (cnow.dcd != cprev.dcd)) ||
-			    ((arg & TIOCM_CTS) && (cnow.cts != cprev.cts))) {
-				return 0;
-			}
-			cprev = cnow;
-		}
-		/* NOTREACHED */
-		break;
-
-=======
->>>>>>> f722406f
 	default:
 		break;
 	}
