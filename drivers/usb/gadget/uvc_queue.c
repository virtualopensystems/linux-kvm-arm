--- conflicted
+++ resolved
@@ -543,11 +543,7 @@
 	return ret;
 }
 
-<<<<<<< HEAD
-/* called with queue->irqlock held.. */
-=======
 /* called with &queue_irqlock held.. */
->>>>>>> cfaf0251
 static struct uvc_buffer *
 uvc_queue_next_buffer(struct uvc_video_queue *queue, struct uvc_buffer *buf)
 {
