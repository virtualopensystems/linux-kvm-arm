--- conflicted
+++ resolved
@@ -822,19 +822,6 @@
 	if (!can_support_rndis(c) || !ethaddr)
 		return -EINVAL;
 
-<<<<<<< HEAD
-	/* setup RNDIS itself */
-	status = rndis_init();
-	if (status < 0)
-		return status;
-
-	/* maybe allocate device-global string IDs */
-	if (rndis_string_defs[0].id == 0) {
-
-		/* control interface label */
-		status = usb_string_id(c->cdev);
-		if (status < 0)
-=======
 	if (rndis_string_defs[0].id == 0) {
 		/* ... and setup RNDIS itself */
 		status = rndis_init();
@@ -843,7 +830,6 @@
 
 		status = usb_string_ids_tab(c->cdev, rndis_string_defs);
 		if (status)
->>>>>>> 5f243b9b
 			return status;
 
 		rndis_control_intf.iInterface = rndis_string_defs[0].id;
