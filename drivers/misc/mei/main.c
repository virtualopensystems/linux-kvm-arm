--- conflicted
+++ resolved
@@ -1182,48 +1182,7 @@
 	.driver.pm = MEI_PM_OPS,
 };
 
-<<<<<<< HEAD
-/**
- * mei_init_module - Driver Registration Routine
- *
- * mei_init_module is the first routine called when the driver is
- * loaded. All it does is to register with the PCI subsystem.
- *
- * returns 0 on success, <0 on failure.
- */
-static int __init mei_init_module(void)
-{
-	int ret;
-
-	pr_debug("loading.\n");
-	/* init pci module */
-	ret = pci_register_driver(&mei_driver);
-	if (ret < 0)
-		pr_err("error registering driver.\n");
-
-	return ret;
-}
-
-module_init(mei_init_module);
-
-/**
- * mei_exit_module - Driver Exit Cleanup Routine
- *
- * mei_exit_module is called just before the driver is removed
- * from memory.
- */
-static void __exit mei_exit_module(void)
-{
-	pci_unregister_driver(&mei_driver);
-
-	pr_debug("unloaded successfully.\n");
-}
-
-module_exit(mei_exit_module);
-
-=======
 module_pci_driver(mei_driver);
->>>>>>> d9875690
 
 MODULE_AUTHOR("Intel Corporation");
 MODULE_DESCRIPTION("Intel(R) Management Engine Interface");
