/*
 * Renesas SH-mobile MIPI DSI support
 *
 * Copyright (C) 2010 Guennadi Liakhovetski <g.liakhovetski@gmx.de>
 *
 * This is free software; you can redistribute it and/or modify
 * it under the terms of version 2 of the GNU General Public License as
 * published by the Free Software Foundation.
 */

#include <linux/bitmap.h>
#include <linux/clk.h>
#include <linux/delay.h>
#include <linux/init.h>
#include <linux/io.h>
#include <linux/platform_device.h>
#include <linux/pm_runtime.h>
#include <linux/slab.h>
#include <linux/string.h>
#include <linux/types.h>
#include <linux/module.h>

#include <video/mipi_display.h>
#include <video/sh_mipi_dsi.h>
#include <video/sh_mobile_lcdc.h>

#include "sh_mobile_lcdcfb.h"

#define SYSCTRL		0x0000
#define SYSCONF		0x0004
#define TIMSET		0x0008
#define RESREQSET0	0x0018
#define RESREQSET1	0x001c
#define HSTTOVSET	0x0020
#define LPRTOVSET	0x0024
#define TATOVSET	0x0028
#define PRTOVSET	0x002c
#define DSICTRL		0x0030
#define DSIINTE		0x0060
#define PHYCTRL		0x0070

/* relative to linkbase */
#define DTCTR		0x0000
#define VMCTR1		0x0020
#define VMCTR2		0x0024
#define VMLEN1		0x0028
#define VMLEN2		0x002c
#define CMTSRTREQ	0x0070
#define CMTSRTCTR	0x00d0

/* E.g., sh7372 has 2 MIPI-DSIs - one for each LCDC */
#define MAX_SH_MIPI_DSI 2

struct sh_mipi {
	struct sh_mobile_lcdc_entity entity;

	void __iomem	*base;
	void __iomem	*linkbase;
	struct clk	*dsit_clk;
	struct platform_device *pdev;
<<<<<<< HEAD

	void	*next_board_data;
	void	(*next_display_on)(void *board_data, struct fb_info *info);
	void	(*next_display_off)(void *board_data);
=======
>>>>>>> e816b57a
};

#define to_sh_mipi(e)	container_of(e, struct sh_mipi, entity)

static struct sh_mipi *mipi_dsi[MAX_SH_MIPI_DSI];

/* Protect the above array */
static DEFINE_MUTEX(array_lock);

static struct sh_mipi *sh_mipi_by_handle(int handle)
{
	if (handle >= ARRAY_SIZE(mipi_dsi) || handle < 0)
		return NULL;

	return mipi_dsi[handle];
}

static int sh_mipi_send_short(struct sh_mipi *mipi, u8 dsi_cmd,
			      u8 cmd, u8 param)
{
	u32 data = (dsi_cmd << 24) | (cmd << 16) | (param << 8);
	int cnt = 100;

	/* transmit a short packet to LCD panel */
	iowrite32(1 | data, mipi->linkbase + CMTSRTCTR);
	iowrite32(1, mipi->linkbase + CMTSRTREQ);

	while ((ioread32(mipi->linkbase + CMTSRTREQ) & 1) && --cnt)
		udelay(1);

	return cnt ? 0 : -ETIMEDOUT;
}

#define LCD_CHAN2MIPI(c) ((c) < LCDC_CHAN_MAINLCD || (c) > LCDC_CHAN_SUBLCD ? \
				-EINVAL : (c) - 1)

static int sh_mipi_dcs(int handle, u8 cmd)
{
	struct sh_mipi *mipi = sh_mipi_by_handle(LCD_CHAN2MIPI(handle));
	if (!mipi)
		return -ENODEV;
	return sh_mipi_send_short(mipi, MIPI_DSI_DCS_SHORT_WRITE, cmd, 0);
}

static int sh_mipi_dcs_param(int handle, u8 cmd, u8 param)
{
	struct sh_mipi *mipi = sh_mipi_by_handle(LCD_CHAN2MIPI(handle));
	if (!mipi)
		return -ENODEV;
	return sh_mipi_send_short(mipi, MIPI_DSI_DCS_SHORT_WRITE_PARAM, cmd,
				  param);
}

static void sh_mipi_dsi_enable(struct sh_mipi *mipi, bool enable)
{
	/*
	 * enable LCDC data tx, transition to LPS after completion of each HS
	 * packet
	 */
	iowrite32(0x00000002 | enable, mipi->linkbase + DTCTR);
}

static void sh_mipi_shutdown(struct platform_device *pdev)
{
<<<<<<< HEAD
	struct sh_mipi *mipi = platform_get_drvdata(pdev);
=======
	struct sh_mipi *mipi = to_sh_mipi(platform_get_drvdata(pdev));
>>>>>>> e816b57a

	sh_mipi_dsi_enable(mipi, false);
}

static int __init sh_mipi_setup(struct sh_mipi *mipi,
				struct sh_mipi_dsi_info *pdata)
{
	void __iomem *base = mipi->base;
	struct sh_mobile_lcdc_chan_cfg *ch = pdata->lcd_chan;
	u32 pctype, datatype, pixfmt, linelength, vmctr2;
	u32 tmp, top, bottom, delay, div;
	bool yuv;
	int bpp;

	/*
	 * Select data format. MIPI DSI is not hot-pluggable, so, we just use
	 * the default videomode. If this ever becomes a problem, We'll have to
	 * move this to mipi_display_on() above and use info->var.xres
	 */
	switch (pdata->data_format) {
	case MIPI_RGB888:
		pctype = 0;
		datatype = MIPI_DSI_PACKED_PIXEL_STREAM_24;
		pixfmt = MIPI_DCS_PIXEL_FMT_24BIT;
		linelength = ch->lcd_modes[0].xres * 3;
		yuv = false;
		break;
	case MIPI_RGB565:
		pctype = 1;
		datatype = MIPI_DSI_PACKED_PIXEL_STREAM_16;
		pixfmt = MIPI_DCS_PIXEL_FMT_16BIT;
		linelength = ch->lcd_modes[0].xres * 2;
		yuv = false;
		break;
	case MIPI_RGB666_LP:
		pctype = 2;
		datatype = MIPI_DSI_PIXEL_STREAM_3BYTE_18;
		pixfmt = MIPI_DCS_PIXEL_FMT_24BIT;
		linelength = ch->lcd_modes[0].xres * 3;
		yuv = false;
		break;
	case MIPI_RGB666:
		pctype = 3;
		datatype = MIPI_DSI_PACKED_PIXEL_STREAM_18;
		pixfmt = MIPI_DCS_PIXEL_FMT_18BIT;
		linelength = (ch->lcd_modes[0].xres * 18 + 7) / 8;
		yuv = false;
		break;
	case MIPI_BGR888:
		pctype = 8;
		datatype = MIPI_DSI_PACKED_PIXEL_STREAM_24;
		pixfmt = MIPI_DCS_PIXEL_FMT_24BIT;
		linelength = ch->lcd_modes[0].xres * 3;
		yuv = false;
		break;
	case MIPI_BGR565:
		pctype = 9;
		datatype = MIPI_DSI_PACKED_PIXEL_STREAM_16;
		pixfmt = MIPI_DCS_PIXEL_FMT_16BIT;
		linelength = ch->lcd_modes[0].xres * 2;
		yuv = false;
		break;
	case MIPI_BGR666_LP:
		pctype = 0xa;
		datatype = MIPI_DSI_PIXEL_STREAM_3BYTE_18;
		pixfmt = MIPI_DCS_PIXEL_FMT_24BIT;
		linelength = ch->lcd_modes[0].xres * 3;
		yuv = false;
		break;
	case MIPI_BGR666:
		pctype = 0xb;
		datatype = MIPI_DSI_PACKED_PIXEL_STREAM_18;
		pixfmt = MIPI_DCS_PIXEL_FMT_18BIT;
		linelength = (ch->lcd_modes[0].xres * 18 + 7) / 8;
		yuv = false;
		break;
	case MIPI_YUYV:
		pctype = 4;
		datatype = MIPI_DSI_PACKED_PIXEL_STREAM_YCBCR16;
		pixfmt = MIPI_DCS_PIXEL_FMT_16BIT;
		linelength = ch->lcd_modes[0].xres * 2;
		yuv = true;
		break;
	case MIPI_UYVY:
		pctype = 5;
		datatype = MIPI_DSI_PACKED_PIXEL_STREAM_YCBCR16;
		pixfmt = MIPI_DCS_PIXEL_FMT_16BIT;
		linelength = ch->lcd_modes[0].xres * 2;
		yuv = true;
		break;
	case MIPI_YUV420_L:
		pctype = 6;
		datatype = MIPI_DSI_PACKED_PIXEL_STREAM_YCBCR12;
		pixfmt = MIPI_DCS_PIXEL_FMT_12BIT;
		linelength = (ch->lcd_modes[0].xres * 12 + 7) / 8;
		yuv = true;
		break;
	case MIPI_YUV420:
		pctype = 7;
		datatype = MIPI_DSI_PACKED_PIXEL_STREAM_YCBCR12;
		pixfmt = MIPI_DCS_PIXEL_FMT_12BIT;
		/* Length of U/V line */
		linelength = (ch->lcd_modes[0].xres + 1) / 2;
		yuv = true;
		break;
	default:
		return -EINVAL;
	}

	if ((yuv && ch->interface_type != YUV422) ||
	    (!yuv && ch->interface_type != RGB24))
		return -EINVAL;

	if (!pdata->lane)
		return -EINVAL;

	/* reset DSI link */
	iowrite32(0x00000001, base + SYSCTRL);
	/* Hold reset for 100 cycles of the slowest of bus, HS byte and LP clock */
	udelay(50);
	iowrite32(0x00000000, base + SYSCTRL);

	/* setup DSI link */

	/*
	 * T_wakeup = 0x7000
	 * T_hs-trail = 3
	 * T_hs-prepare = 3
	 * T_clk-trail = 3
	 * T_clk-prepare = 2
	 */
	iowrite32(0x70003332, base + TIMSET);
	/* no responses requested */
	iowrite32(0x00000000, base + RESREQSET0);
	/* request response to packets of type 0x28 */
	iowrite32(0x00000100, base + RESREQSET1);
	/* High-speed transmission timeout, default 0xffffffff */
	iowrite32(0x0fffffff, base + HSTTOVSET);
	/* LP reception timeout, default 0xffffffff */
	iowrite32(0x0fffffff, base + LPRTOVSET);
	/* Turn-around timeout, default 0xffffffff */
	iowrite32(0x0fffffff, base + TATOVSET);
	/* Peripheral reset timeout, default 0xffffffff */
	iowrite32(0x0fffffff, base + PRTOVSET);
	/* Interrupts not used, disable all */
	iowrite32(0, base + DSIINTE);
	/* DSI-Tx bias on */
	iowrite32(0x00000001, base + PHYCTRL);
	udelay(200);
	/* Deassert resets, power on */
<<<<<<< HEAD
	iowrite32(0x03070001, base + PHYCTRL);
=======
	iowrite32(0x03070001 | pdata->phyctrl, base + PHYCTRL);
>>>>>>> e816b57a

	/*
	 * Default = ULPS enable |
	 *	Contention detection enabled |
	 *	EoT packet transmission enable |
	 *	CRC check enable |
	 *	ECC check enable
	 */
	bitmap_fill((unsigned long *)&tmp, pdata->lane);
	tmp |= 0x00003700;
	iowrite32(tmp, base + SYSCONF);

	/* setup l-bridge */

	/*
	 * Enable transmission of all packets,
	 * transmit LPS after each HS packet completion
	 */
	iowrite32(0x00000006, mipi->linkbase + DTCTR);
	/* VSYNC width = 2 (<< 17) */
	iowrite32((ch->lcd_modes[0].vsync_len << pdata->vsynw_offset) |
		  (pdata->clksrc << 16) | (pctype << 12) | datatype,
		  mipi->linkbase + VMCTR1);

	/*
	 * Non-burst mode with sync pulses: VSE and HSE are output,
	 * HSA period allowed, no commands in LP
	 */
	vmctr2 = 0;
	if (pdata->flags & SH_MIPI_DSI_VSEE)
		vmctr2 |= 1 << 23;
	if (pdata->flags & SH_MIPI_DSI_HSEE)
		vmctr2 |= 1 << 22;
	if (pdata->flags & SH_MIPI_DSI_HSAE)
		vmctr2 |= 1 << 21;
	if (pdata->flags & SH_MIPI_DSI_BL2E)
		vmctr2 |= 1 << 17;
	if (pdata->flags & SH_MIPI_DSI_HSABM)
		vmctr2 |= 1 << 5;
	if (pdata->flags & SH_MIPI_DSI_HBPBM)
		vmctr2 |= 1 << 4;
	if (pdata->flags & SH_MIPI_DSI_HFPBM)
		vmctr2 |= 1 << 3;
	iowrite32(vmctr2, mipi->linkbase + VMCTR2);

	/*
	 * VMLEN1 = RGBLEN | HSALEN
	 *
	 * see
	 *  Video mode - Blanking Packet setting
<<<<<<< HEAD
	 */
	top = linelength << 16; /* RGBLEN */
	bottom = 0x00000001;
	if (pdata->flags & SH_MIPI_DSI_HSABM) /* HSALEN */
		bottom = (pdata->lane * ch->lcd_cfg[0].hsync_len) - 10;
	iowrite32(top | bottom , mipi->linkbase + VMLEN1);

	/*
	 * VMLEN2 = HBPLEN | HFPLEN
	 *
	 * see
	 *  Video mode - Blanking Packet setting
	 */
=======
	 */
	top = linelength << 16; /* RGBLEN */
	bottom = 0x00000001;
	if (pdata->flags & SH_MIPI_DSI_HSABM) /* HSALEN */
		bottom = (pdata->lane * ch->lcd_modes[0].hsync_len) - 10;
	iowrite32(top | bottom , mipi->linkbase + VMLEN1);

	/*
	 * VMLEN2 = HBPLEN | HFPLEN
	 *
	 * see
	 *  Video mode - Blanking Packet setting
	 */
>>>>>>> e816b57a
	top	= 0x00010000;
	bottom	= 0x00000001;
	delay	= 0;

	div = 1;	/* HSbyteCLK is calculation base
			 * HS4divCLK = HSbyteCLK/2
			 * HS6divCLK is not supported for now */
	if (pdata->flags & SH_MIPI_DSI_HS4divCLK)
		div = 2;

	if (pdata->flags & SH_MIPI_DSI_HFPBM) {	/* HBPLEN */
<<<<<<< HEAD
		top = ch->lcd_cfg[0].hsync_len + ch->lcd_cfg[0].left_margin;
		top = ((pdata->lane * top / div) - 10) << 16;
	}
	if (pdata->flags & SH_MIPI_DSI_HBPBM) { /* HFPLEN */
		bottom = ch->lcd_cfg[0].right_margin;
		bottom = (pdata->lane * bottom / div) - 12;
	}

	bpp = linelength / ch->lcd_cfg[0].xres; /* byte / pixel */
	if ((pdata->lane / div) > bpp) {
		tmp = ch->lcd_cfg[0].xres / bpp; /* output cycle */
		tmp = ch->lcd_cfg[0].xres - tmp; /* (input - output) cycle */
=======
		top = ch->lcd_modes[0].hsync_len + ch->lcd_modes[0].left_margin;
		top = ((pdata->lane * top / div) - 10) << 16;
	}
	if (pdata->flags & SH_MIPI_DSI_HBPBM) { /* HFPLEN */
		bottom = ch->lcd_modes[0].right_margin;
		bottom = (pdata->lane * bottom / div) - 12;
	}

	bpp = linelength / ch->lcd_modes[0].xres; /* byte / pixel */
	if ((pdata->lane / div) > bpp) {
		tmp = ch->lcd_modes[0].xres / bpp; /* output cycle */
		tmp = ch->lcd_modes[0].xres - tmp; /* (input - output) cycle */
>>>>>>> e816b57a
		delay = (pdata->lane * tmp);
	}

	iowrite32(top | (bottom + delay) , mipi->linkbase + VMLEN2);

	msleep(5);

	/* setup LCD panel */

	/* cf. drivers/video/omap/lcd_mipid.c */
	sh_mipi_dcs(ch->chan, MIPI_DCS_EXIT_SLEEP_MODE);
	msleep(120);
	/*
	 * [7] - Page Address Mode
	 * [6] - Column Address Mode
	 * [5] - Page / Column Address Mode
	 * [4] - Display Device Line Refresh Order
	 * [3] - RGB/BGR Order
	 * [2] - Display Data Latch Data Order
	 * [1] - Flip Horizontal
	 * [0] - Flip Vertical
	 */
	sh_mipi_dcs_param(ch->chan, MIPI_DCS_SET_ADDRESS_MODE, 0x00);
	/* cf. set_data_lines() */
	sh_mipi_dcs_param(ch->chan, MIPI_DCS_SET_PIXEL_FORMAT,
			  pixfmt << 4);
	sh_mipi_dcs(ch->chan, MIPI_DCS_SET_DISPLAY_ON);

	/* Enable timeout counters */
	iowrite32(0x00000f00, base + DSICTRL);

	return 0;
}

<<<<<<< HEAD
static void mipi_display_on(void *arg, struct fb_info *info)
{
	struct sh_mipi *mipi = arg;
=======
static int mipi_display_on(struct sh_mobile_lcdc_entity *entity)
{
	struct sh_mipi *mipi = to_sh_mipi(entity);
>>>>>>> e816b57a
	struct sh_mipi_dsi_info *pdata = mipi->pdev->dev.platform_data;
	int ret;

	pm_runtime_get_sync(&mipi->pdev->dev);

	ret = pdata->set_dot_clock(mipi->pdev, mipi->base, 1);
	if (ret < 0)
		goto mipi_display_on_fail1;

	ret = sh_mipi_setup(mipi, pdata);
	if (ret < 0)
		goto mipi_display_on_fail2;

	sh_mipi_dsi_enable(mipi, true);

<<<<<<< HEAD
	if (mipi->next_display_on)
		mipi->next_display_on(mipi->next_board_data, info);

	return;
=======
	return SH_MOBILE_LCDC_DISPLAY_CONNECTED;
>>>>>>> e816b57a

mipi_display_on_fail1:
	pm_runtime_put_sync(&mipi->pdev->dev);
mipi_display_on_fail2:
	pdata->set_dot_clock(mipi->pdev, mipi->base, 0);
<<<<<<< HEAD
}

static void mipi_display_off(void *arg)
{
	struct sh_mipi *mipi = arg;
	struct sh_mipi_dsi_info *pdata = mipi->pdev->dev.platform_data;

	if (mipi->next_display_off)
		mipi->next_display_off(mipi->next_board_data);

=======

	return ret;
}

static void mipi_display_off(struct sh_mobile_lcdc_entity *entity)
{
	struct sh_mipi *mipi = to_sh_mipi(entity);
	struct sh_mipi_dsi_info *pdata = mipi->pdev->dev.platform_data;

>>>>>>> e816b57a
	sh_mipi_dsi_enable(mipi, false);

	pdata->set_dot_clock(mipi->pdev, mipi->base, 0);

	pm_runtime_put_sync(&mipi->pdev->dev);
}

<<<<<<< HEAD
=======
static const struct sh_mobile_lcdc_entity_ops mipi_ops = {
	.display_on = mipi_display_on,
	.display_off = mipi_display_off,
};

>>>>>>> e816b57a
static int __init sh_mipi_probe(struct platform_device *pdev)
{
	struct sh_mipi *mipi;
	struct sh_mipi_dsi_info *pdata = pdev->dev.platform_data;
	struct resource *res = platform_get_resource(pdev, IORESOURCE_MEM, 0);
	struct resource *res2 = platform_get_resource(pdev, IORESOURCE_MEM, 1);
	unsigned long rate, f_current;
	int idx = pdev->id, ret;

	if (!res || !res2 || idx >= ARRAY_SIZE(mipi_dsi) || !pdata)
		return -ENODEV;

	if (!pdata->set_dot_clock)
		return -EINVAL;

	mutex_lock(&array_lock);
	if (idx < 0)
		for (idx = 0; idx < ARRAY_SIZE(mipi_dsi) && mipi_dsi[idx]; idx++)
			;

	if (idx == ARRAY_SIZE(mipi_dsi)) {
		ret = -EBUSY;
		goto efindslot;
	}

	mipi = kzalloc(sizeof(*mipi), GFP_KERNEL);
	if (!mipi) {
		ret = -ENOMEM;
		goto ealloc;
	}

	mipi->entity.owner = THIS_MODULE;
	mipi->entity.ops = &mipi_ops;

	if (!request_mem_region(res->start, resource_size(res), pdev->name)) {
		dev_err(&pdev->dev, "MIPI register region already claimed\n");
		ret = -EBUSY;
		goto ereqreg;
	}

	mipi->base = ioremap(res->start, resource_size(res));
	if (!mipi->base) {
		ret = -ENOMEM;
		goto emap;
	}

	if (!request_mem_region(res2->start, resource_size(res2), pdev->name)) {
		dev_err(&pdev->dev, "MIPI register region 2 already claimed\n");
		ret = -EBUSY;
		goto ereqreg2;
	}

	mipi->linkbase = ioremap(res2->start, resource_size(res2));
	if (!mipi->linkbase) {
		ret = -ENOMEM;
		goto emap2;
	}

	mipi->pdev = pdev;

	mipi->dsit_clk = clk_get(&pdev->dev, "dsit_clk");
	if (IS_ERR(mipi->dsit_clk)) {
		ret = PTR_ERR(mipi->dsit_clk);
		goto eclktget;
	}

	f_current = clk_get_rate(mipi->dsit_clk);
	/* 80MHz required by the datasheet */
	rate = clk_round_rate(mipi->dsit_clk, 80000000);
	if (rate > 0 && rate != f_current)
		ret = clk_set_rate(mipi->dsit_clk, rate);
	else
		ret = rate;
	if (ret < 0)
		goto esettrate;

	dev_dbg(&pdev->dev, "DSI-T clk %lu -> %lu\n", f_current, rate);

	ret = clk_enable(mipi->dsit_clk);
	if (ret < 0)
		goto eclkton;

	mipi_dsi[idx] = mipi;

	pm_runtime_enable(&pdev->dev);
	pm_runtime_resume(&pdev->dev);

	mutex_unlock(&array_lock);
	platform_set_drvdata(pdev, &mipi->entity);

	return 0;

eclkton:
esettrate:
	clk_put(mipi->dsit_clk);
eclktget:
	iounmap(mipi->linkbase);
emap2:
	release_mem_region(res2->start, resource_size(res2));
ereqreg2:
	iounmap(mipi->base);
emap:
	release_mem_region(res->start, resource_size(res));
ereqreg:
	kfree(mipi);
ealloc:
efindslot:
	mutex_unlock(&array_lock);

	return ret;
}

static int __exit sh_mipi_remove(struct platform_device *pdev)
{
	struct resource *res = platform_get_resource(pdev, IORESOURCE_MEM, 0);
	struct resource *res2 = platform_get_resource(pdev, IORESOURCE_MEM, 1);
	struct sh_mipi *mipi = to_sh_mipi(platform_get_drvdata(pdev));
	int i, ret;

	mutex_lock(&array_lock);

	for (i = 0; i < ARRAY_SIZE(mipi_dsi) && mipi_dsi[i] != mipi; i++)
		;

	if (i == ARRAY_SIZE(mipi_dsi)) {
		ret = -EINVAL;
	} else {
		ret = 0;
		mipi_dsi[i] = NULL;
	}

	mutex_unlock(&array_lock);

	if (ret < 0)
		return ret;

	pm_runtime_disable(&pdev->dev);
	clk_disable(mipi->dsit_clk);
	clk_put(mipi->dsit_clk);

	iounmap(mipi->linkbase);
	if (res2)
		release_mem_region(res2->start, resource_size(res2));
	iounmap(mipi->base);
	if (res)
		release_mem_region(res->start, resource_size(res));
	platform_set_drvdata(pdev, NULL);
	kfree(mipi);

	return 0;
}

static struct platform_driver sh_mipi_driver = {
	.remove		= __exit_p(sh_mipi_remove),
	.shutdown	= sh_mipi_shutdown,
	.driver = {
		.name	= "sh-mipi-dsi",
	},
};

static int __init sh_mipi_init(void)
{
	return platform_driver_probe(&sh_mipi_driver, sh_mipi_probe);
}
module_init(sh_mipi_init);

static void __exit sh_mipi_exit(void)
{
	platform_driver_unregister(&sh_mipi_driver);
}
module_exit(sh_mipi_exit);

MODULE_AUTHOR("Guennadi Liakhovetski <g.liakhovetski@gmx.de>");
MODULE_DESCRIPTION("SuperH / ARM-shmobile MIPI DSI driver");
MODULE_LICENSE("GPL v2");<|MERGE_RESOLUTION|>--- conflicted
+++ resolved
@@ -58,13 +58,6 @@
 	void __iomem	*linkbase;
 	struct clk	*dsit_clk;
 	struct platform_device *pdev;
-<<<<<<< HEAD
-
-	void	*next_board_data;
-	void	(*next_display_on)(void *board_data, struct fb_info *info);
-	void	(*next_display_off)(void *board_data);
-=======
->>>>>>> e816b57a
 };
 
 #define to_sh_mipi(e)	container_of(e, struct sh_mipi, entity)
@@ -129,11 +122,7 @@
 
 static void sh_mipi_shutdown(struct platform_device *pdev)
 {
-<<<<<<< HEAD
-	struct sh_mipi *mipi = platform_get_drvdata(pdev);
-=======
 	struct sh_mipi *mipi = to_sh_mipi(platform_get_drvdata(pdev));
->>>>>>> e816b57a
 
 	sh_mipi_dsi_enable(mipi, false);
 }
@@ -284,11 +273,7 @@
 	iowrite32(0x00000001, base + PHYCTRL);
 	udelay(200);
 	/* Deassert resets, power on */
-<<<<<<< HEAD
-	iowrite32(0x03070001, base + PHYCTRL);
-=======
 	iowrite32(0x03070001 | pdata->phyctrl, base + PHYCTRL);
->>>>>>> e816b57a
 
 	/*
 	 * Default = ULPS enable |
@@ -339,21 +324,6 @@
 	 *
 	 * see
 	 *  Video mode - Blanking Packet setting
-<<<<<<< HEAD
-	 */
-	top = linelength << 16; /* RGBLEN */
-	bottom = 0x00000001;
-	if (pdata->flags & SH_MIPI_DSI_HSABM) /* HSALEN */
-		bottom = (pdata->lane * ch->lcd_cfg[0].hsync_len) - 10;
-	iowrite32(top | bottom , mipi->linkbase + VMLEN1);
-
-	/*
-	 * VMLEN2 = HBPLEN | HFPLEN
-	 *
-	 * see
-	 *  Video mode - Blanking Packet setting
-	 */
-=======
 	 */
 	top = linelength << 16; /* RGBLEN */
 	bottom = 0x00000001;
@@ -367,7 +337,6 @@
 	 * see
 	 *  Video mode - Blanking Packet setting
 	 */
->>>>>>> e816b57a
 	top	= 0x00010000;
 	bottom	= 0x00000001;
 	delay	= 0;
@@ -379,20 +348,6 @@
 		div = 2;
 
 	if (pdata->flags & SH_MIPI_DSI_HFPBM) {	/* HBPLEN */
-<<<<<<< HEAD
-		top = ch->lcd_cfg[0].hsync_len + ch->lcd_cfg[0].left_margin;
-		top = ((pdata->lane * top / div) - 10) << 16;
-	}
-	if (pdata->flags & SH_MIPI_DSI_HBPBM) { /* HFPLEN */
-		bottom = ch->lcd_cfg[0].right_margin;
-		bottom = (pdata->lane * bottom / div) - 12;
-	}
-
-	bpp = linelength / ch->lcd_cfg[0].xres; /* byte / pixel */
-	if ((pdata->lane / div) > bpp) {
-		tmp = ch->lcd_cfg[0].xres / bpp; /* output cycle */
-		tmp = ch->lcd_cfg[0].xres - tmp; /* (input - output) cycle */
-=======
 		top = ch->lcd_modes[0].hsync_len + ch->lcd_modes[0].left_margin;
 		top = ((pdata->lane * top / div) - 10) << 16;
 	}
@@ -405,7 +360,6 @@
 	if ((pdata->lane / div) > bpp) {
 		tmp = ch->lcd_modes[0].xres / bpp; /* output cycle */
 		tmp = ch->lcd_modes[0].xres - tmp; /* (input - output) cycle */
->>>>>>> e816b57a
 		delay = (pdata->lane * tmp);
 	}
 
@@ -440,15 +394,9 @@
 	return 0;
 }
 
-<<<<<<< HEAD
-static void mipi_display_on(void *arg, struct fb_info *info)
-{
-	struct sh_mipi *mipi = arg;
-=======
 static int mipi_display_on(struct sh_mobile_lcdc_entity *entity)
 {
 	struct sh_mipi *mipi = to_sh_mipi(entity);
->>>>>>> e816b57a
 	struct sh_mipi_dsi_info *pdata = mipi->pdev->dev.platform_data;
 	int ret;
 
@@ -464,31 +412,12 @@
 
 	sh_mipi_dsi_enable(mipi, true);
 
-<<<<<<< HEAD
-	if (mipi->next_display_on)
-		mipi->next_display_on(mipi->next_board_data, info);
-
-	return;
-=======
 	return SH_MOBILE_LCDC_DISPLAY_CONNECTED;
->>>>>>> e816b57a
 
 mipi_display_on_fail1:
 	pm_runtime_put_sync(&mipi->pdev->dev);
 mipi_display_on_fail2:
 	pdata->set_dot_clock(mipi->pdev, mipi->base, 0);
-<<<<<<< HEAD
-}
-
-static void mipi_display_off(void *arg)
-{
-	struct sh_mipi *mipi = arg;
-	struct sh_mipi_dsi_info *pdata = mipi->pdev->dev.platform_data;
-
-	if (mipi->next_display_off)
-		mipi->next_display_off(mipi->next_board_data);
-
-=======
 
 	return ret;
 }
@@ -498,7 +427,6 @@
 	struct sh_mipi *mipi = to_sh_mipi(entity);
 	struct sh_mipi_dsi_info *pdata = mipi->pdev->dev.platform_data;
 
->>>>>>> e816b57a
 	sh_mipi_dsi_enable(mipi, false);
 
 	pdata->set_dot_clock(mipi->pdev, mipi->base, 0);
@@ -506,14 +434,11 @@
 	pm_runtime_put_sync(&mipi->pdev->dev);
 }
 
-<<<<<<< HEAD
-=======
 static const struct sh_mobile_lcdc_entity_ops mipi_ops = {
 	.display_on = mipi_display_on,
 	.display_off = mipi_display_off,
 };
 
->>>>>>> e816b57a
 static int __init sh_mipi_probe(struct platform_device *pdev)
 {
 	struct sh_mipi *mipi;
