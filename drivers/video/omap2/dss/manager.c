--- conflicted
+++ resolved
@@ -1057,7 +1057,6 @@
 						oc->pos_x, oc->pos_y,
 						outw, outh))
 				continue;
-<<<<<<< HEAD
 
 			/* if the overlay totally inside the update region? */
 			if (rectangle_subset(oc->pos_x, oc->pos_y, outw, outh,
@@ -1091,41 +1090,6 @@
 
 			make_even(&x, &w);
 
-=======
-
-			/* if the overlay totally inside the update region? */
-			if (rectangle_subset(oc->pos_x, oc->pos_y, outw, outh,
-						x, y, w, h))
-				continue;
-
-			if (x > oc->pos_x)
-				x1 = oc->pos_x;
-			else
-				x1 = x;
-
-			if (y > oc->pos_y)
-				y1 = oc->pos_y;
-			else
-				y1 = y;
-
-			if ((x + w) < (oc->pos_x + outw))
-				x2 = oc->pos_x + outw;
-			else
-				x2 = x + w;
-
-			if ((y + h) < (oc->pos_y + outh))
-				y2 = oc->pos_y + outh;
-			else
-				y2 = y + h;
-
-			x = x1;
-			y = y1;
-			w = x2 - x1;
-			h = y2 - y1;
-
-			make_even(&x, &w);
-
->>>>>>> 45f53cc9
 			DSSDBG("changing upd area due to ovl(%d) "
 			       "scaling %d,%d %dx%d\n",
 				i, x, y, w, h);
