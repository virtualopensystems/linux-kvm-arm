--- conflicted
+++ resolved
@@ -38,10 +38,6 @@
 #include <linux/pm_runtime.h>
 
 #include <plat/cpu.h>
-<<<<<<< HEAD
-#include <plat/clock.h>
-=======
->>>>>>> ddffeb8c
 
 #include <video/omapdss.h>
 
