--- conflicted
+++ resolved
@@ -938,21 +938,12 @@
 	/* clear ecc and enable bits */
 	val = ECCCLEAR | ECC1;
 	writel(val, info->reg.gpmc_ecc_control);
-<<<<<<< HEAD
 
 	/* program ecc and result sizes */
 	val = ((((info->nand.ecc.size >> 1) - 1) << ECCSIZE1_SHIFT) |
 			 ECC1RESULTSIZE);
 	writel(val, info->reg.gpmc_ecc_size_config);
 
-=======
-
-	/* program ecc and result sizes */
-	val = ((((info->nand.ecc.size >> 1) - 1) << ECCSIZE1_SHIFT) |
-			 ECC1RESULTSIZE);
-	writel(val, info->reg.gpmc_ecc_size_config);
-
->>>>>>> ddffeb8c
 	switch (mode) {
 	case NAND_ECC_READ:
 	case NAND_ECC_WRITE:
@@ -1393,7 +1384,6 @@
 		if (info->gpmc_irq_count <= 0) {
 			dev_err(&pdev->dev, "error getting count irq\n");
 			err = -ENODEV;
-<<<<<<< HEAD
 			goto out_release_mem_region;
 		}
 		err = request_irq(info->gpmc_irq_count,	omap_nand_irq,
@@ -1404,18 +1394,6 @@
 			info->gpmc_irq_count = 0;
 			goto out_release_mem_region;
 		}
-=======
-			goto out_release_mem_region;
-		}
-		err = request_irq(info->gpmc_irq_count,	omap_nand_irq,
-					IRQF_SHARED, "gpmc-nand-count", info);
-		if (err) {
-			dev_err(&pdev->dev, "requesting irq(%d) error:%d",
-						info->gpmc_irq_count, err);
-			info->gpmc_irq_count = 0;
-			goto out_release_mem_region;
-		}
->>>>>>> ddffeb8c
 
 		info->nand.read_buf  = omap_read_buf_irq_pref;
 		info->nand.write_buf = omap_write_buf_irq_pref;
