--- conflicted
+++ resolved
@@ -205,10 +205,6 @@
 	struct acpi_video_device_brightness *brightness;
 	struct backlight_device *backlight;
 	struct thermal_cooling_device *cooling_dev;
-<<<<<<< HEAD
-	struct output_device *output_dev;
-=======
->>>>>>> 3cbea436
 };
 
 static const char device_decode[][30] = {
@@ -322,37 +318,6 @@
                                Video Management
    -------------------------------------------------------------------------- */
 
-<<<<<<< HEAD
-/* device */
-
-static int
-acpi_video_device_get_state(struct acpi_video_device *device,
-			    unsigned long long *state)
-{
-	int status;
-
-	status = acpi_evaluate_integer(device->dev->handle, "_DCS", NULL, state);
-
-	return status;
-}
-
-static int
-acpi_video_device_set_state(struct acpi_video_device *device, int state)
-{
-	int status;
-	union acpi_object arg0 = { ACPI_TYPE_INTEGER };
-	struct acpi_object_list args = { 1, &arg0 };
-	unsigned long long ret;
-
-
-	arg0.integer.value = state;
-	status = acpi_evaluate_integer(device->dev->handle, "_DSS", &args, &ret);
-
-	return status;
-}
-
-=======
->>>>>>> 3cbea436
 static int
 acpi_video_device_lcd_query_levels(struct acpi_video_device *device,
 				   union acpi_object **levels)
@@ -878,24 +843,6 @@
 			printk(KERN_ERR PREFIX "Create sysfs link\n");
 
 	}
-<<<<<<< HEAD
-
-	if (acpi_video_display_switch_support()) {
-
-		if (device->cap._DCS && device->cap._DSS) {
-			static int count;
-			char *name;
-			name = kasprintf(GFP_KERNEL, "acpi_video%d", count);
-			if (!name)
-				return;
-			count++;
-			device->output_dev = video_output_register(name,
-					NULL, device, &acpi_output_properties);
-			kfree(name);
-		}
-	}
-=======
->>>>>>> 3cbea436
 }
 
 /*
@@ -1337,12 +1284,9 @@
 		if (!video_device)
 			continue;
 
-<<<<<<< HEAD
-=======
 		if (!video_device->cap._DDC)
 			continue;
 
->>>>>>> 3cbea436
 		if (type) {
 			switch (type) {
 			case ACPI_VIDEO_DISPLAY_CRT:
