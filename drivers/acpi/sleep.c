--- conflicted
+++ resolved
@@ -476,8 +476,6 @@
 		DMI_MATCH(DMI_PRODUCT_NAME, "VGN-FW520F"),
 		},
 	},
-<<<<<<< HEAD
-=======
 	{
 	.callback = init_nvs_nosave,
 	.ident = "Asus K54C",
@@ -494,7 +492,6 @@
 		DMI_MATCH(DMI_PRODUCT_NAME, "K54HR"),
 		},
 	},
->>>>>>> dcd6c922
 	{},
 };
 #endif /* CONFIG_SUSPEND */
