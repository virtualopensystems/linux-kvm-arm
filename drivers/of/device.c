#include <linux/string.h>
#include <linux/kernel.h>
#include <linux/of.h>
#include <linux/of_device.h>
#include <linux/init.h>
#include <linux/module.h>
#include <linux/mod_devicetable.h>
#include <linux/slab.h>

#include <asm/errno.h>

/**
 * of_match_device - Tell if a struct device matches an of_device_id list
 * @ids: array of of device match structures to search in
 * @dev: the of device structure to match against
 *
 * Used by a driver to check whether an platform_device present in the
 * system is in its list of supported devices.
 */
const struct of_device_id *of_match_device(const struct of_device_id *matches,
					   const struct device *dev)
{
	if ((!matches) || (!dev->of_node))
		return NULL;
	return of_match_node(matches, dev->of_node);
}
EXPORT_SYMBOL(of_match_device);

struct platform_device *of_dev_get(struct platform_device *dev)
{
	struct device *tmp;

	if (!dev)
		return NULL;
	tmp = get_device(&dev->dev);
	if (tmp)
		return to_platform_device(tmp);
	else
		return NULL;
}
EXPORT_SYMBOL(of_dev_get);

void of_dev_put(struct platform_device *dev)
{
	if (dev)
		put_device(&dev->dev);
}
EXPORT_SYMBOL(of_dev_put);

static ssize_t devspec_show(struct device *dev,
				struct device_attribute *attr, char *buf)
{
	struct platform_device *ofdev;

	ofdev = to_platform_device(dev);
	return sprintf(buf, "%s\n", ofdev->dev.of_node->full_name);
}

static ssize_t name_show(struct device *dev,
				struct device_attribute *attr, char *buf)
{
	struct platform_device *ofdev;

	ofdev = to_platform_device(dev);
	return sprintf(buf, "%s\n", ofdev->dev.of_node->name);
}

static ssize_t modalias_show(struct device *dev,
				struct device_attribute *attr, char *buf)
{
	ssize_t len = of_device_get_modalias(dev, buf, PAGE_SIZE - 2);
	buf[len] = '\n';
	buf[len+1] = 0;
	return len+1;
}

struct device_attribute of_platform_device_attrs[] = {
	__ATTR_RO(devspec),
	__ATTR_RO(name),
	__ATTR_RO(modalias),
	__ATTR_NULL
};

<<<<<<< HEAD
/**
 * of_release_dev - free an of device structure when all users of it are finished.
 * @dev: device that's been disconnected
 *
 * Will be called only by the device core when all users of this of device are
 * done.
 */
void of_release_dev(struct device *dev)
{
	struct platform_device *ofdev;

	ofdev = to_platform_device(dev);
	of_node_put(ofdev->dev.of_node);
	kfree(ofdev);
}
EXPORT_SYMBOL(of_release_dev);

int of_device_register(struct platform_device *ofdev)
=======
int of_device_add(struct platform_device *ofdev)
>>>>>>> 45f53cc9
{
	BUG_ON(ofdev->dev.of_node == NULL);

	/* name and id have to be set so that the platform bus doesn't get
	 * confused on matching */
	ofdev->name = dev_name(&ofdev->dev);
	ofdev->id = -1;

	/* name and id have to be set so that the platform bus doesn't get
	 * confused on matching */
	ofdev->name = dev_name(&ofdev->dev);
	ofdev->id = -1;

	/* device_add will assume that this device is on the same node as
	 * the parent. If there is no parent defined, set the node
	 * explicitly */
	if (!ofdev->dev.parent)
		set_dev_node(&ofdev->dev, of_node_to_nid(ofdev->dev.of_node));

	return device_add(&ofdev->dev);
}

int of_device_register(struct platform_device *pdev)
{
	device_initialize(&pdev->dev);
	return of_device_add(pdev);
}
EXPORT_SYMBOL(of_device_register);

void of_device_unregister(struct platform_device *ofdev)
{
	device_unregister(&ofdev->dev);
}
EXPORT_SYMBOL(of_device_unregister);

ssize_t of_device_get_modalias(struct device *dev, char *str, ssize_t len)
{
	const char *compat;
	int cplen, i;
	ssize_t tsize, csize, repend;

	/* Name & Type */
	csize = snprintf(str, len, "of:N%sT%s", dev->of_node->name,
			 dev->of_node->type);

	/* Get compatible property if any */
	compat = of_get_property(dev->of_node, "compatible", &cplen);
	if (!compat)
		return csize;

	/* Find true end (we tolerate multiple \0 at the end */
	for (i = (cplen - 1); i >= 0 && !compat[i]; i--)
		cplen--;
	if (!cplen)
		return csize;
	cplen++;

	/* Check space (need cplen+1 chars including final \0) */
	tsize = csize + cplen;
	repend = tsize;

	if (csize >= len)		/* @ the limit, all is already filled */
		return tsize;

	if (tsize >= len) {		/* limit compat list */
		cplen = len - csize - 1;
		repend = len;
	}

	/* Copy and do char replacement */
	memcpy(&str[csize + 1], compat, cplen);
	for (i = csize; i < repend; i++) {
		char c = str[i];
		if (c == '\0')
			str[i] = 'C';
		else if (c == ' ')
			str[i] = '_';
	}

	return tsize;
}

/**
 * of_device_uevent - Display OF related uevent information
 */
int of_device_uevent(struct device *dev, struct kobj_uevent_env *env)
{
	const char *compat;
	int seen = 0, cplen, sl;

	if ((!dev) || (!dev->of_node))
		return -ENODEV;

	if (add_uevent_var(env, "OF_NAME=%s", dev->of_node->name))
		return -ENOMEM;

	if (add_uevent_var(env, "OF_TYPE=%s", dev->of_node->type))
		return -ENOMEM;

	/* Since the compatible field can contain pretty much anything
	 * it's not really legal to split it out with commas. We split it
	 * up using a number of environment variables instead. */

	compat = of_get_property(dev->of_node, "compatible", &cplen);
	while (compat && *compat && cplen > 0) {
		if (add_uevent_var(env, "OF_COMPATIBLE_%d=%s", seen, compat))
			return -ENOMEM;

		sl = strlen(compat) + 1;
		compat += sl;
		cplen -= sl;
		seen++;
	}

	if (add_uevent_var(env, "OF_COMPATIBLE_N=%d", seen))
		return -ENOMEM;

	/* modalias is trickier, we add it in 2 steps */
	if (add_uevent_var(env, "MODALIAS="))
		return -ENOMEM;

	sl = of_device_get_modalias(dev, &env->buf[env->buflen-1],
				    sizeof(env->buf) - env->buflen);
	if (sl >= (sizeof(env->buf) - env->buflen))
		return -ENOMEM;
	env->buflen += sl;

	return 0;
}<|MERGE_RESOLUTION|>--- conflicted
+++ resolved
@@ -81,35 +81,9 @@
 	__ATTR_NULL
 };
 
-<<<<<<< HEAD
-/**
- * of_release_dev - free an of device structure when all users of it are finished.
- * @dev: device that's been disconnected
- *
- * Will be called only by the device core when all users of this of device are
- * done.
- */
-void of_release_dev(struct device *dev)
-{
-	struct platform_device *ofdev;
-
-	ofdev = to_platform_device(dev);
-	of_node_put(ofdev->dev.of_node);
-	kfree(ofdev);
-}
-EXPORT_SYMBOL(of_release_dev);
-
-int of_device_register(struct platform_device *ofdev)
-=======
 int of_device_add(struct platform_device *ofdev)
->>>>>>> 45f53cc9
 {
 	BUG_ON(ofdev->dev.of_node == NULL);
-
-	/* name and id have to be set so that the platform bus doesn't get
-	 * confused on matching */
-	ofdev->name = dev_name(&ofdev->dev);
-	ofdev->id = -1;
 
 	/* name and id have to be set so that the platform bus doesn't get
 	 * confused on matching */
