/*
 * twl6040-vibra.c - TWL6040 Vibrator driver
 *
 * Author:      Jorge Eduardo Candelaria <jorge.candelaria@ti.com>
 * Author:      Misael Lopez Cruz <misael.lopez@ti.com>
 *
 * Copyright:   (C) 2011 Texas Instruments, Inc.
 *
 * Based on twl4030-vibra.c by Henrik Saari <henrik.saari@nokia.com>
 *				Felipe Balbi <felipe.balbi@nokia.com>
 *				Jari Vanhala <ext-javi.vanhala@nokia.com>
 *
 * This program is free software; you can redistribute it and/or modify
 * it under the terms of the GNU General Public License version 2 as
 * published by the Free Software Foundation.
 *
 * This program is distributed in the hope that it will be useful, but
 * WITHOUT ANY WARRANTY; without even the implied warranty of
 * MERCHANTABILITY or FITNESS FOR A PARTICULAR PURPOSE.  See the GNU
 * General Public License for more details.
 *
 * You should have received a copy of the GNU General Public License
 * along with this program; if not, write to the Free Software
 * Foundation, Inc., 51 Franklin St, Fifth Floor, Boston, MA
 * 02110-1301 USA
 *
 */
#include <linux/module.h>
#include <linux/platform_device.h>
#include <linux/of.h>
#include <linux/workqueue.h>
#include <linux/input.h>
#include <linux/mfd/twl6040.h>
#include <linux/slab.h>
#include <linux/delay.h>
#include <linux/regulator/consumer.h>

#define EFFECT_DIR_180_DEG	0x8000

/* Recommended modulation index 85% */
#define TWL6040_VIBRA_MOD	85

#define TWL6040_NUM_SUPPLIES 2

struct vibra_info {
	struct device *dev;
	struct input_dev *input_dev;
	struct workqueue_struct *workqueue;
	struct work_struct play_work;
	struct mutex mutex;
	int irq;

	bool enabled;
	int weak_speed;
	int strong_speed;
	int direction;

	unsigned int vibldrv_res;
	unsigned int vibrdrv_res;
	unsigned int viblmotor_res;
	unsigned int vibrmotor_res;

	struct regulator_bulk_data supplies[TWL6040_NUM_SUPPLIES];

	struct twl6040 *twl6040;
};

static irqreturn_t twl6040_vib_irq_handler(int irq, void *data)
{
	struct vibra_info *info = data;
	struct twl6040 *twl6040 = info->twl6040;
	u8 status;

	status = twl6040_reg_read(twl6040, TWL6040_REG_STATUS);
	if (status & TWL6040_VIBLOCDET) {
		dev_warn(info->dev, "Left Vibrator overcurrent detected\n");
		twl6040_clear_bits(twl6040, TWL6040_REG_VIBCTLL,
				   TWL6040_VIBENA);
	}
	if (status & TWL6040_VIBROCDET) {
		dev_warn(info->dev, "Right Vibrator overcurrent detected\n");
		twl6040_clear_bits(twl6040, TWL6040_REG_VIBCTLR,
				   TWL6040_VIBENA);
	}

	return IRQ_HANDLED;
}

static void twl6040_vibra_enable(struct vibra_info *info)
{
	struct twl6040 *twl6040 = info->twl6040;
	int ret;

	ret = regulator_bulk_enable(ARRAY_SIZE(info->supplies), info->supplies);
	if (ret) {
		dev_err(info->dev, "failed to enable regulators %d\n", ret);
		return;
	}

	twl6040_power(info->twl6040, 1);
	if (twl6040_get_revid(twl6040) <= TWL6040_REV_ES1_1) {
		/*
		 * ERRATA: Disable overcurrent protection for at least
		 * 3ms when enabling vibrator drivers to avoid false
		 * overcurrent detection
		 */
		twl6040_reg_write(twl6040, TWL6040_REG_VIBCTLL,
				  TWL6040_VIBENA | TWL6040_VIBCTRL);
		twl6040_reg_write(twl6040, TWL6040_REG_VIBCTLR,
				  TWL6040_VIBENA | TWL6040_VIBCTRL);
		usleep_range(3000, 3500);
	}

	twl6040_reg_write(twl6040, TWL6040_REG_VIBCTLL,
			  TWL6040_VIBENA);
	twl6040_reg_write(twl6040, TWL6040_REG_VIBCTLR,
			  TWL6040_VIBENA);

	info->enabled = true;
}

static void twl6040_vibra_disable(struct vibra_info *info)
{
	struct twl6040 *twl6040 = info->twl6040;

	twl6040_reg_write(twl6040, TWL6040_REG_VIBCTLL, 0x00);
	twl6040_reg_write(twl6040, TWL6040_REG_VIBCTLR, 0x00);
	twl6040_power(info->twl6040, 0);

	regulator_bulk_disable(ARRAY_SIZE(info->supplies), info->supplies);

	info->enabled = false;
}

static u8 twl6040_vibra_code(int vddvib, int vibdrv_res, int motor_res,
			     int speed, int direction)
{
	int vpk, max_code;
	u8 vibdat;

	/* output swing */
	vpk = (vddvib * motor_res * TWL6040_VIBRA_MOD) /
		(100 * (vibdrv_res + motor_res));

	/* 50mV per VIBDAT code step */
	max_code = vpk / 50;
	if (max_code > TWL6040_VIBDAT_MAX)
		max_code = TWL6040_VIBDAT_MAX;

	/* scale speed to max allowed code */
	vibdat = (u8)((speed * max_code) / USHRT_MAX);

	/* 2's complement for direction > 180 degrees */
	vibdat *= direction;

	return vibdat;
}

static void twl6040_vibra_set_effect(struct vibra_info *info)
{
	struct twl6040 *twl6040 = info->twl6040;
	u8 vibdatl, vibdatr;
	int volt;

	/* weak motor */
	volt = regulator_get_voltage(info->supplies[0].consumer) / 1000;
	vibdatl = twl6040_vibra_code(volt, info->vibldrv_res,
				     info->viblmotor_res,
				     info->weak_speed, info->direction);

	/* strong motor */
	volt = regulator_get_voltage(info->supplies[1].consumer) / 1000;
	vibdatr = twl6040_vibra_code(volt, info->vibrdrv_res,
				     info->vibrmotor_res,
				     info->strong_speed, info->direction);

	twl6040_reg_write(twl6040, TWL6040_REG_VIBDATL, vibdatl);
	twl6040_reg_write(twl6040, TWL6040_REG_VIBDATR, vibdatr);
}

static void vibra_play_work(struct work_struct *work)
{
	struct vibra_info *info = container_of(work,
				struct vibra_info, play_work);

	mutex_lock(&info->mutex);

	if (info->weak_speed || info->strong_speed) {
		if (!info->enabled)
			twl6040_vibra_enable(info);

		twl6040_vibra_set_effect(info);
	} else if (info->enabled)
		twl6040_vibra_disable(info);

	mutex_unlock(&info->mutex);
}

static int vibra_play(struct input_dev *input, void *data,
		      struct ff_effect *effect)
{
	struct vibra_info *info = input_get_drvdata(input);
	int ret;

	/* Do not allow effect, while the routing is set to use audio */
	ret = twl6040_get_vibralr_status(info->twl6040);
	if (ret & TWL6040_VIBSEL) {
		dev_info(&input->dev, "Vibra is configured for audio\n");
		return -EBUSY;
	}

	info->weak_speed = effect->u.rumble.weak_magnitude;
	info->strong_speed = effect->u.rumble.strong_magnitude;
	info->direction = effect->direction < EFFECT_DIR_180_DEG ? 1 : -1;

	ret = queue_work(info->workqueue, &info->play_work);
	if (!ret) {
		dev_info(&input->dev, "work is already on queue\n");
		return ret;
	}

	return 0;
}

static void twl6040_vibra_close(struct input_dev *input)
{
	struct vibra_info *info = input_get_drvdata(input);

	cancel_work_sync(&info->play_work);

	mutex_lock(&info->mutex);

	if (info->enabled)
		twl6040_vibra_disable(info);

	mutex_unlock(&info->mutex);
}

#ifdef CONFIG_PM_SLEEP
static int twl6040_vibra_suspend(struct device *dev)
{
	struct platform_device *pdev = to_platform_device(dev);
	struct vibra_info *info = platform_get_drvdata(pdev);

	mutex_lock(&info->mutex);

	if (info->enabled)
		twl6040_vibra_disable(info);

	mutex_unlock(&info->mutex);

	return 0;
}

#endif

static SIMPLE_DEV_PM_OPS(twl6040_vibra_pm_ops, twl6040_vibra_suspend, NULL);

static int __devinit twl6040_vibra_probe(struct platform_device *pdev)
{
	struct twl6040_vibra_data *pdata = pdev->dev.platform_data;
<<<<<<< HEAD
=======
	struct device_node *node = pdev->dev.of_node;
>>>>>>> cfaf0251
	struct vibra_info *info;
	int vddvibl_uV = 0;
	int vddvibr_uV = 0;
	int ret;

	if (!pdata && !node) {
		dev_err(&pdev->dev, "platform_data not available\n");
		return -EINVAL;
	}

	info = kzalloc(sizeof(*info), GFP_KERNEL);
	if (!info) {
		dev_err(&pdev->dev, "couldn't allocate memory\n");
		return -ENOMEM;
	}

	info->dev = &pdev->dev;

	info->twl6040 = dev_get_drvdata(pdev->dev.parent);
	if (pdata) {
		info->vibldrv_res = pdata->vibldrv_res;
		info->vibrdrv_res = pdata->vibrdrv_res;
		info->viblmotor_res = pdata->viblmotor_res;
		info->vibrmotor_res = pdata->vibrmotor_res;
		vddvibl_uV = pdata->vddvibl_uV;
		vddvibr_uV = pdata->vddvibr_uV;
	} else {
		of_property_read_u32(node, "vibldrv_res", &info->vibldrv_res);
		of_property_read_u32(node, "vibrdrv_res", &info->vibrdrv_res);
		of_property_read_u32(node, "viblmotor_res",
				     &info->viblmotor_res);
		of_property_read_u32(node, "vibrmotor_res",
				     &info->vibrmotor_res);
		of_property_read_u32(node, "vddvibl_uV", &vddvibl_uV);
		of_property_read_u32(node, "vddvibr_uV", &vddvibr_uV);
	}

	if ((!info->vibldrv_res && !info->viblmotor_res) ||
	    (!info->vibrdrv_res && !info->vibrmotor_res)) {
		dev_err(info->dev, "invalid vibra driver/motor resistance\n");
		ret = -EINVAL;
		goto err_kzalloc;
	}

	info->irq = platform_get_irq(pdev, 0);
	if (info->irq < 0) {
		dev_err(info->dev, "invalid irq\n");
		ret = -EINVAL;
		goto err_kzalloc;
	}

	mutex_init(&info->mutex);

	info->input_dev = input_allocate_device();
	if (info->input_dev == NULL) {
		dev_err(info->dev, "couldn't allocate input device\n");
		ret = -ENOMEM;
		goto err_kzalloc;
	}

	input_set_drvdata(info->input_dev, info);

	info->input_dev->name = "twl6040:vibrator";
	info->input_dev->id.version = 1;
	info->input_dev->dev.parent = pdev->dev.parent;
	info->input_dev->close = twl6040_vibra_close;
	__set_bit(FF_RUMBLE, info->input_dev->ffbit);

	ret = input_ff_create_memless(info->input_dev, NULL, vibra_play);
	if (ret < 0) {
		dev_err(info->dev, "couldn't register vibrator to FF\n");
		goto err_ialloc;
	}

	ret = input_register_device(info->input_dev);
	if (ret < 0) {
		dev_err(info->dev, "couldn't register input device\n");
		goto err_iff;
	}

	platform_set_drvdata(pdev, info);

	ret = request_threaded_irq(info->irq, NULL, twl6040_vib_irq_handler, 0,
				   "twl6040_irq_vib", info);
	if (ret) {
		dev_err(info->dev, "VIB IRQ request failed: %d\n", ret);
		goto err_irq;
	}

	info->supplies[0].supply = "vddvibl";
	info->supplies[1].supply = "vddvibr";
	ret = regulator_bulk_get(info->dev, ARRAY_SIZE(info->supplies),
				 info->supplies);
	if (ret) {
		dev_err(info->dev, "couldn't get regulators %d\n", ret);
		goto err_regulator;
	}

	if (vddvibl_uV) {
		ret = regulator_set_voltage(info->supplies[0].consumer,
					    vddvibl_uV, vddvibl_uV);
		if (ret) {
			dev_err(info->dev, "failed to set VDDVIBL volt %d\n",
				ret);
			goto err_voltage;
		}
	}

	if (vddvibr_uV) {
		ret = regulator_set_voltage(info->supplies[1].consumer,
					    vddvibr_uV, vddvibr_uV);
		if (ret) {
			dev_err(info->dev, "failed to set VDDVIBR volt %d\n",
				ret);
			goto err_voltage;
		}
	}

	info->workqueue = alloc_workqueue("twl6040-vibra", 0, 0);
	if (info->workqueue == NULL) {
		dev_err(info->dev, "couldn't create workqueue\n");
		ret = -ENOMEM;
		goto err_voltage;
	}
	INIT_WORK(&info->play_work, vibra_play_work);

	return 0;

err_voltage:
	regulator_bulk_free(ARRAY_SIZE(info->supplies), info->supplies);
err_regulator:
	free_irq(info->irq, info);
err_irq:
	input_unregister_device(info->input_dev);
	info->input_dev = NULL;
err_iff:
	if (info->input_dev)
		input_ff_destroy(info->input_dev);
err_ialloc:
	input_free_device(info->input_dev);
err_kzalloc:
	kfree(info);
	return ret;
}

static int __devexit twl6040_vibra_remove(struct platform_device *pdev)
{
	struct vibra_info *info = platform_get_drvdata(pdev);

	input_unregister_device(info->input_dev);
	free_irq(info->irq, info);
	regulator_bulk_free(ARRAY_SIZE(info->supplies), info->supplies);
	destroy_workqueue(info->workqueue);
	kfree(info);

	return 0;
}

static const struct of_device_id twl6040_vibra_of_match[] = {
	{.compatible = "ti,twl6040-vibra", },
	{ },
};
MODULE_DEVICE_TABLE(of, twl6040_vibra_of_match);

static struct platform_driver twl6040_vibra_driver = {
	.probe		= twl6040_vibra_probe,
	.remove		= __devexit_p(twl6040_vibra_remove),
	.driver		= {
		.name	= "twl6040-vibra",
		.owner	= THIS_MODULE,
		.pm	= &twl6040_vibra_pm_ops,
		.of_match_table = twl6040_vibra_of_match,
	},
};
module_platform_driver(twl6040_vibra_driver);

MODULE_ALIAS("platform:twl6040-vibra");
MODULE_DESCRIPTION("TWL6040 Vibra driver");
MODULE_LICENSE("GPL");
MODULE_AUTHOR("Jorge Eduardo Candelaria <jorge.candelaria@ti.com>");
MODULE_AUTHOR("Misael Lopez Cruz <misael.lopez@ti.com>");<|MERGE_RESOLUTION|>--- conflicted
+++ resolved
@@ -259,10 +259,7 @@
 static int __devinit twl6040_vibra_probe(struct platform_device *pdev)
 {
 	struct twl6040_vibra_data *pdata = pdev->dev.platform_data;
-<<<<<<< HEAD
-=======
 	struct device_node *node = pdev->dev.of_node;
->>>>>>> cfaf0251
 	struct vibra_info *info;
 	int vddvibl_uV = 0;
 	int vddvibr_uV = 0;
