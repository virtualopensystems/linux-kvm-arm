--- conflicted
+++ resolved
@@ -216,11 +216,7 @@
 
 		rep_data[0] = 12;
 		result = wacom_get_report(intf, WAC_HID_FEATURE_REPORT,
-<<<<<<< HEAD
-					  rep_data[0], &rep_data, 2,
-=======
 					  rep_data[0], rep_data, 2,
->>>>>>> bd0a521e
 					  WAC_MSG_RETRIES);
 
 		if (result >= 0 && rep_data[1] > 2)
@@ -405,13 +401,9 @@
 				break;
 
 			case HID_USAGE_CONTACTMAX:
-<<<<<<< HEAD
-				wacom_retrieve_report_data(intf, features);
-=======
 				/* leave touch_max as is if predefined */
 				if (!features->touch_max)
 					wacom_retrieve_report_data(intf, features);
->>>>>>> bd0a521e
 				i++;
 				break;
 			}
