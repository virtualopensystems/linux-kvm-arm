--- conflicted
+++ resolved
@@ -114,10 +114,6 @@
 	/* give the governor an opportunity to reflect on the outcome */
 	if (cpuidle_curr_governor->reflect)
 		cpuidle_curr_governor->reflect(dev);
-<<<<<<< HEAD
-	trace_power_end(smp_processor_id());
-=======
->>>>>>> 3cbea436
 }
 
 /**
@@ -324,26 +320,6 @@
 			dev->states[i].power_usage = -1 - i;
 	}
 
-	/*
-	 * cpuidle driver should set the dev->power_specified bit
-	 * before registering the device if the driver provides
-	 * power_usage numbers.
-	 *
-	 * For those devices whose ->power_specified is not set,
-	 * we fill in power_usage with decreasing values as the
-	 * cpuidle code has an implicit assumption that state Cn
-	 * uses less power than C(n-1).
-	 *
-	 * With CONFIG_ARCH_HAS_CPU_RELAX, C0 is already assigned
-	 * an power value of -1.  So we use -2, -3, etc, for other
-	 * c-states.
-	 */
-	if (!dev->power_specified) {
-		int i;
-		for (i = CPUIDLE_DRIVER_STATE_START; i < dev->state_count; i++)
-			dev->states[i].power_usage = -1 - i;
-	}
-
 	per_cpu(cpuidle_devices, dev->cpu) = dev;
 	list_add(&dev->device_list, &cpuidle_detected_devices);
 	if ((ret = cpuidle_add_sysfs(sys_dev))) {
