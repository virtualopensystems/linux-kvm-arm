/*
 * drivers/rtc/rtc-pl031.c
 *
 * Real Time Clock interface for ARM AMBA PrimeCell 031 RTC
 *
 * Author: Deepak Saxena <dsaxena@plexity.net>
 *
 * Copyright 2006 (c) MontaVista Software, Inc.
 *
 * Author: Mian Yousaf Kaukab <mian.yousaf.kaukab@stericsson.com>
 * Copyright 2010 (c) ST-Ericsson AB
 *
 * This program is free software; you can redistribute it and/or
 * modify it under the terms of the GNU General Public License
 * as published by the Free Software Foundation; either version
 * 2 of the License, or (at your option) any later version.
 */
#include <linux/module.h>
#include <linux/rtc.h>
#include <linux/init.h>
#include <linux/interrupt.h>
#include <linux/amba/bus.h>
#include <linux/io.h>
#include <linux/bcd.h>
#include <linux/delay.h>
#include <linux/slab.h>

/*
 * Register definitions
 */
#define	RTC_DR		0x00	/* Data read register */
#define	RTC_MR		0x04	/* Match register */
#define	RTC_LR		0x08	/* Data load register */
#define	RTC_CR		0x0c	/* Control register */
#define	RTC_IMSC	0x10	/* Interrupt mask and set register */
#define	RTC_RIS		0x14	/* Raw interrupt status register */
#define	RTC_MIS		0x18	/* Masked interrupt status register */
#define	RTC_ICR		0x1c	/* Interrupt clear register */
/* ST variants have additional timer functionality */
#define RTC_TDR		0x20	/* Timer data read register */
#define RTC_TLR		0x24	/* Timer data load register */
#define RTC_TCR		0x28	/* Timer control register */
#define RTC_YDR		0x30	/* Year data read register */
#define RTC_YMR		0x34	/* Year match register */
#define RTC_YLR		0x38	/* Year data load register */

#define RTC_CR_CWEN	(1 << 26)	/* Clockwatch enable bit */

#define RTC_TCR_EN	(1 << 1) /* Periodic timer enable bit */

/* Common bit definitions for Interrupt status and control registers */
#define RTC_BIT_AI	(1 << 0) /* Alarm interrupt bit */
#define RTC_BIT_PI	(1 << 1) /* Periodic interrupt bit. ST variants only. */

/* Common bit definations for ST v2 for reading/writing time */
#define RTC_SEC_SHIFT 0
#define RTC_SEC_MASK (0x3F << RTC_SEC_SHIFT) /* Second [0-59] */
#define RTC_MIN_SHIFT 6
#define RTC_MIN_MASK (0x3F << RTC_MIN_SHIFT) /* Minute [0-59] */
#define RTC_HOUR_SHIFT 12
#define RTC_HOUR_MASK (0x1F << RTC_HOUR_SHIFT) /* Hour [0-23] */
#define RTC_WDAY_SHIFT 17
#define RTC_WDAY_MASK (0x7 << RTC_WDAY_SHIFT) /* Day of Week [1-7] 1=Sunday */
#define RTC_MDAY_SHIFT 20
#define RTC_MDAY_MASK (0x1F << RTC_MDAY_SHIFT) /* Day of Month [1-31] */
#define RTC_MON_SHIFT 25
#define RTC_MON_MASK (0xF << RTC_MON_SHIFT) /* Month [1-12] 1=January */

#define RTC_TIMER_FREQ 32768

struct pl031_local {
	struct rtc_device *rtc;
	void __iomem *base;
	u8 hw_designer;
	u8 hw_revision:4;
};

static int pl031_alarm_irq_enable(struct device *dev,
	unsigned int enabled)
{
	struct pl031_local *ldata = dev_get_drvdata(dev);
	unsigned long imsc;

	/* Clear any pending alarm interrupts. */
	writel(RTC_BIT_AI, ldata->base + RTC_ICR);

	imsc = readl(ldata->base + RTC_IMSC);

	if (enabled == 1)
		writel(imsc | RTC_BIT_AI, ldata->base + RTC_IMSC);
	else
		writel(imsc & ~RTC_BIT_AI, ldata->base + RTC_IMSC);

	return 0;
}

/*
 * Convert Gregorian date to ST v2 RTC format.
 */
static int pl031_stv2_tm_to_time(struct device *dev,
				 struct rtc_time *tm, unsigned long *st_time,
	unsigned long *bcd_year)
{
	int year = tm->tm_year + 1900;
	int wday = tm->tm_wday;

	/* wday masking is not working in hardware so wday must be valid */
	if (wday < -1 || wday > 6) {
		dev_err(dev, "invalid wday value %d\n", tm->tm_wday);
		return -EINVAL;
	} else if (wday == -1) {
		/* wday is not provided, calculate it here */
		unsigned long time;
		struct rtc_time calc_tm;

		rtc_tm_to_time(tm, &time);
		rtc_time_to_tm(time, &calc_tm);
		wday = calc_tm.tm_wday;
	}

	*bcd_year = (bin2bcd(year % 100) | bin2bcd(year / 100) << 8);

	*st_time = ((tm->tm_mon + 1) << RTC_MON_SHIFT)
			|	(tm->tm_mday << RTC_MDAY_SHIFT)
			|	((wday + 1) << RTC_WDAY_SHIFT)
			|	(tm->tm_hour << RTC_HOUR_SHIFT)
			|	(tm->tm_min << RTC_MIN_SHIFT)
			|	(tm->tm_sec << RTC_SEC_SHIFT);

	return 0;
}

/*
 * Convert ST v2 RTC format to Gregorian date.
 */
static int pl031_stv2_time_to_tm(unsigned long st_time, unsigned long bcd_year,
	struct rtc_time *tm)
{
	tm->tm_year = bcd2bin(bcd_year) + (bcd2bin(bcd_year >> 8) * 100);
	tm->tm_mon  = ((st_time & RTC_MON_MASK) >> RTC_MON_SHIFT) - 1;
	tm->tm_mday = ((st_time & RTC_MDAY_MASK) >> RTC_MDAY_SHIFT);
	tm->tm_wday = ((st_time & RTC_WDAY_MASK) >> RTC_WDAY_SHIFT) - 1;
	tm->tm_hour = ((st_time & RTC_HOUR_MASK) >> RTC_HOUR_SHIFT);
	tm->tm_min  = ((st_time & RTC_MIN_MASK) >> RTC_MIN_SHIFT);
	tm->tm_sec  = ((st_time & RTC_SEC_MASK) >> RTC_SEC_SHIFT);

	tm->tm_yday = rtc_year_days(tm->tm_mday, tm->tm_mon, tm->tm_year);
	tm->tm_year -= 1900;

	return 0;
}

static int pl031_stv2_read_time(struct device *dev, struct rtc_time *tm)
{
	struct pl031_local *ldata = dev_get_drvdata(dev);

	pl031_stv2_time_to_tm(readl(ldata->base + RTC_DR),
			readl(ldata->base + RTC_YDR), tm);

	return 0;
}

static int pl031_stv2_set_time(struct device *dev, struct rtc_time *tm)
{
	unsigned long time;
	unsigned long bcd_year;
	struct pl031_local *ldata = dev_get_drvdata(dev);
	int ret;

	ret = pl031_stv2_tm_to_time(dev, tm, &time, &bcd_year);
	if (ret == 0) {
		writel(bcd_year, ldata->base + RTC_YLR);
		writel(time, ldata->base + RTC_LR);
	}

	return ret;
}

static int pl031_stv2_read_alarm(struct device *dev, struct rtc_wkalrm *alarm)
{
	struct pl031_local *ldata = dev_get_drvdata(dev);
	int ret;

	ret = pl031_stv2_time_to_tm(readl(ldata->base + RTC_MR),
			readl(ldata->base + RTC_YMR), &alarm->time);

	alarm->pending = readl(ldata->base + RTC_RIS) & RTC_BIT_AI;
	alarm->enabled = readl(ldata->base + RTC_IMSC) & RTC_BIT_AI;

	return ret;
}

static int pl031_stv2_set_alarm(struct device *dev, struct rtc_wkalrm *alarm)
{
	struct pl031_local *ldata = dev_get_drvdata(dev);
	unsigned long time;
	unsigned long bcd_year;
	int ret;

	/* At the moment, we can only deal with non-wildcarded alarm times. */
	ret = rtc_valid_tm(&alarm->time);
	if (ret == 0) {
		ret = pl031_stv2_tm_to_time(dev, &alarm->time,
					    &time, &bcd_year);
		if (ret == 0) {
			writel(bcd_year, ldata->base + RTC_YMR);
			writel(time, ldata->base + RTC_MR);

			pl031_alarm_irq_enable(dev, alarm->enabled);
		}
	}

	return ret;
}

static irqreturn_t pl031_interrupt(int irq, void *dev_id)
{
	struct pl031_local *ldata = dev_id;
	unsigned long rtcmis;
	unsigned long events = 0;

	rtcmis = readl(ldata->base + RTC_MIS);
	if (rtcmis) {
		writel(rtcmis, ldata->base + RTC_ICR);

		if (rtcmis & RTC_BIT_AI)
			events |= (RTC_AF | RTC_IRQF);

		/* Timer interrupt is only available in ST variants */
		if ((rtcmis & RTC_BIT_PI) &&
			(ldata->hw_designer == AMBA_VENDOR_ST))
			events |= (RTC_PF | RTC_IRQF);

		rtc_update_irq(ldata->rtc, 1, events);

		return IRQ_HANDLED;
	}

	return IRQ_NONE;
}

static int pl031_read_time(struct device *dev, struct rtc_time *tm)
{
	struct pl031_local *ldata = dev_get_drvdata(dev);

	rtc_time_to_tm(readl(ldata->base + RTC_DR), tm);

	return 0;
}

static int pl031_set_time(struct device *dev, struct rtc_time *tm)
{
	unsigned long time;
	struct pl031_local *ldata = dev_get_drvdata(dev);
	int ret;

	ret = rtc_tm_to_time(tm, &time);

	if (ret == 0)
		writel(time, ldata->base + RTC_LR);

	return ret;
}

static int pl031_read_alarm(struct device *dev, struct rtc_wkalrm *alarm)
{
	struct pl031_local *ldata = dev_get_drvdata(dev);

	rtc_time_to_tm(readl(ldata->base + RTC_MR), &alarm->time);

	alarm->pending = readl(ldata->base + RTC_RIS) & RTC_BIT_AI;
	alarm->enabled = readl(ldata->base + RTC_IMSC) & RTC_BIT_AI;

	return 0;
}

static int pl031_set_alarm(struct device *dev, struct rtc_wkalrm *alarm)
{
	struct pl031_local *ldata = dev_get_drvdata(dev);
	unsigned long time;
	int ret;

	/* At the moment, we can only deal with non-wildcarded alarm times. */
	ret = rtc_valid_tm(&alarm->time);
	if (ret == 0) {
		ret = rtc_tm_to_time(&alarm->time, &time);
		if (ret == 0) {
			writel(time, ldata->base + RTC_MR);
			pl031_alarm_irq_enable(dev, alarm->enabled);
		}
	}

	return ret;
}

/* Periodic interrupt is only available in ST variants. */
static int pl031_irq_set_state(struct device *dev, int enabled)
{
	struct pl031_local *ldata = dev_get_drvdata(dev);

	if (enabled == 1) {
		/* Clear any pending timer interrupt. */
		writel(RTC_BIT_PI, ldata->base + RTC_ICR);

		writel(readl(ldata->base + RTC_IMSC) | RTC_BIT_PI,
			ldata->base + RTC_IMSC);

		/* Now start the timer */
		writel(readl(ldata->base + RTC_TCR) | RTC_TCR_EN,
			ldata->base + RTC_TCR);

	} else {
		writel(readl(ldata->base + RTC_IMSC) & (~RTC_BIT_PI),
			ldata->base + RTC_IMSC);

		/* Also stop the timer */
		writel(readl(ldata->base + RTC_TCR) & (~RTC_TCR_EN),
			ldata->base + RTC_TCR);
	}
	/* Wait at least 1 RTC32 clock cycle to ensure next access
	 * to RTC_TCR will succeed.
	 */
	udelay(40);

	return 0;
}

static int pl031_irq_set_freq(struct device *dev, int freq)
{
	struct pl031_local *ldata = dev_get_drvdata(dev);

	/* Cant set timer if it is already enabled */
	if (readl(ldata->base + RTC_TCR) & RTC_TCR_EN) {
		dev_err(dev, "can't change frequency while timer enabled\n");
		return -EINVAL;
	}

	/* If self start bit in RTC_TCR is set timer will start here,
	 * but we never set that bit. Instead we start the timer when
	 * set_state is called with enabled == 1.
	 */
	writel(RTC_TIMER_FREQ / freq, ldata->base + RTC_TLR);

	return 0;
}

static int pl031_remove(struct amba_device *adev)
{
	struct pl031_local *ldata = dev_get_drvdata(&adev->dev);

	amba_set_drvdata(adev, NULL);
	free_irq(adev->irq[0], ldata->rtc);
	rtc_device_unregister(ldata->rtc);
	iounmap(ldata->base);
	kfree(ldata);
	amba_release_regions(adev);

	return 0;
}

static int pl031_probe(struct amba_device *adev, struct amba_id *id)
{
	int ret;
	struct pl031_local *ldata;
	struct rtc_class_ops *ops = id->data;

	ret = amba_request_regions(adev, NULL);
	if (ret)
		goto err_req;

	ldata = kzalloc(sizeof(struct pl031_local), GFP_KERNEL);
	if (!ldata) {
		ret = -ENOMEM;
		goto out;
	}

	ldata->base = ioremap(adev->res.start, resource_size(&adev->res));

	if (!ldata->base) {
		ret = -ENOMEM;
		goto out_no_remap;
	}

	amba_set_drvdata(adev, ldata);

	ldata->hw_designer = amba_manf(adev);
	ldata->hw_revision = amba_rev(adev);

	dev_dbg(&adev->dev, "designer ID = 0x%02x\n", ldata->hw_designer);
	dev_dbg(&adev->dev, "revision = 0x%01x\n", ldata->hw_revision);

	/* Enable the clockwatch on ST Variants */
	if ((ldata->hw_designer == AMBA_VENDOR_ST) &&
	    (ldata->hw_revision > 1))
		writel(readl(ldata->base + RTC_CR) | RTC_CR_CWEN,
		       ldata->base + RTC_CR);

	ldata->rtc = rtc_device_register("pl031", &adev->dev, ops,
					THIS_MODULE);
	if (IS_ERR(ldata->rtc)) {
		ret = PTR_ERR(ldata->rtc);
		goto out_no_rtc;
	}

	if (request_irq(adev->irq[0], pl031_interrupt,
<<<<<<< HEAD
			IRQF_DISABLED | IRQF_SHARED, "rtc-pl031", ldata)) {
=======
			IRQF_DISABLED, "rtc-pl031", ldata)) {
>>>>>>> 062c1825
		ret = -EIO;
		goto out_no_irq;
	}

	return 0;

out_no_irq:
	rtc_device_unregister(ldata->rtc);
out_no_rtc:
	iounmap(ldata->base);
	amba_set_drvdata(adev, NULL);
out_no_remap:
	kfree(ldata);
out:
	amba_release_regions(adev);
err_req:

	return ret;
}

/* Operations for the original ARM version */
static struct rtc_class_ops arm_pl031_ops = {
	.read_time = pl031_read_time,
	.set_time = pl031_set_time,
	.read_alarm = pl031_read_alarm,
	.set_alarm = pl031_set_alarm,
	.alarm_irq_enable = pl031_alarm_irq_enable,
};

/* The First ST derivative */
static struct rtc_class_ops stv1_pl031_ops = {
	.read_time = pl031_read_time,
	.set_time = pl031_set_time,
	.read_alarm = pl031_read_alarm,
	.set_alarm = pl031_set_alarm,
	.alarm_irq_enable = pl031_alarm_irq_enable,
	.irq_set_state = pl031_irq_set_state,
	.irq_set_freq = pl031_irq_set_freq,
};

/* And the second ST derivative */
static struct rtc_class_ops stv2_pl031_ops = {
	.read_time = pl031_stv2_read_time,
	.set_time = pl031_stv2_set_time,
	.read_alarm = pl031_stv2_read_alarm,
	.set_alarm = pl031_stv2_set_alarm,
	.alarm_irq_enable = pl031_alarm_irq_enable,
	.irq_set_state = pl031_irq_set_state,
	.irq_set_freq = pl031_irq_set_freq,
};

static struct amba_id pl031_ids[] = {
	{
		.id = 0x00041031,
		.mask = 0x000fffff,
		.data = &arm_pl031_ops,
	},
	/* ST Micro variants */
	{
		.id = 0x00180031,
		.mask = 0x00ffffff,
		.data = &stv1_pl031_ops,
	},
	{
		.id = 0x00280031,
		.mask = 0x00ffffff,
		.data = &stv2_pl031_ops,
	},
	{0, 0},
};

static struct amba_driver pl031_driver = {
	.drv = {
		.name = "rtc-pl031",
	},
	.id_table = pl031_ids,
	.probe = pl031_probe,
	.remove = pl031_remove,
};

static int __init pl031_init(void)
{
	return amba_driver_register(&pl031_driver);
}

static void __exit pl031_exit(void)
{
	amba_driver_unregister(&pl031_driver);
}

module_init(pl031_init);
module_exit(pl031_exit);

MODULE_AUTHOR("Deepak Saxena <dsaxena@plexity.net");
MODULE_DESCRIPTION("ARM AMBA PL031 RTC Driver");
MODULE_LICENSE("GPL");<|MERGE_RESOLUTION|>--- conflicted
+++ resolved
@@ -403,11 +403,7 @@
 	}
 
 	if (request_irq(adev->irq[0], pl031_interrupt,
-<<<<<<< HEAD
-			IRQF_DISABLED | IRQF_SHARED, "rtc-pl031", ldata)) {
-=======
 			IRQF_DISABLED, "rtc-pl031", ldata)) {
->>>>>>> 062c1825
 		ret = -EIO;
 		goto out_no_irq;
 	}
