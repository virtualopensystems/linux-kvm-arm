/* uio_pci_generic - generic UIO driver for PCI 2.3 devices
 *
 * Copyright (C) 2009 Red Hat, Inc.
 * Author: Michael S. Tsirkin <mst@redhat.com>
 *
 * This work is licensed under the terms of the GNU GPL, version 2.
 *
 * Since the driver does not declare any device ids, you must allocate
 * id and bind the device to the driver yourself.  For example:
 *
 * # echo "8086 10f5" > /sys/bus/pci/drivers/uio_pci_generic/new_id
 * # echo -n 0000:00:19.0 > /sys/bus/pci/drivers/e1000e/unbind
 * # echo -n 0000:00:19.0 > /sys/bus/pci/drivers/uio_pci_generic/bind
 * # ls -l /sys/bus/pci/devices/0000:00:19.0/driver
 * .../0000:00:19.0/driver -> ../../../bus/pci/drivers/uio_pci_generic
 *
 * Driver won't bind to devices which do not support the Interrupt Disable Bit
 * in the command register. All devices compliant to PCI 2.3 (circa 2002) and
 * all compliant PCI Express devices should support this bit.
 */

#include <linux/device.h>
#include <linux/module.h>
#include <linux/pci.h>
#include <linux/slab.h>
#include <linux/uio_driver.h>

#define DRIVER_VERSION	"0.01.0"
#define DRIVER_AUTHOR	"Michael S. Tsirkin <mst@redhat.com>"
#define DRIVER_DESC	"Generic UIO driver for PCI 2.3 devices"

struct uio_pci_generic_dev {
	struct uio_info info;
	struct pci_dev *pdev;
};

static inline struct uio_pci_generic_dev *
to_uio_pci_generic_dev(struct uio_info *info)
{
	return container_of(info, struct uio_pci_generic_dev, info);
}

/* Interrupt handler. Read/modify/write the command register to disable
 * the interrupt. */
static irqreturn_t irqhandler(int irq, struct uio_info *info)
{
	struct uio_pci_generic_dev *gdev = to_uio_pci_generic_dev(info);
<<<<<<< HEAD
	struct pci_dev *pdev = gdev->pdev;
	irqreturn_t ret = IRQ_NONE;
	u32 cmd_status_dword;
	u16 origcmd, newcmd, status;

	/* We do a single dword read to retrieve both command and status.
	 * Document assumptions that make this possible. */
	BUILD_BUG_ON(PCI_COMMAND % 4);
	BUILD_BUG_ON(PCI_COMMAND + 2 != PCI_STATUS);

	pci_block_user_cfg_access(pdev);

	/* Read both command and status registers in a single 32-bit operation.
	 * Note: we could cache the value for command and move the status read
	 * out of the lock if there was a way to get notified of user changes
	 * to command register through sysfs. Should be good for shared irqs. */
	pci_read_config_dword(pdev, PCI_COMMAND, &cmd_status_dword);
	origcmd = cmd_status_dword;
	status = cmd_status_dword >> 16;

	/* Check interrupt status register to see whether our device
	 * triggered the interrupt. */
	if (!(status & PCI_STATUS_INTERRUPT))
		goto done;

	/* We triggered the interrupt, disable it. */
	newcmd = origcmd | PCI_COMMAND_INTX_DISABLE;
	if (newcmd != origcmd)
		pci_write_config_word(pdev, PCI_COMMAND, newcmd);

	/* UIO core will signal the user process. */
	ret = IRQ_HANDLED;
done:

	pci_unblock_user_cfg_access(pdev);
	return ret;
}
=======

	if (!pci_check_and_mask_intx(gdev->pdev))
		return IRQ_NONE;
>>>>>>> dcd6c922

	/* UIO core will signal the user process. */
	return IRQ_HANDLED;
}

static int __devinit probe(struct pci_dev *pdev,
			   const struct pci_device_id *id)
{
	struct uio_pci_generic_dev *gdev;
	int err;

	err = pci_enable_device(pdev);
	if (err) {
		dev_err(&pdev->dev, "%s: pci_enable_device failed: %d\n",
			__func__, err);
		return err;
	}

	if (!pdev->irq) {
		dev_warn(&pdev->dev, "No IRQ assigned to device: "
			 "no support for interrupts?\n");
		pci_disable_device(pdev);
		return -ENODEV;
	}

	if (!pci_intx_mask_supported(pdev)) {
		err = -ENODEV;
		goto err_verify;
	}

	gdev = kzalloc(sizeof(struct uio_pci_generic_dev), GFP_KERNEL);
	if (!gdev) {
		err = -ENOMEM;
		goto err_alloc;
	}

	gdev->info.name = "uio_pci_generic";
	gdev->info.version = DRIVER_VERSION;
	gdev->info.irq = pdev->irq;
	gdev->info.irq_flags = IRQF_SHARED;
	gdev->info.handler = irqhandler;
	gdev->pdev = pdev;

	if (uio_register_device(&pdev->dev, &gdev->info))
		goto err_register;
	pci_set_drvdata(pdev, gdev);

	return 0;
err_register:
	kfree(gdev);
err_alloc:
err_verify:
	pci_disable_device(pdev);
	return err;
}

static void remove(struct pci_dev *pdev)
{
	struct uio_pci_generic_dev *gdev = pci_get_drvdata(pdev);

	uio_unregister_device(&gdev->info);
	pci_disable_device(pdev);
	kfree(gdev);
}

static struct pci_driver driver = {
	.name = "uio_pci_generic",
	.id_table = NULL, /* only dynamic id's */
	.probe = probe,
	.remove = remove,
};

static int __init init(void)
{
	pr_info(DRIVER_DESC " version: " DRIVER_VERSION "\n");
	return pci_register_driver(&driver);
}

static void __exit cleanup(void)
{
	pci_unregister_driver(&driver);
}

module_init(init);
module_exit(cleanup);

MODULE_VERSION(DRIVER_VERSION);
MODULE_LICENSE("GPL v2");
MODULE_AUTHOR(DRIVER_AUTHOR);
MODULE_DESCRIPTION(DRIVER_DESC);<|MERGE_RESOLUTION|>--- conflicted
+++ resolved
@@ -45,49 +45,9 @@
 static irqreturn_t irqhandler(int irq, struct uio_info *info)
 {
 	struct uio_pci_generic_dev *gdev = to_uio_pci_generic_dev(info);
-<<<<<<< HEAD
-	struct pci_dev *pdev = gdev->pdev;
-	irqreturn_t ret = IRQ_NONE;
-	u32 cmd_status_dword;
-	u16 origcmd, newcmd, status;
-
-	/* We do a single dword read to retrieve both command and status.
-	 * Document assumptions that make this possible. */
-	BUILD_BUG_ON(PCI_COMMAND % 4);
-	BUILD_BUG_ON(PCI_COMMAND + 2 != PCI_STATUS);
-
-	pci_block_user_cfg_access(pdev);
-
-	/* Read both command and status registers in a single 32-bit operation.
-	 * Note: we could cache the value for command and move the status read
-	 * out of the lock if there was a way to get notified of user changes
-	 * to command register through sysfs. Should be good for shared irqs. */
-	pci_read_config_dword(pdev, PCI_COMMAND, &cmd_status_dword);
-	origcmd = cmd_status_dword;
-	status = cmd_status_dword >> 16;
-
-	/* Check interrupt status register to see whether our device
-	 * triggered the interrupt. */
-	if (!(status & PCI_STATUS_INTERRUPT))
-		goto done;
-
-	/* We triggered the interrupt, disable it. */
-	newcmd = origcmd | PCI_COMMAND_INTX_DISABLE;
-	if (newcmd != origcmd)
-		pci_write_config_word(pdev, PCI_COMMAND, newcmd);
-
-	/* UIO core will signal the user process. */
-	ret = IRQ_HANDLED;
-done:
-
-	pci_unblock_user_cfg_access(pdev);
-	return ret;
-}
-=======
 
 	if (!pci_check_and_mask_intx(gdev->pdev))
 		return IRQ_NONE;
->>>>>>> dcd6c922
 
 	/* UIO core will signal the user process. */
 	return IRQ_HANDLED;
