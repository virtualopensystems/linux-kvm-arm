--- conflicted
+++ resolved
@@ -39,11 +39,8 @@
 EXPORT_TRACEPOINT_SYMBOL_GPL(block_rq_remap);
 EXPORT_TRACEPOINT_SYMBOL_GPL(block_bio_complete);
 
-<<<<<<< HEAD
-=======
 DEFINE_IDA(blk_queue_ida);
 
->>>>>>> dcd6c922
 /*
  * For the allocated request tables
  */
@@ -363,12 +360,8 @@
 void blk_drain_queue(struct request_queue *q, bool drain_all)
 {
 	while (true) {
-<<<<<<< HEAD
-		int nr_rqs;
-=======
 		bool drain = false;
 		int i;
->>>>>>> dcd6c922
 
 		spin_lock_irq(q->queue_lock);
 
@@ -376,18 +369,6 @@
 		if (drain_all)
 			blk_throtl_drain(q);
 
-<<<<<<< HEAD
-		__blk_run_queue(q);
-
-		if (drain_all)
-			nr_rqs = q->rq.count[0] + q->rq.count[1];
-		else
-			nr_rqs = q->rq.elvpriv;
-
-		spin_unlock_irq(q->queue_lock);
-
-		if (!nr_rqs)
-=======
 		/*
 		 * This function might be called on a queue which failed
 		 * driver init after queue creation.  Some drivers
@@ -416,7 +397,6 @@
 		spin_unlock_irq(q->queue_lock);
 
 		if (!drain)
->>>>>>> dcd6c922
 			break;
 		msleep(10);
 	}
@@ -669,12 +649,8 @@
 }
 
 static struct request *
-<<<<<<< HEAD
-blk_alloc_request(struct request_queue *q, unsigned int flags, gfp_t gfp_mask)
-=======
 blk_alloc_request(struct request_queue *q, struct io_cq *icq,
 		  unsigned int flags, gfp_t gfp_mask)
->>>>>>> dcd6c922
 {
 	struct request *rq = mempool_alloc(q->rq.rq_pool, gfp_mask);
 
@@ -685,12 +661,6 @@
 
 	rq->cmd_flags = flags | REQ_ALLOCED;
 
-<<<<<<< HEAD
-	if ((flags & REQ_ELVPRIV) &&
-	    unlikely(elv_set_request(q, rq, gfp_mask))) {
-		mempool_free(rq, q->rq.rq_pool);
-		return NULL;
-=======
 	if (flags & REQ_ELVPRIV) {
 		rq->elv.icq = icq;
 		if (unlikely(elv_set_request(q, rq, gfp_mask))) {
@@ -700,7 +670,6 @@
 		/* @rq->elv.icq holds on to io_context until @rq is freed */
 		if (icq)
 			get_io_context(icq->ioc);
->>>>>>> dcd6c922
 	}
 
 	return rq;
@@ -816,11 +785,6 @@
 	struct io_context *ioc;
 	struct io_cq *icq = NULL;
 	const bool is_sync = rw_is_sync(rw_flags) != 0;
-<<<<<<< HEAD
-	int may_queue;
-
-	if (unlikely(test_bit(QUEUE_FLAG_DEAD, &q->queue_flags)))
-=======
 	bool retried = false;
 	int may_queue;
 retry:
@@ -828,7 +792,6 @@
 	ioc = current->io_context;
 
 	if (unlikely(blk_queue_dead(q)))
->>>>>>> dcd6c922
 		return NULL;
 
 	may_queue = elv_may_queue(q, rw_flags);
@@ -886,8 +849,6 @@
 	rl->count[is_sync]++;
 	rl->starved[is_sync] = 0;
 
-<<<<<<< HEAD
-=======
 	/*
 	 * Decide whether the new request will be managed by elevator.  If
 	 * so, mark @rw_flags and increment elvpriv.  Non-zero elvpriv will
@@ -898,25 +859,18 @@
 	 * Also, lookup icq while holding queue_lock.  If it doesn't exist,
 	 * it will be created after releasing queue_lock.
 	 */
->>>>>>> dcd6c922
 	if (blk_rq_should_init_elevator(bio) &&
 	    !test_bit(QUEUE_FLAG_ELVSWITCH, &q->queue_flags)) {
 		rw_flags |= REQ_ELVPRIV;
 		rl->elvpriv++;
-<<<<<<< HEAD
-=======
 		if (et->icq_cache && ioc)
 			icq = ioc_lookup_icq(ioc, q);
->>>>>>> dcd6c922
 	}
 
 	if (blk_queue_io_stat(q))
 		rw_flags |= REQ_IO_STAT;
 	spin_unlock_irq(q->queue_lock);
 
-<<<<<<< HEAD
-	rq = blk_alloc_request(q, rw_flags, gfp_mask);
-=======
 	/* create icq if missing */
 	if (unlikely(et->icq_cache && !icq))
 		icq = ioc_create_icq(q, gfp_mask);
@@ -925,7 +879,6 @@
 	if (likely(!et->icq_cache || icq))
 		rq = blk_alloc_request(q, icq, rw_flags, gfp_mask);
 
->>>>>>> dcd6c922
 	if (unlikely(!rq)) {
 		/*
 		 * Allocation failed presumably due to memory. Undo anything
@@ -970,17 +923,10 @@
  * @q: request_queue to allocate request from
  * @rw_flags: RW and SYNC flags
  * @bio: bio to allocate request for (can be %NULL)
-<<<<<<< HEAD
  *
  * Get a free request from @q.  This function keeps retrying under memory
  * pressure and fails iff @q is dead.
  *
-=======
- *
- * Get a free request from @q.  This function keeps retrying under memory
- * pressure and fails iff @q is dead.
- *
->>>>>>> dcd6c922
  * Must be callled with @q->queue_lock held and,
  * Returns %NULL on failure, with @q->queue_lock held.
  * Returns !%NULL on success, with @q->queue_lock *not held*.
@@ -996,11 +942,7 @@
 		DEFINE_WAIT(wait);
 		struct request_list *rl = &q->rq;
 
-<<<<<<< HEAD
-		if (unlikely(test_bit(QUEUE_FLAG_DEAD, &q->queue_flags)))
-=======
 		if (unlikely(blk_queue_dead(q)))
->>>>>>> dcd6c922
 			return NULL;
 
 		prepare_to_wait_exclusive(&rl->wait[is_sync], &wait,
@@ -1469,8 +1411,6 @@
 				trace_block_plug(q);
 			}
 		}
-		if (request_count >= BLK_MAX_REQUEST_COUNT)
-			blk_flush_plug_list(plug, false);
 		list_add_tail(&req->queuelist, &plug->list);
 		drive_stat_acct(req, 1);
 	} else {
